--- conflicted
+++ resolved
@@ -10,13 +10,11 @@
             <Directory Id="dir4D0A9F0DBDF1EE024E030F9E3B94104C" Name="es-AR" />
             <Directory Id="dirCAD1E83BD4CE375ABDB8F38597B3725B" Name="fi-FI" />
             <Directory Id="dir0B7D401DE3233449E75F31A823BF5B99" Name="fr" />
-            <Directory Id="dir0F2799FA71A14A552F2E5CD85EF758ED" Name="Help" />
             <Directory Id="dir09632C6D20BFA94E2A24ED0E6D9B2C41" Name="hu" />
             <Directory Id="dir5E6DA158F27D9CA2AB915EC6AB53B383" Name="Icons" />
             <Directory Id="dirB5B71807E9474A6ED7A421DAF6D9317F" Name="it" />
             <Directory Id="dir236726D31B8846E56F94A60B4BDA0D5D" Name="ja-JP" />
             <Directory Id="dir84F2A679A7F20EDA03A198E92F9399E3" Name="ko-KR" />
-            <Directory Id="dirC2A25BD972A0CE6CA0E5449830E3199D" Name="locales" />
             <Directory Id="dir5D4FF3A14A3EA47FCD6D9414E469A244" Name="lt" />
             <Directory Id="dir54E7E449F697FA31B946B0D847BC12FC" Name="nb-NO" />
             <Directory Id="dirAD9F3749BDE51B9EA3E808CC39488A46" Name="nl" />
@@ -24,15 +22,9 @@
             <Directory Id="dirC5F627279ECABE21145A844571EF9F74" Name="pt" />
             <Directory Id="dir3CF6B6BC48181D29C167EF5DB7F05816" Name="pt-BR" />
             <Directory Id="dir1ABD1A10CC869E89632C1E934D9A7046" Name="ref" />
-            <Directory Id="dir61B122782F2749F187324C134F6498C1" Name="Resources" />
             <Directory Id="dirF7C0BEA86C276F53E8C9E8E6B2629A9B" Name="ru" />
             <Directory Id="dirB699B779DD859CB7CAD46DA4BC9017C0" Name="runtimes" />
             <Directory Id="dir54B0732D1EC7055747BB11A9069B5872" Name="Schemas" />
-<<<<<<< HEAD
-            <Directory Id="dirC616523A56556EF3F429B8097FDA009B" Name="swiftshader" />
-            <Directory Id="dir449D12A97ECE34898DFE89F1087779C9" Name="Themes" />
-=======
->>>>>>> fc65c258
             <Directory Id="dirF50F8AE1B4079411641D2CA28D569A6E" Name="tr-TR" />
             <Directory Id="dir09CC4E618379FE7D9EB8E064B61C997C" Name="uk" />
             <Directory Id="dir7615CEE1531630E53F5B99A187D27DF9" Name="zh-CN" />
@@ -47,70 +39,9 @@
             <Component Id="cmp68D767AEEE842A722AECA2C65D34BE2E" Directory="INSTALLDIR" Guid="*">
                 <File Id="filCC34B59260E76EC7532DD3E23A541355" KeyPath="yes" Source="$(var.HarvestPath)\BouncyCastle.Crypto.dll" />
             </Component>
-            <Component Id="cmpEE32B1AC9DA9B3A57F47CD636A1E633F" Directory="INSTALLDIR" Guid="*">
-                <File Id="fil7DF025433894C38CD5C38688098A6310" KeyPath="yes" Source="$(var.HarvestPath)\buildenv.tmp" />
-            </Component>
             <Component Id="cmp9A3B2D379B0CE7EDEFF2F82ABE850DF3" Directory="INSTALLDIR" Guid="*">
                 <File Id="fil87F50FF5306E148144A953F7C1056119" KeyPath="yes" Source="$(var.HarvestPath)\Castle.Core.dll" />
             </Component>
-<<<<<<< HEAD
-            <Component Id="cmpEB785AFB85843B3AC33B855FE1774C19" Directory="INSTALLDIR" Guid="*">
-                <File Id="filF92153A6A4829217A3090F6432F7F9BF" KeyPath="yes" Source="$(var.HarvestPath)\cef.pak" />
-            </Component>
-            <Component Id="cmp29E30D4BB3602EFA127FBC2979B0D711" Directory="INSTALLDIR" Guid="*">
-                <File Id="filF339126CA7534B68CB4ECA16838E7AA8" KeyPath="yes" Source="$(var.HarvestPath)\CefSharp.BrowserSubprocess.Core.dll" />
-            </Component>
-            <Component Id="cmp73510FF3A0AADF26374255E854FCA91B" Directory="INSTALLDIR" Guid="*">
-                <File Id="fil13DB8D8F9C54DD33E8347CDF11FCAB6E" KeyPath="yes" Source="$(var.HarvestPath)\CefSharp.BrowserSubprocess.Core.pdb" />
-            </Component>
-            <Component Id="cmp99E7D28282752E89C43774CC6C209A9D" Directory="INSTALLDIR" Guid="*">
-                <File Id="filDA28AE3EB141715223C6B1428E018C1F" KeyPath="yes" Source="$(var.HarvestPath)\CefSharp.BrowserSubprocess.exe" />
-            </Component>
-            <Component Id="cmpA79DE2B438AC2E8EE14FCB7A0328489F" Directory="INSTALLDIR" Guid="*">
-                <File Id="fil9575110B7F1BECFA1C185628E29A5880" KeyPath="yes" Source="$(var.HarvestPath)\CefSharp.BrowserSubprocess.pdb" />
-            </Component>
-            <Component Id="cmp90A2E8CB33B762E5EAC90BA07C08B11E" Directory="INSTALLDIR" Guid="*">
-                <File Id="filA7D45C9E4256B3358C34553C935942B4" KeyPath="yes" Source="$(var.HarvestPath)\CefSharp.Core.dll" />
-            </Component>
-            <Component Id="cmp216A2905BBACCF90D42EDCF98E1E3987" Directory="INSTALLDIR" Guid="*">
-                <File Id="fil934055EAB857344B33BDD1627FE390F7" KeyPath="yes" Source="$(var.HarvestPath)\CefSharp.Core.pdb" />
-            </Component>
-            
-            <Component Id="cmp590590625DF439F24B8748346C4F947F" Directory="INSTALLDIR" Guid="*">
-                <File Id="fil7FC0DFC6BC88E4E58DB03A22A09BB77D" KeyPath="yes" Source="$(var.HarvestPath)\CefSharp.dll" />
-            </Component>
-            <Component Id="cmp75251D606EED5819B1290D403A1CC1B2" Directory="INSTALLDIR" Guid="*">
-                <File Id="fil47C3C952A0C5ED43421B12C892ADB70A" KeyPath="yes" Source="$(var.HarvestPath)\CefSharp.pdb" />
-            </Component>
-            <Component Id="cmpA41C6EE7A653A952E331B00092610B1D" Directory="INSTALLDIR" Guid="*">
-                <File Id="fil65AC6BC6EE24BD8FC1F18F1B380974D8" KeyPath="yes" Source="$(var.HarvestPath)\CefSharp.WinForms.dll" />
-            </Component>
-            <Component Id="cmpC7970CF06BC5973A655CA54A9B6CCBC6" Directory="INSTALLDIR" Guid="*">
-                <File Id="fil0F10FDF94BA38883FDC88AB69CA05C3D" KeyPath="yes" Source="$(var.HarvestPath)\CefSharp.WinForms.pdb" />
-            </Component>
-            <Component Id="cmp260B23704EE68B2553D0BCF8473AE65F" Directory="INSTALLDIR" Guid="*">
-                <File Id="filDC34E881859FD7FE5BCAF3C6282E590D" KeyPath="yes" Source="$(var.HarvestPath)\CefSharp.WinForms.XML" />
-            </Component>
-            <Component Id="cmp85CEC55B1E626FB7F4A2A93DB455D4A8" Directory="INSTALLDIR" Guid="*">
-                <File Id="fil34E0071180CC2459D07D512E194A78FE" KeyPath="yes" Source="$(var.HarvestPath)\CefSharp.XML" />
-            </Component>
-            <Component Id="cmp03546C8E114D3407FDCF153555C46160" Directory="INSTALLDIR" Guid="*">
-                <File Id="fil351C382BAD085D91B7219ACAEA2A52F9" KeyPath="yes" Source="$(var.HarvestPath)\cef_100_percent.pak" />
-            </Component>
-            <Component Id="cmp2DD444B38E678431199E8C532D79764C" Directory="INSTALLDIR" Guid="*">
-                <File Id="fil0EA9162D78188AF38E94CF1390EE6D76" KeyPath="yes" Source="$(var.HarvestPath)\cef_200_percent.pak" />
-            </Component>
-            <Component Id="cmpC947A80225B32A6F316DCF1960A5B782" Directory="INSTALLDIR" Guid="*">
-                <File Id="fil040AD5417913B7720B713B5C1560037D" KeyPath="yes" Source="$(var.HarvestPath)\cef_extensions.pak" />
-            </Component>
-            <Component Id="cmpC80350D124B50BBA8B15EDA2785513AF" Directory="INSTALLDIR" Guid="*">
-                <File Id="fil92BB80A0015DEE1D4E207A2B29A3F2DC" KeyPath="yes" Source="$(var.HarvestPath)\CHANGELOG.md" />
-            </Component>
-            <Component Id="cmp671AE9B5018B21C55B0BA6C98FA38DF0" Directory="INSTALLDIR" Guid="*">
-                <File Id="filB2F1D5CF803E4A00F1446547BBF85A23" KeyPath="yes" Source="$(var.HarvestPath)\chrome_elf.dll" />
-            </Component>
-=======
->>>>>>> fc65c258
             <Component Id="cmpADE94032AA8563E1E37003C8AB2D8F7E" Directory="INSTALLDIR" Guid="*">
                 <File Id="fil6BA5B21301D77ADAE00F1DA02BFE8584" KeyPath="yes" Source="$(var.HarvestPath)\ConsoleControl.dll" />
             </Component>
@@ -120,24 +51,9 @@
             <Component Id="cmpB33DF036D353C8FDD69458B2FE71E10B" Directory="INSTALLDIR" Guid="*">
                 <File Id="filDE15699EEB9D455A194CFECACB2D34CA" KeyPath="yes" Source="$(var.HarvestPath)\Cucumber.Messages.dll" />
             </Component>
-            <Component Id="cmp593B47C5A296958937B4699BB126000F" Directory="INSTALLDIR" Guid="*">
-                <File Id="fil74C30EBEB08AD69984405E221438C865" KeyPath="yes" Source="$(var.HarvestPath)\d3dcompiler_47.dll" />
-            </Component>
-            <Component Id="cmp0472B80080FDA215C469D6CED09AA339" Directory="INSTALLDIR" Guid="*">
-                <File Id="filD10C09E4D33A9C8AA521761CCA050406" KeyPath="yes" Source="$(var.HarvestPath)\devtools_resources.pak" />
-            </Component>
             <Component Id="cmp19EC39A721B3368567C267C98B3A70BF" Directory="INSTALLDIR" Guid="*">
                 <File Id="filF4F0A4E8F055AEBFE89D956290E642D9" KeyPath="yes" Source="$(var.HarvestPath)\Google.Protobuf.dll" />
             </Component>
-<<<<<<< HEAD
-            <Component Id="cmp4C51B5387780358DD249907CE9C046BF" Directory="INSTALLDIR" Guid="*">
-                <File Id="filD2242E8CA2989ECDE6218752F9E92450" KeyPath="yes" Source="$(var.HarvestPath)\Google.Protobuf.pdb" />
-            </Component>
-            <Component Id="cmp2CB181F06249C39F4FEB29A2086FF619" Directory="INSTALLDIR" Guid="*">
-                <File Id="fil623D04A95B27EA6BC5EEE006250395BB" KeyPath="yes" Source="$(var.HarvestPath)\icudtl.dat" />
-            </Component>
-=======
->>>>>>> fc65c258
             <Component Id="cmp3B87E05C275CE85388D030CC01BF1E20" Directory="INSTALLDIR" Guid="*">
                 <File Id="fil3FCEFF3CAE083B7927D5D4E4B0218A88" KeyPath="yes" Source="$(var.HarvestPath)\Interop.MSTSCLib.dll" />
             </Component>
@@ -150,21 +66,21 @@
             <Component Id="cmp9F2B7587D0DBBAE60FACF8282508F693" Directory="INSTALLDIR" Guid="*">
                 <File Id="fil7A31D991E2C50622F9B19BE8FF45FCF0" KeyPath="yes" Source="$(var.HarvestPath)\K4os.Hash.xxHash.dll" />
             </Component>
-            <Component Id="cmpBB0C7B993C9AF0704B701083AB25A9E6" Directory="INSTALLDIR" Guid="*">
-                <File Id="fil680C3F803F7453BD76FB62858767E327" KeyPath="yes" Source="$(var.HarvestPath)\libcef.dll" />
-            </Component>
-            <Component Id="cmp5DDCF0CE56D406D1B8B1F93E988AED6B" Directory="INSTALLDIR" Guid="*">
-                <File Id="fil0F4CD3729AF07C1C460E292E0F081D0A" KeyPath="yes" Source="$(var.HarvestPath)\libEGL.dll" />
-            </Component>
-            <Component Id="cmpB0CFEB9FF932521D6A75B6BE6F8D644F" Directory="INSTALLDIR" Guid="*">
-                <File Id="fil736048FE57EC840EA5DCE88625C38E8D" KeyPath="yes" Source="$(var.HarvestPath)\libGLESv2.dll" />
-            </Component>
             <Component Id="cmp2FF0DA180F4C2676AB45A74F8FAC2364" Directory="INSTALLDIR" Guid="*">
                 <File Id="filF6DE4DE4F3A801B8647FF4037C848B54" KeyPath="yes" Source="$(var.HarvestPath)\ListViewPrinter.dll" />
             </Component>
             <Component Id="cmp13D6573EA8CF3F99F44BAE837E2771F0" Directory="INSTALLDIR" Guid="*">
                 <File Id="fil2991F53D601CDF7142D0A9E1B42E116E" KeyPath="yes" Source="$(var.HarvestPath)\log4net.dll" />
             </Component>
+            <Component Id="cmp104087D18B25A9A8D2ECC5B6EA2AE79B" Directory="INSTALLDIR" Guid="*">
+                <File Id="fil5282108DD54B6C7D192C3E9D001FD4E7" KeyPath="yes" Source="$(var.HarvestPath)\Microsoft.Web.WebView2.Core.dll" />
+            </Component>
+            <Component Id="cmp3ED4B6E14797367C1383E408A6961B85" Directory="INSTALLDIR" Guid="*">
+                <File Id="filBEB43BF024BDDFB47075A1E970FB51F2" KeyPath="yes" Source="$(var.HarvestPath)\Microsoft.Web.WebView2.WinForms.dll" />
+            </Component>
+            <Component Id="cmp6EED7245C933A23BDE5CBE3B4DD32858" Directory="INSTALLDIR" Guid="*">
+                <File Id="fil157A3D211984A88620C183E777A80E6C" KeyPath="yes" Source="$(var.HarvestPath)\Microsoft.Web.WebView2.Wpf.dll" />
+            </Component>
             <Component Id="cmp41D33384103998013724F7507BE537A3" Directory="INSTALLDIR" Guid="*">
                 <File Id="filD409F3953DFE64FEE2FDC4460BD98297" KeyPath="yes" Source="$(var.HarvestPath)\mRemoteNG.deps.json" />
             </Component>
@@ -175,15 +91,6 @@
                 <File Id="filAC4D49028FDDA1626E5B006C9D1ED57E" KeyPath="yes" Source="$(var.HarvestPath)\mRemoteNG.dll.config" />
             </Component>
             
-<<<<<<< HEAD
-            <Component Id="cmp8958F261F3D830DE65AF9C2710549C88" Directory="INSTALLDIR" Guid="*">
-                <File Id="fil75F94B8520D436392BD616D18AF233AF" KeyPath="yes" Source="$(var.HarvestPath)\mRemoteNG.exe.config" />
-            </Component>
-            <Component Id="cmp67313C6B4CE3487E9A8165EFFE369D16" Directory="INSTALLDIR" Guid="*">
-                <File Id="fil5F0524AF62166FF3C4DAE07F1113C0D9" KeyPath="yes" Source="$(var.HarvestPath)\mRemoteNG.pdb" />
-            </Component>
-=======
->>>>>>> fc65c258
             <Component Id="cmp9FF194CCD09E9797444CF95F7C37C75A" Directory="INSTALLDIR" Guid="*">
                 <File Id="fil09655B2FCDF14CBBA2E03BBD3F6C58EE" KeyPath="yes" Source="$(var.HarvestPath)\mRemoteNG.runtimeconfig.json" />
             </Component>
@@ -194,43 +101,16 @@
             <Component Id="cmp1874AB219070404EED322213C6A1A49E" Directory="INSTALLDIR" Guid="*">
                 <File Id="fil05FF769999D602AD4FA6A489C44ED290" KeyPath="yes" Source="$(var.HarvestPath)\Newtonsoft.Json.dll" />
             </Component>
-<<<<<<< HEAD
-            <Component Id="cmpFF90EFA0AE0E35A48FC042638CF77F83" Directory="INSTALLDIR" Guid="*">
-                <File Id="fil75F15A67DE36E6CD5ADC683FD7435C78" KeyPath="yes" Source="$(var.HarvestPath)\nunit.engine.api.dll" />
-            </Component>
-            <Component Id="cmp60171664B38A0BA8AFA2CCFD9DC72916" Directory="INSTALLDIR" Guid="*">
-                <File Id="filDDF0CBD906AA151260327DB6D8CEF33D" KeyPath="yes" Source="$(var.HarvestPath)\nunit.engine.dll" />
-            </Component>
-            <Component Id="cmpD080EFC5FD4A34CFACCE171DB3A74124" Directory="INSTALLDIR" Guid="*">
-                <File Id="filDC26451611F2363A23BE363327DF051C" KeyPath="yes" Source="$(var.HarvestPath)\NUnit3.TestAdapter.dll" />
-            </Component>
-            <Component Id="cmp753C50809C27F5384311B95383EF9C58" Directory="INSTALLDIR" Guid="*">
-                <File Id="fil70D9CF6FB96BBA4D221162ED5D619FF8" KeyPath="yes" Source="$(var.HarvestPath)\NUnit3.TestAdapter.pdb" />
-            </Component>
-=======
->>>>>>> fc65c258
             <Component Id="cmp2C1BBE07A32C31BCF92912D601AD4864" Directory="INSTALLDIR" Guid="*">
                 <File Id="fil357AF76EEBAC3CE454CB549E0C337C8A" KeyPath="yes" Source="$(var.HarvestPath)\ObjectListView.dll" />
             </Component>
             
-<<<<<<< HEAD
-            <Component Id="cmp77B4A071D4D4E81445BE03B0AD534C90" Directory="INSTALLDIR" Guid="*">
-                <File Id="fil4560734A3E7B53FF55D3B92F7AFD23E3" KeyPath="yes" Source="$(var.HarvestPath)\README.md" />
-            </Component>
-            <Component Id="cmp9F1F760351DF98E43961684D66E51E03" Directory="INSTALLDIR" Guid="*">
-                <File Id="filC5069BEF030929B7F7AEB7898F21BE12" KeyPath="yes" Source="$(var.HarvestPath)\README.txt" />
-=======
             <Component Id="cmp8EFDE1F21B7D56B957F262CC057CB4BA" Directory="INSTALLDIR" Guid="*">
                 <File Id="fil56FF3B20B7AFB789C5CF4AA13D753C36" KeyPath="yes" Source="$(var.HarvestPath)\Renci.SshNet.Async.dll" />
->>>>>>> fc65c258
             </Component>
             <Component Id="cmpEDFC52653A3A4D5C80AB3A0B7CE9AE35" Directory="INSTALLDIR" Guid="*">
                 <File Id="fil9C1ED4726B58F1CD4C25AF29BDBE0F77" KeyPath="yes" Source="$(var.HarvestPath)\Renci.SshNet.dll" />
             </Component>
-<<<<<<< HEAD
-            <Component Id="cmp939A03A1D5316FD7464E1211355E0BBF" Directory="INSTALLDIR" Guid="*">
-                <File Id="filB1E02FD4DF2AD830151686A1B0813A3B" KeyPath="yes" Source="$(var.HarvestPath)\snapshot_blob.bin" />
-=======
             <Component Id="cmpA00CF5661042E8A2C92E994701940B20" Directory="INSTALLDIR" Guid="*">
                 <File Id="fil3C2ECCC2300D1A596FD61DE5BDA516B9" KeyPath="yes" Source="$(var.HarvestPath)\SecretServerInterface.dll" />
             </Component>
@@ -242,7 +122,6 @@
             </Component>
             <Component Id="cmp350CD765CB2C99BEB476F5301E5FCA43" Directory="INSTALLDIR" Guid="*">
                 <File Id="filB15E8F1F97CB8BC09EBEE0923040AAAF" KeyPath="yes" Source="$(var.HarvestPath)\SecretServerInterface.XmlSerializers.dll" />
->>>>>>> fc65c258
             </Component>
             <Component Id="cmpEEF6A35F8A6BADDF0E1C90F92FE0D47E" Directory="INSTALLDIR" Guid="*">
                 <File Id="fil0DAB9F548FB79BA6060656EC4E6D6E46" KeyPath="yes" Source="$(var.HarvestPath)\SparkleLibrary.dll" />
@@ -262,9 +141,6 @@
             <Component Id="cmpE68C5E1DCE03F09E43EB82865185E4D3" Directory="INSTALLDIR" Guid="*">
                 <File Id="filD8044470EBD984D56CFBAD1E74376C16" KeyPath="yes" Source="$(var.HarvestPath)\Ubiety.Dns.Core.dll" />
             </Component>
-            <Component Id="cmp49FC78DB761A2F02451F964C668157F9" Directory="INSTALLDIR" Guid="*">
-                <File Id="fil0EFD83D2C2D8006AEF99691655F71A34" KeyPath="yes" Source="$(var.HarvestPath)\v8_context_snapshot.bin" />
-            </Component>
             <Component Id="cmp706223D2ABF6685A8E778D40099041C4" Directory="INSTALLDIR" Guid="*">
                 <File Id="filB19F03244FC8ACDFED93F0A01EDD6A3F" KeyPath="yes" Source="$(var.HarvestPath)\VisualElements_150.png" />
             </Component>
@@ -274,12 +150,6 @@
             <Component Id="cmpD3A62C6E1FCA8BCCB540EA093829FB0A" Directory="INSTALLDIR" Guid="*">
                 <File Id="fil21072501EA7C63633A3FCD306B94A95D" KeyPath="yes" Source="$(var.HarvestPath)\VncSharp.dll" />
             </Component>
-<<<<<<< HEAD
-            <Component Id="cmpF64D60E2A7A50FD6241ABDBE27E31F59" Directory="INSTALLDIR" Guid="*">
-                <File Id="filED0391668232DF3DEA5823C1D36F49AD" KeyPath="yes" Source="$(var.HarvestPath)\WeifenLuo.WinFormsUI.Docking.dll" />
-            </Component>
-=======
->>>>>>> fc65c258
             <Component Id="cmpBA753907719CFB8E5911F999855AB374" Directory="INSTALLDIR" Guid="*">
                 <File Id="filB22044E1A17BCF2A77B31ED2880C383E" KeyPath="yes" Source="$(var.HarvestPath)\WeifenLuo.WinFormsUI.Docking.ThemeVS2003.dll" />
             </Component>
@@ -325,9 +195,6 @@
             <Component Id="cmp40895E6FE8EC4FFA9CDEB2FB5DD15F20" Directory="dir0B7D401DE3233449E75F31A823BF5B99" Guid="*">
                 <File Id="fil715FF750208BACE83BC7DCCF4BEB3FA2" KeyPath="yes" Source="$(var.HarvestPath)\fr\mRemoteNG.resources.dll" />
             </Component>
-            <Component Id="cmp0A6751E8DF3F959DCE0A3C5F930F9584" Directory="dir0F2799FA71A14A552F2E5CD85EF758ED" Guid="*">
-                <File Id="filA0CB5AE8D2F2EBCD55F66245274050A8" KeyPath="yes" Source="$(var.HarvestPath)\Help\index.html" />
-            </Component>
             <Component Id="cmp7E6E8D87E380B22ED7E863FC841A2368" Directory="dir09632C6D20BFA94E2A24ED0E6D9B2C41" Guid="*">
                 <File Id="filCD70EE978626DA4828A50601DEAE5556" KeyPath="yes" Source="$(var.HarvestPath)\hu\mRemoteNG.resources.dll" />
             </Component>
@@ -454,166 +321,6 @@
             <Component Id="cmp0BAC93C0A0E70E5ACB66DC026BA8110E" Directory="dir84F2A679A7F20EDA03A198E92F9399E3" Guid="*">
                 <File Id="fil0B91C6F2B565FA653A19ED0161ED07EC" KeyPath="yes" Source="$(var.HarvestPath)\ko-KR\mRemoteNG.resources.dll" />
             </Component>
-            <Component Id="cmp1B8D75B534A12D2AA6C9E85C27F3B5C2" Directory="dirC2A25BD972A0CE6CA0E5449830E3199D" Guid="*">
-                <File Id="filF343E04CB45CA330FD7D03555BDFD8B2" KeyPath="yes" Source="$(var.HarvestPath)\locales\am.pak" />
-            </Component>
-            <Component Id="cmpBB6D00A53492D2D7EC0B6B36E3AB08F5" Directory="dirC2A25BD972A0CE6CA0E5449830E3199D" Guid="*">
-                <File Id="filDE3FC993376D25F96B23796794D744BE" KeyPath="yes" Source="$(var.HarvestPath)\locales\ar.pak" />
-            </Component>
-            <Component Id="cmpEA32BD79171C0E467B1B41A6ED829617" Directory="dirC2A25BD972A0CE6CA0E5449830E3199D" Guid="*">
-                <File Id="filE35F3B69C0E565904E485252698E8BDB" KeyPath="yes" Source="$(var.HarvestPath)\locales\bg.pak" />
-            </Component>
-            <Component Id="cmp020F19ACA82CDE060286E97432195433" Directory="dirC2A25BD972A0CE6CA0E5449830E3199D" Guid="*">
-                <File Id="fil58B8FB84D4B4D8B5DA9B4E9FC8B00880" KeyPath="yes" Source="$(var.HarvestPath)\locales\bn.pak" />
-            </Component>
-            <Component Id="cmpC71556D9728D691E3D08ABA913EDCD2C" Directory="dirC2A25BD972A0CE6CA0E5449830E3199D" Guid="*">
-                <File Id="fil47A683CF870D8CFA150AEA5361466149" KeyPath="yes" Source="$(var.HarvestPath)\locales\ca.pak" />
-            </Component>
-            <Component Id="cmpD0AA0E33E1F40A545486CE27D7698130" Directory="dirC2A25BD972A0CE6CA0E5449830E3199D" Guid="*">
-                <File Id="filB9E18B02618EA00AE7FD30E20490AB09" KeyPath="yes" Source="$(var.HarvestPath)\locales\cs.pak" />
-            </Component>
-            <Component Id="cmpB22E793AB0E064B0398F5217D4C10F5A" Directory="dirC2A25BD972A0CE6CA0E5449830E3199D" Guid="*">
-                <File Id="filA2F19C6299827DCCBF5D25C7870B9B54" KeyPath="yes" Source="$(var.HarvestPath)\locales\da.pak" />
-            </Component>
-            <Component Id="cmpEB8BD998A6C12CE1E9332A904D235ED2" Directory="dirC2A25BD972A0CE6CA0E5449830E3199D" Guid="*">
-                <File Id="filFF073A4D64A7C9EFBDCCB0E4B84CCB13" KeyPath="yes" Source="$(var.HarvestPath)\locales\de.pak" />
-            </Component>
-            <Component Id="cmp550863411F30BD7462E7F357A74D43D5" Directory="dirC2A25BD972A0CE6CA0E5449830E3199D" Guid="*">
-                <File Id="fil228B40ECB6CF0E6CA098118269A87849" KeyPath="yes" Source="$(var.HarvestPath)\locales\el.pak" />
-            </Component>
-<<<<<<< HEAD
-            <Component Id="cmp391159C0D65CA97E508275A365F667AF" Directory="dirC2A25BD972A0CE6CA0E5449830E3199D" Guid="*">
-                <File Id="fil9B8DDA86CA2809848F160AF87E6639C7" KeyPath="yes" Source="$(var.HarvestPath)\locales\en-GB.pak" />
-            </Component>
-            <Component Id="cmp5C7429CF0CCA0A2F988DC61A5E0A4783" Directory="dirC2A25BD972A0CE6CA0E5449830E3199D" Guid="*">
-                <File Id="fil49A7F348F1C08F04196EBE24B20D9BA1" KeyPath="yes" Source="$(var.HarvestPath)\locales\en-US.pak" />
-            </Component>
-            <Component Id="cmpEFEB2D4955561AB4E4542C15A89B5B32" Directory="dirC2A25BD972A0CE6CA0E5449830E3199D" Guid="*">
-                <File Id="filCAF3974878861512E4795EF326530993" KeyPath="yes" Source="$(var.HarvestPath)\locales\es-419.pak" />
-            </Component>
-            <Component Id="cmp8A30F2A960D0FC26E07CB603BDE5D345" Directory="dirC2A25BD972A0CE6CA0E5449830E3199D" Guid="*">
-                <File Id="fil1E3510FC28A149E3C3E9AAA2C619E6C5" KeyPath="yes" Source="$(var.HarvestPath)\locales\es.pak" />
-            </Component>
-            <Component Id="cmp1B22BFA7AF06A4836157E0D6A2AC7C81" Directory="dirC2A25BD972A0CE6CA0E5449830E3199D" Guid="*">
-                <File Id="fil4D5EB530E2E60DC15E4ECE5B52535A3B" KeyPath="yes" Source="$(var.HarvestPath)\locales\et.pak" />
-            </Component>
-            <Component Id="cmpC694CE163C0416F7F5C1A6405FA86B11" Directory="dirC2A25BD972A0CE6CA0E5449830E3199D" Guid="*">
-                <File Id="fil997560129DB0FE8CC434DB1387DA5D40" KeyPath="yes" Source="$(var.HarvestPath)\locales\fa.pak" />
-            </Component>
-            <Component Id="cmp026B44CD93B5AE3CDA96A9B7B7DE1D95" Directory="dirC2A25BD972A0CE6CA0E5449830E3199D" Guid="*">
-                <File Id="fil5EF49BDEFD29DF61E2C3E40DDC810EDD" KeyPath="yes" Source="$(var.HarvestPath)\locales\fi.pak" />
-            </Component>
-            <Component Id="cmp0C58F15D67050C8292C764631B322654" Directory="dirC2A25BD972A0CE6CA0E5449830E3199D" Guid="*">
-                <File Id="filC38CE060BBA51B81F31C59949E04B4A0" KeyPath="yes" Source="$(var.HarvestPath)\locales\fil.pak" />
-            </Component>
-            <Component Id="cmp6A168A6D0BF60F488492D2016FDD3D7D" Directory="dirC2A25BD972A0CE6CA0E5449830E3199D" Guid="*">
-                <File Id="fil5BC185ABBC27545F6A24D845293883AF" KeyPath="yes" Source="$(var.HarvestPath)\locales\fr.pak" />
-            </Component>
-            <Component Id="cmpADF73400C2A118A3E1C34AA56DE00083" Directory="dirC2A25BD972A0CE6CA0E5449830E3199D" Guid="*">
-                <File Id="fil6A6A5934C431308D2AB583922879B032" KeyPath="yes" Source="$(var.HarvestPath)\locales\gu.pak" />
-            </Component>
-            <Component Id="cmpFA012C378D6346D9B8D1674115960BDE" Directory="dirC2A25BD972A0CE6CA0E5449830E3199D" Guid="*">
-                <File Id="filAF5E0219CD5830F47E17088519B7EF6F" KeyPath="yes" Source="$(var.HarvestPath)\locales\he.pak" />
-            </Component>
-            <Component Id="cmpFE10BFF4AC9D3263C68A7AD34D1001A6" Directory="dirC2A25BD972A0CE6CA0E5449830E3199D" Guid="*">
-                <File Id="fil3465DA871C2CF1F905D46BB550EAD4CC" KeyPath="yes" Source="$(var.HarvestPath)\locales\hi.pak" />
-            </Component>
-            <Component Id="cmp933D76729090587A7B65283C73A4CEC9" Directory="dirC2A25BD972A0CE6CA0E5449830E3199D" Guid="*">
-                <File Id="filC2DC474743A301BBB7689A3DEEF163AE" KeyPath="yes" Source="$(var.HarvestPath)\locales\hr.pak" />
-            </Component>
-            <Component Id="cmp9C3DE6F48B6EAC5F51BC8209E5C30EDF" Directory="dirC2A25BD972A0CE6CA0E5449830E3199D" Guid="*">
-                <File Id="filB4271D6A03E1CB150DF95325E79FC4A0" KeyPath="yes" Source="$(var.HarvestPath)\locales\hu.pak" />
-            </Component>
-            <Component Id="cmp64584C3B02B6A78B0EF3245A0FEFE473" Directory="dirC2A25BD972A0CE6CA0E5449830E3199D" Guid="*">
-                <File Id="fil6EF363AE6120991043D49AE2844666D3" KeyPath="yes" Source="$(var.HarvestPath)\locales\id.pak" />
-            </Component>
-            <Component Id="cmp08B98333F544EE1A481F253A67796F06" Directory="dirC2A25BD972A0CE6CA0E5449830E3199D" Guid="*">
-                <File Id="filE562159C88EB5418CB36C79525398005" KeyPath="yes" Source="$(var.HarvestPath)\locales\it.pak" />
-            </Component>
-            <Component Id="cmp374E425681E78F9574A574FF71722428" Directory="dirC2A25BD972A0CE6CA0E5449830E3199D" Guid="*">
-                <File Id="filB29A320625BFFBC445D786B529FE2FEB" KeyPath="yes" Source="$(var.HarvestPath)\locales\ja.pak" />
-            </Component>
-            <Component Id="cmpE80A12ECA9E8037BAC5EDC7DABDBE411" Directory="dirC2A25BD972A0CE6CA0E5449830E3199D" Guid="*">
-                <File Id="fil04B483DDD18A0981F34920DB4BC8959D" KeyPath="yes" Source="$(var.HarvestPath)\locales\kn.pak" />
-            </Component>
-            <Component Id="cmpF81B13AB32BBE1429E867254320367B1" Directory="dirC2A25BD972A0CE6CA0E5449830E3199D" Guid="*">
-                <File Id="fil49B54C7FAC6967083E8DAB43D3B26460" KeyPath="yes" Source="$(var.HarvestPath)\locales\ko.pak" />
-            </Component>
-            <Component Id="cmp169A981B444EF17964A9E5E6CF1FFCE7" Directory="dirC2A25BD972A0CE6CA0E5449830E3199D" Guid="*">
-                <File Id="filE0571C92BE18C63BDA76557C1E7E0BA7" KeyPath="yes" Source="$(var.HarvestPath)\locales\lt.pak" />
-            </Component>
-            <Component Id="cmp2C14D6A8D2148B82E9AA3C4B5A9244D6" Directory="dirC2A25BD972A0CE6CA0E5449830E3199D" Guid="*">
-                <File Id="fil09E251C30EC1AF141196A0ED430FB866" KeyPath="yes" Source="$(var.HarvestPath)\locales\lv.pak" />
-            </Component>
-            <Component Id="cmp6EA5236A0E09048C953E34307AA83761" Directory="dirC2A25BD972A0CE6CA0E5449830E3199D" Guid="*">
-                <File Id="filD6F0237F09293544CA2A4480FAB0370F" KeyPath="yes" Source="$(var.HarvestPath)\locales\ml.pak" />
-            </Component>
-            <Component Id="cmp65EBAF7CC5F7D6C01175E18F16BB8A6F" Directory="dirC2A25BD972A0CE6CA0E5449830E3199D" Guid="*">
-                <File Id="fil1A2C7B35CD12A5389F7AFD36EA6B45C6" KeyPath="yes" Source="$(var.HarvestPath)\locales\mr.pak" />
-            </Component>
-            <Component Id="cmp56F6FDE624A39544ED4A19CD31ABE113" Directory="dirC2A25BD972A0CE6CA0E5449830E3199D" Guid="*">
-                <File Id="filE90DC5C45B9D23432E63E911625D1D73" KeyPath="yes" Source="$(var.HarvestPath)\locales\ms.pak" />
-            </Component>
-            <Component Id="cmp7ADF0E1B35AFEAA2C3E648D100D1DCCB" Directory="dirC2A25BD972A0CE6CA0E5449830E3199D" Guid="*">
-                <File Id="fil690FDFC707303410F541C38361BE07E3" KeyPath="yes" Source="$(var.HarvestPath)\locales\nb.pak" />
-            </Component>
-            <Component Id="cmp026C6682D94A491BF5EE6829763CA73F" Directory="dirC2A25BD972A0CE6CA0E5449830E3199D" Guid="*">
-                <File Id="filBCAFFD4E8DE438C86DC10C97C166280F" KeyPath="yes" Source="$(var.HarvestPath)\locales\nl.pak" />
-            </Component>
-            <Component Id="cmpEB784F92D865A14E6D69202B8E3000C3" Directory="dirC2A25BD972A0CE6CA0E5449830E3199D" Guid="*">
-                <File Id="fil71BCF18F4FAD66EE2441A727CF5670E0" KeyPath="yes" Source="$(var.HarvestPath)\locales\pl.pak" />
-            </Component>
-            <Component Id="cmpD16912F468142E2A974DF5DB5C5E1BAD" Directory="dirC2A25BD972A0CE6CA0E5449830E3199D" Guid="*">
-                <File Id="filAA298FEEEBA1E1141115BE8F6988E3CA" KeyPath="yes" Source="$(var.HarvestPath)\locales\pt-BR.pak" />
-            </Component>
-            <Component Id="cmpA0BFD8C06ABD9C38B370E7DAAA5D1166" Directory="dirC2A25BD972A0CE6CA0E5449830E3199D" Guid="*">
-                <File Id="filDB176878BCE0968B453C1102700588F2" KeyPath="yes" Source="$(var.HarvestPath)\locales\pt-PT.pak" />
-            </Component>
-            <Component Id="cmp7F020F42A1C1B0119421ED3973E5B9BB" Directory="dirC2A25BD972A0CE6CA0E5449830E3199D" Guid="*">
-                <File Id="fil7BBF90423B25BCA69BF3E380C3CD7B20" KeyPath="yes" Source="$(var.HarvestPath)\locales\ro.pak" />
-            </Component>
-            <Component Id="cmp4769864D0832FADFD6FB24F87930D34F" Directory="dirC2A25BD972A0CE6CA0E5449830E3199D" Guid="*">
-                <File Id="filA2B65D6AD01446A1E29666C6E397BA3E" KeyPath="yes" Source="$(var.HarvestPath)\locales\ru.pak" />
-            </Component>
-            <Component Id="cmp211D3724749C3952BEFEF8DF3C3973BF" Directory="dirC2A25BD972A0CE6CA0E5449830E3199D" Guid="*">
-                <File Id="fil26063910F5FB1FCE84B3E49E756B2AEA" KeyPath="yes" Source="$(var.HarvestPath)\locales\sk.pak" />
-            </Component>
-            <Component Id="cmp28A18F57A1C7957CEB6226C2DD211242" Directory="dirC2A25BD972A0CE6CA0E5449830E3199D" Guid="*">
-                <File Id="fil83934B51C9563E2FC1971F37CA1BEB22" KeyPath="yes" Source="$(var.HarvestPath)\locales\sl.pak" />
-            </Component>
-            <Component Id="cmpE3B560558F7AE351423D23AFFA82483E" Directory="dirC2A25BD972A0CE6CA0E5449830E3199D" Guid="*">
-                <File Id="fil43F61AC3E1BD5E1FC6449AEF931BE3EF" KeyPath="yes" Source="$(var.HarvestPath)\locales\sr.pak" />
-            </Component>
-            <Component Id="cmp0BC848D31607A27744FD7422A0A63A7E" Directory="dirC2A25BD972A0CE6CA0E5449830E3199D" Guid="*">
-                <File Id="fil9A557436F2D211CD509F7B083FA9FE8B" KeyPath="yes" Source="$(var.HarvestPath)\locales\sv.pak" />
-            </Component>
-            <Component Id="cmp2186B99000AFCD0A6038DA24C9788347" Directory="dirC2A25BD972A0CE6CA0E5449830E3199D" Guid="*">
-                <File Id="fil017548B91D8710640BE5E9FE1412A41C" KeyPath="yes" Source="$(var.HarvestPath)\locales\sw.pak" />
-            </Component>
-            <Component Id="cmpEBFB7AC0FCF52B4833754399A1CF9C44" Directory="dirC2A25BD972A0CE6CA0E5449830E3199D" Guid="*">
-                <File Id="filB38C2F4C5E11FD94F075D2BED5303BE8" KeyPath="yes" Source="$(var.HarvestPath)\locales\ta.pak" />
-            </Component>
-            <Component Id="cmp7B33FBE076E56915F3C698382FDF793C" Directory="dirC2A25BD972A0CE6CA0E5449830E3199D" Guid="*">
-                <File Id="fil640FCE87BD8ADEF98EBF2A698F702266" KeyPath="yes" Source="$(var.HarvestPath)\locales\te.pak" />
-            </Component>
-            <Component Id="cmp3CA3E1B1FF67221DFC354D21667D5C91" Directory="dirC2A25BD972A0CE6CA0E5449830E3199D" Guid="*">
-                <File Id="fil6BEBF1BDD6563937FFF31F916C31D834" KeyPath="yes" Source="$(var.HarvestPath)\locales\th.pak" />
-            </Component>
-            <Component Id="cmpB4108B3D6523A91005441A7A73781654" Directory="dirC2A25BD972A0CE6CA0E5449830E3199D" Guid="*">
-                <File Id="fil39B104B14FD80385387C1538109F5908" KeyPath="yes" Source="$(var.HarvestPath)\locales\tr.pak" />
-            </Component>
-            <Component Id="cmp05106526A9BFC99BE5BF039B8999D5D0" Directory="dirC2A25BD972A0CE6CA0E5449830E3199D" Guid="*">
-                <File Id="fil3E415DCAB1A1A947D0A68DDA5F38F771" KeyPath="yes" Source="$(var.HarvestPath)\locales\uk.pak" />
-            </Component>
-            <Component Id="cmp2A9B03FA25F11A3521F78E1E12F00770" Directory="dirC2A25BD972A0CE6CA0E5449830E3199D" Guid="*">
-                <File Id="filC721AEC7FB3AF88EB038061D61629DA0" KeyPath="yes" Source="$(var.HarvestPath)\locales\vi.pak" />
-            </Component>
-            <Component Id="cmpB503073AA24AA6FC76850BF10C31CF59" Directory="dirC2A25BD972A0CE6CA0E5449830E3199D" Guid="*">
-                <File Id="filF866C06FC6833FDE2869E1F3FC79DE50" KeyPath="yes" Source="$(var.HarvestPath)\locales\zh-CN.pak" />
-            </Component>
-            <Component Id="cmp2E186059BBAB57B86E85713863FAA015" Directory="dirC2A25BD972A0CE6CA0E5449830E3199D" Guid="*">
-                <File Id="filC7397185A49B5FA0845C93B37FD273B5" KeyPath="yes" Source="$(var.HarvestPath)\locales\zh-TW.pak" />
-            </Component>
             <Component Id="cmp78FEDEE0F378D2F4F0D0F26E5AA4BAA7" Directory="dir5D4FF3A14A3EA47FCD6D9414E469A244" Guid="*">
                 <File Id="filB5234976A684303D93EE2D709DAEF369" KeyPath="yes" Source="$(var.HarvestPath)\lt\mRemoteNG.resources.dll" />
             </Component>
@@ -635,25 +342,6 @@
             <Component Id="cmp96380B444B43D362CFC000EBD6E4CE29" Directory="dir1ABD1A10CC869E89632C1E934D9A7046" Guid="*">
                 <File Id="fil0A43051D881877EF34742C9873F42A72" KeyPath="yes" Source="$(var.HarvestPath)\ref\mRemoteNG.dll" />
             </Component>
-            <Component Id="cmpBEEC0A9A86E232D54D622D93F5131C44" Directory="dirC2C39C4108DCB584F8C8263BC70E73EB" Guid="*">
-                <File Id="fil968308B8B6C2CE87C09E9BC4B33031B2" KeyPath="yes" Source="$(var.HarvestPath)\Resources\Themes\darcula.vstheme" />
-            </Component>
-            <Component Id="cmpC608083D47DDA64FF0C8054D6162281C" Directory="dirC2C39C4108DCB584F8C8263BC70E73EB" Guid="*">
-                <File Id="fil0D7C7A7FFBC4E0CB9A73A3B5633BEDD5" KeyPath="yes" Source="$(var.HarvestPath)\Resources\Themes\vs2015blue.vstheme" />
-            </Component>
-            <Component Id="cmp5D35EC40FF552186BA1BBE67D2192FB7" Directory="dirC2C39C4108DCB584F8C8263BC70E73EB" Guid="*">
-                <File Id="fil6D1B5F98211147BE4D3F3D172084736B" KeyPath="yes" Source="$(var.HarvestPath)\Resources\Themes\vs2015dark.vstheme" />
-            </Component>
-            <Component Id="cmpEAFC99D6C741C9B3CF2CF72BB8AC9392" Directory="dirC2C39C4108DCB584F8C8263BC70E73EB" Guid="*">
-                <File Id="filEB7893C4FA39AAD99A777C1C2201A94A" KeyPath="yes" Source="$(var.HarvestPath)\Resources\Themes\vs2015light.vstheme" />
-            </Component>
-            
-            <Component Id="cmpEF160F59CB17596B2DE3954FE52B3953" Directory="dir151BF9CFF17C424DB948D61798FF6623" Guid="*">
-                <File Id="fil16D487B3E626DD8384EDE52A56BFAAC3" KeyPath="yes" Source="$(var.HarvestPath)\Resources\Tiles\VisualElements_150.png" />
-            </Component>
-            <Component Id="cmpDA32FB1899B21864026B60E8509E9284" Directory="dir151BF9CFF17C424DB948D61798FF6623" Guid="*">
-                <File Id="fil5B95CC4D1081F21256EB03C046E83A94" KeyPath="yes" Source="$(var.HarvestPath)\Resources\Tiles\VisualElements_70.png" />
-            </Component>
             <Component Id="cmp14F9A7840D91A07FE79D6C6258D5872E" Directory="dirF7C0BEA86C276F53E8C9E8E6B2629A9B" Guid="*">
                 <File Id="fil84ABB736DDC19CD359E8850BB51959F7" KeyPath="yes" Source="$(var.HarvestPath)\ru\mRemoteNG.resources.dll" />
             </Component>
@@ -663,11 +351,6 @@
             <Component Id="cmp91B9CC4193A542A5C6A10A1F52FC6AAA" Directory="dir9B4F0782CF9942D78104F206EFA81030" Guid="*">
                 <File Id="fil83862DF820A12865A856EA0ACAE72D3D" KeyPath="yes" Source="$(var.HarvestPath)\runtimes\win\lib\net6.0\System.Management.dll" />
             </Component>
-=======
-            <Component Id="cmp91B9CC4193A542A5C6A10A1F52FC6AAA" Directory="dir9B4F0782CF9942D78104F206EFA81030" Guid="*">
-                <File Id="fil83862DF820A12865A856EA0ACAE72D3D" KeyPath="yes" Source="$(var.HarvestPath)\runtimes\win\lib\net6.0\System.Management.dll" />
-            </Component>
->>>>>>> fc65c258
             <Component Id="cmpB2739C20C1F19D6173B79D6CF660EBAE" Directory="dir2C3D76D932FEC38ECE3CF992C9052F22" Guid="*">
                 <File Id="filDCA7AAABA4EC944A3EC1AABC37332413" KeyPath="yes" Source="$(var.HarvestPath)\runtimes\win\lib\netcoreapp2.1\System.Data.SqlClient.dll" />
             </Component>
@@ -686,12 +369,9 @@
             <Component Id="cmp320962FC6534F4036FFF98F41E83D11F" Directory="dir141099046F4229F01C3B534ABFD3E870" Guid="*">
                 <File Id="filDBEF9ECE0A5B2CDE1B08874749F8DF6E" KeyPath="yes" Source="$(var.HarvestPath)\runtimes\win-x86\native\sni.dll" />
             </Component>
-<<<<<<< HEAD
-=======
             <Component Id="cmpAB864564FF3651C4D146E03D87252A7A" Directory="dir141099046F4229F01C3B534ABFD3E870" Guid="*">
                 <File Id="filCCD5DC5D40C6AB535B6AC22051603CB5" KeyPath="yes" Source="$(var.HarvestPath)\runtimes\win-x86\native\WebView2Loader.dll" />
             </Component>
->>>>>>> fc65c258
             <Component Id="cmpF6021CFE1FD1DFC556CBEE9FB741CDED" Directory="dir54B0732D1EC7055747BB11A9069B5872" Guid="*">
                 <File Id="fil20F7BEFB9BCBA1C600A7AA95F5C9756A" KeyPath="yes" Source="$(var.HarvestPath)\Schemas\mremoteng_confcons_v2_5.xsd" />
             </Component>
@@ -707,27 +387,6 @@
             <Component Id="cmp6FE9FEDBE5634AF395230BA8D500104A" Directory="dir54B0732D1EC7055747BB11A9069B5872" Guid="*">
                 <File Id="fil07B6D1F679673392A00E25C468ED6A7F" KeyPath="yes" Source="$(var.HarvestPath)\Schemas\mremoteng_creds_v1_0.xsd" />
             </Component>
-<<<<<<< HEAD
-            <Component Id="cmpFB24D10083F451DC5CF0ECF779FC0B18" Directory="dirC616523A56556EF3F429B8097FDA009B" Guid="*">
-                <File Id="filE167E3865654784A541ECC91BC55388F" KeyPath="yes" Source="$(var.HarvestPath)\swiftshader\libEGL.dll" />
-            </Component>
-            <Component Id="cmp8D1A1A9C3EEE14DA7EA72394C6B2A57B" Directory="dirC616523A56556EF3F429B8097FDA009B" Guid="*">
-                <File Id="fil91EB50E1EE74D192C7A7AD97C7080821" KeyPath="yes" Source="$(var.HarvestPath)\swiftshader\libGLESv2.dll" />
-            </Component>
-            <Component Id="cmp3574060B3152DDCCE44B3528A0C71B63" Directory="dir449D12A97ECE34898DFE89F1087779C9" Guid="*">
-                <File Id="fil146F3F5A21FE54B5545684791AB50136" KeyPath="yes" Source="$(var.HarvestPath)\Themes\darcula.vstheme" />
-            </Component>
-            <Component Id="cmp10355C1CB059E65F1ED03458EADE7C5F" Directory="dir449D12A97ECE34898DFE89F1087779C9" Guid="*">
-                <File Id="filCE7764B2C5A95183E805582F263BCC5F" KeyPath="yes" Source="$(var.HarvestPath)\Themes\vs2015blue.vstheme" />
-            </Component>
-            <Component Id="cmpF674F6C548EBF993B72FA4EBF5ADAC21" Directory="dir449D12A97ECE34898DFE89F1087779C9" Guid="*">
-                <File Id="filA5A98FD5A7D4DEF6CDA6C3652E12EC66" KeyPath="yes" Source="$(var.HarvestPath)\Themes\vs2015dark.vstheme" />
-            </Component>
-            <Component Id="cmp785919C5C947C3DFF8751EAA846B5FA7" Directory="dir449D12A97ECE34898DFE89F1087779C9" Guid="*">
-                <File Id="fil46DE91950AEE35EDBAF9606ACF6FE1C4" KeyPath="yes" Source="$(var.HarvestPath)\Themes\vs2015light.vstheme" />
-            </Component>
-=======
->>>>>>> fc65c258
             <Component Id="cmp64D2ADC91AE3713E639B495CC0518A7F" Directory="dirF50F8AE1B4079411641D2CA28D569A6E" Guid="*">
                 <File Id="fil74F215747A8E72D357A05798BFC0319D" KeyPath="yes" Source="$(var.HarvestPath)\tr-TR\mRemoteNG.resources.dll" />
             </Component>
@@ -748,14 +407,6 @@
         </DirectoryRef>
     </Fragment>
     <Fragment>
-<<<<<<< HEAD
-        <DirectoryRef Id="dir61B122782F2749F187324C134F6498C1">
-            <Directory Id="dir151BF9CFF17C424DB948D61798FF6623" Name="Tiles" />
-        </DirectoryRef>
-    </Fragment>
-    <Fragment>
-=======
->>>>>>> fc65c258
         <DirectoryRef Id="dirF78421D30AE78B84FBB1AF80F70209FC">
             <Directory Id="dir2C3D76D932FEC38ECE3CF992C9052F22" Name="netcoreapp2.1" />
         </DirectoryRef>
@@ -803,14 +454,6 @@
     <Fragment>
         <DirectoryRef Id="dirF78421D30AE78B84FBB1AF80F70209FC">
             <Directory Id="dir9B4F0782CF9942D78104F206EFA81030" Name="net6.0" />
-<<<<<<< HEAD
-        </DirectoryRef>
-    </Fragment>
-    <Fragment>
-        <DirectoryRef Id="dir61B122782F2749F187324C134F6498C1">
-            <Directory Id="dirC2C39C4108DCB584F8C8263BC70E73EB" Name="Themes" />
-=======
->>>>>>> fc65c258
         </DirectoryRef>
     </Fragment>
     <Fragment>
