--- conflicted
+++ resolved
@@ -42,16 +42,11 @@
             <Component Id="cmp68D767AEEE842A722AECA2C65D34BE2E" Directory="INSTALLDIR" Guid="*">
                 <File Id="filCC34B59260E76EC7532DD3E23A541355" KeyPath="yes" Source="$(var.HarvestPath)\BouncyCastle.Crypto.dll" />
             </Component>
-<<<<<<< HEAD
             <Component Id="cmp9A3B2D379B0CE7EDEFF2F82ABE850DF3" Directory="INSTALLDIR" Guid="*">
                 <File Id="fil87F50FF5306E148144A953F7C1056119" KeyPath="yes" Source="$(var.HarvestPath)\Castle.Core.dll" />
             </Component>
             <Component Id="cmpA41C6EE7A653A952E331B00092610B1D" Directory="INSTALLDIR" Guid="*">
                 <File Id="fil65AC6BC6EE24BD8FC1F18F1B380974D8" KeyPath="yes" Source="$(var.HarvestPath)\CefSharp.WinForms.dll" />
-=======
-            <Component Id="cmpEE32B1AC9DA9B3A57F47CD636A1E633F" Directory="INSTALLDIR" Guid="*">
-                <File Id="fil7DF025433894C38CD5C38688098A6310" KeyPath="yes" Source="$(var.HarvestPath)\buildenv.tmp" />
->>>>>>> 5de75e6a
             </Component>
             <Component Id="cmpC80350D124B50BBA8B15EDA2785513AF" Directory="INSTALLDIR" Guid="*">
                 <File Id="fil92BB80A0015DEE1D4E207A2B29A3F2DC" KeyPath="yes" Source="$(var.HarvestPath)\CHANGELOG.md" />
@@ -68,13 +63,9 @@
             <Component Id="cmp047A6C5EFDBE1E198D8108B0C9429F8D" Directory="INSTALLDIR" Guid="*">
                 <File Id="filA9AF50F71ECD31FA1809BBC6AD35FBD1" KeyPath="yes" Source="$(var.HarvestPath)\CREDITS.md" />
             </Component>
-<<<<<<< HEAD
             <Component Id="cmpB33DF036D353C8FDD69458B2FE71E10B" Directory="INSTALLDIR" Guid="*">
                 <File Id="filDE15699EEB9D455A194CFECACB2D34CA" KeyPath="yes" Source="$(var.HarvestPath)\Cucumber.Messages.dll" />
             </Component>
-=======
-            
->>>>>>> 5de75e6a
             <Component Id="cmp19EC39A721B3368567C267C98B3A70BF" Directory="INSTALLDIR" Guid="*">
                 <File Id="filF4F0A4E8F055AEBFE89D956290E642D9" KeyPath="yes" Source="$(var.HarvestPath)\Google.Protobuf.dll" />
             </Component>
@@ -244,16 +235,11 @@
             <Component Id="cmpCB1387F6E09FEBEA8084E857787F33EA" Directory="INSTALLDIR" Guid="*">
                 <File Id="fil09E77F330B2D23A6F306099688F7A9C3" KeyPath="yes" Source="$(var.HarvestPath)\WeifenLuo.WinFormsUI.Docking.ThemeVS2015.dll" />
             </Component>
-<<<<<<< HEAD
             <Component Id="cmpC0DC2B307C8B7EAC386B3358653F76E2" Directory="INSTALLDIR" Guid="*">
                 <File Id="filD068C10054CBAFFCBA811F56643DB892" KeyPath="yes" Source="$(var.HarvestPath)\WinFormsUI.dll" />
             </Component>
             <Component Id="cmp04C7B02DC48478EC5E6A10E077E158D8" Directory="INSTALLDIR" Guid="*">
                 <File Id="fil158BE3EAEBC8F7867B09DCE2FB037B31" KeyPath="yes" Source="$(var.HarvestPath)\Zstandard.Net.dll" />
-=======
-            <Component Id="cmp643F6BC02D559138788B66788747B74E" Directory="INSTALLDIR" Guid="*">
-                <File Id="fil9987BED6E61406EB6AADC003B6E8A6B9" KeyPath="yes" Source="$(var.HarvestPath)\ZstdNet.dll" />
->>>>>>> 5de75e6a
             </Component>
             <Component Id="cmp46A31C5C8F6C32D00394B76FC10B878C" Directory="dir82972532CA27BEF6B972C3A142E19BC1" Guid="*">
                 <File Id="fil1BBD62B8CC672D965BD8B093F72F7E70" KeyPath="yes" Source="$(var.HarvestPath)\cs-CZ\mRemoteNG.resources.dll" />
