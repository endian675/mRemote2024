<<<<<<< HEAD
1.72:
  Fixed issue MR-141 - Add a default protocol option
  Fixed issue MR-367 - Make the 'Connect' button on the 'Quick Connect' toolbar a forced dropdown
  Fixed misleading log messages about RD Gateway support.

1.71 (XXXX-XX-XX):
=======
1.71 (2013-10-16):
>>>>>>> 62feba16
  Fixed issue MR-560 - Cannot Auto-Update With Open Connections: Unable to find an entry point named 'TaskDialogIndirect' in DLL 'ComCtl32'
  Fixed issue MR-565 - Double Folder keep heritage on the initial Folder
  Fixed issue MR-566 - Typo in German UI Automatic Update Settings
  Fixed duplicated folders possibly being named "New Connection" instead of the original folder's name

1.71 Release Candidate 1 (2013-10-01):
  Fixed issue MR-495 - Having a negative range in port scan creates memory exhaustion.
  Fixed issue MR-514 - Window Proxy test failed without close button
  Fixed issue MR-521 - Right-Clicking in "Sessions" panel crashes mRemoteNG
  Fixed issue MR-525 - Could not start on windows 7 64bit
  Fixed issue MR-535 - SQL error saving Connections
  Fixed issue MR-538 - RDP loses connection when hiding config or connections pane
  Fixed issue MR-542 - Wrapped putty has security flaw
  Made minor improvements to the port scan functionality.
  Fixed possible cross-thread operation exception when loading connections from SQL.
  Fixed PuTTY Saved Sessions not showing after loading a new connections file.
  Updated PuTTY to version 0.63.
  Updated translations.
  Added Chinese (Traditional) translation.
  Added partial Greek and Hungarian translations.

1.71 Beta 5 (2013-06-09):
  Fixed issue MR-491 - Could not start RDP Connection
  Fixed issue MR-499 - TS Gateway is not working in latest release 1.71
  Fixed typo in SQL queries.

1.71 Beta 4 (2013-05-28):
  Added feature MR-435 - Add digital signature check to updater
  Fixed issue MR-255 - The version of the RDP AX client should be updated to 7
  Fixed issue MR-392 - Sessions Panel - context menu entries need to be context aware
  Fixed issue MR-422 - Gives error Object reference not set to an instance of an object.
  Fixed issue MR-424 - Import of a few Linux SSH2 hosts discovered via the port scan tool results in a UE
  Fixed issue MR-439 - MRemoteNG 1.70 does not start
  Fixed issue MR-440 - RDP import with non-standard port
  Fixed issue MR-443 - Instructions for eolwtscom.dll registration for Portable version are inaccurate
  Fixed issue MR-446 - Putty saved sessions show in connection panel
  Fixed issue MR-459 - Maximized -> Minimized -> Restored results in mangled active display
  Fixed issue MR-463 - Add support for LoadBalanceInfo to RDP
  Fixed issue MR-470 - Quick Connect to Linux server uses invalid credentials
  Fixed issue MR-471 - PuTTY Saved Sessions disappears from connection list
  Fixed issue MR-487 - Initiate connections on MouseUp event
  Added PuTTY Session Settings command to the Config panel for PuTTY Saved Sessions.
  Updated translations.
  Added Norwegian (Bokmal) and Portuguese (Brazil) translations.
  Added Spanish translation to the installer.
  Fixed an exception or crash when choosing unnamed colors for themes.
  Fixed possible error "Control does not support transparent background colors" when modifying themes.
  Fixed changes to the active theme not being saved reliably.
  Fixed handling of the plus (+) character in PuTTY session names.
  Changed Internet Explorer to no longer force IE7 compatibility mode.
  Changed the "Launch PuTTY" button in the "Options" dialog to open PuTTY from the path the user has currently set, instead of what was previously saved.
  Improved update and announcement checking.
  Improved the PuTTY Saved Sessions list to update automatically when any changes are made.
  Improved loading time of large connection files.
  Lowered required version of RDC from 6.1 to 6.0.
  Updated VncSharpNG to 1.3.4896.25007.

1.71 Beta 3 (2013-03-20):
  Fixed issue MR-397 - Putty disappears from the screen
  Fixed issue MR-398 - Full Screen mode doesn't correctly make use of available space
  Fixed issue MR-402 - scrollbar touch moves putty window
  Fixed issue MR-406 - Items disappear from External Tools toolbar when accessing External Tools panel
  Fixed issue MR-410 - Unhandled exception when clicking New button under Theme
  Fixed issue MR-413 - Can't use aplication
  Fixed new connections having a globe icon.
  Fixed the category names in the themes tab of the options dialog on Windows XP not showing correctly.
  Fixed PuTTY saved sessions with spaces or special characters not being listed.

1.71 Beta 2 (2013-03-19):
  Added feature MR-336 - Customizable background color for the windows/panels
  Added feature MR-345 - Two separate options for confirming closure of Tabs and Connection Panels
  Added feature MR-346 - Option to show/hide the description box at the bottom of the Config panel
  Added feature MR-351 - Import connections from PuTTY
  Fixed issue MR-354 - Re-ordering tabs doesn't give good, reliable visual feedback
  Fixed issue MR-375 - Changing a connection's icon using the picture button should immediately update Icon field
  Fixed issue MR-377 - Several redundant panels can be opened
  Fixed issue MR-379 - Connection variables not working with external tools
  Fixed issue MR-381 - Notifications panel - whitespace context menu allows Copy and Delete on nothing
  Fixed issue MR-401 - Checkbox misaligned
  The username and domain settings are now hidden for VNC connections since they are not supported.
  Changed "Automatically get session information" to be disabled by default.
  RDP connections can now be switched to full screen mode when redirect key combinations is enabled.

1.71 Beta 1 (2013-03-04):
  Added feature MR-329 - Create Option to disable the "Quick: " prefix
  Fixed issue MR-67 - Sort does not recursively sort
  Fixed issue MR-117 - Remote Session Info Window / Tab does not populate
  Fixed issue MR-121 - Config pane not sorting properties correctly when switching between alphabetical and categorized view
  Fixed issue MR-130 - Issues duplicating folders
  Fixed issue MR-142 - Start of mRemoteNG takes about one minute and consumes excessive CPU
  Fixed issue MR-158 - Password field not accepting Pipe
  Fixed issue MR-330 - Portable version saves log to user's profile folder
  Fixed issue MR-333 - Unnecessary prompt for 'close all open connections?'
  Fixed issue MR-342 - Incorrect view in config pane of new connection after viewing default inheritance
  Fixed issue MR-352 - Passwords with " (quotation mark) and # (hash key) characters make mRemoteNG to open PuttyNG dialog
  Fixed issue MR-362 - Rename 'Screenshot Manager' to 'Screenshots' on the View menu to match Panel name
  Added detection of newer versions of connection files and database schemata. mRemoteNG will now refuse to open them to avoid data loss.
  Improved appearance and discoverability of the connection search box.
  If RDC 7.0 or higher is installed, the connection bar is no longer briefly shown when connecting to an RDP connection with redirect key combinations enabled.
  If RDC 8.0 or higher is installed, RDP connections automatically adjust their size when the window is resized or when toggling full screen mode.

1.70 (2013-03-07):  
  Fixed issue MR-339 - Connection group collapses with just one click
  Fixed issue MR-340 - Object reference not set to an instance of an object.
  Fixed issue MR-344 - Move "Always show panel tabs" option
  Fixed issue MR-350 - VerifyDatabaseVersion (Config.Connections.Save) failed. Version string portion was too short or too long.
  Fixed issue MR-355 - Moving sub folders to top level causes property loss
  Fixed tabs not closing on double-click when the active tab is a PuTTY connection.

1.70 Release Candidate 2 (2013-02-25):
  Fixed issue MR-332 - Can't select different tab with one click after disconnecting existing tab
  Fixed issue MR-338 - PuTTYNG crashing on fresh install of mRemoteNG
  Re-enabled PuTTYNG integration enhancements on Windows 8

1.70 Release Candidate 1 (2013-02-22):
  Fixed issue MR-183 - Error trying to save connections when using SQL - Invalid column name _parentConstantId
  Fixed issue MR-225 - Tabs do not open in a panel until multiple panels are displayed.
  Fixed issue MR-229 - Integrated PuTTY doesn't work in Windows 8 RP
  Fixed issue MR-264 - Windows 8 support
  Fixed issue MR-317 - Difficulty right-clicking on Tab
  Fixed issue MR-318 - Wrong tab gets selected when tab names overflow on the tab bar
  Fixed issue MR-321 - New connection panel doesn't get panel header if its the only one or is moved
  Fixed issue MR-322 - Connection Button not listing servers
  Added option to always show panel tabs.
  Fixed "Decryption failed. Padding is invalid and cannot be removed." notification.
  Fixed KiTTY opening in a separate window when using a saved session.

1.70 Beta 2 (2013-02-18):
  Fixed issue MR-47 - Silent Installation Prompts for Language
  Fixed issue MR-54 - Error When disconnecting from SSL channel RDP
  Fixed issue MR-58 - Bug when duplicating connection in connection view 
  Fixed issue MR-68 - Config Window Loses Options
  Fixed issue MR-71 - Minimizing mRemoteNG causes temporary re-size of Putty sessions (windows)
  Fixed issue MR-80 - Reconnect previous sessions
  Fixed issue MR-81 - Problem Duplicating Folder w/ Sub-Folders
  Fixed issue MR-85 - Microsoft .NET Framework warning
  Fixed issue MR-86 - Citrix GDI+ Error when screen is locked
  Fixed issue MR-96 - When pressing SHIFT+F4 to create a new connection inside a folder, the new connections doesn't inherit any properties from its parent
  Fixed issue MR-101 - Collapse all folders causes a NullReferenceException
  Fixed issue MR-165 - Can't close About window if it is the last tab
  Fixed issue MR-166 - Inheritance button is disabled on some connections
  Fixed issue MR-167 - Name and description of properties not show in inheritance list
  Fixed issue MR-171 - Inherit configuration not showing friendly names for each inherit component
  Fixed issue MR-172 - RDGatewayPassword is unencrypted in confCons.xml file
  Fixed issue MR-174 - Trailing Space on a Hostname/IP will cause the connection not to happen.
  Fixed issue MR-175 - Problem with focus when 2 or more PuTTY sessions opened
  Fixed issue MR-176 - Del key while editing connection name triggers 'Delete Connection'
  Fixed issue MR-178 - 3 different panels crashes all connections
  Fixed issue MR-181 - Sessions on startup
  Fixed issue MR-190 - Can't click on tab/session
  Fixed issue MR-196 - Cannot export list without usernames and passwords
  Fixed issue MR-199 - when using screen inside putty, screen becomes dead when reduce mremoteNG
  Fixed issue MR-202 - The Connection "Tab" show Ampersands as underscores.
  Fixed issue MR-214 - Hostname/IP reset
  Fixed issue MR-224 - Session tabs become un-clickable after duplicating a tab or opening a new one in the same panel
  Fixed issue MR-233 - Backslash at end of password prevents success of putty invocation and corresponding auto-logon
  Fixed issue MR-235 - Config file gets corrupted when leaving the password entry box with ESC
  Fixed issue MR-264 - Windows 8 support
  Fixed issue MR-277 - Inheritance configuration button not appear in configuration tab
  Fixed issue MR-284 - SSH: Text not showing properly
  Fixed issue MR-299 - mRemoteNG crashes while using remotely (Windows XP remote desktop)
  Fixed issue MR-306 - Fatal .NET exception on program start
  Fixed issue MR-313 - PuTTY window not maximized when loading from saved session
  mRemoteNG now requires .NET Framework 3.0 instead of 2.0.
  Updated translations.
  Added translations for Spanish (Argentina), Italian, Polish, Portuguese, Chinese (Simplified).
  Improved the use of Tab and Shift-Tab to cycle through entries in the Config grid.
  Improved loading of XML files from older versions of mRemote/mRemoteNG.

1.70 Beta 1 (2012-02-27):
  Fixed issue MR-77 - VerifyDatabaseVersion (Config.Connections.Save) failed. Version string portion was too short or too long.
  Fixed issue MR-78 - Renaming Connections
  Fixed issue MR-79 - MoveUp/Down item doesn't work + Sort button broken
  Fixed issue MR-93 - Regional settings problem when using SQL connection in mRemoteNG
  Fixed issue MR-97 - Integrate Dutch translation
  Fixed issue MR-98 - Integrate Russian and Ukranian translations
  Fixed issue MR-99 - Integrate Spanish translation
  Fixed issue MR-131 - RD Gateway does not respect setting for use different credentials
  Added compatibility check for "Use FIPS compliant algorithms" security setting.
  Improved reporting of errors when encrypting and decrypting connection files.
  Added partial Polish translation.
  The panel tabs are now hidden if only one panel is open.
  Fix focus issue with RDP connections when changing tabs.
  Show changes live as connection tabs are being dragged around to change their order.
  Updated PuTTY to version 0.62.
  Improved error handling when loading connection files.
  Fixed bugs with creating a new connection file.
  A backup of the connection file is saved when it is loaded. The most recent ten backup copies are kept.
  Added the option to use a smart card for RD Gateway credentials.
  Made the use of CredSSP for RDP connections optional.
  Updated VncSharpNG to version 1.2.4440.36644.
  Added debugging symbols for VncSharpNG.

1.69 (2011-12-09):
  Fixed issue #66 - Fresh Install Fails to Create Config
  Fixed issue #69 - Connection file gets erased
  Fixed issue #72 - scrollbars added to RDP window after minimize/restore of mRemoteNG
  Disabled automatic updates in the portable edition
  Fixed file name in window title changing when exporting an XML file.
  Fixed Use only Notifications panel checkbox.
  Updated PuTTY to version 0.61
  Binaries are now digitally signed
  Added Credits, License, and Version History items to the Start Menu and made Start Menu item names localizable.

1.68 (2011-07-07):
  Fixed issue #48 - VerifyDatabaseVersion fails with new (empty) database tables.
  Fixed issue #60 - Can't save connections file
  Fixed issue #62 - Connection file error upon launch.

1.67 (2011-06-05):
  Fixed migration of external tools configuration and panel layout from Local to Roaming folder.
  Disable ICA Hotkeys for Citrix connections.  Fixes issue with international users.
  Added a language selection option so users can override the language if they don't want it automatically detected.
  Added partial French translation to the application.
  Addded Thai translation to the installer.
  Updated graphics in the installer to mRemoteNG logo.
  Fixed RD Gateway default properties and RDP reconnection count setting not being saved.
  Fixed bug 33 - IPv6 doesn't work in quick Connect box.
  Moved the items under Tools in the Connections panel context menu up to the top level.
  Added buttons for Add Connection, Add Folder, and Sort Ascending (A-Z) to the Connections panel toolbar.
  Fixed rename edit control staying open when collapsing all folders.
  Changed sorting to sort all subfolders below the selected folder.
  Allow sorting of connections if a connection entry is selected.
  Fixed adding a connection entry if nothing is selected in the tree.
  Added 15-bit Color RDP setting.
  Fixed loading of RDP Colors setting from SQL.
  Added Font Smoothing and Desktop Composition RDP settings.
  Improved error handling when loading XML connection files.
  Added the mRemoteNG icon to the list of selectable icons for connection entries.
  Added confirmation before closing connection tabs.
  Fixed bug 42 - Maximized location not remembered with multiple monitors.
  Improved loading and saving of window location.
  Removed flickering on start up.
  Changed the Options page into a normal dialog.
  Improved Reset Layout function.
  Changed to use full four part version numbers with major, minor, build, and revision.
  Changed hard coded SQL database name into a user configurable setting.
  Fixed tab order of controls in Options dialog.
  Fixed bug 45 - Changing some settings in the config file may not save.

1.66 (2011-05-02):
  Fixed connections not working

1.65 (2011-05-02):
  Fixed Ctrl-Tab and Ctrl-Shift-Tab not working in any other applications while mRemoteNG is running
  Ctrl-Tab and Ctrl-Shift-Tab no longer work to switch tabs within mRemoteNG
  Fixed bug 36 - Install creates shortcuts only for the installing user
  Fixed bug 38 - Application uses the wrong Application Data settings folder (in Local Settings)
  Added code to the installer to check that the user is in the 'Power Users' or 'Administrators' group

1.64 (2011-04-27):
  Fixed bug 6 - VNC CTRL+key & keyboard combo mappings are broken
  Fixed bug 12 - Tab switch is not working in config panel
  Fixed bug 14 - RDP Connection authentication problem
  Fixed bug 22 - External App parameter macro expansion doesn't work with "try to integrate"
  Fixed bug 25 - Unhandled exception when mRemoteNG opens
  Added multilanguage support and German translation to the application
  Added Czech, Dutch, French, German, Polish, and Spanish translations to the installer
  Added Ctrl-Tab hotkey to switch to the next tab and Ctrl-Shift-Tab to switch to the previous tab
  Added Tab key to cycle through entries in the Config grid and Shift-Tab to cycle in reverse
  Added ability to configure external tools to run before or after a connection is established
  Fixed missing parameters in macro expansion for external tools
  Fixed RD Gateway and other inheritance bugs
  Changed how new connection files are created
  Changed the internal namespace of the application to mRemoteNG instead of mRemote
  Added credit for the DockPanel Suite to the About page
  Updated DockPanel Suite to version 2.5 RC1
  Updated VNCSharpNG to correct Ctrl and Alt key pass-through behavior

1.63 (2010-02-02):
  New icon and logo
  Fixed problems moving or resizing the main window while PuTTY (SSH/telnet/rlogin/raw) connections are open
  Fixed PuTTY processes not closing on Vista and 7 with UAC enabled
  Updated DockPanel Suite from 2.2.0 to 2.3.1
  Fixed error if the mouse is clicked outside of the remote screen area of a VNC connection
  Fixed flashing and red lines at bottom of the window on first run
  Added View->Reset Layout menu item
  Added F11 shortcut key to View->Full Screen
  Improved RDP error reporting
  Added support for Credential Security Support Provider (CredSSP) which is required for Network Level Authentication (NLA)
  Added support for connecting through Remote Desktop Gateway servers
  Popups can now be allowed in Internet Explorer by holding Ctrl+Alt when clicking a link
  Added PuTTY Settings item to tab context menu

1.62 (2010-01-19):
  Switched to VncSharp, an open source VNC component
  VNC is supported again except for the following features:
    Windows authentication
    Setting the compression, encoding and color settings
    Connecting through a proxy server
    Free SmartSize mode (it does the same thing as Aspect SmartSize mode now)
  Rearranged the Options page and added an Updates tab
  Added option to change how often updates are checked
  Open Updates options tab before connecting for the first time
  No longer show About page on first run
  Renamed Quicky toolbar to Quick Connect toolbar
  Changed back to allowing toolbars to dock to the left or right of the menu bar and added gripper to move it around
  Added RDP, VNC and ICA version numbers to Components Check page
  Fixed a bug with the inheritance buttons on the Config panel disappearing after awhile

1.61 (2010-01-14):
  Removed unlicensed SmartCode Solutions ViewerX VNC Viewer ActiveX
  This version of mRemoteNG does not support VNC

1.60 (2010-01-09):
  Changed name to mRemoteNG
  Fixed menu bar not staying docked to left side
  Removed snakes game Easter egg
  Removed references to visionapp Remote Desktop
  Changed filename delimiter in title bar from pipe to dash
  Changed default format for saving screenshot images to PNG
  Changed website addresses
  Added Report a Bug and Support Forum links to the Help menu
  Moved Check for Updates to the Help menu
  Changed website links in Help menu and About page to load within mRemoteNG instead of launching an external browser

1.50:
  Added the following formats to the "Save Connections As" function:
    mRemote CSV (standard CSV file with all properties)
    vRD 2008 CSV (standard CSV file with properties relevant for importing connections in vRD 2008)
  Fixed bug in inheritance code (SmartSize Mode and View Only properies were always shown when using VNC)

1.49:
  mRemote and visionapp Remote Desktop 2008 merge!
    Read more here: http://www.mremote.org/wiki/visionappMerge.ashx
    or in the Announcement panel.
  Added features to the update function
  Added Announcement feature
  Changed copyright notice in about screen and text when connecting via VNC
  Fixed some SQL-related problems

V1.48:
  ATTENTION! There is a bug in the automatic update code in 1.45 so you will have to download the new version manually from http://www.mremote.org/wiki/Downloads.ashx
  
  Added startup components check with directions to fix component installation (also available in Tools - Components Check)
  Added "Try to integrate" option to Ext. Apps. If enabled mRemote will try to integrate the app into a tab container like any other connection protocol.
  Added Ext. App as protocol. Any Ext. App can be launched just like a normal connection.
    Example (DameWare Mini Remote Control):
    Create a new Ext. App with the following properties:
      Display Name: DameWare
      Filename: c:\PathToYourDameWareInstallDir\DWRCC.exe
      Arguments: -c: -h: -m:%hostname% -u:%username% -p:"%password%" -d:%domain%
      Options: Try to integrate
    Create a new connection and select Ext. App as protocol
    Then choose DameWare in the Ext. App field
    If you have problems with a particular app that takes a long time to start up consider setting a higher PuTTY/Ext. Apps wait time in Tools - Options - Advanced
  Added option to completely encrypt connection files (tools - options - advancecd)
  Added Rendering Engine option for HTTP/S protocols
    You can now use the Gecko (Firefox) rendering engine
    For this to work you need to download xulrunner (get it here: ftp://ftp.mozilla.org/pub/xulrunner/releases/1.8.1.3/contrib/win32/)
    It must be the 1.8.1.3 release, 1.9.0.0 does NOT work!
    Extract the contents to a path of your choice and set the correct path in Tools - Options - Advanced - XULrunner path
    The interface is tab enabled and usage is generally very firefox-like. So you can open new tabs with Ctrl+T, jump to the location bar with Ctrl+L and so on...
  Added "MAC Address", "User Field" fields and %MacAddress%, %UserField% variables to use in Ext. Apps
  Added descriptions for all fields in the config editor
  Fixed bug in connections loading code when using SQL storage
  Fixed bug in reconnect code
  Fixed VNC sessions not refreshing screen automatically when switching between tabs or panels

  WARNING! There have been changes to the connections file/SQL tables
    Please always backup your whole config before updating to a new mRemote beta release, especially when there have been changes to the config files/SQL tables
    To get SQL working with the new version please update your tables like in the provided script (Info - Help - SQL Configuration)
    These are the added lines:
      [RenderingEngine] [varchar] (10) COLLATE SQL_Latin1_General_CP1_CI_AS NULL ,
      [MacAddress] [varchar] (32) COLLATE SQL_Latin1_General_CP1_CI_AS NULL ,
      [UserField] [varchar] (256) COLLATE SQL_Latin1_General_CP1_CI_AS NULL ,
      [ExtApp] [varchar] (256) COLLATE SQL_Latin1_General_CP1_CI_AS NULL ,
      [InheritRenderingEngine] [bit] NOT NULL ,
      [InheritMacAddress] [bit] NOT NULL ,
      [InheritUserField] [bit] NOT NULL ,
      [InheritExtApp] [bit] NOT NULL ,

V1.45:
  New german language build available
  Added support for RDP 6.1 (XP SP3/Vista SP1) features (Server Authentication, Console Session, TS Gateway not yet...)
  Added basic support for UltraVNC SingleClick (Tools - UltraVNC SingleClick); the listening port is configurable in the options
  Fixed VNC connections not working on x64
  Fixed screenshots save all feature overwriting files with the same name (not actually a bug, but rather a new feature ;)
  Fixed ICA Encryption Strength not inheriting properly
  
  WARNING! There have been changes to the connections file/SQL tables
    Please always backup your whole config before updating to a new mRemote beta release, especially when there have been changes to the config files/SQL tables
    To get SQL working with the new version please update your tables like in the provided script (Info - Help - SQL Configuration)
    These are the added lines:
      [RDPAuthenticationLevel] [varchar] (32) COLLATE SQL_Latin1_General_CP1_CI_AS NOT NULL ,
      [InheritRDPAuthenticationLevel] [bit] NOT NULL ,

V1.43:
  Added function to send either the main form or a connection panel to another screen
    To send the form to another screen, right click the titlebar or the taskbar button and select "Send to..."
    If you want to send a panel to another screen, right click the panel's tab and do the same
  Fixed PuTTY connections not supporting credentials with spaces
  Fixed form not opening on last position when using multiple screens
  Fixed kiosk mode not working on secondary screen

V1.42:
  IMPORTANT NEWS: Please read the page that opens when you first start this release or go to:
    http://www.mRemote.org/wiki/MainPage.ashx#Commercial
  Added minimize to tray option
  Added option to enable switching to open connections with a single click on the corresponding connection in the tree
  Added button to test proxy settings
  Fixed: If the active connection tab is a PuTTY connection, Alt+Tab to mRemote now focuses the PuTTY window
  Fixed encoding problem with PuTTY sessions that included spaces
  Fixed problem that made mRemote inaccesible when closing it on a second monitor and then disabling this monitor
  Fixed: Inheritance defaults of some new VNC properties were not saved in the portable package

V1.41:
  Added complete support for SmartCode's ViewerX and removed VncSharp
    Many thx to everyone who donated to make this happen!!! I didn't think that it wouldn't even take a week! =)
    I hope everyone will be satisfied by the functions and possibilities this new control provides
    If you use one of the non-setup packages you must register the control yourself
      Open a cmd and change to the directory you installed mRemote to
      Type regsvr32 scvncctrl.dll and click ok
  Changed shortcuts and added buttons for them to the view menu under "Jump To" because they were causing several problems

  WARNING! There have been changes to the connections file/SQL tables and the Ext. Apps XML file
    Please always backup your whole config before updating to a new mRemote beta release, especially when there have been changes to the config files/SQL tables
    To get SQL working with the new version please update your tables like in the provided script (Info - Help - SQL Configuration)

V1.40:
  Added (limited) support for the trial version of SmartCode's VNC ActiveX
    To enable it go to Options - Advanced and check "Try SmartCode VNC ActiveX"
    When connecting a pop up will open, wait about 10 seconds, then click on "Trial" to continue
    I will integrate this control fully into mRemote if I get enough Donations to buy the single developer license ($375,-)
    So if you want to see better VNC support (All UltraVNC, TightVNC and RealVNC functions) in mRemote, please help me and donate some bucks
    For donations either go to the mRemote Wiki (Info - Website) or click on Info - Donate to directly go to PayPal
    I will announce the current donation amount every day (or as often as I can) on the Wiki main page
    If you want to know more about the control go here: http://www.s-code.com/products/viewerx/
  Added feature to choose the panel a connection will open in when...
    a. no panel name was assigned in the properties
    b. you opened a connection with the option to choose the panel before connecting
    c. you checked "Always show panel selection dialog when opening connectins" in Options - Tabs & Panels
  Added Shortcuts to focus the standard panels
    Alt+C: Switch between Connections & Config panel
    Alt+S: Switch between Sessions & Screenshots panel
    Alt+E: Switch to Errors & Infos panel
  Added some new icons

V1.39:
  Added MagicLibrary.dll to the release again (forgot it in the 1.38 packages, sorry)
  Added auto-reconnect for ICA
  Added feature that automatically clears whitespaces in the Quicky Textfield
  Added special feature: Go to the set password dialog and type "ijustwannaplay" (without the quotes) in the password field... ;)

V1.38:
  Added automatic reconnect feature for RDP (Options - Advanced)
  Added connections drop-down to the quicky toolbar (same as the tray icon menu)
  Added setting in the options to enable/disable that double clicking on a connection tab closes it
  Added option to automatically set the hostname like the display name when creating new connections
  Fixed bug that caused the properties of a folder to be filled with "Object reference not set to an instance of an object." when adding a folder to the root with Default Inheritance enabled
  Fixed bug that made the properties of a newly added Connection to the root unavailable when Default Inheritance was enabled
  Fixed bug that the default settings for Pre/Post Ext. App, and their inheritance settings were not being saved
  Fixed bug in settings loading methods that caused the application to hang when an error occured
  Fixed bug in Ext. Apps panel that copied the properties of the previously selected Ext. App when "Wait for exit" was checked
  Fixed bug in the SQL Query that creates the tables needed by mRemote
  Attempt to fix the "Drop-Down on Screenshot" bug on some machines

V1.35:
  Added single instance mode (look in Options - Startup/Exit) - No cmd arguments supported yet!
  Added possibilty to start a Ext. App before connecting and on disconnect (e.g. for VPN/RAS)
  Added option to the Ext. Apps to tell mRemote to wait for the exit of the Ext. App
  Added encryption setting for ICA
  
  WARNING! There have been changes to the connections file/SQL tables and the Ext. Apps XML file
    Please always backup your whole config before updating to a new mRemote beta release, especially when there have been changes to the config files/SQL tables
    Here's a list of new columns that need to be created before saving connections to an SQL server:
      Name: ICAEncryptionStrength, Data-Type: varchar, Length: 64, Allow Nulls: No
      Name: InheritICAEncryptionStrength, Data-Type: bit, Length: 1, Allow Nulls: No
      Name: PreExtApp, Date-Type: varchar, Length: 512, Allow Nulls: Yes
      Name: PostExtApp, Date-Type: varchar, Length: 512, Allow Nulls: Yes
      Name: InheritPreExtApp, Date-Type: bit, Length: 1, Allow Nulls: No
      Name: InheritPostExtApp, Date-Type: bit, Length: 1, Allow Nulls: No

V1.33:
  Fixed problem that caused RDP connections not to initialize properly when using XP SP3
  Fixed bug in Port Scan that prevented hosts with no hostname from being imported

V1.32:
  Added: Inheritance defaults can now be customized (look in the root properties of your connections tree)
  Fixed bug that made password-secured connection files not load properly because the return value from the password screen was always null
  Fixed a lot of outdated code in the import functions (Import from XML, Import from AD, Import from RDP files)
  Fixed bug that caused properties with a ' character not to be saved properly when using SQL Server
  Changed Target CPU to AnyCPU again as I think the x86 setting caused problems on x64 machines (although it shouldn't)

V1.31:
  Small speed improvement to the port scanner
  Fixed bug that caused SQL live-update to not work when not using AD Authentication
  Fixed bug that caused Save As not to work

V1.30:
  Added experimental SQL Server with live-update (multi-user) support (see Help - Getting started - SQL Configuration)
  Added bunch of new icons to the UI, most of them by famfamfam.com
  Added dropdown button to Quicky Toolbar to choose protocol
  Many smaller changes and additions
  Fixed: Wrong default PuTTY session name
  Fixed bug in Port Scanner that caused an error when no DNS name could be resolved

V1.25:
  Added inheritance for folders
  Added port scan feature and possibility to import from a scan
  Added toolbar for Ext. Apps (see View - External Applications Toolbar)
  Added quick connect as toolbar
  Added code that creates a backup of the current connections file every time it is loaded (It's named YourConsFile.xml_BAK)
  Added description variable to Ext. Apps
  Fixed bug that allowed inheriting from root node
  Fixed bug that caused Ext. Apps launched from a connection tab to use the selected tree node instead of the current tab
  Fixed bug that caused mRemote not to save panel layout and Ext. Apps on exit

V1.24:
  Fixed a bug in connections loading mechanism that caused a corrupted connections file when upgrading from a previous version

V1.23:
  Added feature to remember which connections were opened on last runtime and reconnect to them on the next start (see Tools - Options - Startup/Exit)
    A command line switch is also available to cancel reconnecting (/noreconnect or /norc)
  Added Auto Save feature (Tools - Options - Connections - Auto Save every...)
  Added Ext. Apps to connection tab context menu
  Added better error handling for RDP connection creation
  Fixed problem with Sessions feature on 64bit systems
  Fixed Sessions feature not working when using global credentials
  Fixed several problems with the Active Directory OU picker control
  Fixed bug in Connection duplicate code that caused duplicated connection to still have previous tree node assigned

V1.20:
  Added External Applications feature (check the help section for more info)
  Added duplicate feature to Connections tree
  Fixed: MagicLibrary.dll was not included in the setup package

V1.16:
  New Domain: www.mRemote.org
  Fixed PuTTY connections appearing in a new window
    There's a new setting in the options to fine tune the time to wait until the window has been created
  Fixed export not working
  Added reconnect feature in tab menu

V1.15:
  Added: New portable package
  Added: Defaults for new connections can now be customized
    Click the root item and then the new Properties-like button with a small yellow star to get to the settings
  Fixed Import from Active Directory not working
  Fixed problem with single click connect not focusing correctly
  Fixed root node not being renamed after changing name in property grid

V1.10:
  Added support for setting a password to protect the connections file with (look in the root of your connections tree)
  Added RDP file import feature
  Added new command-line switch to reset panel's positions
  Added HTTPS as protocol
  Added HTTP/S basic authentication
  Added support for setting a Proxy server for automatic updates
  Some changes in help section
  Fixed the bug that passwords stored in the options weren't decrypted when a connection was opened
  Fixed "bug" that prevented "Connect to console session" from working in RDC6.1 (Vista SP1 RC1/XP SP3 RC1)

V1.00:
  Merry Christmas! =)
  
  V1.00 is a (almost) complete rewrite of the whole application
  The code base is now much cleaner and more (easily) extendable
  New features include (but are not limited to):
    Every part of the application is now integrated into panels which can be moved, docked and undocked, hidden, moved to another monitor, etc.
      This makes many new and exciting ways to manage connection and application windows possible
      You can for example open up 4 PuTTY sessions in 4 different panels and align them in the main application so you can use all 4 side by side - 2 on the upper side and 2 on the bottom for example
      This can be done for EVERY part of the application, it's completely modular and customizable
    Connection and folder (previously called containers) properties have moved to a new property grid control
    Every setting (with the exclusion of the hostname, which wouldn't make any sense) can now be inherited from the parent folder
    Connection file saving/loading is now handled a bit different (more in the help section)
    Application restart is no longer nececary after changing options, they are active with a click of the OK button
    Smart size can now be activated also if a connection is already open (in the right click menu of the active tab)
    A panel name can be stored with every connection (or folder, if inherting) to always open the connection in the specified panel
  And last but not least, many bugs have been fixed, though there are probably many new bugs aswell - Did I already mention this is a rewrite? ;)
  I hope you like my work and if you do please consider donating on the mRemote website to support me a little. Any amount will do! Thx!

V0.50:
  Removed old Terminal (SSH, Telnet) control and embedded PuTTY instead
    This decision brings mostly good but also some bad news
    The good news is that now everything that works in putty also works in mRemote
      This means X11 forwarding, SSH port forwarding, session logging, appearance customization, etc. should be working fine now
      It also brings some new protocols (Rlogin, RAW)
    The bad news is that I cannot fully integrate Putty into mRemote because it is a standalone application and thus has it's own window handle
      This means that you won't be able to use Ctrl+Tab to switch between tabs, catching errors or infos through the new Errors and Infos tab isn't possible, etc.
  Added possibility to change resolution or display mode (Fit to window, Fullscreen, Smart size)
  Added new setting in options to show logon info on tab titles
  Added new feature that catches popup dialogs and puts them in a managed interface. This is another step to make mRemote a single window application.
    Pressing escape switches back to the connection list
    There is a context menu that allows you to copy selected errors/warnings/infos to the clipboard (text only) or to delete them
    There also are settings in the option to change when to switch to the tab and to switch back to the normal behaviour of displaying message popups
  Added QuickConnect history and auto-complete functions
  Added a few new Icons (Linux, Windows, ESX, Log, Finance)
  Improved options tab
  Connections file version is now 1.2
  Fixed some form drawing bugs

V0.35:
  Added tab switching/closing hotkeys
    Switch to next tab: Ctrl+Tab
    Switch to previous tab: Ctrl+Shift+Tab
    Close active tab: Ctrl+W
    This does not and will probably never work with RDP connections!
  Fixed bug in updating code that still displayed the current version in the old format (x.x.x.x instead of x.xx)
  Fixed bug where the colors setting was not correctly read after saving and reloading a connections file (only with 256 colors setting)
  Fixed bug that made connect to console session and fullscreen options not work
  Fixed bug that when opening options, update or about tab caused weird paddings next to the tab or other strange behaviour
  Changed shortcuts to menu items in main menu as they interfered with some terminal key bindings

V0.30:
  Added HTTP as protocol to allow for basic web-based administration
  Added new connections menu to the toolbar
    Left click on a connection connects
    Right click on a container or connection opens the config tab for the selected item
  Added two new connection context menu entries for quickly connecting to console session or connecting in fullscreen
  Improved tray icon menu (just like the main connections menu)
  The connections tree can now be hidden
    To hide it right click on the splitter (the divider between the connections tree and the tabbing interface)
  Removed overlay (RDP locking) feature in favor of simply grabbing input when clicking inside the control area
    I hope nobody is too sad that the nice looking overlay feature had to go, but..., well, it had to! ;-)
  Changed "Redirect Key combinations (like in fullscreen)" to be disabled when in kiosk mode as it has no effect then anyway
  Several small bugfixes and code improvements

V0.20:
  Added Drag and Drop support for tabs
  Added tab context menu
    Switch to/from fullscreen
    Take a screenshot
    Transfer files via SCP/SFTP (SSH)
    Send special keys (VNC)
    Rename tabs
    Duplicate tabs (Create another instance of the connection)
    Show config
    Close tab (disconnect)
  Removed Fullscreen and Send special keys buttons from the main toolbar as they are now in the tab context menu
  Added middle click support for tabs (close/disconnect)
  Added SSH file transfer (SCP/SFTP) support
  Added Tools menu to the tree context menu
    Transfer files via SCP/SFTP (SSH)
    Import/Export features
    Sorting
  Changed version format
  Fixed the problem that caused mRemote to crash when dragging a parent node of the connections tree onto one of it's child nodes
  Fixed problem in importing mechanism that allowed importing connections including the root which resulted in multiple root items that couldn't be deleted
  Fixed problem with quick connect

V0.0.9.0:
  Added support for redirecting key combinations (Alt+Tab, Winkey, ...)
  Added Import/Export features
  Added Quick Connect Port support, just type the host you want to connect to followed by a ":" and then the port
  Added Connect/Disconnect buttons to connections context menu
  Added two new icons (Test Server | TST; Build Server | BS)
  Many changes to the connections loading/saving mechanisms
  confCons version is now 1.0
  Some code cleanup
  Fixed auto session info to only try to get session information when a RDP connection is selected
  Fixed AD Import feature (didn't care if imported items were computers, groups, users, ... ;)
  Fixed settings and connections not saving when installing updates from the auto-updater
  Fixed form size and location not saving properly when closing the application in minimized state or in maximized state on a secondary monitor

V0.0.8.2:
  Added SSH1 to Quick Connect GUI
  Changed buffer size of terminal control, it's now 500 lines
  Fixed terminal connections not getting focus when changing tabs
  Fixed bug in terminal code that caused hitting "home" to show "~" instead of jumping to the start of the line
  Fixed bug that caused that hitting enter in mRemote wouldn't do anything when options was opened before

V0.0.8.0:
  Added code to check if the msrdp com control is registered
  Many Improvements to the terminal control (ssh1(!), ssh2, telnet)
  Fixed bug that caused mRemote to crash when moving connection into root node (only with inheritance enabled)
  Fixed bug: Pressing delete when editing a node's name caused delete messagebox to show

V0.0.7.5:
  Added inheritance feature to inherit connection settings from parent container
  Expanded/Collapsed state of tree nodes will now be saved
  Reduced auto session info delay to 700ms
  Some code maintainance
  Some corrections to connections tree and quick search behaviour
  Fixed bug in TerminalControl that caused the error message "error loading string"
  Fixed: Settings saving on exit was broken in V0.0.7.0, this is fixed now
  Changed connections file version to 0.9
  Fixed connections context menu bug that made import from ad option inaccessible
  Fixed session info filling up with infos about hosts previously selected

V0.0.7.0:
  Massive GUI redesign and changes, hope you like it! =)
  Fixed bug that made session info to query immediately after selecting a connection (when enabled), there is now a one second delay to prevent collecting session info for more than one host
  
V0.0.6.8:
  Added connection import feature for Active Directory
  Tidied up project references
  Multiple changes to setup routine
  Improved error handling for auto-update
  Improved download handling for auto-update
  Fixed bug that made download finished/failed message box appear multiple times when update was canceled and re-downloaded
  Fixed bug where double-clicking a container opened all connections inside this container

V0.0.6.6:
  Changed port textbox control to only allow digits
  Small changes to connection code for SSH
  Fixed port setting not saving (or always displaying default port for selected protocol)

V0.0.6.5:
  Added auto update feature
  Changed: Multiple UI Changes (added shortcuts, rearranged menu items, ...)
  Fixed the problem where the connections file version was saved either with a dot or a comma, depending on system language
  Fixed not being able to connect to SSH2 hosts without specifying username and password
  Fixed several problems with Quick Connect
  Improved saving of config changes
  Fixed connections tab not closing when using SSH

V0.0.6.0:
  Added new protocols: SSH2 and Telnet
  Added first command line switch/parameter "/consfile"
    Ex.: mRemote.exe /consfile "%PathToYourConnectionsFile%"
  Added button to screenshots to delete a screenshot
  Added Host Status (Ping) feature
  Many code rewrites and changes in almost every area
  Changed the way connections get loaded
    The default path for the connection file is no longer in the application directory but in the local application data folder. 
    Ex.: c:\Documents and Settings\felix\Local Settings\Application Data\Felix_Deimel\mRemote\
    If opening a connection file from a custom location (click on open link) saving will also occur in this file and not like in previous versions to the default connections file
    To import your old connection file please use the following procedure: start mRemote, click on "Open" and find your old connection file. Then click on "Save As" and save it with the default file name to the default location
  Changed the font and style of context menus
  Changed Quick Connect UI
  Fixed connection settings in config tab not saving when clicking another connection before jumping to another config field
  Fixed a bug where renaming a container caused the first connection in the same container to be renamed too

V0.0.5.0 R2:
  Fixed a bug that prevented connections from opening when icon files were assigned in a previous version of mRemote

V0.0.5.0:
  Added (Global) fullscreen / kiosk feature
  Added redirection settings for disk drives, printers, ports, smart cards and sound
  Added option to write a log file
  Added option to open new tabs on the right side of the currently selected tab
  Added possibility to connect to all nodes in a container
  Changed session functions to work in background
  Changed icon choosing mechanism and added a bunch of default icons
  Changed: Containers with connection can now be deleted just like empty containers
  Changed screenshot functions to now collect all screenshots in one tab
  Changed: More settings can now be changed on container basis
  Changed config file version to 0.6
  Changed: Small internal changes to the connection saving/creating and opening mechanisms
  Fixed "Display Wallpapers" and "Display Themes" settings, they are working now

V0.0.3.6:
  Added Feature to display an overlay when RDP connection tab has lost the focus, clicking on this gives the focus back to the control
  Added standard handlers for F2 (rename) and DEL (delete) keys in the treeview
  Added icon preview for connections in config tab
  Changed the way new connections and containers are being created in the treeview. The pop up window will not be displayed any longer, instead everything is handled inplace by the treeview.
  Changed some minor UI related stuff
  Fixed bug in tab closing mechanism that caused icons (play/pause) to not be set on the correct tree nodes

V0.0.3.5:
  Added Feature to query and log off sessions on a remote machine and option to do this automatically
  Added Option to show icon in system tray with connection menu
  Changed controls to flat style as I think this fits the whole application more than the old 3D look
  Multiple UI changes to eliminate annoying behaviour

V0.0.3.3:
  Added Feature to specify which login information to use when no info is provided in the config of a remote machine
  Fixed bug in Quick Find where trying to open a connection when no node was found caused an error
  Fixed bug where the main form was not rendered correctly when hiding top bar and using XP Themes
  Fixed bug in drag-drop routine that caused application to hang when trying to drop a node on one of it's child nodes
  Fixed bug where taskbar buttons for fullscreen rdp windows did not disappear after disconnecting
  
V0.0.3.2:
  Added new Save As Dialog with feature to only save specific connection settings
  Added Option to display Tooltips when hovering over host entries in the connection tree
  Added Option to ask at exit when there are open connections
  Fixed bug where saving connections file with spaces in the root node caused an error -> updated Connection File Version to 0.5
  Fixed bug in options tab where the browse button for a custom connection file didn't do anything

V0.0.3.0:
  Added Options Tab
    Load connections file from different location
    Save/Don't Save connections file on exit
    Show current tab name in window title
  Added drag and drop functionality to the connections tree
  Added feature to hide top bar
  Added feature to send special keys (VNC)
  Updated VncSharp Library to V0.88 (still pretty buggy)

V0.0.2.7:
  Added feature to save connection settings to all connections in the selected container
  Icon choosing bug fixed
  Taskbar button had no text when in fullscreen - fixed
  Fixed bug in Quick Connect GUI
  Disabled "Display Wallpaper" and "Display Themes" checkboxes as these features are not implemented

V0.0.2.5:
  Quick connect button bug fixed
  Search field resize bug fixed
  Splitter position is now saved on exit
  Added new connections toolstrip (same functions as context menu)

V0.0.2.4:
  Changed default color depth to 16bit
  Added Keep Alive Interval (1 Minute)
  Added Options to choose between RDP & VNC
  Added Port Setting for RDP
  Added Option to connect to console
  Added Menu Entries to move Connections & Containers up & down
  Some small code improvements<|MERGE_RESOLUTION|>--- conflicted
+++ resolved
@@ -1,13 +1,9 @@
-<<<<<<< HEAD
 1.72:
   Fixed issue MR-141 - Add a default protocol option
   Fixed issue MR-367 - Make the 'Connect' button on the 'Quick Connect' toolbar a forced dropdown
   Fixed misleading log messages about RD Gateway support.
 
-1.71 (XXXX-XX-XX):
-=======
 1.71 (2013-10-16):
->>>>>>> 62feba16
   Fixed issue MR-560 - Cannot Auto-Update With Open Connections: Unable to find an entry point named 'TaskDialogIndirect' in DLL 'ComCtl32'
   Fixed issue MR-565 - Double Folder keep heritage on the initial Folder
   Fixed issue MR-566 - Typo in German UI Automatic Update Settings
