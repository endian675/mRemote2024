--- conflicted
+++ resolved
@@ -1,4 +1,3 @@
-<<<<<<< HEAD
 1.76.XXXX (2017-XX-XX):
 
 Features/Enhancements:
@@ -13,7 +12,8 @@
 ----------------
 Improved compatability between environments when building mRemoteNG from source
 #493: Changed backup file name time stamp to use local system time rather than UTC
-=======
+
+
 1.75.7011 (2017-11-07):
 
 Fixes:
@@ -24,7 +24,6 @@
 #758: "Decryption failed" message when loading from SQL server
 Fixed issues with /resetpanels and /resetpos command line arguments
 Resolved bug where connection tree hotkeys would sometimes be disabled
->>>>>>> f63980f1
 
 
 1.75.7010 (2017-10-29):
