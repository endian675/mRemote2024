--- conflicted
+++ resolved
@@ -1,4 +1,3 @@
-<<<<<<< HEAD
 1.77.0 (2018-xx-xx):
 
 Features/Enhancements:
@@ -24,13 +23,13 @@
 #1170: Prevent Options window from showing up in taskbar
 #1064: "Esc" button does does not close some dialogs
 #1044: Dragging (grabbing) the program window requires 2 clicks
-=======
+
+
 1.76.17 (2019-03-20):
 
 Fixes:
 ------
 #1362: Updated PuTTYNG to 0.71
->>>>>>> bdeb4b4d
 
 
 1.76.16 (2019-03-14):
