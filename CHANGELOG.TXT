<<<<<<< HEAD
1.76.XXXX (2017-XX-XX):

Features/Enhancements:
----------------------
#799: Added option to save connections on every edit
#798: Added button to test SQL database connections on SQL options page
#784: Rearranged some settings in the Options pages to prevent overlap with some translations
#704: Portable version now saves settings in application directory
#671: Revamped UI theme system
#611: Added multi-ssh toolbar for sending commands to many SSH clients at once
#558: Connection tree now shows customizable icons instead of play/pause icon
#504: Added Korean translation
#485: The Domain field is now visible/editable for connection with the IntApp protocol
#468: Default connection info Panel property is now saved
#429: Added Czech translation
#421: When a connection file cannot be loaded, we will now prompt for how to proceed rather than always exiting.
#338: Added option to filter connection tree when searching
#357: Updated GeckoFX to v45.45.0.32
#225: Added support for importing Remote Desktop Connection Manager v2.7 RDG files
#207: Can now specify a working directory for external tools
#197: Selecting a quick connect protocol will start a connection with that host
#184: Improve search to include description and hostname fields
#152: Added option "Show on Toolbar" to external tools
Added more logging/notifications options

Fixes:
------
#747: Fixed unnecessary "PuttySessions.Watcher.StartWatching" error message
#650: Fixed German translation typo
#639: Fixed Italian translation typo
#479: New connection tree nodes not starting in edit mode
#233: Fixed crash that can occur when disconnecting from VNC server
#195: Access to https with self-signed certificates not working


General Changes:
----------------
#797: Removed duplicate translation strings
#608: The Help -> Support Forum menu item now directs users to our Reddit community
#493: Changed backup file name time stamp to use local system time rather than UTC
Improved compatability between environments when building mRemoteNG from source
=======
1.75.7012 (2017-12-01):

Fixes:
------
#814: Fixed bug that prevented reordering connections by dragging
#810: Official mRemoteNG builds will now be signed with a DigiCert certificate
#803: File path command line argument not working with network path
>>>>>>> 1a2b906e


1.75.7011 (2017-11-07):

Fixes:
------
#778: Custom connection file path command line argument (/c) not working
#763: Sometimes minimizing folder causes connection tree to disappear
#761: Connections using external tools do not start (introduced in v1.75.7009)
#758: "Decryption failed" message when loading from SQL server
Fixed issues with /resetpanels and /resetpos command line arguments
Resolved bug where connection tree hotkeys would sometimes be disabled


1.75.7010 (2017-10-29):

Fixes:
------
#756: CustomConsPath always null


1.75.7009 (2017-10-28):

Fixes:
------
#676: Portable version ignores /cons param on first run
#675: Attempting to add new connection/folder does not work in some situations
#665: Can not add new connection or new folder in some situations
#658: Keep Port Scan tab open after import
#646: Exception after click on import port scan
#635: Updated PuTTYNG to 0.70
#610: mRemoteNG cannot start /crashes for some users on Windows server 2012 R2 server
#600: Missing horizontal scrollbar on Connections Panel
#596: Exception when launching external tool without a connection selected
#550: Sometimes double-clicking connection tree node began rename instead of connecting
#536: Prevented log file creation when writeLogFile option is not set
#529: Erratic Tree Selection when using SQL Database
#482: Default connection password not decrypted when loaded
#335: The Quick Connect Toolbar > Connection view does not show open connections with the play icon
#176: Unable to enter text in Quick Connect when SSH connection active
Minor error message correction
Minor code refactoring


NO.RELEASE (2017-06-15):

Fixed in previous releases:
---------------------------
#466: Installer still failing on Win7 for updates - v1.75.7005 (Hotifx 5)
#462: Remove no longer used files from portable version - v1.75.7003 (Hotfix 4)


1.75.7008 (2017-06-15):

Fixes:
------
#589: MSI doesn't update with newer PuTTYNG version that fixes #583 (Again, Sorry!)
Minor updates to the installer build


1.75.7007 (2017-06-14):

Fixes:
------
#583: SSH (PuTTYNG) Sessions are not properly integrated into the main mRemoteNG window (Sorry!)


1.75.7006 (2017-06-13):

Fixes:
------
#377: Use all space on About page
#527: Additional protections to avoid problems on update check in heavily firewalled environments
#530: Fixed issue where using External Tool on existing connection causes creation of 'New Connection' entry
#531: Update PuTTYNG to 0.69
#546: Quick Connect from notification area icon displays warning when clicking on a folder (see #334)


1.75.7005 (2017-04-27):

Fixes:
------
#410: Update PuTTYNG to 0.68
#434: Fix complier warnings CA1049 & CA2111
#442: Fixed issue loading PuTTY sessions that have spaces in the name
#502: Problems with ParentID for Duplicated Containers/Connections with SQL Connection Storage
#514: Expanded property not saved/loaded properly from SQL
#518: Exception when Importing File


General Changes:
----------------
Minor code cleanup/optimizations/null checks


1.75.7003 (2017-03-24):

Fixes:
------
#464: Resolved issue when importing a connections file while using SQL server feature


1.75.7002 (2017-03-10):

Fixes:
------
#448: Resolved issue with SQL saving


1.75.7001 (2017-03-10):

Fixes:
------
#408: Update SQL scripts


1.75 hotfix 1 (2017-03-06):

General Changes:
----------------
#437: Modify version numbering scheme

Fixes:
------
#422: Uncaught exception when clicking in connection tree whitespace
#312: Resolved KeePass auto-type issue
#427: Export does not respect filtering user/password/domain



1.75 (2017-03-01):

Known Issue:
------------
File hash check will fail when updating from 1.75 Beta 1 to newer versions.
  Exception will be: "MD5 Hashes didn't match!" for 1.75 Beta 1 - 1.75 RC1


Features/Enhancements:
----------------------
#344 - Use SHA512 File Hashes to validate downloads (in the update mechanism & posted to the Downloads page)
Added Release Channels to the update check functionality allowing users to select one of 3 release channels for updates: Stable, Beta, Dev
#360: Help -> About, Version # is now selectable/copyable
#221: RDP: Optional disconnect after X number of minutes of inactivity


Fixes:
------
#369: Reset Layout Option Does Not Reset Notification Pane
#362: Invalid cast exception when using the Notification Area Icon minimize/restore
#334: Quick Connect displays warning when clicking on a folder
#325: When using a connection with an external app, results in opening the same external app continuously
#311: Import from Active Directory does not use machine's domain by default
#258: Rename Tab dialog - populate original name in dialog (1.72 functionality)
#211, #267: Recursive AD Import wasn't fully functional 


General Changes:
----------------
The usual general code clean up and refactoring
#325: Code clean up and additional logging for External Tools based connections
#298: Code clean up and additional logging around application startup
#291, #236: External Tools code clean up and additional logging



1.75 Beta 3 (2016-12-01):

Known Issue:
------------
Portable build MD5 check will fail when updating from 1.75 Beta 1 to newer versions.


Fixes:
------
#289: Install fails during update process (only affects v1.75 beta 1 - v1.75 beta 2)


1.75 Beta 2 (2016-12-01):

Features/Enhancements:
----------------------
#273: Added Turkish translation provided by forum user "rizaemet"
#217: Create user manual documentation for the SSH File Transfer feature


Fixes:
------
#254: Component check window position issues and uncaught exception
#260: Crash when attempting to load fully encrypted confCons v2.5
#261: Double clicking folder in treeview doesn't expand it in 1.75 beta1
#271: Install package is not using the last installation path
#278: Silent installs not detecting prerequisites


1.75 Beta 1 (2016-11-15):

General Changes:
----------------
Lots of code clean up and refactoring
Limit log file size to 1 main log + 5 backups * 10MB.
Minor UI Tweak: Default Menubar and QuickConnect Bar to same line
MR-364: Removed "Announcement" functionality 
MR-366: Show PuTTY type and version on components check screen
MR-586: Reduce HTTP/HTTPS document title length that is appended to the connection tab title
MR-938: Adjust RDP Resolution list (ensure most common resolutions were available)
MR-975: Replaced TreeView with TreeListView for displaying connection tree. This was a large change which separated the GUI from the domain model.
#144: Removed export option for "VisionApp Remote Desktop 2008"


Features/Enhancements:
----------------------
MR-220: Don't close the AD importer after import
MR-971: Added Right Click method to Port Scan to import discovered hosts
MR-1000, #211: Sub OU AD Import
#172: Implement "audioqualitymode" for RDP sessions
#160: Allow portable version to perform an update check (and download the latest .zip)
#157: Implement new cryptography providers (See Tools -> Options -> Security)
#167: fix/implement the update check (was disabled in 1.74 as part of the C# conversion)


Fixes:
------
MR-967: File transfer doesn't work when specifying full path and file name (as prompted)
MR-979: switched to notifications panel incorrectly (when configured NOT to do so)


1.75 Alpha 3 (2016-08-12):

Fixes:
------
MR-965, MR-871, MR-629: Error 264 on RDP Connect attempt - Added timeout value to Tools -> Options -> Connections
MR-946: Remove old/insecure SharpSSH and related components. Replace with SSH.NET for File Transfer Functionality
MR-896: Added prerequisite installer check for KB2574819. Prevents "Class not registered" errors when opening RDP connections.
PR-130: Fix Scan button width to fit Russian translation



1.75 Alpha 2 (2016-08-03):

General Changes:
----------------
Updated GeckoFx package
Updated DockPanelSuite library to 2.10 Final
Japanese translation updated
MR-942: Refactored code relating to loading the connections file 

Features/Enhancements:
----------------------
MR-961, PR-133: Option to reconnect all currently opened connection tabs 
MR-917: Improved cryptographic support

Fixes:
------
MR-910: Fixes to support Remote Desktop Gateways
MR-874: Incorrect RDP prerequisite check in installer



1.75 Alpha 1 (2016-07-08):

General Changes:
----------------
Additional code cleanup


Fixes:
------
MR-905: mRemoteNG crashes at startup (in FIPS policy check)
MR-902: mRemoteNG crashes after locking/unlocking the local system after loading a VNC connection


1.74 (2016-06-28):

Supported Platforms/Components:
-------------------------------
Windows 7 SP1 (with RDP Client v8: KB2592687/KB2923545) or later
.NET Framework 4 or later
XULRunner is no longer required for Gecko support (see below)


General Changes:
----------------
Converted source from Visual Basic to C Sharp
Lots of code refactoring/clean up/general stability changes
MR-714: Removed Keyboard shortcut functionality
  - Introduced in 1.73 beta that was never officially released
  - This caused stability issues
  - May be re-added in a future release
  - Removal does *NOT* impact the ability to send keyboard shortcuts to RDP sessions (when redirect key combinations is set to "yes")
MR-559: Removed RDP Sessions panel functionality. This required a library for which no trusted origin/source could be located
Removed a bunch of old code/libraries and replaced them accordingly


Security Updates:
-----------------
MR-775, MR-745: Updated PuTTY to 0.67


Features/Enhancements:
----------------------
Updated to latest DockPanelSuite and enabled a slick new theme!
MR-145: Installer is now MSI based
MR-255: Updated RDP Client to version 8
MR-389: Updates to IE rendering engine
  - Support for latest version of IE (9-11)
  - Dropped support for IE 7 & IE 8
MR-850: Replaced XULRunner with GeckoFx
  - No need to manually configure to have the Gecko rendering engine available now
  - Install image is now significantly larger due to the inclusion of the Gecko Engine
MR-821: Initial Japanese translation included
Port Scan is now Asynchronous (and is significantly faster)


Fixes:
------
MR-874: Added work-around to installer to ignore installation prerequisites
MR-884: Slow startup in some scenarios checking authenticode certificate
MR-872: Crash in External Tools when arguments aren't quoted
MR-854: crashes when right clicking on connection tab
MR-852: Option "Allow only a single instance of the application" non-functional
MR-836: Trying to delete a folder of connections only deletes 2 connections at a time
MR-824, MR-706: Suppress Script Errors when using the IE rendering engine
MR-822: Improve RDP error code messages
MR-640: Fixed Inheritance not working
MR-639: RDP: Connect to console session
MR-610, MR-582, MR-451: RDP: Protocol Error 3334 or exceptions with large number of connections open
  - This problem appears largely resolved by most reports and testing
  - Further workarounds/problem avoidance: Disable Bitmap Caching on all RDP session configuration
MR-429: Display issue on the Options -> Advanced panel
MR-385: Inheritance settings lost when moving item to the root of the tree


----- New Dev Team & Conversion to C# -----


1.73 Beta 2 (NEVER RELEASED):
Fixed issue MR-619 - Keyboard shortcuts stop working after locking the screen with Win+L
Added support for importing files from PuTTY Connection Manager.
Improved the import and export functionality.



1.73 Beta 1 (2013-11-19):
Added feature MR-16 - Add keyboard shortcuts to switch between tabs
Added feature MR-141 - Add a default protocol option
Added feature MR-212 - Add option to connect without credentials
Added feature MR-512 - Add support for importing files from Remote Desktop Connection Manager
Added feature MR-547 - Add support for Xming Portable PuTTY
Made improvement MR-250 - Show the name of the selected connection tab in the title of the window
Made improvement MR-367 - Make the 'Connect' button on the 'Quick Connect' toolbar a forced dropdown
Made improvement MR-419 - Password prompt dialog should have a meaningful window title
Made improvement MR-486 - Allow escaping of variable names for external tools
Made improvement MR-590 - Make panels docked to the edge of the window keep their size
Fixed issue MR-187 - F7 keyboard shortcut for New Folder conflicts with remote connections
Fixed issue MR-523 - Changes to external tools are not saved until exiting the program
Fixed issue MR-556 - Export fails when overwriting an existing file
Fixed issue MR-594 - Crash on startup if write access is denied to the IE browser emulation registry key
Fixed issue MR-603 - Some configuration options are still shown even when inheritance is enabled
MR-590: Added "Reset" to config panel context menu to allow resetting some config settings to their default value.
Added and improved menu icons.
Removed misleading log messages about RD Gateway support.
Removed invalid "Site" configuration option from PuTTY Saved Sessions.
Fixed PuTTY Saved Sessions still showing if all saved sessions are removed.
Fixed config panel showing settings from previously loaded connection file after loading a new one.
Improved handling of variables in external tool arguments.



1.72 (2013-11-13):
Fixed issue MR-592 - Unable to run VBS script as an external tool
Fixed issue MR-596 - Incorrect escaping of quotation marks in external tool arguments



1.71 (2013-10-29):
Fixed issue MR-574 - Crash when retrieving RDP session list if eolwtscom.dll is not registered
Fixed issue MR-578 - Connections file is reset
Fixed log file not showing operating system version on Windows XP and Windows Server 2003.
Fixed the wrong connections file opening on startup under certain conditions.
Fixed checking for updates even when disabled.
Improved error reporting when loading connections files.
Removed warning message when mRemoteNG is started for the first time about new connections file being created.



1.71 Release Candidate 2 (2013-10-16):
Fixed issue MR-560 - Cannot Auto-Update With Open Connections: Unable to find an entry point named 'TaskDialogIndirect' in DLL 'ComCtl32'
Fixed issue MR-565 - Double Folder keep heritage on the initial Folder
Fixed issue MR-566 - Typo in German UI Automatic Update Settings
Fixed duplicated folders possibly being named "New Connection" instead of the original folder's name.



1.71 Release Candidate 1 (2013-10-01):
Fixed issue MR-495 - Having a negative range in port scan creates memory exhaustion.
Fixed issue MR-514 - Window Proxy test failed without close button
Fixed issue MR-521 - Right-Clicking in "Sessions" panel crashes mRemoteNG
Fixed issue MR-525 - Could not start on windows 7 64bit
Fixed issue MR-535 - SQL error saving Connections
Fixed issue MR-538 - RDP loses connection when hiding config or connections pane
Fixed issue MR-542 - Wrapped putty has security flaw
Made minor improvements to the port scan functionality.
Fixed possible cross-thread operation exception when loading connections from SQL.
Fixed PuTTY Saved Sessions not showing after loading a new connections file.
Updated PuTTY to version 0.63.
Updated translations.
Added Chinese (Traditional) translation.
Added partial Greek and Hungarian translations.



1.71 Beta 5 (2013-06-09):
Fixed issue MR-491 - Could not start RDP Connection
Fixed issue MR-499 - TS Gateway is not working in latest release 1.71
Fixed typo in SQL queries.



1.71 Beta 4 (2013-05-28):
Added feature MR-435 - Add digital signature check to updater
Fixed issue MR-255 - The version of the RDP AX client should be updated to 7
Fixed issue MR-392 - Sessions Panel - context menu entries need to be context aware
Fixed issue MR-422 - Gives error Object reference not set to an instance of an object.
Fixed issue MR-424 - Import of a few Linux SSH2 hosts discovered via the port scan tool results in a UE
Fixed issue MR-439 - MRemoteNG 1.70 does not start
Fixed issue MR-440 - RDP import with non-standard port
Fixed issue MR-443 - Instructions for eolwtscom.dll registration for Portable version are inaccurate
Fixed issue MR-446 - Putty saved sessions show in connection panel
Fixed issue MR-459 - Maximized -> Minimized -> Restored results in mangled active display
Fixed issue MR-463 - Add support for LoadBalanceInfo to RDP
Fixed issue MR-470 - Quick Connect to Linux server uses invalid credentials
Fixed issue MR-471 - PuTTY Saved Sessions disappears from connection list
Fixed issue MR-487 - Initiate connections on MouseUp event
Added PuTTY Session Settings command to the Config panel for PuTTY Saved Sessions.
Updated translations.
Added Norwegian (Bokmal) and Portuguese (Brazil) translations.
Added Spanish translation to the installer.
Fixed an exception or crash when choosing unnamed colors for themes.
Fixed possible error "Control does not support transparent background colors" when modifying themes.
Fixed changes to the active theme not being saved reliably.
Fixed handling of the plus (+) character in PuTTY session names.
Changed Internet Explorer to no longer force IE7 compatibility mode.
Changed the "Launch PuTTY" button in the "Options" dialog to open PuTTY from the path the user has currently set, instead of what was previously saved.
Improved update and announcement checking.
Improved the PuTTY Saved Sessions list to update automatically when any changes are made.
Improved loading time of large connection files.
Lowered required version of RDC from 6.1 to 6.0.
Updated VncSharpNG to 1.3.4896.25007.



1.71 Beta 3 (2013-03-20):
Fixed issue MR-397 - Putty disappears from the screen
Fixed issue MR-398 - Full Screen mode doesn't correctly make use of available space
Fixed issue MR-402 - scrollbar touch moves putty window
Fixed issue MR-406 - Items disappear from External Tools toolbar when accessing External Tools panel
Fixed issue MR-410 - Unhandled exception when clicking New button under Theme
Fixed issue MR-413 - Can't use application
Fixed new connections having a globe icon.
Fixed the category names in the themes tab of the options dialog on Windows XP not showing correctly.
Fixed PuTTY saved sessions with spaces or special characters not being listed.



1.71 Beta 2 (2013-03-19):
Added feature MR-336 - Customizable background color for the windows/panels
Added feature MR-345 - Two separate options for confirming closure of Tabs and Connection Panels
Added feature MR-346 - Option to show/hide the description box at the bottom of the Config panel
Added feature MR-351 - Import connections from PuTTY
Fixed issue MR-354 - Re-ordering tabs doesn't give good, reliable visual feedback
Fixed issue MR-375 - Changing a connection's icon using the picture button should immediately update Icon field
Fixed issue MR-377 - Several redundant panels can be opened
Fixed issue MR-379 - Connection variables not working with external tools
Fixed issue MR-381 - Notifications panel - whitespace context menu allows Copy and Delete on nothing
Fixed issue MR-401 - Checkbox misaligned
The username and domain settings are now hidden for VNC connections since they are not supported.
Changed "Automatically get session information" to be disabled by default.
RDP connections can now be switched to full screen mode when redirect key combinations is enabled.



1.71 Beta 1 (2013-03-04):
Added feature MR-329 - Create Option to disable the "Quick: " prefix
Fixed issue MR-67 - Sort does not recursively sort
Fixed issue MR-117 - Remote Session Info Window / Tab does not populate
Fixed issue MR-121 - Config pane not sorting properties correctly when switching between alphabetical and categorized view
Fixed issue MR-130 - Issues duplicating folders
Fixed issue MR-142 - Start of mRemoteNG takes about one minute and consumes excessive CPU
Fixed issue MR-158 - Password field not accepting Pipe
Fixed issue MR-330 - Portable version saves log to user's profile folder
Fixed issue MR-333 - Unnecessary prompt for 'close all open connections?'
Fixed issue MR-342 - Incorrect view in config pane of new connection after viewing default inheritance
Fixed issue MR-352 - Passwords with " (quotation mark) and # (hash key) characters make mRemoteNG to open PuttyNG dialog
Fixed issue MR-362 - Rename 'Screenshot Manager' to 'Screenshots' on the View menu to match Panel name
Added detection of newer versions of connection files and database schemata. mRemoteNG will now refuse to open them to avoid data loss.
Improved appearance and discoverability of the connection search box.
If RDC 7.0 or higher is installed, the connection bar is no longer briefly shown when connecting to an RDP connection with redirect key combinations enabled.
If RDC 8.0 or higher is installed, RDP connections automatically adjust their size when the window is resized or when toggling full screen mode.



1.70 (2013-03-07):
Fixed issue MR-339 - Connection group collapses with just one click
Fixed issue MR-340 - Object reference not set to an instance of an object.
Fixed issue MR-344 - Move "Always show panel tabs" option
Fixed issue MR-350 - VerifyDatabaseVersion (Config.Connections.Save) failed. Version string portion was too short or too long.
Fixed issue MR-355 - Moving sub folders to top level causes property loss
Fixed tabs not closing on double-click when the active tab is a PuTTY connection.



1.70 Release Candidate 2 (2013-02-25):
Fixed issue MR-332 - Can't select different tab with one click after disconnecting existing tab
Fixed issue MR-338 - PuTTYNG crashing on fresh install of mRemoteNG
Re-enabled PuTTYNG integration enhancements on Windows 8



1.70 Release Candidate 1 (2013-02-22):
Fixed issue MR-183 - Error trying to save connections when using SQL - Invalid column name _parentConstantId
Fixed issue MR-225 - Tabs do not open in a panel until multiple panels are displayed.
Fixed issue MR-229 - Integrated PuTTY doesn't work in Windows 8 RP
Fixed issue MR-264 - Windows 8 support
Fixed issue MR-317 - Difficulty right-clicking on Tab
Fixed issue MR-318 - Wrong tab gets selected when tab names overflow on the tab bar
Fixed issue MR-321 - New connection panel doesn't get panel header if its the only one or is moved
Fixed issue MR-322 - Connection Button not listing servers
Added option to always show panel tabs.
Fixed "Decryption failed. Padding is invalid and cannot be removed." notification.
Fixed KiTTY opening in a separate window when using a saved session.



1.70 Beta 2 (2013-02-18):
Fixed issue MR-47 - Silent Installation Prompts for Language
Fixed issue MR-54 - Error When disconnecting from SSL channel RDP
Fixed issue MR-58 - Bug when duplicating connection in connection view 
Fixed issue MR-68 - Config Window Loses Options
Fixed issue MR-71 - Minimizing mRemoteNG causes temporary re-size of Putty sessions (windows)
Fixed issue MR-80 - Reconnect previous sessions
Fixed issue MR-81 - Problem Duplicating Folder w/ Sub-Folders
Fixed issue MR-85 - Microsoft .NET Framework warning
Fixed issue MR-86 - Citrix GDI+ Error when screen is locked
Fixed issue MR-96 - When pressing SHIFT+F4 to create a new connection inside a folder, the new connections doesn't inherit any properties from its parent
Fixed issue MR-101 - Collapse all folders causes a NullReferenceException
Fixed issue MR-165 - Can't close About window if it is the last tab
Fixed issue MR-166 - Inheritance button is disabled on some connections
Fixed issue MR-167 - Name and description of properties not show in inheritance list
Fixed issue MR-171 - Inherit configuration not showing friendly names for each inherit component
Fixed issue MR-172 - RDGatewayPassword is unencrypted in confCons.xml file
Fixed issue MR-174 - Trailing Space on a Hostname/IP will cause the connection not to happen.
Fixed issue MR-175 - Problem with focus when 2 or more PuTTY sessions opened
Fixed issue MR-176 - Del key while editing connection name triggers 'Delete Connection'
Fixed issue MR-178 - 3 different panels crashes all connections
Fixed issue MR-181 - Sessions on startup
Fixed issue MR-190 - Can't click on tab/session
Fixed issue MR-196 - Cannot export list without usernames and passwords
Fixed issue MR-199 - when using screen inside putty, screen becomes dead when reduce mremoteNG
Fixed issue MR-202 - The Connection "Tab" show Ampersands as underscores.
Fixed issue MR-214 - Hostname/IP reset
Fixed issue MR-224 - Session tabs become un-clickable after duplicating a tab or opening a new one in the same panel
Fixed issue MR-233 - Backslash at end of password prevents success of putty invocation and corresponding auto-logon
Fixed issue MR-235 - Config file gets corrupted when leaving the password entry box with ESC
Fixed issue MR-264 - Windows 8 support
Fixed issue MR-277 - Inheritance configuration button not appear in configuration tab
Fixed issue MR-284 - SSH: Text not showing properly
Fixed issue MR-299 - mRemoteNG crashes while using remotely (Windows XP remote desktop)
Fixed issue MR-306 - Fatal .NET exception on program start
Fixed issue MR-313 - PuTTY window not maximized when loading from saved session
mRemoteNG now requires .NET Framework 3.0 instead of 2.0.
Updated translations.
Added translations for Spanish (Argentina), Italian, Polish, Portuguese, Chinese (Simplified).
Improved the use of Tab and Shift-Tab to cycle through entries in the Config grid.
Improved loading of XML files from older versions of mRemote/mRemoteNG.


1.70 Beta 1 (2012-02-27):
Fixed issue MR-77 - VerifyDatabaseVersion (Config.Connections.Save) failed. Version string portion was too short or too long.
Fixed issue MR-78 - Renaming Connections
Fixed issue MR-79 - MoveUp/Down item doesn't work + Sort button broken
Fixed issue MR-93 - Regional settings problem when using SQL connection in mRemoteNG
Fixed issue MR-97 - Integrate Dutch translation
Fixed issue MR-98 - Integrate Russian and Ukranian translations
Fixed issue MR-99 - Integrate Spanish translation
Fixed issue MR-131 - RD Gateway does not respect setting for use different credentials
Added compatibility check for "Use FIPS compliant algorithms" security setting.
Improved reporting of errors when encrypting and decrypting connection files.
Added partial Polish translation.
The panel tabs are now hidden if only one panel is open.
Fix focus issue with RDP connections when changing tabs.
Show changes live as connection tabs are being dragged around to change their order.
Updated PuTTY to version 0.62.
Improved error handling when loading connection files.
Fixed bugs with creating a new connection file.
A backup of the connection file is saved when it is loaded. The most recent ten backup copies are kept.
Added the option to use a smart card for RD Gateway credentials.
Made the use of CredSSP for RDP connections optional.
Updated VncSharpNG to version 1.2.4440.36644.
Added debugging symbols for VncSharpNG.



1.69 (2011-12-09):
Fixed issue #66 - Fresh Install Fails to Create Config
Fixed issue #69 - Connection file gets erased
Fixed issue #72 - scrollbars added to RDP window after minimize/restore of mRemoteNG
Disabled automatic updates in the portable edition
Fixed file name in window title changing when exporting an XML file.
Fixed Use only Notifications panel checkbox.
Updated PuTTY to version 0.61
Binaries are now digitally signed
Added Credits, License, and Version History items to the Start Menu and made Start Menu item names localizable.



1.68 (2011-07-07):
Fixed issue #48 - VerifyDatabaseVersion fails with new (empty) database tables.
Fixed issue #60 - Can't save connections file
Fixed issue #62 - Connection file error upon launch.



1.67 (2011-06-05):
Fixed migration of external tools configuration and panel layout from Local to Roaming folder.
Disable ICA Hotkeys for Citrix connections.Fixes issue with international users.
Added a language selection option so users can override the language if they don't want it automatically detected.
Added partial French translation to the application.
Addded Thai translation to the installer.
Updated graphics in the installer to mRemoteNG logo.
Fixed RD Gateway default properties and RDP reconnection count setting not being saved.
Fixed bug 33 - IPv6 doesn't work in quick Connect box.
Moved the items under Tools in the Connections panel context menu up to the top level.
Added buttons for Add Connection, Add Folder, and Sort Ascending (A-Z) to the Connections panel toolbar.
Fixed rename edit control staying open when collapsing all folders.
Changed sorting to sort all subfolders below the selected folder.
Allow sorting of connections if a connection entry is selected.
Fixed adding a connection entry if nothing is selected in the tree.
Added 15-bit Color RDP setting.
Fixed loading of RDP Colors setting from SQL.
Added Font Smoothing and Desktop Composition RDP settings.
Improved error handling when loading XML connection files.
Added the mRemoteNG icon to the list of selectable icons for connection entries.
Added confirmation before closing connection tabs.
Fixed bug 42 - Maximized location not remembered with multiple monitors.
Improved loading and saving of window location.
Removed flickering on start up.
Changed the Options page into a normal dialog.
Improved Reset Layout function.
Changed to use full four part version numbers with major, minor, build, and revision.
Changed hard coded SQL database name into a user configurable setting.
Fixed tab order of controls in Options dialog.
Fixed bug 45 - Changing some settings in the config file may not save.



1.66 (2011-05-02):
Fixed connections not working



1.65 (2011-05-02):
Fixed Ctrl-Tab and Ctrl-Shift-Tab not working in any other applications while mRemoteNG is running
Ctrl-Tab and Ctrl-Shift-Tab no longer work to switch tabs within mRemoteNG
Fixed bug 36 - Install creates shortcuts only for the installing user
Fixed bug 38 - Application uses the wrong Application Data settings folder (in Local Settings)
Added code to the installer to check that the user is in the 'Power Users' or 'Administrators' group



1.64 (2011-04-27):
Fixed bug 6 - VNC CTRL+key & keyboard combo mappings are broken
Fixed bug 12 - Tab switch is not working in config panel
Fixed bug 14 - RDP Connection authentication problem
Fixed bug 22 - External App parameter macro expansion doesn't work with "try to integrate"
Fixed bug 25 - Unhandled exception when mRemoteNG opens
Added multilanguage support and German translation to the application
Added Czech, Dutch, French, German, Polish, and Spanish translations to the installer
Added Ctrl-Tab hotkey to switch to the next tab and Ctrl-Shift-Tab to switch to the previous tab
Added Tab key to cycle through entries in the Config grid and Shift-Tab to cycle in reverse
Added ability to configure external tools to run before or after a connection is established
Fixed missing parameters in macro expansion for external tools
Fixed RD Gateway and other inheritance bugs
Changed how new connection files are created
Changed the internal namespace of the application to mRemoteNG instead of mRemote
Added credit for the DockPanel Suite to the About page
Updated DockPanel Suite to version 2.5 RC1
Updated VNCSharpNG to correct Ctrl and Alt key pass-through behavior



1.63 (2010-02-02):
New icon and logo
Fixed problems moving or resizing the main window while PuTTY (SSH/telnet/rlogin/raw) connections are open
Fixed PuTTY processes not closing on Vista and 7 with UAC enabled
Updated DockPanel Suite from 2.2.0 to 2.3.1
Fixed error if the mouse is clicked outside of the remote screen area of a VNC connection
Fixed flashing and red lines at bottom of the window on first run
Added View->Reset Layout menu item
Added F11 shortcut key to View->Full Screen
Improved RDP error reporting
Added support for Credential Security Support Provider (CredSSP) which is required for Network Level Authentication (NLA)
Added support for connecting through Remote Desktop Gateway servers
Popups can now be allowed in Internet Explorer by holding Ctrl+Alt when clicking a link
Added PuTTY Settings item to tab context menu



1.62 (2010-01-19):
Switched to VncSharp, an open source VNC component
VNC is supported again except for the following features:
Windows authentication
Setting the compression, encoding and color settings
Connecting through a proxy server
Free SmartSize mode (it does the same thing as Aspect SmartSize mode now)
Rearranged the Options page and added an Updates tab
Added option to change how often updates are checked
Open Updates options tab before connecting for the first time
No longer show About page on first run
Renamed Quicky toolbar to Quick Connect toolbar
Changed back to allowing toolbars to dock to the left or right of the menu bar and added gripper to move it around
Added RDP, VNC and ICA version numbers to Components Check page
Fixed a bug with the inheritance buttons on the Config panel disappearing after awhile



1.61 (2010-01-14):
Removed unlicensed SmartCode Solutions ViewerX VNC Viewer ActiveX
This version of mRemoteNG does not support VNC



1.60 (2010-01-09):
Changed name to mRemoteNG
Fixed menu bar not staying docked to left side
Removed snakes game Easter egg
Removed references to visionapp Remote Desktop
Changed filename delimiter in title bar from pipe to dash
Changed default format for saving screenshot images to PNG
Changed website addresses
Added Report a Bug and Support Forum links to the Help menu
Moved Check for Updates to the Help menu
Changed website links in Help menu and About page to load within mRemoteNG instead of launching an external browser

-----

1.50:
Added the following formats to the "Save Connections As" function:
mRemote CSV (standard CSV file with all properties)
vRD 2008 CSV (standard CSV file with properties relevant for importing connections in vRD 2008)
Fixed bug in inheritance code (SmartSize Mode and View Only properies were always shown when using VNC)

1.49:
mRemote and visionapp Remote Desktop 2008 merge!
Read more here: http://www.mremote.org/wiki/visionappMerge.ashx
or in the Announcement panel.
Added features to the update function
Added Announcement feature
Changed copyright notice in about screen and text when connecting via VNC
Fixed some SQL-related problems

V1.48:
ATTENTION! There is a bug in the automatic update code in 1.45 so you will have to download the new version manually from http://www.mremote.org/wiki/Downloads.ashx

Added startup components check with directions to fix component installation (also available in Tools - Components Check)
Added "Try to integrate" option to Ext. Apps. If enabled mRemote will try to integrate the app into a tab container like any other connection protocol.
Added Ext. App as protocol. Any Ext. App can be launched just like a normal connection.
Example (DameWare Mini Remote Control):
Create a new Ext. App with the following properties:
Display Name: DameWare
Filename: c:\PathToYourDameWareInstallDir\DWRCC.exe
Arguments: -c: -h: -m:%hostname% -u:%username% -p:"%password%" -d:%domain%
Options: Try to integrate
Create a new connection and select Ext. App as protocol
Then choose DameWare in the Ext. App field
If you have problems with a particular app that takes a long time to start up consider setting a higher PuTTY/Ext. Apps wait time in Tools - Options - Advanced
Added option to completely encrypt connection files (tools - options - advancecd)
Added Rendering Engine option for HTTP/S protocols
You can now use the Gecko (Firefox) rendering engine
For this to work you need to download xulrunner (get it here: ftp://ftp.mozilla.org/pub/xulrunner/releases/1.8.1.3/contrib/win32/)
It must be the 1.8.1.3 release, 1.9.0.0 does NOT work!
Extract the contents to a path of your choice and set the correct path in Tools - Options - Advanced - XULrunner path
The interface is tab enabled and usage is generally very firefox-like. So you can open new tabs with Ctrl+T, jump to the location bar with Ctrl+L and so on...
Added "MAC Address", "User Field" fields and %MacAddress%, %UserField% variables to use in Ext. Apps
Added descriptions for all fields in the config editor
Fixed bug in connections loading code when using SQL storage
Fixed bug in reconnect code
Fixed VNC sessions not refreshing screen automatically when switching between tabs or panels

WARNING! There have been changes to the connections file/SQL tables
Please always backup your whole config before updating to a new mRemote beta release, especially when there have been changes to the config files/SQL tables
To get SQL working with the new version please update your tables like in the provided script (Info - Help - SQL Configuration)
These are the added lines:
[RenderingEngine] [varchar] (10) COLLATE SQL_Latin1_General_CP1_CI_AS NULL ,
[MacAddress] [varchar] (32) COLLATE SQL_Latin1_General_CP1_CI_AS NULL ,
[UserField] [varchar] (256) COLLATE SQL_Latin1_General_CP1_CI_AS NULL ,
[ExtApp] [varchar] (256) COLLATE SQL_Latin1_General_CP1_CI_AS NULL ,
[InheritRenderingEngine] [bit] NOT NULL ,
[InheritMacAddress] [bit] NOT NULL ,
[InheritUserField] [bit] NOT NULL ,
[InheritExtApp] [bit] NOT NULL ,

V1.45:
New german language build available
Added support for RDP 6.1 (XP SP3/Vista SP1) features (Server Authentication, Console Session, TS Gateway not yet...)
Added basic support for UltraVNC SingleClick (Tools - UltraVNC SingleClick); the listening port is configurable in the options
Fixed VNC connections not working on x64
Fixed screenshots save all feature overwriting files with the same name (not actually a bug, but rather a new feature ;)
Fixed ICA Encryption Strength not inheriting properly

WARNING! There have been changes to the connections file/SQL tables
Please always backup your whole config before updating to a new mRemote beta release, especially when there have been changes to the config files/SQL tables
To get SQL working with the new version please update your tables like in the provided script (Info - Help - SQL Configuration)
These are the added lines:
[RDPAuthenticationLevel] [varchar] (32) COLLATE SQL_Latin1_General_CP1_CI_AS NOT NULL ,
[InheritRDPAuthenticationLevel] [bit] NOT NULL ,

V1.43:
Added function to send either the main form or a connection panel to another screen
To send the form to another screen, right click the titlebar or the taskbar button and select "Send to..."
If you want to send a panel to another screen, right click the panel's tab and do the same
Fixed PuTTY connections not supporting credentials with spaces
Fixed form not opening on last position when using multiple screens
Fixed kiosk mode not working on secondary screen

V1.42:
IMPORTANT NEWS: Please read the page that opens when you first start this release or go to:
http://www.mRemote.org/wiki/MainPage.ashx#Commercial
Added minimize to tray option
Added option to enable switching to open connections with a single click on the corresponding connection in the tree
Added button to test proxy settings
Fixed: If the active connection tab is a PuTTY connection, Alt+Tab to mRemote now focuses the PuTTY window
Fixed encoding problem with PuTTY sessions that included spaces
Fixed problem that made mRemote inaccesible when closing it on a second monitor and then disabling this monitor
Fixed: Inheritance defaults of some new VNC properties were not saved in the portable package

V1.41:
Added complete support for SmartCode's ViewerX and removed VncSharp
Many thx to everyone who donated to make this happen!!! I didn't think that it wouldn't even take a week! =)
I hope everyone will be satisfied by the functions and possibilities this new control provides
If you use one of the non-setup packages you must register the control yourself
Open a cmd and change to the directory you installed mRemote to
Type regsvr32 scvncctrl.dll and click ok
Changed shortcuts and added buttons for them to the view menu under "Jump To" because they were causing several problems

WARNING! There have been changes to the connections file/SQL tables and the Ext. Apps XML file
Please always backup your whole config before updating to a new mRemote beta release, especially when there have been changes to the config files/SQL tables
To get SQL working with the new version please update your tables like in the provided script (Info - Help - SQL Configuration)

V1.40:
Added (limited) support for the trial version of SmartCode's VNC ActiveX
To enable it go to Options - Advanced and check "Try SmartCode VNC ActiveX"
When connecting a pop up will open, wait about 10 seconds, then click on "Trial" to continue
I will integrate this control fully into mRemote if I get enough Donations to buy the single developer license ($375,-)
So if you want to see better VNC support (All UltraVNC, TightVNC and RealVNC functions) in mRemote, please help me and donate some bucks
For donations either go to the mRemote Wiki (Info - Website) or click on Info - Donate to directly go to PayPal
I will announce the current donation amount every day (or as often as I can) on the Wiki main page
If you want to know more about the control go here: http://www.s-code.com/products/viewerx/
Added feature to choose the panel a connection will open in when...
a. no panel name was assigned in the properties
b. you opened a connection with the option to choose the panel before connecting
c. you checked "Always show panel selection dialog when opening connectins" in Options - Tabs & Panels
Added Shortcuts to focus the standard panels
Alt+C: Switch between Connections & Config panel
Alt+S: Switch between Sessions & Screenshots panel
Alt+E: Switch to Errors & Infos panel
Added some new icons

V1.39:
Added MagicLibrary.dll to the release again (forgot it in the 1.38 packages, sorry)
Added auto-reconnect for ICA
Added feature that automatically clears whitespaces in the Quicky Textfield
Added special feature: Go to the set password dialog and type "ijustwannaplay" (without the quotes) in the password field... ;)

V1.38:
Added automatic reconnect feature for RDP (Options - Advanced)
Added connections drop-down to the quicky toolbar (same as the tray icon menu)
Added setting in the options to enable/disable that double clicking on a connection tab closes it
Added option to automatically set the hostname like the display name when creating new connections
Fixed bug that caused the properties of a folder to be filled with "Object reference not set to an instance of an object." when adding a folder to the root with Default Inheritance enabled
Fixed bug that made the properties of a newly added Connection to the root unavailable when Default Inheritance was enabled
Fixed bug that the default settings for Pre/Post Ext. App, and their inheritance settings were not being saved
Fixed bug in settings loading methods that caused the application to hang when an error occured
Fixed bug in Ext. Apps panel that copied the properties of the previously selected Ext. App when "Wait for exit" was checked
Fixed bug in the SQL Query that creates the tables needed by mRemote
Attempt to fix the "Drop-Down on Screenshot" bug on some machines

V1.35:
Added single instance mode (look in Options - Startup/Exit) - No cmd arguments supported yet!
Added possibilty to start a Ext. App before connecting and on disconnect (e.g. for VPN/RAS)
Added option to the Ext. Apps to tell mRemote to wait for the exit of the Ext. App
Added encryption setting for ICA

WARNING! There have been changes to the connections file/SQL tables and the Ext. Apps XML file
Please always backup your whole config before updating to a new mRemote beta release, especially when there have been changes to the config files/SQL tables
Here's a list of new columns that need to be created before saving connections to an SQL server:
Name: ICAEncryptionStrength, Data-Type: varchar, Length: 64, Allow Nulls: No
Name: InheritICAEncryptionStrength, Data-Type: bit, Length: 1, Allow Nulls: No
Name: PreExtApp, Date-Type: varchar, Length: 512, Allow Nulls: Yes
Name: PostExtApp, Date-Type: varchar, Length: 512, Allow Nulls: Yes
Name: InheritPreExtApp, Date-Type: bit, Length: 1, Allow Nulls: No
Name: InheritPostExtApp, Date-Type: bit, Length: 1, Allow Nulls: No

V1.33:
Fixed problem that caused RDP connections not to initialize properly when using XP SP3
Fixed bug in Port Scan that prevented hosts with no hostname from being imported

V1.32:
Added: Inheritance defaults can now be customized (look in the root properties of your connections tree)
Fixed bug that made password-secured connection files not load properly because the return value from the password screen was always null
Fixed a lot of outdated code in the import functions (Import from XML, Import from AD, Import from RDP files)
Fixed bug that caused properties with a ' character not to be saved properly when using SQL Server
Changed Target CPU to AnyCPU again as I think the x86 setting caused problems on x64 machines (although it shouldn't)

V1.31:
Small speed improvement to the port scanner
Fixed bug that caused SQL live-update to not work when not using AD Authentication
Fixed bug that caused Save As not to work

V1.30:
Added experimental SQL Server with live-update (multi-user) support (see Help - Getting started - SQL Configuration)
Added bunch of new icons to the UI, most of them by famfamfam.com
Added dropdown button to Quicky Toolbar to choose protocol
Many smaller changes and additions
Fixed: Wrong default PuTTY session name
Fixed bug in Port Scanner that caused an error when no DNS name could be resolved

V1.25:
Added inheritance for folders
Added port scan feature and possibility to import from a scan
Added toolbar for Ext. Apps (see View - External Applications Toolbar)
Added quick connect as toolbar
Added code that creates a backup of the current connections file every time it is loaded (It's named YourConsFile.xml_BAK)
Added description variable to Ext. Apps
Fixed bug that allowed inheriting from root node
Fixed bug that caused Ext. Apps launched from a connection tab to use the selected tree node instead of the current tab
Fixed bug that caused mRemote not to save panel layout and Ext. Apps on exit

V1.24:
Fixed a bug in connections loading mechanism that caused a corrupted connections file when upgrading from a previous version

V1.23:
Added feature to remember which connections were opened on last runtime and reconnect to them on the next start (see Tools - Options - Startup/Exit)
A command line switch is also available to cancel reconnecting (/noreconnect or /norc)
Added Auto Save feature (Tools - Options - Connections - Auto Save every...)
Added Ext. Apps to connection tab context menu
Added better error handling for RDP connection creation
Fixed problem with Sessions feature on 64bit systems
Fixed Sessions feature not working when using global credentials
Fixed several problems with the Active Directory OU picker control
Fixed bug in Connection duplicate code that caused duplicated connection to still have previous tree node assigned

V1.20:
Added External Applications feature (check the help section for more info)
Added duplicate feature to Connections tree
Fixed: MagicLibrary.dll was not included in the setup package

V1.16:
New Domain: www.mRemote.org
Fixed PuTTY connections appearing in a new window
There's a new setting in the options to fine tune the time to wait until the window has been created
Fixed export not working
Added reconnect feature in tab menu

V1.15:
Added: New portable package
Added: Defaults for new connections can now be customized
Click the root item and then the new Properties-like button with a small yellow star to get to the settings
Fixed Import from Active Directory not working
Fixed problem with single click connect not focusing correctly
Fixed root node not being renamed after changing name in property grid

V1.10:
Added support for setting a password to protect the connections file with (look in the root of your connections tree)
Added RDP file import feature
Added new command-line switch to reset panel's positions
Added HTTPS as protocol
Added HTTP/S basic authentication
Added support for setting a Proxy server for automatic updates
Some changes in help section
Fixed the bug that passwords stored in the options weren't decrypted when a connection was opened
Fixed "bug" that prevented "Connect to console session" from working in RDC6.1 (Vista SP1 RC1/XP SP3 RC1)

V1.00:
Merry Christmas! =)

V1.00 is a (almost) complete rewrite of the whole application
The code base is now much cleaner and more (easily) extendable
New features include (but are not limited to):
Every part of the application is now integrated into panels which can be moved, docked and undocked, hidden, moved to another monitor, etc.
This makes many new and exciting ways to manage connection and application windows possible
You can for example open up 4 PuTTY sessions in 4 different panels and align them in the main application so you can use all 4 side by side - 2 on the upper side and 2 on the bottom for example
This can be done for EVERY part of the application, it's completely modular and customizable
Connection and folder (previously called containers) properties have moved to a new property grid control
Every setting (with the exclusion of the hostname, which wouldn't make any sense) can now be inherited from the parent folder
Connection file saving/loading is now handled a bit different (more in the help section)
Application restart is no longer nececary after changing options, they are active with a click of the OK button
Smart size can now be activated also if a connection is already open (in the right click menu of the active tab)
A panel name can be stored with every connection (or folder, if inherting) to always open the connection in the specified panel
And last but not least, many bugs have been fixed, though there are probably many new bugs aswell - Did I already mention this is a rewrite? ;)
I hope you like my work and if you do please consider donating on the mRemote website to support me a little. Any amount will do! Thx!

V0.50:
Removed old Terminal (SSH, Telnet) control and embedded PuTTY instead
This decision brings mostly good but also some bad news
The good news is that now everything that works in putty also works in mRemote
This means X11 forwarding, SSH port forwarding, session logging, appearance customization, etc. should be working fine now
It also brings some new protocols (Rlogin, RAW)
The bad news is that I cannot fully integrate Putty into mRemote because it is a standalone application and thus has it's own window handle
This means that you won't be able to use Ctrl+Tab to switch between tabs, catching errors or infos through the new Errors and Infos tab isn't possible, etc.
Added possibility to change resolution or display mode (Fit to window, Fullscreen, Smart size)
Added new setting in options to show logon info on tab titles
Added new feature that catches popup dialogs and puts them in a managed interface. This is another step to make mRemote a single window application.
Pressing escape switches back to the connection list
There is a context menu that allows you to copy selected errors/warnings/infos to the clipboard (text only) or to delete them
There also are settings in the option to change when to switch to the tab and to switch back to the normal behaviour of displaying message popups
Added QuickConnect history and auto-complete functions
Added a few new Icons (Linux, Windows, ESX, Log, Finance)
Improved options tab
Connections file version is now 1.2
Fixed some form drawing bugs

V0.35:
Added tab switching/closing hotkeys
Switch to next tab: Ctrl+Tab
Switch to previous tab: Ctrl+Shift+Tab
Close active tab: Ctrl+W
This does not and will probably never work with RDP connections!
Fixed bug in updating code that still displayed the current version in the old format (x.x.x.x instead of x.xx)
Fixed bug where the colors setting was not correctly read after saving and reloading a connections file (only with 256 colors setting)
Fixed bug that made connect to console session and fullscreen options not work
Fixed bug that when opening options, update or about tab caused weird paddings next to the tab or other strange behaviour
Changed shortcuts to menu items in main menu as they interfered with some terminal key bindings

V0.30:
Added HTTP as protocol to allow for basic web-based administration
Added new connections menu to the toolbar
Left click on a connection connects
Right click on a container or connection opens the config tab for the selected item
Added two new connection context menu entries for quickly connecting to console session or connecting in fullscreen
Improved tray icon menu (just like the main connections menu)
The connections tree can now be hidden
To hide it right click on the splitter (the divider between the connections tree and the tabbing interface)
Removed overlay (RDP locking) feature in favor of simply grabbing input when clicking inside the control area
I hope nobody is too sad that the nice looking overlay feature had to go, but..., well, it had to! ;-)
Changed "Redirect Key combinations (like in fullscreen)" to be disabled when in kiosk mode as it has no effect then anyway
Several small bugfixes and code improvements

V0.20:
Added Drag and Drop support for tabs
Added tab context menu
Switch to/from fullscreen
Take a screenshot
Transfer files via SCP/SFTP (SSH)
Send special keys (VNC)
Rename tabs
Duplicate tabs (Create another instance of the connection)
Show config
Close tab (disconnect)
Removed Fullscreen and Send special keys buttons from the main toolbar as they are now in the tab context menu
Added middle click support for tabs (close/disconnect)
Added SSH file transfer (SCP/SFTP) support
Added Tools menu to the tree context menu
Transfer files via SCP/SFTP (SSH)
Import/Export features
Sorting
Changed version format
Fixed the problem that caused mRemote to crash when dragging a parent node of the connections tree onto one of it's child nodes
Fixed problem in importing mechanism that allowed importing connections including the root which resulted in multiple root items that couldn't be deleted
Fixed problem with quick connect

V0.0.9.0:
Added support for redirecting key combinations (Alt+Tab, Winkey, ...)
Added Import/Export features
Added Quick Connect Port support, just type the host you want to connect to followed by a ":" and then the port
Added Connect/Disconnect buttons to connections context menu
Added two new icons (Test Server | TST; Build Server | BS)
Many changes to the connections loading/saving mechanisms
confCons version is now 1.0
Some code cleanup
Fixed auto session info to only try to get session information when a RDP connection is selected
Fixed AD Import feature (didn't care if imported items were computers, groups, users, ... ;)
Fixed settings and connections not saving when installing updates from the auto-updater
Fixed form size and location not saving properly when closing the application in minimized state or in maximized state on a secondary monitor

V0.0.8.2:
Added SSH1 to Quick Connect GUI
Changed buffer size of terminal control, it's now 500 lines
Fixed terminal connections not getting focus when changing tabs
Fixed bug in terminal code that caused hitting "home" to show "~" instead of jumping to the start of the line
Fixed bug that caused that hitting enter in mRemote wouldn't do anything when options was opened before

V0.0.8.0:
Added code to check if the msrdp com control is registered
Many Improvements to the terminal control (ssh1(!), ssh2, telnet)
Fixed bug that caused mRemote to crash when moving connection into root node (only with inheritance enabled)
Fixed bug: Pressing delete when editing a node's name caused delete messagebox to show

V0.0.7.5:
Added inheritance feature to inherit connection settings from parent container
Expanded/Collapsed state of tree nodes will now be saved
Reduced auto session info delay to 700ms
Some code maintainance
Some corrections to connections tree and quick search behaviour
Fixed bug in TerminalControl that caused the error message "error loading string"
Fixed: Settings saving on exit was broken in V0.0.7.0, this is fixed now
Changed connections file version to 0.9
Fixed connections context menu bug that made import from ad option inaccessible
Fixed session info filling up with infos about hosts previously selected

V0.0.7.0:
Massive GUI redesign and changes, hope you like it! =)
Fixed bug that made session info to query immediately after selecting a connection (when enabled), there is now a one second delay to prevent collecting session info for more than one host

V0.0.6.8:
Added connection import feature for Active Directory
Tidied up project references
Multiple changes to setup routine
Improved error handling for auto-update
Improved download handling for auto-update
Fixed bug that made download finished/failed message box appear multiple times when update was canceled and re-downloaded
Fixed bug where double-clicking a container opened all connections inside this container

V0.0.6.6:
Changed port textbox control to only allow digits
Small changes to connection code for SSH
Fixed port setting not saving (or always displaying default port for selected protocol)

V0.0.6.5:
Added auto update feature
Changed: Multiple UI Changes (added shortcuts, rearranged menu items, ...)
Fixed the problem where the connections file version was saved either with a dot or a comma, depending on system language
Fixed not being able to connect to SSH2 hosts without specifying username and password
Fixed several problems with Quick Connect
Improved saving of config changes
Fixed connections tab not closing when using SSH

V0.0.6.0:
Added new protocols: SSH2 and Telnet
Added first command line switch/parameter "/consfile"
Ex.: mRemote.exe /consfile "%PathToYourConnectionsFile%"
Added button to screenshots to delete a screenshot
Added Host Status (Ping) feature
Many code rewrites and changes in almost every area
Changed the way connections get loaded
The default path for the connection file is no longer in the application directory but in the local application data folder. 
Ex.: c:\Documents and Settings\felix\Local Settings\Application Data\Felix_Deimel\mRemote\
If opening a connection file from a custom location (click on open link) saving will also occur in this file and not like in previous versions to the default connections file
To import your old connection file please use the following procedure: start mRemote, click on "Open" and find your old connection file. Then click on "Save As" and save it with the default file name to the default location
Changed the font and style of context menus
Changed Quick Connect UI
Fixed connection settings in config tab not saving when clicking another connection before jumping to another config field
Fixed a bug where renaming a container caused the first connection in the same container to be renamed too

V0.0.5.0 R2:
Fixed a bug that prevented connections from opening when icon files were assigned in a previous version of mRemote

V0.0.5.0:
Added (Global) fullscreen / kiosk feature
Added redirection settings for disk drives, printers, ports, smart cards and sound
Added option to write a log file
Added option to open new tabs on the right side of the currently selected tab
Added possibility to connect to all nodes in a container
Changed session functions to work in background
Changed icon choosing mechanism and added a bunch of default icons
Changed: Containers with connection can now be deleted just like empty containers
Changed screenshot functions to now collect all screenshots in one tab
Changed: More settings can now be changed on container basis
Changed config file version to 0.6
Changed: Small internal changes to the connection saving/creating and opening mechanisms
Fixed "Display Wallpapers" and "Display Themes" settings, they are working now

V0.0.3.6:
Added Feature to display an overlay when RDP connection tab has lost the focus, clicking on this gives the focus back to the control
Added standard handlers for F2 (rename) and DEL (delete) keys in the treeview
Added icon preview for connections in config tab
Changed the way new connections and containers are being created in the treeview. The pop up window will not be displayed any longer, instead everything is handled inplace by the treeview.
Changed some minor UI related stuff
Fixed bug in tab closing mechanism that caused icons (play/pause) to not be set on the correct tree nodes

V0.0.3.5:
Added Feature to query and log off sessions on a remote machine and option to do this automatically
Added Option to show icon in system tray with connection menu
Changed controls to flat style as I think this fits the whole application more than the old 3D look
Multiple UI changes to eliminate annoying behaviour

V0.0.3.3:
Added Feature to specify which login information to use when no info is provided in the config of a remote machine
Fixed bug in Quick Find where trying to open a connection when no node was found caused an error
Fixed bug where the main form was not rendered correctly when hiding top bar and using XP Themes
Fixed bug in drag-drop routine that caused application to hang when trying to drop a node on one of it's child nodes
Fixed bug where taskbar buttons for fullscreen rdp windows did not disappear after disconnecting

V0.0.3.2:
Added new Save As Dialog with feature to only save specific connection settings
Added Option to display Tooltips when hovering over host entries in the connection tree
Added Option to ask at exit when there are open connections
Fixed bug where saving connections file with spaces in the root node caused an error -> updated Connection File Version to 0.5
Fixed bug in options tab where the browse button for a custom connection file didn't do anything

V0.0.3.0:
Added Options Tab
Load connections file from different location
Save/Don't Save connections file on exit
Show current tab name in window title
Added drag and drop functionality to the connections tree
Added feature to hide top bar
Added feature to send special keys (VNC)
Updated VncSharp Library to V0.88 (still pretty buggy)

V0.0.2.7:
Added feature to save connection settings to all connections in the selected container
Icon choosing bug fixed
Taskbar button had no text when in fullscreen - fixed
Fixed bug in Quick Connect GUI
Disabled "Display Wallpaper" and "Display Themes" checkboxes as these features are not implemented

V0.0.2.5:
Quick connect button bug fixed
Search field resize bug fixed
Splitter position is now saved on exit
Added new connections toolstrip (same functions as context menu)

V0.0.2.4:
Changed default color depth to 16bit
Added Keep Alive Interval (1 Minute)
Added Options to choose between RDP & VNC
Added Port Setting for RDP
Added Option to connect to console
Added Menu Entries to move Connections & Containers up & down
Some small code improvements<|MERGE_RESOLUTION|>--- conflicted
+++ resolved
@@ -1,4 +1,3 @@
-<<<<<<< HEAD
 1.76.XXXX (2017-XX-XX):
 
 Features/Enhancements:
@@ -40,7 +39,8 @@
 #608: The Help -> Support Forum menu item now directs users to our Reddit community
 #493: Changed backup file name time stamp to use local system time rather than UTC
 Improved compatability between environments when building mRemoteNG from source
-=======
+
+
 1.75.7012 (2017-12-01):
 
 Fixes:
@@ -48,7 +48,6 @@
 #814: Fixed bug that prevented reordering connections by dragging
 #810: Official mRemoteNG builds will now be signed with a DigiCert certificate
 #803: File path command line argument not working with network path
->>>>>>> 1a2b906e
 
 
 1.75.7011 (2017-11-07):
