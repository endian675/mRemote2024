--- conflicted
+++ resolved
@@ -1,4 +1,3 @@
-<<<<<<< HEAD
 1.77.0 (2018-xx-xx):
 
 Features/Enhancements:
@@ -24,7 +23,7 @@
 #1170: Prevent Options window from showing up in taskbar
 #1064: "Esc" button does does not close some dialogs
 #1044: Dragging (grabbing) the program window requires 2 clicks
-=======
+
 1.76.15 (2019-03-09):
 
 Fixes:
@@ -49,7 +48,6 @@
 Changes:
 --------
 #222: Pre-Release Test build for running on systems with FIPS Enabled
->>>>>>> ed810309
 
 
 1.76.12 (2018-11-08):
