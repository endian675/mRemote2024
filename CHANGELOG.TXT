<<<<<<< HEAD
1.75 RC1 (2017-01-27):
=======
1.76 XXXX (2017-XX-XX):

Features/Enhancements:
----------------------
Added more logging/notifications options



1.75 RC1 (2017-01-XX):
>>>>>>> be736990

Known Issue:
------------
Portable build MD5 check will fail when updating from 1.75 Beta 1 to newer versions.


Features/Enhancements:
----------------------
Added Release Channels to the update check functionality allowing users to select one of 3 release channels for updates: Stable, Beta, Dev
#360: Help -> About, Version # is now selectable/copyable
#221: RDP: Optional disconnect after X number of minutes of inactivity


Fixes:
------
#369: Reset Layout Option Does Not Reset Notification Pane
#362: Invalid cast exception when using the Notification Area Icon minimize/restore
#334: Quick Connect displays warning when clicking on a folder
#325: When using a connection with an external app, results in opening the same external app continuously
#311: Import from Active Directory does not use machine's domain by default
#258: Rename Tab dialog - populate original name in dialog (1.72 functionality)
#211, #267: Recursive AD Import wasn't fully functional 


General Changes:
----------------
The usual general code clean up and refactoring
#325: Code clean up and additional logging for External Tools based connections
#298: Code clean up and additional logging around application startup
#291, #236: External Tools code clean up and additional logging



1.75 Beta 3 (2016-12-01):

Known Issue:
------------
Portable build MD5 check will fail when updating from 1.75 Beta 1 to newer versions.


Fixes:
------
#289: Install fails during update process (only affects v1.75 beta 1 - v1.75 beta 2)


1.75 Beta 2 (2016-12-01):

Features/Enhancements:
----------------------
#273: Added Turkish translation provided by forum user "rizaemet"
#217: Create user manual documentation for the SSH File Transfer feature


Fixes:
------
#254: Component check window position issues and uncaught exception
#260: Crash when attempting to load fully encrypted confCons v2.5
#261: Double clicking folder in treeview doesn't expand it in 1.75 beta1
#271: Install package is not using the last installation path
#278: Silent installs not detecting prerequisites


1.75 Beta 1 (2016-11-15):

General Changes:
----------------
Lots of code clean up and refactoring
Limit log file size to 1 main log + 5 backups * 10MB.
Minor UI Tweak: Default Menubar and QuickConnect Bar to same line
MR-364: Removed "Announcement" functionality 
MR-366: Show PuTTY type and version on components check screen
MR-586: Reduce HTTP/HTTPS document title length that is appended to the connection tab title
MR-938: Adjust RDP Resolution list (ensure most common resolutions were available)
MR-975: Replaced TreeView with TreeListView for displaying connection tree. This was a large change which separated the GUI from the domain model.
#144: Removed export option for "VisionApp Remote Desktop 2008"


Features/Enhancements:
----------------------
MR-220: Don't close the AD importer after import
MR-971: Added Right Click method to Port Scan to import discovered hosts
MR-1000, #211: Sub OU AD Import
#172: Implement "audioqualitymode" for RDP sessions
#160: Allow portable version to perform an update check (and download the latest .zip)
#157: Implement new cryptography providers (See Tools -> Options -> Security)
#167: fix/implement the update check (was disabled in 1.74 as part of the C# conversion)


Fixes:
------
MR-967: File transfer doesn't work when specifying full path and file name (as prompted)
MR-979: switched to notifications panel incorrectly (when configured NOT to do so)


1.75 Alpha 3 (2016-08-12):

Fixes:
------
MR-965, MR-871, MR-629: Error 264 on RDP Connect attempt - Added timeout value to Tools -> Options -> Connections
MR-946: Remove old/insecure SharpSSH and related components. Replace with SSH.NET for File Transfer Functionality
MR-896: Added prerequisite installer check for KB2574819. Prevents "Class not registered" errors when opening RDP connections.
PR-130: Fix Scan button width to fit Russian translation



1.75 Alpha 2 (2016-08-03):

General Changes:
----------------
Updated GeckoFx package
Updated DockPanelSuite library to 2.10 Final
Japanese translation updated
MR-942: Refactored code relating to loading the connections file 

Features/Enhancements:
----------------------
MR-961, PR-133: Option to reconnect all currently opened connection tabs 
MR-917: Improved cryptographic support

Fixes:
------
MR-910: Fixes to support Remote Desktop Gateways
MR-874: Incorrect RDP prerequisite check in installer



1.75 Alpha 1 (2016-07-08):

General Changes:
----------------
Additional code cleanup


Fixes:
------
MR-905: mRemoteNG crashes at startup (in FIPS policy check)
MR-902: mRemoteNG crashes after locking/unlocking the local system after loading a VNC connection


1.74 (2016-06-28):

Supported Platforms/Components:
-------------------------------
Windows 7 SP1 (with RDP Client v8: KB2592687/KB2923545) or later
.NET Framework 4 or later
XULRunner is no longer required for Gecko support (see below)


General Changes:
----------------
Converted source from Visual Basic to C Sharp
Lots of code refactoring/clean up/general stability changes
MR-714: Removed Keyboard shortcut functionality
  - Introduced in 1.73 beta that was never officially released
  - This caused stability issues
  - May be re-added in a future release
  - Removal does *NOT* impact the ability to send keyboard shortcuts to RDP sessions (when redirect key combinations is set to "yes")
MR-559: Removed RDP Sessions panel functionality. This required a library for which no trusted origin/source could be located
Removed a bunch of old code/libraries and replaced them accordingly


Security Updates:
-----------------
MR-775, MR-745: Updated PuTTY to 0.67


Features/Enhancements:
----------------------
Updated to latest DockPanelSuite and enabled a slick new theme!
MR-145: Installer is now MSI based
MR-255: Updated RDP Client to version 8
MR-389: Updates to IE rendering engine
  - Support for latest version of IE (9-11)
  - Dropped support for IE 7 & IE 8
MR-850: Replaced XULRunner with GeckoFx
  - No need to manually configure to have the Gecko rendering engine available now
  - Install image is now significantly larger due to the inclusion of the Gecko Engine
MR-821: Initial Japanese translation included
Port Scan is now Asynchronous (and is significantly faster)


Fixes:
------
MR-874: Added work-around to installer to ignore installation prerequisites
MR-884: Slow startup in some scenarios checking authenticode certificate
MR-872: Crash in External Tools when arguments aren't quoted
MR-854: crashes when right clicking on connection tab
MR-852: Option "Allow only a single instance of the application" non-functional
MR-836: Trying to delete a folder of connections only deletes 2 connections at a time
MR-824, MR-706: Suppress Script Errors when using the IE rendering engine
MR-822: Improve RDP error code messages
MR-640: Fixed Inheritance not working
MR-639: RDP: Connect to console session
MR-610, MR-582, MR-451: RDP: Protocol Error 3334 or exceptions with large number of connections open
  - This problem appears largely resolved by most reports and testing
  - Further workarounds/problem avoidance: Disable Bitmap Caching on all RDP session configuration
MR-429: Display issue on the Options -> Advanced panel
MR-385: Inheritance settings lost when moving item to the root of the tree


----- New Dev Team & Conversion to C# -----


1.73 Beta 2 (NEVER RELEASED):
Fixed issue MR-619 - Keyboard shortcuts stop working after locking the screen with Win+L
Added support for importing files from PuTTY Connection Manager.
Improved the import and export functionality.



1.73 Beta 1 (2013-11-19):
Added feature MR-16 - Add keyboard shortcuts to switch between tabs
Added feature MR-141 - Add a default protocol option
Added feature MR-212 - Add option to connect without credentials
Added feature MR-512 - Add support for importing files from Remote Desktop Connection Manager
Added feature MR-547 - Add support for Xming Portable PuTTY
Made improvement MR-250 - Show the name of the selected connection tab in the title of the window
Made improvement MR-367 - Make the 'Connect' button on the 'Quick Connect' toolbar a forced dropdown
Made improvement MR-419 - Password prompt dialog should have a meaningful window title
Made improvement MR-486 - Allow escaping of variable names for external tools
Made improvement MR-590 - Make panels docked to the edge of the window keep their size
Fixed issue MR-187 - F7 keyboard shortcut for New Folder conflicts with remote connections
Fixed issue MR-523 - Changes to external tools are not saved until exiting the program
Fixed issue MR-556 - Export fails when overwriting an existing file
Fixed issue MR-594 - Crash on startup if write access is denied to the IE browser emulation registry key
Fixed issue MR-603 - Some configuration options are still shown even when inheritance is enabled
MR-590: Added "Reset" to config panel context menu to allow resetting some config settings to their default value.
Added and improved menu icons.
Removed misleading log messages about RD Gateway support.
Removed invalid "Site" configuration option from PuTTY Saved Sessions.
Fixed PuTTY Saved Sessions still showing if all saved sessions are removed.
Fixed config panel showing settings from previously loaded connection file after loading a new one.
Improved handling of variables in external tool arguments.



1.72 (2013-11-13):
Fixed issue MR-592 - Unable to run VBS script as an external tool
Fixed issue MR-596 - Incorrect escaping of quotation marks in external tool arguments



1.71 (2013-10-29):
Fixed issue MR-574 - Crash when retrieving RDP session list if eolwtscom.dll is not registered
Fixed issue MR-578 - Connections file is reset
Fixed log file not showing operating system version on Windows XP and Windows Server 2003.
Fixed the wrong connections file opening on startup under certain conditions.
Fixed checking for updates even when disabled.
Improved error reporting when loading connections files.
Removed warning message when mRemoteNG is started for the first time about new connections file being created.



1.71 Release Candidate 2 (2013-10-16):
Fixed issue MR-560 - Cannot Auto-Update With Open Connections: Unable to find an entry point named 'TaskDialogIndirect' in DLL 'ComCtl32'
Fixed issue MR-565 - Double Folder keep heritage on the initial Folder
Fixed issue MR-566 - Typo in German UI Automatic Update Settings
Fixed duplicated folders possibly being named "New Connection" instead of the original folder's name.



1.71 Release Candidate 1 (2013-10-01):
Fixed issue MR-495 - Having a negative range in port scan creates memory exhaustion.
Fixed issue MR-514 - Window Proxy test failed without close button
Fixed issue MR-521 - Right-Clicking in "Sessions" panel crashes mRemoteNG
Fixed issue MR-525 - Could not start on windows 7 64bit
Fixed issue MR-535 - SQL error saving Connections
Fixed issue MR-538 - RDP loses connection when hiding config or connections pane
Fixed issue MR-542 - Wrapped putty has security flaw
Made minor improvements to the port scan functionality.
Fixed possible cross-thread operation exception when loading connections from SQL.
Fixed PuTTY Saved Sessions not showing after loading a new connections file.
Updated PuTTY to version 0.63.
Updated translations.
Added Chinese (Traditional) translation.
Added partial Greek and Hungarian translations.



1.71 Beta 5 (2013-06-09):
Fixed issue MR-491 - Could not start RDP Connection
Fixed issue MR-499 - TS Gateway is not working in latest release 1.71
Fixed typo in SQL queries.



1.71 Beta 4 (2013-05-28):
Added feature MR-435 - Add digital signature check to updater
Fixed issue MR-255 - The version of the RDP AX client should be updated to 7
Fixed issue MR-392 - Sessions Panel - context menu entries need to be context aware
Fixed issue MR-422 - Gives error Object reference not set to an instance of an object.
Fixed issue MR-424 - Import of a few Linux SSH2 hosts discovered via the port scan tool results in a UE
Fixed issue MR-439 - MRemoteNG 1.70 does not start
Fixed issue MR-440 - RDP import with non-standard port
Fixed issue MR-443 - Instructions for eolwtscom.dll registration for Portable version are inaccurate
Fixed issue MR-446 - Putty saved sessions show in connection panel
Fixed issue MR-459 - Maximized -> Minimized -> Restored results in mangled active display
Fixed issue MR-463 - Add support for LoadBalanceInfo to RDP
Fixed issue MR-470 - Quick Connect to Linux server uses invalid credentials
Fixed issue MR-471 - PuTTY Saved Sessions disappears from connection list
Fixed issue MR-487 - Initiate connections on MouseUp event
Added PuTTY Session Settings command to the Config panel for PuTTY Saved Sessions.
Updated translations.
Added Norwegian (Bokmal) and Portuguese (Brazil) translations.
Added Spanish translation to the installer.
Fixed an exception or crash when choosing unnamed colors for themes.
Fixed possible error "Control does not support transparent background colors" when modifying themes.
Fixed changes to the active theme not being saved reliably.
Fixed handling of the plus (+) character in PuTTY session names.
Changed Internet Explorer to no longer force IE7 compatibility mode.
Changed the "Launch PuTTY" button in the "Options" dialog to open PuTTY from the path the user has currently set, instead of what was previously saved.
Improved update and announcement checking.
Improved the PuTTY Saved Sessions list to update automatically when any changes are made.
Improved loading time of large connection files.
Lowered required version of RDC from 6.1 to 6.0.
Updated VncSharpNG to 1.3.4896.25007.



1.71 Beta 3 (2013-03-20):
Fixed issue MR-397 - Putty disappears from the screen
Fixed issue MR-398 - Full Screen mode doesn't correctly make use of available space
Fixed issue MR-402 - scrollbar touch moves putty window
Fixed issue MR-406 - Items disappear from External Tools toolbar when accessing External Tools panel
Fixed issue MR-410 - Unhandled exception when clicking New button under Theme
Fixed issue MR-413 - Can't use application
Fixed new connections having a globe icon.
Fixed the category names in the themes tab of the options dialog on Windows XP not showing correctly.
Fixed PuTTY saved sessions with spaces or special characters not being listed.



1.71 Beta 2 (2013-03-19):
Added feature MR-336 - Customizable background color for the windows/panels
Added feature MR-345 - Two separate options for confirming closure of Tabs and Connection Panels
Added feature MR-346 - Option to show/hide the description box at the bottom of the Config panel
Added feature MR-351 - Import connections from PuTTY
Fixed issue MR-354 - Re-ordering tabs doesn't give good, reliable visual feedback
Fixed issue MR-375 - Changing a connection's icon using the picture button should immediately update Icon field
Fixed issue MR-377 - Several redundant panels can be opened
Fixed issue MR-379 - Connection variables not working with external tools
Fixed issue MR-381 - Notifications panel - whitespace context menu allows Copy and Delete on nothing
Fixed issue MR-401 - Checkbox misaligned
The username and domain settings are now hidden for VNC connections since they are not supported.
Changed "Automatically get session information" to be disabled by default.
RDP connections can now be switched to full screen mode when redirect key combinations is enabled.



1.71 Beta 1 (2013-03-04):
Added feature MR-329 - Create Option to disable the "Quick: " prefix
Fixed issue MR-67 - Sort does not recursively sort
Fixed issue MR-117 - Remote Session Info Window / Tab does not populate
Fixed issue MR-121 - Config pane not sorting properties correctly when switching between alphabetical and categorized view
Fixed issue MR-130 - Issues duplicating folders
Fixed issue MR-142 - Start of mRemoteNG takes about one minute and consumes excessive CPU
Fixed issue MR-158 - Password field not accepting Pipe
Fixed issue MR-330 - Portable version saves log to user's profile folder
Fixed issue MR-333 - Unnecessary prompt for 'close all open connections?'
Fixed issue MR-342 - Incorrect view in config pane of new connection after viewing default inheritance
Fixed issue MR-352 - Passwords with " (quotation mark) and # (hash key) characters make mRemoteNG to open PuttyNG dialog
Fixed issue MR-362 - Rename 'Screenshot Manager' to 'Screenshots' on the View menu to match Panel name
Added detection of newer versions of connection files and database schemata. mRemoteNG will now refuse to open them to avoid data loss.
Improved appearance and discoverability of the connection search box.
If RDC 7.0 or higher is installed, the connection bar is no longer briefly shown when connecting to an RDP connection with redirect key combinations enabled.
If RDC 8.0 or higher is installed, RDP connections automatically adjust their size when the window is resized or when toggling full screen mode.



1.70 (2013-03-07):
Fixed issue MR-339 - Connection group collapses with just one click
Fixed issue MR-340 - Object reference not set to an instance of an object.
Fixed issue MR-344 - Move "Always show panel tabs" option
Fixed issue MR-350 - VerifyDatabaseVersion (Config.Connections.Save) failed. Version string portion was too short or too long.
Fixed issue MR-355 - Moving sub folders to top level causes property loss
Fixed tabs not closing on double-click when the active tab is a PuTTY connection.



1.70 Release Candidate 2 (2013-02-25):
Fixed issue MR-332 - Can't select different tab with one click after disconnecting existing tab
Fixed issue MR-338 - PuTTYNG crashing on fresh install of mRemoteNG
Re-enabled PuTTYNG integration enhancements on Windows 8



1.70 Release Candidate 1 (2013-02-22):
Fixed issue MR-183 - Error trying to save connections when using SQL - Invalid column name _parentConstantId
Fixed issue MR-225 - Tabs do not open in a panel until multiple panels are displayed.
Fixed issue MR-229 - Integrated PuTTY doesn't work in Windows 8 RP
Fixed issue MR-264 - Windows 8 support
Fixed issue MR-317 - Difficulty right-clicking on Tab
Fixed issue MR-318 - Wrong tab gets selected when tab names overflow on the tab bar
Fixed issue MR-321 - New connection panel doesn't get panel header if its the only one or is moved
Fixed issue MR-322 - Connection Button not listing servers
Added option to always show panel tabs.
Fixed "Decryption failed. Padding is invalid and cannot be removed." notification.
Fixed KiTTY opening in a separate window when using a saved session.



1.70 Beta 2 (2013-02-18):
Fixed issue MR-47 - Silent Installation Prompts for Language
Fixed issue MR-54 - Error When disconnecting from SSL channel RDP
Fixed issue MR-58 - Bug when duplicating connection in connection view 
Fixed issue MR-68 - Config Window Loses Options
Fixed issue MR-71 - Minimizing mRemoteNG causes temporary re-size of Putty sessions (windows)
Fixed issue MR-80 - Reconnect previous sessions
Fixed issue MR-81 - Problem Duplicating Folder w/ Sub-Folders
Fixed issue MR-85 - Microsoft .NET Framework warning
Fixed issue MR-86 - Citrix GDI+ Error when screen is locked
Fixed issue MR-96 - When pressing SHIFT+F4 to create a new connection inside a folder, the new connections doesn't inherit any properties from its parent
Fixed issue MR-101 - Collapse all folders causes a NullReferenceException
Fixed issue MR-165 - Can't close About window if it is the last tab
Fixed issue MR-166 - Inheritance button is disabled on some connections
Fixed issue MR-167 - Name and description of properties not show in inheritance list
Fixed issue MR-171 - Inherit configuration not showing friendly names for each inherit component
Fixed issue MR-172 - RDGatewayPassword is unencrypted in confCons.xml file
Fixed issue MR-174 - Trailing Space on a Hostname/IP will cause the connection not to happen.
Fixed issue MR-175 - Problem with focus when 2 or more PuTTY sessions opened
Fixed issue MR-176 - Del key while editing connection name triggers 'Delete Connection'
Fixed issue MR-178 - 3 different panels crashes all connections
Fixed issue MR-181 - Sessions on startup
Fixed issue MR-190 - Can't click on tab/session
Fixed issue MR-196 - Cannot export list without usernames and passwords
Fixed issue MR-199 - when using screen inside putty, screen becomes dead when reduce mremoteNG
Fixed issue MR-202 - The Connection "Tab" show Ampersands as underscores.
Fixed issue MR-214 - Hostname/IP reset
Fixed issue MR-224 - Session tabs become un-clickable after duplicating a tab or opening a new one in the same panel
Fixed issue MR-233 - Backslash at end of password prevents success of putty invocation and corresponding auto-logon
Fixed issue MR-235 - Config file gets corrupted when leaving the password entry box with ESC
Fixed issue MR-264 - Windows 8 support
Fixed issue MR-277 - Inheritance configuration button not appear in configuration tab
Fixed issue MR-284 - SSH: Text not showing properly
Fixed issue MR-299 - mRemoteNG crashes while using remotely (Windows XP remote desktop)
Fixed issue MR-306 - Fatal .NET exception on program start
Fixed issue MR-313 - PuTTY window not maximized when loading from saved session
mRemoteNG now requires .NET Framework 3.0 instead of 2.0.
Updated translations.
Added translations for Spanish (Argentina), Italian, Polish, Portuguese, Chinese (Simplified).
Improved the use of Tab and Shift-Tab to cycle through entries in the Config grid.
Improved loading of XML files from older versions of mRemote/mRemoteNG.


1.70 Beta 1 (2012-02-27):
Fixed issue MR-77 - VerifyDatabaseVersion (Config.Connections.Save) failed. Version string portion was too short or too long.
Fixed issue MR-78 - Renaming Connections
Fixed issue MR-79 - MoveUp/Down item doesn't work + Sort button broken
Fixed issue MR-93 - Regional settings problem when using SQL connection in mRemoteNG
Fixed issue MR-97 - Integrate Dutch translation
Fixed issue MR-98 - Integrate Russian and Ukranian translations
Fixed issue MR-99 - Integrate Spanish translation
Fixed issue MR-131 - RD Gateway does not respect setting for use different credentials
Added compatibility check for "Use FIPS compliant algorithms" security setting.
Improved reporting of errors when encrypting and decrypting connection files.
Added partial Polish translation.
The panel tabs are now hidden if only one panel is open.
Fix focus issue with RDP connections when changing tabs.
Show changes live as connection tabs are being dragged around to change their order.
Updated PuTTY to version 0.62.
Improved error handling when loading connection files.
Fixed bugs with creating a new connection file.
A backup of the connection file is saved when it is loaded. The most recent ten backup copies are kept.
Added the option to use a smart card for RD Gateway credentials.
Made the use of CredSSP for RDP connections optional.
Updated VncSharpNG to version 1.2.4440.36644.
Added debugging symbols for VncSharpNG.



1.69 (2011-12-09):
Fixed issue #66 - Fresh Install Fails to Create Config
Fixed issue #69 - Connection file gets erased
Fixed issue #72 - scrollbars added to RDP window after minimize/restore of mRemoteNG
Disabled automatic updates in the portable edition
Fixed file name in window title changing when exporting an XML file.
Fixed Use only Notifications panel checkbox.
Updated PuTTY to version 0.61
Binaries are now digitally signed
Added Credits, License, and Version History items to the Start Menu and made Start Menu item names localizable.



1.68 (2011-07-07):
Fixed issue #48 - VerifyDatabaseVersion fails with new (empty) database tables.
Fixed issue #60 - Can't save connections file
Fixed issue #62 - Connection file error upon launch.



1.67 (2011-06-05):
Fixed migration of external tools configuration and panel layout from Local to Roaming folder.
Disable ICA Hotkeys for Citrix connections.Fixes issue with international users.
Added a language selection option so users can override the language if they don't want it automatically detected.
Added partial French translation to the application.
Addded Thai translation to the installer.
Updated graphics in the installer to mRemoteNG logo.
Fixed RD Gateway default properties and RDP reconnection count setting not being saved.
Fixed bug 33 - IPv6 doesn't work in quick Connect box.
Moved the items under Tools in the Connections panel context menu up to the top level.
Added buttons for Add Connection, Add Folder, and Sort Ascending (A-Z) to the Connections panel toolbar.
Fixed rename edit control staying open when collapsing all folders.
Changed sorting to sort all subfolders below the selected folder.
Allow sorting of connections if a connection entry is selected.
Fixed adding a connection entry if nothing is selected in the tree.
Added 15-bit Color RDP setting.
Fixed loading of RDP Colors setting from SQL.
Added Font Smoothing and Desktop Composition RDP settings.
Improved error handling when loading XML connection files.
Added the mRemoteNG icon to the list of selectable icons for connection entries.
Added confirmation before closing connection tabs.
Fixed bug 42 - Maximized location not remembered with multiple monitors.
Improved loading and saving of window location.
Removed flickering on start up.
Changed the Options page into a normal dialog.
Improved Reset Layout function.
Changed to use full four part version numbers with major, minor, build, and revision.
Changed hard coded SQL database name into a user configurable setting.
Fixed tab order of controls in Options dialog.
Fixed bug 45 - Changing some settings in the config file may not save.



1.66 (2011-05-02):
Fixed connections not working



1.65 (2011-05-02):
Fixed Ctrl-Tab and Ctrl-Shift-Tab not working in any other applications while mRemoteNG is running
Ctrl-Tab and Ctrl-Shift-Tab no longer work to switch tabs within mRemoteNG
Fixed bug 36 - Install creates shortcuts only for the installing user
Fixed bug 38 - Application uses the wrong Application Data settings folder (in Local Settings)
Added code to the installer to check that the user is in the 'Power Users' or 'Administrators' group



1.64 (2011-04-27):
Fixed bug 6 - VNC CTRL+key & keyboard combo mappings are broken
Fixed bug 12 - Tab switch is not working in config panel
Fixed bug 14 - RDP Connection authentication problem
Fixed bug 22 - External App parameter macro expansion doesn't work with "try to integrate"
Fixed bug 25 - Unhandled exception when mRemoteNG opens
Added multilanguage support and German translation to the application
Added Czech, Dutch, French, German, Polish, and Spanish translations to the installer
Added Ctrl-Tab hotkey to switch to the next tab and Ctrl-Shift-Tab to switch to the previous tab
Added Tab key to cycle through entries in the Config grid and Shift-Tab to cycle in reverse
Added ability to configure external tools to run before or after a connection is established
Fixed missing parameters in macro expansion for external tools
Fixed RD Gateway and other inheritance bugs
Changed how new connection files are created
Changed the internal namespace of the application to mRemoteNG instead of mRemote
Added credit for the DockPanel Suite to the About page
Updated DockPanel Suite to version 2.5 RC1
Updated VNCSharpNG to correct Ctrl and Alt key pass-through behavior



1.63 (2010-02-02):
New icon and logo
Fixed problems moving or resizing the main window while PuTTY (SSH/telnet/rlogin/raw) connections are open
Fixed PuTTY processes not closing on Vista and 7 with UAC enabled
Updated DockPanel Suite from 2.2.0 to 2.3.1
Fixed error if the mouse is clicked outside of the remote screen area of a VNC connection
Fixed flashing and red lines at bottom of the window on first run
Added View->Reset Layout menu item
Added F11 shortcut key to View->Full Screen
Improved RDP error reporting
Added support for Credential Security Support Provider (CredSSP) which is required for Network Level Authentication (NLA)
Added support for connecting through Remote Desktop Gateway servers
Popups can now be allowed in Internet Explorer by holding Ctrl+Alt when clicking a link
Added PuTTY Settings item to tab context menu



1.62 (2010-01-19):
Switched to VncSharp, an open source VNC component
VNC is supported again except for the following features:
Windows authentication
Setting the compression, encoding and color settings
Connecting through a proxy server
Free SmartSize mode (it does the same thing as Aspect SmartSize mode now)
Rearranged the Options page and added an Updates tab
Added option to change how often updates are checked
Open Updates options tab before connecting for the first time
No longer show About page on first run
Renamed Quicky toolbar to Quick Connect toolbar
Changed back to allowing toolbars to dock to the left or right of the menu bar and added gripper to move it around
Added RDP, VNC and ICA version numbers to Components Check page
Fixed a bug with the inheritance buttons on the Config panel disappearing after awhile



1.61 (2010-01-14):
Removed unlicensed SmartCode Solutions ViewerX VNC Viewer ActiveX
This version of mRemoteNG does not support VNC



1.60 (2010-01-09):
Changed name to mRemoteNG
Fixed menu bar not staying docked to left side
Removed snakes game Easter egg
Removed references to visionapp Remote Desktop
Changed filename delimiter in title bar from pipe to dash
Changed default format for saving screenshot images to PNG
Changed website addresses
Added Report a Bug and Support Forum links to the Help menu
Moved Check for Updates to the Help menu
Changed website links in Help menu and About page to load within mRemoteNG instead of launching an external browser

-----

1.50:
Added the following formats to the "Save Connections As" function:
mRemote CSV (standard CSV file with all properties)
vRD 2008 CSV (standard CSV file with properties relevant for importing connections in vRD 2008)
Fixed bug in inheritance code (SmartSize Mode and View Only properies were always shown when using VNC)

1.49:
mRemote and visionapp Remote Desktop 2008 merge!
Read more here: http://www.mremote.org/wiki/visionappMerge.ashx
or in the Announcement panel.
Added features to the update function
Added Announcement feature
Changed copyright notice in about screen and text when connecting via VNC
Fixed some SQL-related problems

V1.48:
ATTENTION! There is a bug in the automatic update code in 1.45 so you will have to download the new version manually from http://www.mremote.org/wiki/Downloads.ashx

Added startup components check with directions to fix component installation (also available in Tools - Components Check)
Added "Try to integrate" option to Ext. Apps. If enabled mRemote will try to integrate the app into a tab container like any other connection protocol.
Added Ext. App as protocol. Any Ext. App can be launched just like a normal connection.
Example (DameWare Mini Remote Control):
Create a new Ext. App with the following properties:
Display Name: DameWare
Filename: c:\PathToYourDameWareInstallDir\DWRCC.exe
Arguments: -c: -h: -m:%hostname% -u:%username% -p:"%password%" -d:%domain%
Options: Try to integrate
Create a new connection and select Ext. App as protocol
Then choose DameWare in the Ext. App field
If you have problems with a particular app that takes a long time to start up consider setting a higher PuTTY/Ext. Apps wait time in Tools - Options - Advanced
Added option to completely encrypt connection files (tools - options - advancecd)
Added Rendering Engine option for HTTP/S protocols
You can now use the Gecko (Firefox) rendering engine
For this to work you need to download xulrunner (get it here: ftp://ftp.mozilla.org/pub/xulrunner/releases/1.8.1.3/contrib/win32/)
It must be the 1.8.1.3 release, 1.9.0.0 does NOT work!
Extract the contents to a path of your choice and set the correct path in Tools - Options - Advanced - XULrunner path
The interface is tab enabled and usage is generally very firefox-like. So you can open new tabs with Ctrl+T, jump to the location bar with Ctrl+L and so on...
Added "MAC Address", "User Field" fields and %MacAddress%, %UserField% variables to use in Ext. Apps
Added descriptions for all fields in the config editor
Fixed bug in connections loading code when using SQL storage
Fixed bug in reconnect code
Fixed VNC sessions not refreshing screen automatically when switching between tabs or panels

WARNING! There have been changes to the connections file/SQL tables
Please always backup your whole config before updating to a new mRemote beta release, especially when there have been changes to the config files/SQL tables
To get SQL working with the new version please update your tables like in the provided script (Info - Help - SQL Configuration)
These are the added lines:
[RenderingEngine] [varchar] (10) COLLATE SQL_Latin1_General_CP1_CI_AS NULL ,
[MacAddress] [varchar] (32) COLLATE SQL_Latin1_General_CP1_CI_AS NULL ,
[UserField] [varchar] (256) COLLATE SQL_Latin1_General_CP1_CI_AS NULL ,
[ExtApp] [varchar] (256) COLLATE SQL_Latin1_General_CP1_CI_AS NULL ,
[InheritRenderingEngine] [bit] NOT NULL ,
[InheritMacAddress] [bit] NOT NULL ,
[InheritUserField] [bit] NOT NULL ,
[InheritExtApp] [bit] NOT NULL ,

V1.45:
New german language build available
Added support for RDP 6.1 (XP SP3/Vista SP1) features (Server Authentication, Console Session, TS Gateway not yet...)
Added basic support for UltraVNC SingleClick (Tools - UltraVNC SingleClick); the listening port is configurable in the options
Fixed VNC connections not working on x64
Fixed screenshots save all feature overwriting files with the same name (not actually a bug, but rather a new feature ;)
Fixed ICA Encryption Strength not inheriting properly

WARNING! There have been changes to the connections file/SQL tables
Please always backup your whole config before updating to a new mRemote beta release, especially when there have been changes to the config files/SQL tables
To get SQL working with the new version please update your tables like in the provided script (Info - Help - SQL Configuration)
These are the added lines:
[RDPAuthenticationLevel] [varchar] (32) COLLATE SQL_Latin1_General_CP1_CI_AS NOT NULL ,
[InheritRDPAuthenticationLevel] [bit] NOT NULL ,

V1.43:
Added function to send either the main form or a connection panel to another screen
To send the form to another screen, right click the titlebar or the taskbar button and select "Send to..."
If you want to send a panel to another screen, right click the panel's tab and do the same
Fixed PuTTY connections not supporting credentials with spaces
Fixed form not opening on last position when using multiple screens
Fixed kiosk mode not working on secondary screen

V1.42:
IMPORTANT NEWS: Please read the page that opens when you first start this release or go to:
http://www.mRemote.org/wiki/MainPage.ashx#Commercial
Added minimize to tray option
Added option to enable switching to open connections with a single click on the corresponding connection in the tree
Added button to test proxy settings
Fixed: If the active connection tab is a PuTTY connection, Alt+Tab to mRemote now focuses the PuTTY window
Fixed encoding problem with PuTTY sessions that included spaces
Fixed problem that made mRemote inaccesible when closing it on a second monitor and then disabling this monitor
Fixed: Inheritance defaults of some new VNC properties were not saved in the portable package

V1.41:
Added complete support for SmartCode's ViewerX and removed VncSharp
Many thx to everyone who donated to make this happen!!! I didn't think that it wouldn't even take a week! =)
I hope everyone will be satisfied by the functions and possibilities this new control provides
If you use one of the non-setup packages you must register the control yourself
Open a cmd and change to the directory you installed mRemote to
Type regsvr32 scvncctrl.dll and click ok
Changed shortcuts and added buttons for them to the view menu under "Jump To" because they were causing several problems

WARNING! There have been changes to the connections file/SQL tables and the Ext. Apps XML file
Please always backup your whole config before updating to a new mRemote beta release, especially when there have been changes to the config files/SQL tables
To get SQL working with the new version please update your tables like in the provided script (Info - Help - SQL Configuration)

V1.40:
Added (limited) support for the trial version of SmartCode's VNC ActiveX
To enable it go to Options - Advanced and check "Try SmartCode VNC ActiveX"
When connecting a pop up will open, wait about 10 seconds, then click on "Trial" to continue
I will integrate this control fully into mRemote if I get enough Donations to buy the single developer license ($375,-)
So if you want to see better VNC support (All UltraVNC, TightVNC and RealVNC functions) in mRemote, please help me and donate some bucks
For donations either go to the mRemote Wiki (Info - Website) or click on Info - Donate to directly go to PayPal
I will announce the current donation amount every day (or as often as I can) on the Wiki main page
If you want to know more about the control go here: http://www.s-code.com/products/viewerx/
Added feature to choose the panel a connection will open in when...
a. no panel name was assigned in the properties
b. you opened a connection with the option to choose the panel before connecting
c. you checked "Always show panel selection dialog when opening connectins" in Options - Tabs & Panels
Added Shortcuts to focus the standard panels
Alt+C: Switch between Connections & Config panel
Alt+S: Switch between Sessions & Screenshots panel
Alt+E: Switch to Errors & Infos panel
Added some new icons

V1.39:
Added MagicLibrary.dll to the release again (forgot it in the 1.38 packages, sorry)
Added auto-reconnect for ICA
Added feature that automatically clears whitespaces in the Quicky Textfield
Added special feature: Go to the set password dialog and type "ijustwannaplay" (without the quotes) in the password field... ;)

V1.38:
Added automatic reconnect feature for RDP (Options - Advanced)
Added connections drop-down to the quicky toolbar (same as the tray icon menu)
Added setting in the options to enable/disable that double clicking on a connection tab closes it
Added option to automatically set the hostname like the display name when creating new connections
Fixed bug that caused the properties of a folder to be filled with "Object reference not set to an instance of an object." when adding a folder to the root with Default Inheritance enabled
Fixed bug that made the properties of a newly added Connection to the root unavailable when Default Inheritance was enabled
Fixed bug that the default settings for Pre/Post Ext. App, and their inheritance settings were not being saved
Fixed bug in settings loading methods that caused the application to hang when an error occured
Fixed bug in Ext. Apps panel that copied the properties of the previously selected Ext. App when "Wait for exit" was checked
Fixed bug in the SQL Query that creates the tables needed by mRemote
Attempt to fix the "Drop-Down on Screenshot" bug on some machines

V1.35:
Added single instance mode (look in Options - Startup/Exit) - No cmd arguments supported yet!
Added possibilty to start a Ext. App before connecting and on disconnect (e.g. for VPN/RAS)
Added option to the Ext. Apps to tell mRemote to wait for the exit of the Ext. App
Added encryption setting for ICA

WARNING! There have been changes to the connections file/SQL tables and the Ext. Apps XML file
Please always backup your whole config before updating to a new mRemote beta release, especially when there have been changes to the config files/SQL tables
Here's a list of new columns that need to be created before saving connections to an SQL server:
Name: ICAEncryptionStrength, Data-Type: varchar, Length: 64, Allow Nulls: No
Name: InheritICAEncryptionStrength, Data-Type: bit, Length: 1, Allow Nulls: No
Name: PreExtApp, Date-Type: varchar, Length: 512, Allow Nulls: Yes
Name: PostExtApp, Date-Type: varchar, Length: 512, Allow Nulls: Yes
Name: InheritPreExtApp, Date-Type: bit, Length: 1, Allow Nulls: No
Name: InheritPostExtApp, Date-Type: bit, Length: 1, Allow Nulls: No

V1.33:
Fixed problem that caused RDP connections not to initialize properly when using XP SP3
Fixed bug in Port Scan that prevented hosts with no hostname from being imported

V1.32:
Added: Inheritance defaults can now be customized (look in the root properties of your connections tree)
Fixed bug that made password-secured connection files not load properly because the return value from the password screen was always null
Fixed a lot of outdated code in the import functions (Import from XML, Import from AD, Import from RDP files)
Fixed bug that caused properties with a ' character not to be saved properly when using SQL Server
Changed Target CPU to AnyCPU again as I think the x86 setting caused problems on x64 machines (although it shouldn't)

V1.31:
Small speed improvement to the port scanner
Fixed bug that caused SQL live-update to not work when not using AD Authentication
Fixed bug that caused Save As not to work

V1.30:
Added experimental SQL Server with live-update (multi-user) support (see Help - Getting started - SQL Configuration)
Added bunch of new icons to the UI, most of them by famfamfam.com
Added dropdown button to Quicky Toolbar to choose protocol
Many smaller changes and additions
Fixed: Wrong default PuTTY session name
Fixed bug in Port Scanner that caused an error when no DNS name could be resolved

V1.25:
Added inheritance for folders
Added port scan feature and possibility to import from a scan
Added toolbar for Ext. Apps (see View - External Applications Toolbar)
Added quick connect as toolbar
Added code that creates a backup of the current connections file every time it is loaded (It's named YourConsFile.xml_BAK)
Added description variable to Ext. Apps
Fixed bug that allowed inheriting from root node
Fixed bug that caused Ext. Apps launched from a connection tab to use the selected tree node instead of the current tab
Fixed bug that caused mRemote not to save panel layout and Ext. Apps on exit

V1.24:
Fixed a bug in connections loading mechanism that caused a corrupted connections file when upgrading from a previous version

V1.23:
Added feature to remember which connections were opened on last runtime and reconnect to them on the next start (see Tools - Options - Startup/Exit)
A command line switch is also available to cancel reconnecting (/noreconnect or /norc)
Added Auto Save feature (Tools - Options - Connections - Auto Save every...)
Added Ext. Apps to connection tab context menu
Added better error handling for RDP connection creation
Fixed problem with Sessions feature on 64bit systems
Fixed Sessions feature not working when using global credentials
Fixed several problems with the Active Directory OU picker control
Fixed bug in Connection duplicate code that caused duplicated connection to still have previous tree node assigned

V1.20:
Added External Applications feature (check the help section for more info)
Added duplicate feature to Connections tree
Fixed: MagicLibrary.dll was not included in the setup package

V1.16:
New Domain: www.mRemote.org
Fixed PuTTY connections appearing in a new window
There's a new setting in the options to fine tune the time to wait until the window has been created
Fixed export not working
Added reconnect feature in tab menu

V1.15:
Added: New portable package
Added: Defaults for new connections can now be customized
Click the root item and then the new Properties-like button with a small yellow star to get to the settings
Fixed Import from Active Directory not working
Fixed problem with single click connect not focusing correctly
Fixed root node not being renamed after changing name in property grid

V1.10:
Added support for setting a password to protect the connections file with (look in the root of your connections tree)
Added RDP file import feature
Added new command-line switch to reset panel's positions
Added HTTPS as protocol
Added HTTP/S basic authentication
Added support for setting a Proxy server for automatic updates
Some changes in help section
Fixed the bug that passwords stored in the options weren't decrypted when a connection was opened
Fixed "bug" that prevented "Connect to console session" from working in RDC6.1 (Vista SP1 RC1/XP SP3 RC1)

V1.00:
Merry Christmas! =)

V1.00 is a (almost) complete rewrite of the whole application
The code base is now much cleaner and more (easily) extendable
New features include (but are not limited to):
Every part of the application is now integrated into panels which can be moved, docked and undocked, hidden, moved to another monitor, etc.
This makes many new and exciting ways to manage connection and application windows possible
You can for example open up 4 PuTTY sessions in 4 different panels and align them in the main application so you can use all 4 side by side - 2 on the upper side and 2 on the bottom for example
This can be done for EVERY part of the application, it's completely modular and customizable
Connection and folder (previously called containers) properties have moved to a new property grid control
Every setting (with the exclusion of the hostname, which wouldn't make any sense) can now be inherited from the parent folder
Connection file saving/loading is now handled a bit different (more in the help section)
Application restart is no longer nececary after changing options, they are active with a click of the OK button
Smart size can now be activated also if a connection is already open (in the right click menu of the active tab)
A panel name can be stored with every connection (or folder, if inherting) to always open the connection in the specified panel
And last but not least, many bugs have been fixed, though there are probably many new bugs aswell - Did I already mention this is a rewrite? ;)
I hope you like my work and if you do please consider donating on the mRemote website to support me a little. Any amount will do! Thx!

V0.50:
Removed old Terminal (SSH, Telnet) control and embedded PuTTY instead
This decision brings mostly good but also some bad news
The good news is that now everything that works in putty also works in mRemote
This means X11 forwarding, SSH port forwarding, session logging, appearance customization, etc. should be working fine now
It also brings some new protocols (Rlogin, RAW)
The bad news is that I cannot fully integrate Putty into mRemote because it is a standalone application and thus has it's own window handle
This means that you won't be able to use Ctrl+Tab to switch between tabs, catching errors or infos through the new Errors and Infos tab isn't possible, etc.
Added possibility to change resolution or display mode (Fit to window, Fullscreen, Smart size)
Added new setting in options to show logon info on tab titles
Added new feature that catches popup dialogs and puts them in a managed interface. This is another step to make mRemote a single window application.
Pressing escape switches back to the connection list
There is a context menu that allows you to copy selected errors/warnings/infos to the clipboard (text only) or to delete them
There also are settings in the option to change when to switch to the tab and to switch back to the normal behaviour of displaying message popups
Added QuickConnect history and auto-complete functions
Added a few new Icons (Linux, Windows, ESX, Log, Finance)
Improved options tab
Connections file version is now 1.2
Fixed some form drawing bugs

V0.35:
Added tab switching/closing hotkeys
Switch to next tab: Ctrl+Tab
Switch to previous tab: Ctrl+Shift+Tab
Close active tab: Ctrl+W
This does not and will probably never work with RDP connections!
Fixed bug in updating code that still displayed the current version in the old format (x.x.x.x instead of x.xx)
Fixed bug where the colors setting was not correctly read after saving and reloading a connections file (only with 256 colors setting)
Fixed bug that made connect to console session and fullscreen options not work
Fixed bug that when opening options, update or about tab caused weird paddings next to the tab or other strange behaviour
Changed shortcuts to menu items in main menu as they interfered with some terminal key bindings

V0.30:
Added HTTP as protocol to allow for basic web-based administration
Added new connections menu to the toolbar
Left click on a connection connects
Right click on a container or connection opens the config tab for the selected item
Added two new connection context menu entries for quickly connecting to console session or connecting in fullscreen
Improved tray icon menu (just like the main connections menu)
The connections tree can now be hidden
To hide it right click on the splitter (the divider between the connections tree and the tabbing interface)
Removed overlay (RDP locking) feature in favor of simply grabbing input when clicking inside the control area
I hope nobody is too sad that the nice looking overlay feature had to go, but..., well, it had to! ;-)
Changed "Redirect Key combinations (like in fullscreen)" to be disabled when in kiosk mode as it has no effect then anyway
Several small bugfixes and code improvements

V0.20:
Added Drag and Drop support for tabs
Added tab context menu
Switch to/from fullscreen
Take a screenshot
Transfer files via SCP/SFTP (SSH)
Send special keys (VNC)
Rename tabs
Duplicate tabs (Create another instance of the connection)
Show config
Close tab (disconnect)
Removed Fullscreen and Send special keys buttons from the main toolbar as they are now in the tab context menu
Added middle click support for tabs (close/disconnect)
Added SSH file transfer (SCP/SFTP) support
Added Tools menu to the tree context menu
Transfer files via SCP/SFTP (SSH)
Import/Export features
Sorting
Changed version format
Fixed the problem that caused mRemote to crash when dragging a parent node of the connections tree onto one of it's child nodes
Fixed problem in importing mechanism that allowed importing connections including the root which resulted in multiple root items that couldn't be deleted
Fixed problem with quick connect

V0.0.9.0:
Added support for redirecting key combinations (Alt+Tab, Winkey, ...)
Added Import/Export features
Added Quick Connect Port support, just type the host you want to connect to followed by a ":" and then the port
Added Connect/Disconnect buttons to connections context menu
Added two new icons (Test Server | TST; Build Server | BS)
Many changes to the connections loading/saving mechanisms
confCons version is now 1.0
Some code cleanup
Fixed auto session info to only try to get session information when a RDP connection is selected
Fixed AD Import feature (didn't care if imported items were computers, groups, users, ... ;)
Fixed settings and connections not saving when installing updates from the auto-updater
Fixed form size and location not saving properly when closing the application in minimized state or in maximized state on a secondary monitor

V0.0.8.2:
Added SSH1 to Quick Connect GUI
Changed buffer size of terminal control, it's now 500 lines
Fixed terminal connections not getting focus when changing tabs
Fixed bug in terminal code that caused hitting "home" to show "~" instead of jumping to the start of the line
Fixed bug that caused that hitting enter in mRemote wouldn't do anything when options was opened before

V0.0.8.0:
Added code to check if the msrdp com control is registered
Many Improvements to the terminal control (ssh1(!), ssh2, telnet)
Fixed bug that caused mRemote to crash when moving connection into root node (only with inheritance enabled)
Fixed bug: Pressing delete when editing a node's name caused delete messagebox to show

V0.0.7.5:
Added inheritance feature to inherit connection settings from parent container
Expanded/Collapsed state of tree nodes will now be saved
Reduced auto session info delay to 700ms
Some code maintainance
Some corrections to connections tree and quick search behaviour
Fixed bug in TerminalControl that caused the error message "error loading string"
Fixed: Settings saving on exit was broken in V0.0.7.0, this is fixed now
Changed connections file version to 0.9
Fixed connections context menu bug that made import from ad option inaccessible
Fixed session info filling up with infos about hosts previously selected

V0.0.7.0:
Massive GUI redesign and changes, hope you like it! =)
Fixed bug that made session info to query immediately after selecting a connection (when enabled), there is now a one second delay to prevent collecting session info for more than one host

V0.0.6.8:
Added connection import feature for Active Directory
Tidied up project references
Multiple changes to setup routine
Improved error handling for auto-update
Improved download handling for auto-update
Fixed bug that made download finished/failed message box appear multiple times when update was canceled and re-downloaded
Fixed bug where double-clicking a container opened all connections inside this container

V0.0.6.6:
Changed port textbox control to only allow digits
Small changes to connection code for SSH
Fixed port setting not saving (or always displaying default port for selected protocol)

V0.0.6.5:
Added auto update feature
Changed: Multiple UI Changes (added shortcuts, rearranged menu items, ...)
Fixed the problem where the connections file version was saved either with a dot or a comma, depending on system language
Fixed not being able to connect to SSH2 hosts without specifying username and password
Fixed several problems with Quick Connect
Improved saving of config changes
Fixed connections tab not closing when using SSH

V0.0.6.0:
Added new protocols: SSH2 and Telnet
Added first command line switch/parameter "/consfile"
Ex.: mRemote.exe /consfile "%PathToYourConnectionsFile%"
Added button to screenshots to delete a screenshot
Added Host Status (Ping) feature
Many code rewrites and changes in almost every area
Changed the way connections get loaded
The default path for the connection file is no longer in the application directory but in the local application data folder. 
Ex.: c:\Documents and Settings\felix\Local Settings\Application Data\Felix_Deimel\mRemote\
If opening a connection file from a custom location (click on open link) saving will also occur in this file and not like in previous versions to the default connections file
To import your old connection file please use the following procedure: start mRemote, click on "Open" and find your old connection file. Then click on "Save As" and save it with the default file name to the default location
Changed the font and style of context menus
Changed Quick Connect UI
Fixed connection settings in config tab not saving when clicking another connection before jumping to another config field
Fixed a bug where renaming a container caused the first connection in the same container to be renamed too

V0.0.5.0 R2:
Fixed a bug that prevented connections from opening when icon files were assigned in a previous version of mRemote

V0.0.5.0:
Added (Global) fullscreen / kiosk feature
Added redirection settings for disk drives, printers, ports, smart cards and sound
Added option to write a log file
Added option to open new tabs on the right side of the currently selected tab
Added possibility to connect to all nodes in a container
Changed session functions to work in background
Changed icon choosing mechanism and added a bunch of default icons
Changed: Containers with connection can now be deleted just like empty containers
Changed screenshot functions to now collect all screenshots in one tab
Changed: More settings can now be changed on container basis
Changed config file version to 0.6
Changed: Small internal changes to the connection saving/creating and opening mechanisms
Fixed "Display Wallpapers" and "Display Themes" settings, they are working now

V0.0.3.6:
Added Feature to display an overlay when RDP connection tab has lost the focus, clicking on this gives the focus back to the control
Added standard handlers for F2 (rename) and DEL (delete) keys in the treeview
Added icon preview for connections in config tab
Changed the way new connections and containers are being created in the treeview. The pop up window will not be displayed any longer, instead everything is handled inplace by the treeview.
Changed some minor UI related stuff
Fixed bug in tab closing mechanism that caused icons (play/pause) to not be set on the correct tree nodes

V0.0.3.5:
Added Feature to query and log off sessions on a remote machine and option to do this automatically
Added Option to show icon in system tray with connection menu
Changed controls to flat style as I think this fits the whole application more than the old 3D look
Multiple UI changes to eliminate annoying behaviour

V0.0.3.3:
Added Feature to specify which login information to use when no info is provided in the config of a remote machine
Fixed bug in Quick Find where trying to open a connection when no node was found caused an error
Fixed bug where the main form was not rendered correctly when hiding top bar and using XP Themes
Fixed bug in drag-drop routine that caused application to hang when trying to drop a node on one of it's child nodes
Fixed bug where taskbar buttons for fullscreen rdp windows did not disappear after disconnecting

V0.0.3.2:
Added new Save As Dialog with feature to only save specific connection settings
Added Option to display Tooltips when hovering over host entries in the connection tree
Added Option to ask at exit when there are open connections
Fixed bug where saving connections file with spaces in the root node caused an error -> updated Connection File Version to 0.5
Fixed bug in options tab where the browse button for a custom connection file didn't do anything

V0.0.3.0:
Added Options Tab
Load connections file from different location
Save/Don't Save connections file on exit
Show current tab name in window title
Added drag and drop functionality to the connections tree
Added feature to hide top bar
Added feature to send special keys (VNC)
Updated VncSharp Library to V0.88 (still pretty buggy)

V0.0.2.7:
Added feature to save connection settings to all connections in the selected container
Icon choosing bug fixed
Taskbar button had no text when in fullscreen - fixed
Fixed bug in Quick Connect GUI
Disabled "Display Wallpaper" and "Display Themes" checkboxes as these features are not implemented

V0.0.2.5:
Quick connect button bug fixed
Search field resize bug fixed
Splitter position is now saved on exit
Added new connections toolstrip (same functions as context menu)

V0.0.2.4:
Changed default color depth to 16bit
Added Keep Alive Interval (1 Minute)
Added Options to choose between RDP & VNC
Added Port Setting for RDP
Added Option to connect to console
Added Menu Entries to move Connections & Containers up & down
Some small code improvements<|MERGE_RESOLUTION|>--- conflicted
+++ resolved
@@ -1,6 +1,3 @@
-<<<<<<< HEAD
-1.75 RC1 (2017-01-27):
-=======
 1.76 XXXX (2017-XX-XX):
 
 Features/Enhancements:
@@ -9,8 +6,7 @@
 
 
 
-1.75 RC1 (2017-01-XX):
->>>>>>> be736990
+1.75 RC1 (2017-01-27):
 
 Known Issue:
 ------------
