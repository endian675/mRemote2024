--- conflicted
+++ resolved
@@ -1,4 +1,3 @@
-<<<<<<< HEAD
 1.77.0 (2018-xx-xx):
 
 Features/Enhancements:
@@ -8,10 +7,7 @@
 #928: Add context menu items to 'Close all but this' and 'Close all tabs to the right'
 
 
-1.76.9 (2018-xx-xx):
-=======
 1.76.10 (2018-10-07):
->>>>>>> d1a7a379
 
 Fixes:
 ------
