<<<<<<< HEAD
1.77.0 (2018-xx-xx):

Features/Enhancements:
----------------------
#1072: Russian translation improvements
#1016: Chinese (simplified) translation improvements
#928: Add context menu items to 'Close all but this' and 'Close all tabs to the right'

Fixes:
------

=======
1.76.9 (2018-xx-xx):

Fixes:
------
#1106: Inheritance does not work when parent has C# default type set
#1092: Invalid Cast Exceptions loading default connectioninfo 
#1091: Minor themeing issues
>>>>>>> 20f46bea


1.76.8 (2018-08-25):

Fixes:
------
#1088: Delete and Launch buttons are not disabled when last external tool deleted
#1087: 'Save connections after every edit' setting not honored
#1082: Connections not given GUID if Id is empty in connection xml


1.76.7 (2018-08-22):

Fixes:
------
#1076: Wrong object selected when duplicating connection then switching between properties and inheritance in config window
#1068: Fixed some toolbar positioning bugs


1.76.6 (2018-08-03):

Fixes:
------
#1062: Entering correct password when starting app does not load connections file

1.76.5 (2018-08-02):

Fixes:
------
#1057: Hitting F2 with no connection node selected caused unhandled exception
#1052: 'Switch to notification panel' feature does not always switch
#1051: Tooltips always displayed regardless of 'Show description tooltips in connection tree' setting
#1050: Config window retains access to previously selected node after loading new connections file
#1045: Config window shows several incorrect properties for HTTPS connections
#1040: Canceling "select panel" form does not cancel
#1039: Set default theme when themes disabled
#1038: Unable to add connection with active filter
#1036: Exception when themes are active and options page closed on Connections then reopened
#1034: Connection context menu not being translated
#1030: Exception thrown if importing from port scan and no tree node is selected
#1020: BackupFileKeepCount setting not limiting backup file count
#1004: Duplicating root or PuTTy node through hotkey causes unhandled exception
#1002: Disabling filtering without clearing keyword leaves filtered state
#1001: Connection tree context menu hotkeys stop working and disappear in some cases
#999: Some hotkeys stop working if File menu was called when PuTTy Saved Sessions was selected
#998: Can sometimes add connection under PuTTY Sessions node
#991: Error when deleting host in filtered view
#971: Portable Settings now apply to any machine they are used on
#961: Connections file overwritten if correct decryption password not provided
#893: Removed unneeded files from build/package
#868: if statement returned the same value
#762: Increased button size to fit locaized text


1.76.4 Alpha 6 (2018-06-03):

Features/Enhancements:
----------------------
#948: Fixed issue where many menu item translations were not being used
#942: Improved Russian translation of several items
#924: Notification for "No Host Specified" when clicking folders in quick-connect menu
#902: Menu bar can once again be moved. View -> "Lock toolbar positions" now also locks the menu position
Added option for creating an empty panel on startup

Fixes:
------
#938: Minor layout improvements on the Port Scan screen
#916: Default properties were not being saved


1.76.3 Alpha 5 (2018-03-14):

Fixes:
------
#911: Csv exports sometimes do not include all fields
#807: Inheritance is sometimes turned on for nodes under root Connections node


1.76.2 Alpha 4 (2018-03-03):

Fixes:
------
#899: DoNotPlay is Case Sensitive in XML Serialization


1.76.1 Alpha 3 (2018-02-24):

Features/Enhancements:
----------------------
#625: Added ability to import mRemoteNG formatted CSV files
#648: The port scan ping timeout is now configurable

Fixes:
------
Fixed a few Xml serialization bugs that would occur if boolean values weren't capitalized


1.76.0 Alpha 2 (2018-02-01):

Features/Enhancements:
----------------------
#838: Added an option to lock toolbars
#836: Added a Read Only option for SQL connections
#829: Add option that fixes connecting to Azure instances with LoadBalanceInfo

Fixes:
------
#840: Fix theme loading issue in installer version
#800: Fixed issue with PuTTY sessions not showing some extended characters
Fixed a few toolbar layout issues


1.76.0 Alpha 1 (2017-12-08):

Features/Enhancements:
----------------------
#799: Added option to save connections on every edit
#798: Added button to test SQL database connections on SQL options page
#784: Rearranged some settings in the Options pages to prevent overlap with some translations
#704: Portable version now saves settings in application directory
#671: Revamped UI theme system
#611: Added multi-ssh toolbar for sending commands to many SSH clients at once
#558: Connection tree now shows customizable icons instead of play/pause icon
#519: You can now import normal mRemoteNG files - they do not have to be exports
#504: Added Korean translation
#485: The Domain field is now visible/editable for connection with the IntApp protocol
#468: Default connection info Panel property is now saved
#429: Added Czech translation
#421: When a connection file cannot be loaded, we will now prompt for how to proceed rather than always exiting.
#338: Added option to filter connection tree when searching
#357: Updated GeckoFX to v45.45.0.32
#225: Added support for importing Remote Desktop Connection Manager v2.7 RDG files
#207: Can now specify a working directory for external tools
#197: Selecting a quick connect protocol will start a connection with that host
#184: Improve search to include description and hostname fields
#152: Added option "Show on Toolbar" to external tools
Added more logging/notifications options

Fixes:
------
#747: Fixed unnecessary "PuttySessions.Watcher.StartWatching" error message
#650: Fixed German translation typo
#639: Fixed Italian translation typo
#479: New connection tree nodes not starting in edit mode
#233: Fixed crash that can occur when disconnecting from VNC server
#195: Access to https with self-signed certificates not working


General Changes:
----------------
#797: Removed duplicate translation strings
#608: The Help -> Support Forum menu item now directs users to our Reddit community
#493: Changed backup file name time stamp to use local system time rather than UTC
Improved compatability between environments when building mRemoteNG from source


1.75.7012 (2017-12-01):

Fixes:
------
#814: Fixed bug that prevented reordering connections by dragging
#810: Official mRemoteNG builds will now be signed with a DigiCert certificate
#803: File path command line argument not working with network path


1.75.7011 (2017-11-07):

Fixes:
------
#778: Custom connection file path command line argument (/c) not working
#763: Sometimes minimizing folder causes connection tree to disappear
#761: Connections using external tools do not start (introduced in v1.75.7009)
#758: "Decryption failed" message when loading from SQL server
Fixed issues with /resetpanels and /resetpos command line arguments
Resolved bug where connection tree hotkeys would sometimes be disabled


1.75.7010 (2017-10-29):

Fixes:
------
#756: CustomConsPath always null


1.75.7009 (2017-10-28):

Fixes:
------
#676: Portable version ignores /cons param on first run
#675: Attempting to add new connection/folder does not work in some situations
#665: Can not add new connection or new folder in some situations
#658: Keep Port Scan tab open after import
#646: Exception after click on import port scan
#635: Updated PuTTYNG to 0.70
#610: mRemoteNG cannot start /crashes for some users on Windows server 2012 R2 server
#600: Missing horizontal scrollbar on Connections Panel
#596: Exception when launching external tool without a connection selected
#550: Sometimes double-clicking connection tree node began rename instead of connecting
#536: Prevented log file creation when writeLogFile option is not set
#529: Erratic Tree Selection when using SQL Database
#482: Default connection password not decrypted when loaded
#335: The Quick Connect Toolbar > Connection view does not show open connections with the play icon
#176: Unable to enter text in Quick Connect when SSH connection active
Minor error message correction
Minor code refactoring


NO.RELEASE (2017-06-15):

Fixed in previous releases:
---------------------------
#466: Installer still failing on Win7 for updates - v1.75.7005 (Hotifx 5)
#462: Remove no longer used files from portable version - v1.75.7003 (Hotfix 4)


1.75.7008 (2017-06-15):

Fixes:
------
#589: MSI doesn't update with newer PuTTYNG version that fixes #583 (Again, Sorry!)
Minor updates to the installer build


1.75.7007 (2017-06-14):

Fixes:
------
#583: SSH (PuTTYNG) Sessions are not properly integrated into the main mRemoteNG window (Sorry!)


1.75.7006 (2017-06-13):

Fixes:
------
#377: Use all space on About page
#527: Additional protections to avoid problems on update check in heavily firewalled environments
#530: Fixed issue where using External Tool on existing connection causes creation of 'New Connection' entry
#531: Update PuTTYNG to 0.69
#546: Quick Connect from notification area icon displays warning when clicking on a folder (see #334)


1.75.7005 (2017-04-27):

Fixes:
------
#410: Update PuTTYNG to 0.68
#434: Fix complier warnings CA1049 & CA2111
#442: Fixed issue loading PuTTY sessions that have spaces in the name
#502: Problems with ParentID for Duplicated Containers/Connections with SQL Connection Storage
#514: Expanded property not saved/loaded properly from SQL
#518: Exception when Importing File


General Changes:
----------------
Minor code cleanup/optimizations/null checks


1.75.7003 (2017-03-24):

Fixes:
------
#464: Resolved issue when importing a connections file while using SQL server feature


1.75.7002 (2017-03-10):

Fixes:
------
#448: Resolved issue with SQL saving


1.75.7001 (2017-03-10):

Fixes:
------
#408: Update SQL scripts


1.75 hotfix 1 (2017-03-06):

General Changes:
----------------
#437: Modify version numbering scheme

Fixes:
------
#422: Uncaught exception when clicking in connection tree whitespace
#312: Resolved KeePass auto-type issue
#427: Export does not respect filtering user/password/domain



1.75 (2017-03-01):

Known Issue:
------------
File hash check will fail when updating from 1.75 Beta 1 to newer versions.
  Exception will be: "MD5 Hashes didn't match!" for 1.75 Beta 1 - 1.75 RC1


Features/Enhancements:
----------------------
#344 - Use SHA512 File Hashes to validate downloads (in the update mechanism & posted to the Downloads page)
Added Release Channels to the update check functionality allowing users to select one of 3 release channels for updates: Stable, Beta, Dev
#360: Help -> About, Version # is now selectable/copyable
#221: RDP: Optional disconnect after X number of minutes of inactivity


Fixes:
------
#369: Reset Layout Option Does Not Reset Notification Pane
#362: Invalid cast exception when using the Notification Area Icon minimize/restore
#334: Quick Connect displays warning when clicking on a folder
#325: When using a connection with an external app, results in opening the same external app continuously
#311: Import from Active Directory does not use machine's domain by default
#258: Rename Tab dialog - populate original name in dialog (1.72 functionality)
#211, #267: Recursive AD Import wasn't fully functional 


General Changes:
----------------
The usual general code clean up and refactoring
#325: Code clean up and additional logging for External Tools based connections
#298: Code clean up and additional logging around application startup
#291, #236: External Tools code clean up and additional logging



1.75 Beta 3 (2016-12-01):

Known Issue:
------------
Portable build MD5 check will fail when updating from 1.75 Beta 1 to newer versions.


Fixes:
------
#289: Install fails during update process (only affects v1.75 beta 1 - v1.75 beta 2)


1.75 Beta 2 (2016-12-01):

Features/Enhancements:
----------------------
#273: Added Turkish translation provided by forum user "rizaemet"
#217: Create user manual documentation for the SSH File Transfer feature


Fixes:
------
#254: Component check window position issues and uncaught exception
#260: Crash when attempting to load fully encrypted confCons v2.5
#261: Double clicking folder in treeview doesn't expand it in 1.75 beta1
#271: Install package is not using the last installation path
#278: Silent installs not detecting prerequisites


1.75 Beta 1 (2016-11-15):

General Changes:
----------------
Lots of code clean up and refactoring
Limit log file size to 1 main log + 5 backups * 10MB.
Minor UI Tweak: Default Menubar and QuickConnect Bar to same line
MR-364: Removed "Announcement" functionality 
MR-366: Show PuTTY type and version on components check screen
MR-586: Reduce HTTP/HTTPS document title length that is appended to the connection tab title
MR-938: Adjust RDP Resolution list (ensure most common resolutions were available)
MR-975: Replaced TreeView with TreeListView for displaying connection tree. This was a large change which separated the GUI from the domain model.
#144: Removed export option for "VisionApp Remote Desktop 2008"


Features/Enhancements:
----------------------
MR-220: Don't close the AD importer after import
MR-971: Added Right Click method to Port Scan to import discovered hosts
MR-1000, #211: Sub OU AD Import
#172: Implement "audioqualitymode" for RDP sessions
#160: Allow portable version to perform an update check (and download the latest .zip)
#157: Implement new cryptography providers (See Tools -> Options -> Security)
#167: fix/implement the update check (was disabled in 1.74 as part of the C# conversion)


Fixes:
------
MR-967: File transfer doesn't work when specifying full path and file name (as prompted)
MR-979: switched to notifications panel incorrectly (when configured NOT to do so)


1.75 Alpha 3 (2016-08-12):

Fixes:
------
MR-965, MR-871, MR-629: Error 264 on RDP Connect attempt - Added timeout value to Tools -> Options -> Connections
MR-946: Remove old/insecure SharpSSH and related components. Replace with SSH.NET for File Transfer Functionality
MR-896: Added prerequisite installer check for KB2574819. Prevents "Class not registered" errors when opening RDP connections.
PR-130: Fix Scan button width to fit Russian translation



1.75 Alpha 2 (2016-08-03):

General Changes:
----------------
Updated GeckoFx package
Updated DockPanelSuite library to 2.10 Final
Japanese translation updated
MR-942: Refactored code relating to loading the connections file 

Features/Enhancements:
----------------------
MR-961, PR-133: Option to reconnect all currently opened connection tabs 
MR-917: Improved cryptographic support

Fixes:
------
MR-910: Fixes to support Remote Desktop Gateways
MR-874: Incorrect RDP prerequisite check in installer



1.75 Alpha 1 (2016-07-08):

General Changes:
----------------
Additional code cleanup


Fixes:
------
MR-905: mRemoteNG crashes at startup (in FIPS policy check)
MR-902: mRemoteNG crashes after locking/unlocking the local system after loading a VNC connection


1.74 (2016-06-28):

Supported Platforms/Components:
-------------------------------
Windows 7 SP1 (with RDP Client v8: KB2592687/KB2923545) or later
.NET Framework 4 or later
XULRunner is no longer required for Gecko support (see below)


General Changes:
----------------
Converted source from Visual Basic to C Sharp
Lots of code refactoring/clean up/general stability changes
MR-714: Removed Keyboard shortcut functionality
  - Introduced in 1.73 beta that was never officially released
  - This caused stability issues
  - May be re-added in a future release
  - Removal does *NOT* impact the ability to send keyboard shortcuts to RDP sessions (when redirect key combinations is set to "yes")
MR-559: Removed RDP Sessions panel functionality. This required a library for which no trusted origin/source could be located
Removed a bunch of old code/libraries and replaced them accordingly


Security Updates:
-----------------
MR-775, MR-745: Updated PuTTY to 0.67


Features/Enhancements:
----------------------
Updated to latest DockPanelSuite and enabled a slick new theme!
MR-145: Installer is now MSI based
MR-255: Updated RDP Client to version 8
MR-389: Updates to IE rendering engine
  - Support for latest version of IE (9-11)
  - Dropped support for IE 7 & IE 8
MR-850: Replaced XULRunner with GeckoFx
  - No need to manually configure to have the Gecko rendering engine available now
  - Install image is now significantly larger due to the inclusion of the Gecko Engine
MR-821: Initial Japanese translation included
Port Scan is now Asynchronous (and is significantly faster)


Fixes:
------
MR-874: Added work-around to installer to ignore installation prerequisites
MR-884: Slow startup in some scenarios checking authenticode certificate
MR-872: Crash in External Tools when arguments aren't quoted
MR-854: crashes when right clicking on connection tab
MR-852: Option "Allow only a single instance of the application" non-functional
MR-836: Trying to delete a folder of connections only deletes 2 connections at a time
MR-824, MR-706: Suppress Script Errors when using the IE rendering engine
MR-822: Improve RDP error code messages
MR-640: Fixed Inheritance not working
MR-639: RDP: Connect to console session
MR-610, MR-582, MR-451: RDP: Protocol Error 3334 or exceptions with large number of connections open
  - This problem appears largely resolved by most reports and testing
  - Further workarounds/problem avoidance: Disable Bitmap Caching on all RDP session configuration
MR-429: Display issue on the Options -> Advanced panel
MR-385: Inheritance settings lost when moving item to the root of the tree


----- New Dev Team & Conversion to C# -----


1.73 Beta 2 (NEVER RELEASED):
Fixed issue MR-619 - Keyboard shortcuts stop working after locking the screen with Win+L
Added support for importing files from PuTTY Connection Manager.
Improved the import and export functionality.



1.73 Beta 1 (2013-11-19):
Added feature MR-16 - Add keyboard shortcuts to switch between tabs
Added feature MR-141 - Add a default protocol option
Added feature MR-212 - Add option to connect without credentials
Added feature MR-512 - Add support for importing files from Remote Desktop Connection Manager
Added feature MR-547 - Add support for Xming Portable PuTTY
Made improvement MR-250 - Show the name of the selected connection tab in the title of the window
Made improvement MR-367 - Make the 'Connect' button on the 'Quick Connect' toolbar a forced dropdown
Made improvement MR-419 - Password prompt dialog should have a meaningful window title
Made improvement MR-486 - Allow escaping of variable names for external tools
Made improvement MR-590 - Make panels docked to the edge of the window keep their size
Fixed issue MR-187 - F7 keyboard shortcut for New Folder conflicts with remote connections
Fixed issue MR-523 - Changes to external tools are not saved until exiting the program
Fixed issue MR-556 - Export fails when overwriting an existing file
Fixed issue MR-594 - Crash on startup if write access is denied to the IE browser emulation registry key
Fixed issue MR-603 - Some configuration options are still shown even when inheritance is enabled
MR-590: Added "Reset" to config panel context menu to allow resetting some config settings to their default value.
Added and improved menu icons.
Removed misleading log messages about RD Gateway support.
Removed invalid "Site" configuration option from PuTTY Saved Sessions.
Fixed PuTTY Saved Sessions still showing if all saved sessions are removed.
Fixed config panel showing settings from previously loaded connection file after loading a new one.
Improved handling of variables in external tool arguments.



1.72 (2013-11-13):
Fixed issue MR-592 - Unable to run VBS script as an external tool
Fixed issue MR-596 - Incorrect escaping of quotation marks in external tool arguments



1.71 (2013-10-29):
Fixed issue MR-574 - Crash when retrieving RDP session list if eolwtscom.dll is not registered
Fixed issue MR-578 - Connections file is reset
Fixed log file not showing operating system version on Windows XP and Windows Server 2003.
Fixed the wrong connections file opening on startup under certain conditions.
Fixed checking for updates even when disabled.
Improved error reporting when loading connections files.
Removed warning message when mRemoteNG is started for the first time about new connections file being created.



1.71 Release Candidate 2 (2013-10-16):
Fixed issue MR-560 - Cannot Auto-Update With Open Connections: Unable to find an entry point named 'TaskDialogIndirect' in DLL 'ComCtl32'
Fixed issue MR-565 - Double Folder keep heritage on the initial Folder
Fixed issue MR-566 - Typo in German UI Automatic Update Settings
Fixed duplicated folders possibly being named "New Connection" instead of the original folder's name.



1.71 Release Candidate 1 (2013-10-01):
Fixed issue MR-495 - Having a negative range in port scan creates memory exhaustion.
Fixed issue MR-514 - Window Proxy test failed without close button
Fixed issue MR-521 - Right-Clicking in "Sessions" panel crashes mRemoteNG
Fixed issue MR-525 - Could not start on windows 7 64bit
Fixed issue MR-535 - SQL error saving Connections
Fixed issue MR-538 - RDP loses connection when hiding config or connections pane
Fixed issue MR-542 - Wrapped putty has security flaw
Made minor improvements to the port scan functionality.
Fixed possible cross-thread operation exception when loading connections from SQL.
Fixed PuTTY Saved Sessions not showing after loading a new connections file.
Updated PuTTY to version 0.63.
Updated translations.
Added Chinese (Traditional) translation.
Added partial Greek and Hungarian translations.



1.71 Beta 5 (2013-06-09):
Fixed issue MR-491 - Could not start RDP Connection
Fixed issue MR-499 - TS Gateway is not working in latest release 1.71
Fixed typo in SQL queries.



1.71 Beta 4 (2013-05-28):
Added feature MR-435 - Add digital signature check to updater
Fixed issue MR-255 - The version of the RDP AX client should be updated to 7
Fixed issue MR-392 - Sessions Panel - context menu entries need to be context aware
Fixed issue MR-422 - Gives error Object reference not set to an instance of an object.
Fixed issue MR-424 - Import of a few Linux SSH2 hosts discovered via the port scan tool results in a UE
Fixed issue MR-439 - MRemoteNG 1.70 does not start
Fixed issue MR-440 - RDP import with non-standard port
Fixed issue MR-443 - Instructions for eolwtscom.dll registration for Portable version are inaccurate
Fixed issue MR-446 - Putty saved sessions show in connection panel
Fixed issue MR-459 - Maximized -> Minimized -> Restored results in mangled active display
Fixed issue MR-463 - Add support for LoadBalanceInfo to RDP
Fixed issue MR-470 - Quick Connect to Linux server uses invalid credentials
Fixed issue MR-471 - PuTTY Saved Sessions disappears from connection list
Fixed issue MR-487 - Initiate connections on MouseUp event
Added PuTTY Session Settings command to the Config panel for PuTTY Saved Sessions.
Updated translations.
Added Norwegian (Bokmal) and Portuguese (Brazil) translations.
Added Spanish translation to the installer.
Fixed an exception or crash when choosing unnamed colors for themes.
Fixed possible error "Control does not support transparent background colors" when modifying themes.
Fixed changes to the active theme not being saved reliably.
Fixed handling of the plus (+) character in PuTTY session names.
Changed Internet Explorer to no longer force IE7 compatibility mode.
Changed the "Launch PuTTY" button in the "Options" dialog to open PuTTY from the path the user has currently set, instead of what was previously saved.
Improved update and announcement checking.
Improved the PuTTY Saved Sessions list to update automatically when any changes are made.
Improved loading time of large connection files.
Lowered required version of RDC from 6.1 to 6.0.
Updated VncSharpNG to 1.3.4896.25007.



1.71 Beta 3 (2013-03-20):
Fixed issue MR-397 - Putty disappears from the screen
Fixed issue MR-398 - Full Screen mode doesn't correctly make use of available space
Fixed issue MR-402 - scrollbar touch moves putty window
Fixed issue MR-406 - Items disappear from External Tools toolbar when accessing External Tools panel
Fixed issue MR-410 - Unhandled exception when clicking New button under Theme
Fixed issue MR-413 - Can't use application
Fixed new connections having a globe icon.
Fixed the category names in the themes tab of the options dialog on Windows XP not showing correctly.
Fixed PuTTY saved sessions with spaces or special characters not being listed.



1.71 Beta 2 (2013-03-19):
Added feature MR-336 - Customizable background color for the windows/panels
Added feature MR-345 - Two separate options for confirming closure of Tabs and Connection Panels
Added feature MR-346 - Option to show/hide the description box at the bottom of the Config panel
Added feature MR-351 - Import connections from PuTTY
Fixed issue MR-354 - Re-ordering tabs doesn't give good, reliable visual feedback
Fixed issue MR-375 - Changing a connection's icon using the picture button should immediately update Icon field
Fixed issue MR-377 - Several redundant panels can be opened
Fixed issue MR-379 - Connection variables not working with external tools
Fixed issue MR-381 - Notifications panel - whitespace context menu allows Copy and Delete on nothing
Fixed issue MR-401 - Checkbox misaligned
The username and domain settings are now hidden for VNC connections since they are not supported.
Changed "Automatically get session information" to be disabled by default.
RDP connections can now be switched to full screen mode when redirect key combinations is enabled.



1.71 Beta 1 (2013-03-04):
Added feature MR-329 - Create Option to disable the "Quick: " prefix
Fixed issue MR-67 - Sort does not recursively sort
Fixed issue MR-117 - Remote Session Info Window / Tab does not populate
Fixed issue MR-121 - Config pane not sorting properties correctly when switching between alphabetical and categorized view
Fixed issue MR-130 - Issues duplicating folders
Fixed issue MR-142 - Start of mRemoteNG takes about one minute and consumes excessive CPU
Fixed issue MR-158 - Password field not accepting Pipe
Fixed issue MR-330 - Portable version saves log to user's profile folder
Fixed issue MR-333 - Unnecessary prompt for 'close all open connections?'
Fixed issue MR-342 - Incorrect view in config pane of new connection after viewing default inheritance
Fixed issue MR-352 - Passwords with " (quotation mark) and # (hash key) characters make mRemoteNG to open PuttyNG dialog
Fixed issue MR-362 - Rename 'Screenshot Manager' to 'Screenshots' on the View menu to match Panel name
Added detection of newer versions of connection files and database schemata. mRemoteNG will now refuse to open them to avoid data loss.
Improved appearance and discoverability of the connection search box.
If RDC 7.0 or higher is installed, the connection bar is no longer briefly shown when connecting to an RDP connection with redirect key combinations enabled.
If RDC 8.0 or higher is installed, RDP connections automatically adjust their size when the window is resized or when toggling full screen mode.



1.70 (2013-03-07):
Fixed issue MR-339 - Connection group collapses with just one click
Fixed issue MR-340 - Object reference not set to an instance of an object.
Fixed issue MR-344 - Move "Always show panel tabs" option
Fixed issue MR-350 - VerifyDatabaseVersion (Config.Connections.Save) failed. Version string portion was too short or too long.
Fixed issue MR-355 - Moving sub folders to top level causes property loss
Fixed tabs not closing on double-click when the active tab is a PuTTY connection.



1.70 Release Candidate 2 (2013-02-25):
Fixed issue MR-332 - Can't select different tab with one click after disconnecting existing tab
Fixed issue MR-338 - PuTTYNG crashing on fresh install of mRemoteNG
Re-enabled PuTTYNG integration enhancements on Windows 8



1.70 Release Candidate 1 (2013-02-22):
Fixed issue MR-183 - Error trying to save connections when using SQL - Invalid column name _parentConstantId
Fixed issue MR-225 - Tabs do not open in a panel until multiple panels are displayed.
Fixed issue MR-229 - Integrated PuTTY doesn't work in Windows 8 RP
Fixed issue MR-264 - Windows 8 support
Fixed issue MR-317 - Difficulty right-clicking on Tab
Fixed issue MR-318 - Wrong tab gets selected when tab names overflow on the tab bar
Fixed issue MR-321 - New connection panel doesn't get panel header if its the only one or is moved
Fixed issue MR-322 - Connection Button not listing servers
Added option to always show panel tabs.
Fixed "Decryption failed. Padding is invalid and cannot be removed." notification.
Fixed KiTTY opening in a separate window when using a saved session.



1.70 Beta 2 (2013-02-18):
Fixed issue MR-47 - Silent Installation Prompts for Language
Fixed issue MR-54 - Error When disconnecting from SSL channel RDP
Fixed issue MR-58 - Bug when duplicating connection in connection view 
Fixed issue MR-68 - Config Window Loses Options
Fixed issue MR-71 - Minimizing mRemoteNG causes temporary re-size of Putty sessions (windows)
Fixed issue MR-80 - Reconnect previous sessions
Fixed issue MR-81 - Problem Duplicating Folder w/ Sub-Folders
Fixed issue MR-85 - Microsoft .NET Framework warning
Fixed issue MR-86 - Citrix GDI+ Error when screen is locked
Fixed issue MR-96 - When pressing SHIFT+F4 to create a new connection inside a folder, the new connections doesn't inherit any properties from its parent
Fixed issue MR-101 - Collapse all folders causes a NullReferenceException
Fixed issue MR-165 - Can't close About window if it is the last tab
Fixed issue MR-166 - Inheritance button is disabled on some connections
Fixed issue MR-167 - Name and description of properties not show in inheritance list
Fixed issue MR-171 - Inherit configuration not showing friendly names for each inherit component
Fixed issue MR-172 - RDGatewayPassword is unencrypted in confCons.xml file
Fixed issue MR-174 - Trailing Space on a Hostname/IP will cause the connection not to happen.
Fixed issue MR-175 - Problem with focus when 2 or more PuTTY sessions opened
Fixed issue MR-176 - Del key while editing connection name triggers 'Delete Connection'
Fixed issue MR-178 - 3 different panels crashes all connections
Fixed issue MR-181 - Sessions on startup
Fixed issue MR-190 - Can't click on tab/session
Fixed issue MR-196 - Cannot export list without usernames and passwords
Fixed issue MR-199 - when using screen inside putty, screen becomes dead when reduce mremoteNG
Fixed issue MR-202 - The Connection "Tab" show Ampersands as underscores.
Fixed issue MR-214 - Hostname/IP reset
Fixed issue MR-224 - Session tabs become un-clickable after duplicating a tab or opening a new one in the same panel
Fixed issue MR-233 - Backslash at end of password prevents success of putty invocation and corresponding auto-logon
Fixed issue MR-235 - Config file gets corrupted when leaving the password entry box with ESC
Fixed issue MR-264 - Windows 8 support
Fixed issue MR-277 - Inheritance configuration button not appear in configuration tab
Fixed issue MR-284 - SSH: Text not showing properly
Fixed issue MR-299 - mRemoteNG crashes while using remotely (Windows XP remote desktop)
Fixed issue MR-306 - Fatal .NET exception on program start
Fixed issue MR-313 - PuTTY window not maximized when loading from saved session
mRemoteNG now requires .NET Framework 3.0 instead of 2.0.
Updated translations.
Added translations for Spanish (Argentina), Italian, Polish, Portuguese, Chinese (Simplified).
Improved the use of Tab and Shift-Tab to cycle through entries in the Config grid.
Improved loading of XML files from older versions of mRemote/mRemoteNG.


1.70 Beta 1 (2012-02-27):
Fixed issue MR-77 - VerifyDatabaseVersion (Config.Connections.Save) failed. Version string portion was too short or too long.
Fixed issue MR-78 - Renaming Connections
Fixed issue MR-79 - MoveUp/Down item doesn't work + Sort button broken
Fixed issue MR-93 - Regional settings problem when using SQL connection in mRemoteNG
Fixed issue MR-97 - Integrate Dutch translation
Fixed issue MR-98 - Integrate Russian and Ukranian translations
Fixed issue MR-99 - Integrate Spanish translation
Fixed issue MR-131 - RD Gateway does not respect setting for use different credentials
Added compatibility check for "Use FIPS compliant algorithms" security setting.
Improved reporting of errors when encrypting and decrypting connection files.
Added partial Polish translation.
The panel tabs are now hidden if only one panel is open.
Fix focus issue with RDP connections when changing tabs.
Show changes live as connection tabs are being dragged around to change their order.
Updated PuTTY to version 0.62.
Improved error handling when loading connection files.
Fixed bugs with creating a new connection file.
A backup of the connection file is saved when it is loaded. The most recent ten backup copies are kept.
Added the option to use a smart card for RD Gateway credentials.
Made the use of CredSSP for RDP connections optional.
Updated VncSharpNG to version 1.2.4440.36644.
Added debugging symbols for VncSharpNG.



1.69 (2011-12-09):
Fixed issue #66 - Fresh Install Fails to Create Config
Fixed issue #69 - Connection file gets erased
Fixed issue #72 - scrollbars added to RDP window after minimize/restore of mRemoteNG
Disabled automatic updates in the portable edition
Fixed file name in window title changing when exporting an XML file.
Fixed Use only Notifications panel checkbox.
Updated PuTTY to version 0.61
Binaries are now digitally signed
Added Credits, License, and Version History items to the Start Menu and made Start Menu item names localizable.



1.68 (2011-07-07):
Fixed issue #48 - VerifyDatabaseVersion fails with new (empty) database tables.
Fixed issue #60 - Can't save connections file
Fixed issue #62 - Connection file error upon launch.



1.67 (2011-06-05):
Fixed migration of external tools configuration and panel layout from Local to Roaming folder.
Disable ICA Hotkeys for Citrix connections.Fixes issue with international users.
Added a language selection option so users can override the language if they don't want it automatically detected.
Added partial French translation to the application.
Addded Thai translation to the installer.
Updated graphics in the installer to mRemoteNG logo.
Fixed RD Gateway default properties and RDP reconnection count setting not being saved.
Fixed bug 33 - IPv6 doesn't work in quick Connect box.
Moved the items under Tools in the Connections panel context menu up to the top level.
Added buttons for Add Connection, Add Folder, and Sort Ascending (A-Z) to the Connections panel toolbar.
Fixed rename edit control staying open when collapsing all folders.
Changed sorting to sort all subfolders below the selected folder.
Allow sorting of connections if a connection entry is selected.
Fixed adding a connection entry if nothing is selected in the tree.
Added 15-bit Color RDP setting.
Fixed loading of RDP Colors setting from SQL.
Added Font Smoothing and Desktop Composition RDP settings.
Improved error handling when loading XML connection files.
Added the mRemoteNG icon to the list of selectable icons for connection entries.
Added confirmation before closing connection tabs.
Fixed bug 42 - Maximized location not remembered with multiple monitors.
Improved loading and saving of window location.
Removed flickering on start up.
Changed the Options page into a normal dialog.
Improved Reset Layout function.
Changed to use full four part version numbers with major, minor, build, and revision.
Changed hard coded SQL database name into a user configurable setting.
Fixed tab order of controls in Options dialog.
Fixed bug 45 - Changing some settings in the config file may not save.



1.66 (2011-05-02):
Fixed connections not working



1.65 (2011-05-02):
Fixed Ctrl-Tab and Ctrl-Shift-Tab not working in any other applications while mRemoteNG is running
Ctrl-Tab and Ctrl-Shift-Tab no longer work to switch tabs within mRemoteNG
Fixed bug 36 - Install creates shortcuts only for the installing user
Fixed bug 38 - Application uses the wrong Application Data settings folder (in Local Settings)
Added code to the installer to check that the user is in the 'Power Users' or 'Administrators' group



1.64 (2011-04-27):
Fixed bug 6 - VNC CTRL+key & keyboard combo mappings are broken
Fixed bug 12 - Tab switch is not working in config panel
Fixed bug 14 - RDP Connection authentication problem
Fixed bug 22 - External App parameter macro expansion doesn't work with "try to integrate"
Fixed bug 25 - Unhandled exception when mRemoteNG opens
Added multilanguage support and German translation to the application
Added Czech, Dutch, French, German, Polish, and Spanish translations to the installer
Added Ctrl-Tab hotkey to switch to the next tab and Ctrl-Shift-Tab to switch to the previous tab
Added Tab key to cycle through entries in the Config grid and Shift-Tab to cycle in reverse
Added ability to configure external tools to run before or after a connection is established
Fixed missing parameters in macro expansion for external tools
Fixed RD Gateway and other inheritance bugs
Changed how new connection files are created
Changed the internal namespace of the application to mRemoteNG instead of mRemote
Added credit for the DockPanel Suite to the About page
Updated DockPanel Suite to version 2.5 RC1
Updated VNCSharpNG to correct Ctrl and Alt key pass-through behavior



1.63 (2010-02-02):
New icon and logo
Fixed problems moving or resizing the main window while PuTTY (SSH/telnet/rlogin/raw) connections are open
Fixed PuTTY processes not closing on Vista and 7 with UAC enabled
Updated DockPanel Suite from 2.2.0 to 2.3.1
Fixed error if the mouse is clicked outside of the remote screen area of a VNC connection
Fixed flashing and red lines at bottom of the window on first run
Added View->Reset Layout menu item
Added F11 shortcut key to View->Full Screen
Improved RDP error reporting
Added support for Credential Security Support Provider (CredSSP) which is required for Network Level Authentication (NLA)
Added support for connecting through Remote Desktop Gateway servers
Popups can now be allowed in Internet Explorer by holding Ctrl+Alt when clicking a link
Added PuTTY Settings item to tab context menu



1.62 (2010-01-19):
Switched to VncSharp, an open source VNC component
VNC is supported again except for the following features:
Windows authentication
Setting the compression, encoding and color settings
Connecting through a proxy server
Free SmartSize mode (it does the same thing as Aspect SmartSize mode now)
Rearranged the Options page and added an Updates tab
Added option to change how often updates are checked
Open Updates options tab before connecting for the first time
No longer show About page on first run
Renamed Quicky toolbar to Quick Connect toolbar
Changed back to allowing toolbars to dock to the left or right of the menu bar and added gripper to move it around
Added RDP, VNC and ICA version numbers to Components Check page
Fixed a bug with the inheritance buttons on the Config panel disappearing after awhile



1.61 (2010-01-14):
Removed unlicensed SmartCode Solutions ViewerX VNC Viewer ActiveX
This version of mRemoteNG does not support VNC



1.60 (2010-01-09):
Changed name to mRemoteNG
Fixed menu bar not staying docked to left side
Removed snakes game Easter egg
Removed references to visionapp Remote Desktop
Changed filename delimiter in title bar from pipe to dash
Changed default format for saving screenshot images to PNG
Changed website addresses
Added Report a Bug and Support Forum links to the Help menu
Moved Check for Updates to the Help menu
Changed website links in Help menu and About page to load within mRemoteNG instead of launching an external browser

-----

1.50:
Added the following formats to the "Save Connections As" function:
mRemote CSV (standard CSV file with all properties)
vRD 2008 CSV (standard CSV file with properties relevant for importing connections in vRD 2008)
Fixed bug in inheritance code (SmartSize Mode and View Only properies were always shown when using VNC)

1.49:
mRemote and visionapp Remote Desktop 2008 merge!
Read more here: http://www.mremote.org/wiki/visionappMerge.ashx
or in the Announcement panel.
Added features to the update function
Added Announcement feature
Changed copyright notice in about screen and text when connecting via VNC
Fixed some SQL-related problems

V1.48:
ATTENTION! There is a bug in the automatic update code in 1.45 so you will have to download the new version manually from http://www.mremote.org/wiki/Downloads.ashx

Added startup components check with directions to fix component installation (also available in Tools - Components Check)
Added "Try to integrate" option to Ext. Apps. If enabled mRemote will try to integrate the app into a tab container like any other connection protocol.
Added Ext. App as protocol. Any Ext. App can be launched just like a normal connection.
Example (DameWare Mini Remote Control):
Create a new Ext. App with the following properties:
Display Name: DameWare
Filename: c:\PathToYourDameWareInstallDir\DWRCC.exe
Arguments: -c: -h: -m:%hostname% -u:%username% -p:"%password%" -d:%domain%
Options: Try to integrate
Create a new connection and select Ext. App as protocol
Then choose DameWare in the Ext. App field
If you have problems with a particular app that takes a long time to start up consider setting a higher PuTTY/Ext. Apps wait time in Tools - Options - Advanced
Added option to completely encrypt connection files (tools - options - advancecd)
Added Rendering Engine option for HTTP/S protocols
You can now use the Gecko (Firefox) rendering engine
For this to work you need to download xulrunner (get it here: ftp://ftp.mozilla.org/pub/xulrunner/releases/1.8.1.3/contrib/win32/)
It must be the 1.8.1.3 release, 1.9.0.0 does NOT work!
Extract the contents to a path of your choice and set the correct path in Tools - Options - Advanced - XULrunner path
The interface is tab enabled and usage is generally very firefox-like. So you can open new tabs with Ctrl+T, jump to the location bar with Ctrl+L and so on...
Added "MAC Address", "User Field" fields and %MacAddress%, %UserField% variables to use in Ext. Apps
Added descriptions for all fields in the config editor
Fixed bug in connections loading code when using SQL storage
Fixed bug in reconnect code
Fixed VNC sessions not refreshing screen automatically when switching between tabs or panels

WARNING! There have been changes to the connections file/SQL tables
Please always backup your whole config before updating to a new mRemote beta release, especially when there have been changes to the config files/SQL tables
To get SQL working with the new version please update your tables like in the provided script (Info - Help - SQL Configuration)
These are the added lines:
[RenderingEngine] [varchar] (10) COLLATE SQL_Latin1_General_CP1_CI_AS NULL ,
[MacAddress] [varchar] (32) COLLATE SQL_Latin1_General_CP1_CI_AS NULL ,
[UserField] [varchar] (256) COLLATE SQL_Latin1_General_CP1_CI_AS NULL ,
[ExtApp] [varchar] (256) COLLATE SQL_Latin1_General_CP1_CI_AS NULL ,
[InheritRenderingEngine] [bit] NOT NULL ,
[InheritMacAddress] [bit] NOT NULL ,
[InheritUserField] [bit] NOT NULL ,
[InheritExtApp] [bit] NOT NULL ,

V1.45:
New german language build available
Added support for RDP 6.1 (XP SP3/Vista SP1) features (Server Authentication, Console Session, TS Gateway not yet...)
Added basic support for UltraVNC SingleClick (Tools - UltraVNC SingleClick); the listening port is configurable in the options
Fixed VNC connections not working on x64
Fixed screenshots save all feature overwriting files with the same name (not actually a bug, but rather a new feature ;)
Fixed ICA Encryption Strength not inheriting properly

WARNING! There have been changes to the connections file/SQL tables
Please always backup your whole config before updating to a new mRemote beta release, especially when there have been changes to the config files/SQL tables
To get SQL working with the new version please update your tables like in the provided script (Info - Help - SQL Configuration)
These are the added lines:
[RDPAuthenticationLevel] [varchar] (32) COLLATE SQL_Latin1_General_CP1_CI_AS NOT NULL ,
[InheritRDPAuthenticationLevel] [bit] NOT NULL ,

V1.43:
Added function to send either the main form or a connection panel to another screen
To send the form to another screen, right click the titlebar or the taskbar button and select "Send to..."
If you want to send a panel to another screen, right click the panel's tab and do the same
Fixed PuTTY connections not supporting credentials with spaces
Fixed form not opening on last position when using multiple screens
Fixed kiosk mode not working on secondary screen

V1.42:
IMPORTANT NEWS: Please read the page that opens when you first start this release or go to:
http://www.mRemote.org/wiki/MainPage.ashx#Commercial
Added minimize to tray option
Added option to enable switching to open connections with a single click on the corresponding connection in the tree
Added button to test proxy settings
Fixed: If the active connection tab is a PuTTY connection, Alt+Tab to mRemote now focuses the PuTTY window
Fixed encoding problem with PuTTY sessions that included spaces
Fixed problem that made mRemote inaccesible when closing it on a second monitor and then disabling this monitor
Fixed: Inheritance defaults of some new VNC properties were not saved in the portable package

V1.41:
Added complete support for SmartCode's ViewerX and removed VncSharp
Many thx to everyone who donated to make this happen!!! I didn't think that it wouldn't even take a week! =)
I hope everyone will be satisfied by the functions and possibilities this new control provides
If you use one of the non-setup packages you must register the control yourself
Open a cmd and change to the directory you installed mRemote to
Type regsvr32 scvncctrl.dll and click ok
Changed shortcuts and added buttons for them to the view menu under "Jump To" because they were causing several problems

WARNING! There have been changes to the connections file/SQL tables and the Ext. Apps XML file
Please always backup your whole config before updating to a new mRemote beta release, especially when there have been changes to the config files/SQL tables
To get SQL working with the new version please update your tables like in the provided script (Info - Help - SQL Configuration)

V1.40:
Added (limited) support for the trial version of SmartCode's VNC ActiveX
To enable it go to Options - Advanced and check "Try SmartCode VNC ActiveX"
When connecting a pop up will open, wait about 10 seconds, then click on "Trial" to continue
I will integrate this control fully into mRemote if I get enough Donations to buy the single developer license ($375,-)
So if you want to see better VNC support (All UltraVNC, TightVNC and RealVNC functions) in mRemote, please help me and donate some bucks
For donations either go to the mRemote Wiki (Info - Website) or click on Info - Donate to directly go to PayPal
I will announce the current donation amount every day (or as often as I can) on the Wiki main page
If you want to know more about the control go here: http://www.s-code.com/products/viewerx/
Added feature to choose the panel a connection will open in when...
a. no panel name was assigned in the properties
b. you opened a connection with the option to choose the panel before connecting
c. you checked "Always show panel selection dialog when opening connectins" in Options - Tabs & Panels
Added Shortcuts to focus the standard panels
Alt+C: Switch between Connections & Config panel
Alt+S: Switch between Sessions & Screenshots panel
Alt+E: Switch to Errors & Infos panel
Added some new icons

V1.39:
Added MagicLibrary.dll to the release again (forgot it in the 1.38 packages, sorry)
Added auto-reconnect for ICA
Added feature that automatically clears whitespaces in the Quicky Textfield
Added special feature: Go to the set password dialog and type "ijustwannaplay" (without the quotes) in the password field... ;)

V1.38:
Added automatic reconnect feature for RDP (Options - Advanced)
Added connections drop-down to the quicky toolbar (same as the tray icon menu)
Added setting in the options to enable/disable that double clicking on a connection tab closes it
Added option to automatically set the hostname like the display name when creating new connections
Fixed bug that caused the properties of a folder to be filled with "Object reference not set to an instance of an object." when adding a folder to the root with Default Inheritance enabled
Fixed bug that made the properties of a newly added Connection to the root unavailable when Default Inheritance was enabled
Fixed bug that the default settings for Pre/Post Ext. App, and their inheritance settings were not being saved
Fixed bug in settings loading methods that caused the application to hang when an error occured
Fixed bug in Ext. Apps panel that copied the properties of the previously selected Ext. App when "Wait for exit" was checked
Fixed bug in the SQL Query that creates the tables needed by mRemote
Attempt to fix the "Drop-Down on Screenshot" bug on some machines

V1.35:
Added single instance mode (look in Options - Startup/Exit) - No cmd arguments supported yet!
Added possibilty to start a Ext. App before connecting and on disconnect (e.g. for VPN/RAS)
Added option to the Ext. Apps to tell mRemote to wait for the exit of the Ext. App
Added encryption setting for ICA

WARNING! There have been changes to the connections file/SQL tables and the Ext. Apps XML file
Please always backup your whole config before updating to a new mRemote beta release, especially when there have been changes to the config files/SQL tables
Here's a list of new columns that need to be created before saving connections to an SQL server:
Name: ICAEncryptionStrength, Data-Type: varchar, Length: 64, Allow Nulls: No
Name: InheritICAEncryptionStrength, Data-Type: bit, Length: 1, Allow Nulls: No
Name: PreExtApp, Date-Type: varchar, Length: 512, Allow Nulls: Yes
Name: PostExtApp, Date-Type: varchar, Length: 512, Allow Nulls: Yes
Name: InheritPreExtApp, Date-Type: bit, Length: 1, Allow Nulls: No
Name: InheritPostExtApp, Date-Type: bit, Length: 1, Allow Nulls: No

V1.33:
Fixed problem that caused RDP connections not to initialize properly when using XP SP3
Fixed bug in Port Scan that prevented hosts with no hostname from being imported

V1.32:
Added: Inheritance defaults can now be customized (look in the root properties of your connections tree)
Fixed bug that made password-secured connection files not load properly because the return value from the password screen was always null
Fixed a lot of outdated code in the import functions (Import from XML, Import from AD, Import from RDP files)
Fixed bug that caused properties with a ' character not to be saved properly when using SQL Server
Changed Target CPU to AnyCPU again as I think the x86 setting caused problems on x64 machines (although it shouldn't)

V1.31:
Small speed improvement to the port scanner
Fixed bug that caused SQL live-update to not work when not using AD Authentication
Fixed bug that caused Save As not to work

V1.30:
Added experimental SQL Server with live-update (multi-user) support (see Help - Getting started - SQL Configuration)
Added bunch of new icons to the UI, most of them by famfamfam.com
Added dropdown button to Quicky Toolbar to choose protocol
Many smaller changes and additions
Fixed: Wrong default PuTTY session name
Fixed bug in Port Scanner that caused an error when no DNS name could be resolved

V1.25:
Added inheritance for folders
Added port scan feature and possibility to import from a scan
Added toolbar for Ext. Apps (see View - External Applications Toolbar)
Added quick connect as toolbar
Added code that creates a backup of the current connections file every time it is loaded (It's named YourConsFile.xml_BAK)
Added description variable to Ext. Apps
Fixed bug that allowed inheriting from root node
Fixed bug that caused Ext. Apps launched from a connection tab to use the selected tree node instead of the current tab
Fixed bug that caused mRemote not to save panel layout and Ext. Apps on exit

V1.24:
Fixed a bug in connections loading mechanism that caused a corrupted connections file when upgrading from a previous version

V1.23:
Added feature to remember which connections were opened on last runtime and reconnect to them on the next start (see Tools - Options - Startup/Exit)
A command line switch is also available to cancel reconnecting (/noreconnect or /norc)
Added Auto Save feature (Tools - Options - Connections - Auto Save every...)
Added Ext. Apps to connection tab context menu
Added better error handling for RDP connection creation
Fixed problem with Sessions feature on 64bit systems
Fixed Sessions feature not working when using global credentials
Fixed several problems with the Active Directory OU picker control
Fixed bug in Connection duplicate code that caused duplicated connection to still have previous tree node assigned

V1.20:
Added External Applications feature (check the help section for more info)
Added duplicate feature to Connections tree
Fixed: MagicLibrary.dll was not included in the setup package

V1.16:
New Domain: www.mRemote.org
Fixed PuTTY connections appearing in a new window
There's a new setting in the options to fine tune the time to wait until the window has been created
Fixed export not working
Added reconnect feature in tab menu

V1.15:
Added: New portable package
Added: Defaults for new connections can now be customized
Click the root item and then the new Properties-like button with a small yellow star to get to the settings
Fixed Import from Active Directory not working
Fixed problem with single click connect not focusing correctly
Fixed root node not being renamed after changing name in property grid

V1.10:
Added support for setting a password to protect the connections file with (look in the root of your connections tree)
Added RDP file import feature
Added new command-line switch to reset panel's positions
Added HTTPS as protocol
Added HTTP/S basic authentication
Added support for setting a Proxy server for automatic updates
Some changes in help section
Fixed the bug that passwords stored in the options weren't decrypted when a connection was opened
Fixed "bug" that prevented "Connect to console session" from working in RDC6.1 (Vista SP1 RC1/XP SP3 RC1)

V1.00:
Merry Christmas! =)

V1.00 is a (almost) complete rewrite of the whole application
The code base is now much cleaner and more (easily) extendable
New features include (but are not limited to):
Every part of the application is now integrated into panels which can be moved, docked and undocked, hidden, moved to another monitor, etc.
This makes many new and exciting ways to manage connection and application windows possible
You can for example open up 4 PuTTY sessions in 4 different panels and align them in the main application so you can use all 4 side by side - 2 on the upper side and 2 on the bottom for example
This can be done for EVERY part of the application, it's completely modular and customizable
Connection and folder (previously called containers) properties have moved to a new property grid control
Every setting (with the exclusion of the hostname, which wouldn't make any sense) can now be inherited from the parent folder
Connection file saving/loading is now handled a bit different (more in the help section)
Application restart is no longer nececary after changing options, they are active with a click of the OK button
Smart size can now be activated also if a connection is already open (in the right click menu of the active tab)
A panel name can be stored with every connection (or folder, if inherting) to always open the connection in the specified panel
And last but not least, many bugs have been fixed, though there are probably many new bugs aswell - Did I already mention this is a rewrite? ;)
I hope you like my work and if you do please consider donating on the mRemote website to support me a little. Any amount will do! Thx!

V0.50:
Removed old Terminal (SSH, Telnet) control and embedded PuTTY instead
This decision brings mostly good but also some bad news
The good news is that now everything that works in putty also works in mRemote
This means X11 forwarding, SSH port forwarding, session logging, appearance customization, etc. should be working fine now
It also brings some new protocols (Rlogin, RAW)
The bad news is that I cannot fully integrate Putty into mRemote because it is a standalone application and thus has it's own window handle
This means that you won't be able to use Ctrl+Tab to switch between tabs, catching errors or infos through the new Errors and Infos tab isn't possible, etc.
Added possibility to change resolution or display mode (Fit to window, Fullscreen, Smart size)
Added new setting in options to show logon info on tab titles
Added new feature that catches popup dialogs and puts them in a managed interface. This is another step to make mRemote a single window application.
Pressing escape switches back to the connection list
There is a context menu that allows you to copy selected errors/warnings/infos to the clipboard (text only) or to delete them
There also are settings in the option to change when to switch to the tab and to switch back to the normal behaviour of displaying message popups
Added QuickConnect history and auto-complete functions
Added a few new Icons (Linux, Windows, ESX, Log, Finance)
Improved options tab
Connections file version is now 1.2
Fixed some form drawing bugs

V0.35:
Added tab switching/closing hotkeys
Switch to next tab: Ctrl+Tab
Switch to previous tab: Ctrl+Shift+Tab
Close active tab: Ctrl+W
This does not and will probably never work with RDP connections!
Fixed bug in updating code that still displayed the current version in the old format (x.x.x.x instead of x.xx)
Fixed bug where the colors setting was not correctly read after saving and reloading a connections file (only with 256 colors setting)
Fixed bug that made connect to console session and fullscreen options not work
Fixed bug that when opening options, update or about tab caused weird paddings next to the tab or other strange behaviour
Changed shortcuts to menu items in main menu as they interfered with some terminal key bindings

V0.30:
Added HTTP as protocol to allow for basic web-based administration
Added new connections menu to the toolbar
Left click on a connection connects
Right click on a container or connection opens the config tab for the selected item
Added two new connection context menu entries for quickly connecting to console session or connecting in fullscreen
Improved tray icon menu (just like the main connections menu)
The connections tree can now be hidden
To hide it right click on the splitter (the divider between the connections tree and the tabbing interface)
Removed overlay (RDP locking) feature in favor of simply grabbing input when clicking inside the control area
I hope nobody is too sad that the nice looking overlay feature had to go, but..., well, it had to! ;-)
Changed "Redirect Key combinations (like in fullscreen)" to be disabled when in kiosk mode as it has no effect then anyway
Several small bugfixes and code improvements

V0.20:
Added Drag and Drop support for tabs
Added tab context menu
Switch to/from fullscreen
Take a screenshot
Transfer files via SCP/SFTP (SSH)
Send special keys (VNC)
Rename tabs
Duplicate tabs (Create another instance of the connection)
Show config
Close tab (disconnect)
Removed Fullscreen and Send special keys buttons from the main toolbar as they are now in the tab context menu
Added middle click support for tabs (close/disconnect)
Added SSH file transfer (SCP/SFTP) support
Added Tools menu to the tree context menu
Transfer files via SCP/SFTP (SSH)
Import/Export features
Sorting
Changed version format
Fixed the problem that caused mRemote to crash when dragging a parent node of the connections tree onto one of it's child nodes
Fixed problem in importing mechanism that allowed importing connections including the root which resulted in multiple root items that couldn't be deleted
Fixed problem with quick connect

V0.0.9.0:
Added support for redirecting key combinations (Alt+Tab, Winkey, ...)
Added Import/Export features
Added Quick Connect Port support, just type the host you want to connect to followed by a ":" and then the port
Added Connect/Disconnect buttons to connections context menu
Added two new icons (Test Server | TST; Build Server | BS)
Many changes to the connections loading/saving mechanisms
confCons version is now 1.0
Some code cleanup
Fixed auto session info to only try to get session information when a RDP connection is selected
Fixed AD Import feature (didn't care if imported items were computers, groups, users, ... ;)
Fixed settings and connections not saving when installing updates from the auto-updater
Fixed form size and location not saving properly when closing the application in minimized state or in maximized state on a secondary monitor

V0.0.8.2:
Added SSH1 to Quick Connect GUI
Changed buffer size of terminal control, it's now 500 lines
Fixed terminal connections not getting focus when changing tabs
Fixed bug in terminal code that caused hitting "home" to show "~" instead of jumping to the start of the line
Fixed bug that caused that hitting enter in mRemote wouldn't do anything when options was opened before

V0.0.8.0:
Added code to check if the msrdp com control is registered
Many Improvements to the terminal control (ssh1(!), ssh2, telnet)
Fixed bug that caused mRemote to crash when moving connection into root node (only with inheritance enabled)
Fixed bug: Pressing delete when editing a node's name caused delete messagebox to show

V0.0.7.5:
Added inheritance feature to inherit connection settings from parent container
Expanded/Collapsed state of tree nodes will now be saved
Reduced auto session info delay to 700ms
Some code maintainance
Some corrections to connections tree and quick search behaviour
Fixed bug in TerminalControl that caused the error message "error loading string"
Fixed: Settings saving on exit was broken in V0.0.7.0, this is fixed now
Changed connections file version to 0.9
Fixed connections context menu bug that made import from ad option inaccessible
Fixed session info filling up with infos about hosts previously selected

V0.0.7.0:
Massive GUI redesign and changes, hope you like it! =)
Fixed bug that made session info to query immediately after selecting a connection (when enabled), there is now a one second delay to prevent collecting session info for more than one host

V0.0.6.8:
Added connection import feature for Active Directory
Tidied up project references
Multiple changes to setup routine
Improved error handling for auto-update
Improved download handling for auto-update
Fixed bug that made download finished/failed message box appear multiple times when update was canceled and re-downloaded
Fixed bug where double-clicking a container opened all connections inside this container

V0.0.6.6:
Changed port textbox control to only allow digits
Small changes to connection code for SSH
Fixed port setting not saving (or always displaying default port for selected protocol)

V0.0.6.5:
Added auto update feature
Changed: Multiple UI Changes (added shortcuts, rearranged menu items, ...)
Fixed the problem where the connections file version was saved either with a dot or a comma, depending on system language
Fixed not being able to connect to SSH2 hosts without specifying username and password
Fixed several problems with Quick Connect
Improved saving of config changes
Fixed connections tab not closing when using SSH

V0.0.6.0:
Added new protocols: SSH2 and Telnet
Added first command line switch/parameter "/consfile"
Ex.: mRemote.exe /consfile "%PathToYourConnectionsFile%"
Added button to screenshots to delete a screenshot
Added Host Status (Ping) feature
Many code rewrites and changes in almost every area
Changed the way connections get loaded
The default path for the connection file is no longer in the application directory but in the local application data folder. 
Ex.: c:\Documents and Settings\felix\Local Settings\Application Data\Felix_Deimel\mRemote\
If opening a connection file from a custom location (click on open link) saving will also occur in this file and not like in previous versions to the default connections file
To import your old connection file please use the following procedure: start mRemote, click on "Open" and find your old connection file. Then click on "Save As" and save it with the default file name to the default location
Changed the font and style of context menus
Changed Quick Connect UI
Fixed connection settings in config tab not saving when clicking another connection before jumping to another config field
Fixed a bug where renaming a container caused the first connection in the same container to be renamed too

V0.0.5.0 R2:
Fixed a bug that prevented connections from opening when icon files were assigned in a previous version of mRemote

V0.0.5.0:
Added (Global) fullscreen / kiosk feature
Added redirection settings for disk drives, printers, ports, smart cards and sound
Added option to write a log file
Added option to open new tabs on the right side of the currently selected tab
Added possibility to connect to all nodes in a container
Changed session functions to work in background
Changed icon choosing mechanism and added a bunch of default icons
Changed: Containers with connection can now be deleted just like empty containers
Changed screenshot functions to now collect all screenshots in one tab
Changed: More settings can now be changed on container basis
Changed config file version to 0.6
Changed: Small internal changes to the connection saving/creating and opening mechanisms
Fixed "Display Wallpapers" and "Display Themes" settings, they are working now

V0.0.3.6:
Added Feature to display an overlay when RDP connection tab has lost the focus, clicking on this gives the focus back to the control
Added standard handlers for F2 (rename) and DEL (delete) keys in the treeview
Added icon preview for connections in config tab
Changed the way new connections and containers are being created in the treeview. The pop up window will not be displayed any longer, instead everything is handled inplace by the treeview.
Changed some minor UI related stuff
Fixed bug in tab closing mechanism that caused icons (play/pause) to not be set on the correct tree nodes

V0.0.3.5:
Added Feature to query and log off sessions on a remote machine and option to do this automatically
Added Option to show icon in system tray with connection menu
Changed controls to flat style as I think this fits the whole application more than the old 3D look
Multiple UI changes to eliminate annoying behaviour

V0.0.3.3:
Added Feature to specify which login information to use when no info is provided in the config of a remote machine
Fixed bug in Quick Find where trying to open a connection when no node was found caused an error
Fixed bug where the main form was not rendered correctly when hiding top bar and using XP Themes
Fixed bug in drag-drop routine that caused application to hang when trying to drop a node on one of it's child nodes
Fixed bug where taskbar buttons for fullscreen rdp windows did not disappear after disconnecting

V0.0.3.2:
Added new Save As Dialog with feature to only save specific connection settings
Added Option to display Tooltips when hovering over host entries in the connection tree
Added Option to ask at exit when there are open connections
Fixed bug where saving connections file with spaces in the root node caused an error -> updated Connection File Version to 0.5
Fixed bug in options tab where the browse button for a custom connection file didn't do anything

V0.0.3.0:
Added Options Tab
Load connections file from different location
Save/Don't Save connections file on exit
Show current tab name in window title
Added drag and drop functionality to the connections tree
Added feature to hide top bar
Added feature to send special keys (VNC)
Updated VncSharp Library to V0.88 (still pretty buggy)

V0.0.2.7:
Added feature to save connection settings to all connections in the selected container
Icon choosing bug fixed
Taskbar button had no text when in fullscreen - fixed
Fixed bug in Quick Connect GUI
Disabled "Display Wallpaper" and "Display Themes" checkboxes as these features are not implemented

V0.0.2.5:
Quick connect button bug fixed
Search field resize bug fixed
Splitter position is now saved on exit
Added new connections toolstrip (same functions as context menu)

V0.0.2.4:
Changed default color depth to 16bit
Added Keep Alive Interval (1 Minute)
Added Options to choose between RDP & VNC
Added Port Setting for RDP
Added Option to connect to console
Added Menu Entries to move Connections & Containers up & down
Some small code improvements<|MERGE_RESOLUTION|>--- conflicted
+++ resolved
@@ -1,4 +1,3 @@
-<<<<<<< HEAD
 1.77.0 (2018-xx-xx):
 
 Features/Enhancements:
@@ -7,10 +6,7 @@
 #1016: Chinese (simplified) translation improvements
 #928: Add context menu items to 'Close all but this' and 'Close all tabs to the right'
 
-Fixes:
-------
-
-=======
+
 1.76.9 (2018-xx-xx):
 
 Fixes:
@@ -18,7 +14,6 @@
 #1106: Inheritance does not work when parent has C# default type set
 #1092: Invalid Cast Exceptions loading default connectioninfo 
 #1091: Minor themeing issues
->>>>>>> 20f46bea
 
 
 1.76.8 (2018-08-25):
