--- conflicted
+++ resolved
@@ -1,4 +1,3 @@
-<<<<<<< HEAD
 1.71 Beta 1 (2013-03-04):
   Added feature MR-329 - Create Option to disable the "Quick: " prefix
   Fixed issue MR-67 - Sort does not recursively sort
@@ -17,10 +16,7 @@
   If RDC 7.0 or higher is installed, the connection bar is no longer briefly shown when connecting to an RDP connection with redirect key combinations enabled.
   If RDC 8.0 or higher is installed, RDP connections automatically adjust their size when the window is resized or when toggling full screen mode.
 
-1.70 Release Candidate 3 (XXXX-XX-XX):
-=======
 1.70 (2013-03-07):  
->>>>>>> 1af6fde9
   Fixed issue MR-339 - Connection group collapses with just one click
   Fixed issue MR-340 - Object reference not set to an instance of an object.
   Fixed issue MR-344 - Move "Always show panel tabs" option
