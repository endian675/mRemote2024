--- conflicted
+++ resolved
@@ -1,4 +1,3 @@
-<<<<<<< HEAD
 1.77.0 (2019-xx-xx):
 
 Features/Enhancements:
@@ -39,7 +38,8 @@
 #1132: loadbalanceinfo field now correctly imported from RDP files
 #1064: "Esc" button does does not close some dialogs
 #1044: Dragging (grabbing) the program window requires 2 clicks
-=======
+
+
 1.76.20 (2019-04-12):
 
 Fixes:
@@ -52,7 +52,6 @@
 Fixes:
 ------
 #1374: Vertical Scroll Bar missing in PuTTYNG after 0.70.0.1 & 0.71 updates
->>>>>>> 52d1b9a2
 
 
 1.76.18 (2019-03-20):
