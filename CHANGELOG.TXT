<<<<<<< HEAD
1.72:
  Added feature MR-141 - Add a default protocol option
  Made improvement MR-367 - Make the 'Connect' button on the 'Quick Connect' toolbar a forced dropdown
  Fixed misleading log messages about RD Gateway support.
  Removed invalid "Site" configuration option from PuTTY Saved Sessions
  Fixed PuTTY Saved Sessions still showing if all saved sessions are removed

1.71 (2013-10-16):
=======
1.71 (XXXX-XX-XX):
  Fixed issue MR-574 - Crash when retrieving RDP session list if eolwtscom.dll is not registered
  Fixed log file not showing operating system version on Windows XP and Windows Server 2003.

1.71 Release Candidate 2 (2013-10-16):
>>>>>>> 0a82828d
  Fixed issue MR-560 - Cannot Auto-Update With Open Connections: Unable to find an entry point named 'TaskDialogIndirect' in DLL 'ComCtl32'
  Fixed issue MR-565 - Double Folder keep heritage on the initial Folder
  Fixed issue MR-566 - Typo in German UI Automatic Update Settings
  Fixed duplicated folders possibly being named "New Connection" instead of the original folder's name.

1.71 Release Candidate 1 (2013-10-01):
  Fixed issue MR-495 - Having a negative range in port scan creates memory exhaustion.
  Fixed issue MR-514 - Window Proxy test failed without close button
  Fixed issue MR-521 - Right-Clicking in "Sessions" panel crashes mRemoteNG
  Fixed issue MR-525 - Could not start on windows 7 64bit
  Fixed issue MR-535 - SQL error saving Connections
  Fixed issue MR-538 - RDP loses connection when hiding config or connections pane
  Fixed issue MR-542 - Wrapped putty has security flaw
  Made minor improvements to the port scan functionality.
  Fixed possible cross-thread operation exception when loading connections from SQL.
  Fixed PuTTY Saved Sessions not showing after loading a new connections file.
  Updated PuTTY to version 0.63.
  Updated translations.
  Added Chinese (Traditional) translation.
  Added partial Greek and Hungarian translations.

1.71 Beta 5 (2013-06-09):
  Fixed issue MR-491 - Could not start RDP Connection
  Fixed issue MR-499 - TS Gateway is not working in latest release 1.71
  Fixed typo in SQL queries.

1.71 Beta 4 (2013-05-28):
  Added feature MR-435 - Add digital signature check to updater
  Fixed issue MR-255 - The version of the RDP AX client should be updated to 7
  Fixed issue MR-392 - Sessions Panel - context menu entries need to be context aware
  Fixed issue MR-422 - Gives error Object reference not set to an instance of an object.
  Fixed issue MR-424 - Import of a few Linux SSH2 hosts discovered via the port scan tool results in a UE
  Fixed issue MR-439 - MRemoteNG 1.70 does not start
  Fixed issue MR-440 - RDP import with non-standard port
  Fixed issue MR-443 - Instructions for eolwtscom.dll registration for Portable version are inaccurate
  Fixed issue MR-446 - Putty saved sessions show in connection panel
  Fixed issue MR-459 - Maximized -> Minimized -> Restored results in mangled active display
  Fixed issue MR-463 - Add support for LoadBalanceInfo to RDP
  Fixed issue MR-470 - Quick Connect to Linux server uses invalid credentials
  Fixed issue MR-471 - PuTTY Saved Sessions disappears from connection list
  Fixed issue MR-487 - Initiate connections on MouseUp event
  Added PuTTY Session Settings command to the Config panel for PuTTY Saved Sessions.
  Updated translations.
  Added Norwegian (Bokmal) and Portuguese (Brazil) translations.
  Added Spanish translation to the installer.
  Fixed an exception or crash when choosing unnamed colors for themes.
  Fixed possible error "Control does not support transparent background colors" when modifying themes.
  Fixed changes to the active theme not being saved reliably.
  Fixed handling of the plus (+) character in PuTTY session names.
  Changed Internet Explorer to no longer force IE7 compatibility mode.
  Changed the "Launch PuTTY" button in the "Options" dialog to open PuTTY from the path the user has currently set, instead of what was previously saved.
  Improved update and announcement checking.
  Improved the PuTTY Saved Sessions list to update automatically when any changes are made.
  Improved loading time of large connection files.
  Lowered required version of RDC from 6.1 to 6.0.
  Updated VncSharpNG to 1.3.4896.25007.

1.71 Beta 3 (2013-03-20):
  Fixed issue MR-397 - Putty disappears from the screen
  Fixed issue MR-398 - Full Screen mode doesn't correctly make use of available space
  Fixed issue MR-402 - scrollbar touch moves putty window
  Fixed issue MR-406 - Items disappear from External Tools toolbar when accessing External Tools panel
  Fixed issue MR-410 - Unhandled exception when clicking New button under Theme
  Fixed issue MR-413 - Can't use aplication
  Fixed new connections having a globe icon.
  Fixed the category names in the themes tab of the options dialog on Windows XP not showing correctly.
  Fixed PuTTY saved sessions with spaces or special characters not being listed.

1.71 Beta 2 (2013-03-19):
  Added feature MR-336 - Customizable background color for the windows/panels
  Added feature MR-345 - Two separate options for confirming closure of Tabs and Connection Panels
  Added feature MR-346 - Option to show/hide the description box at the bottom of the Config panel
  Added feature MR-351 - Import connections from PuTTY
  Fixed issue MR-354 - Re-ordering tabs doesn't give good, reliable visual feedback
  Fixed issue MR-375 - Changing a connection's icon using the picture button should immediately update Icon field
  Fixed issue MR-377 - Several redundant panels can be opened
  Fixed issue MR-379 - Connection variables not working with external tools
  Fixed issue MR-381 - Notifications panel - whitespace context menu allows Copy and Delete on nothing
  Fixed issue MR-401 - Checkbox misaligned
  The username and domain settings are now hidden for VNC connections since they are not supported.
  Changed "Automatically get session information" to be disabled by default.
  RDP connections can now be switched to full screen mode when redirect key combinations is enabled.

1.71 Beta 1 (2013-03-04):
  Added feature MR-329 - Create Option to disable the "Quick: " prefix
  Fixed issue MR-67 - Sort does not recursively sort
  Fixed issue MR-117 - Remote Session Info Window / Tab does not populate
  Fixed issue MR-121 - Config pane not sorting properties correctly when switching between alphabetical and categorized view
  Fixed issue MR-130 - Issues duplicating folders
  Fixed issue MR-142 - Start of mRemoteNG takes about one minute and consumes excessive CPU
  Fixed issue MR-158 - Password field not accepting Pipe
  Fixed issue MR-330 - Portable version saves log to user's profile folder
  Fixed issue MR-333 - Unnecessary prompt for 'close all open connections?'
  Fixed issue MR-342 - Incorrect view in config pane of new connection after viewing default inheritance
  Fixed issue MR-352 - Passwords with " (quotation mark) and # (hash key) characters make mRemoteNG to open PuttyNG dialog
  Fixed issue MR-362 - Rename 'Screenshot Manager' to 'Screenshots' on the View menu to match Panel name
  Added detection of newer versions of connection files and database schemata. mRemoteNG will now refuse to open them to avoid data loss.
  Improved appearance and discoverability of the connection search box.
  If RDC 7.0 or higher is installed, the connection bar is no longer briefly shown when connecting to an RDP connection with redirect key combinations enabled.
  If RDC 8.0 or higher is installed, RDP connections automatically adjust their size when the window is resized or when toggling full screen mode.

1.70 (2013-03-07):  
  Fixed issue MR-339 - Connection group collapses with just one click
  Fixed issue MR-340 - Object reference not set to an instance of an object.
  Fixed issue MR-344 - Move "Always show panel tabs" option
  Fixed issue MR-350 - VerifyDatabaseVersion (Config.Connections.Save) failed. Version string portion was too short or too long.
  Fixed issue MR-355 - Moving sub folders to top level causes property loss
  Fixed tabs not closing on double-click when the active tab is a PuTTY connection.

1.70 Release Candidate 2 (2013-02-25):
  Fixed issue MR-332 - Can't select different tab with one click after disconnecting existing tab
  Fixed issue MR-338 - PuTTYNG crashing on fresh install of mRemoteNG
  Re-enabled PuTTYNG integration enhancements on Windows 8

1.70 Release Candidate 1 (2013-02-22):
  Fixed issue MR-183 - Error trying to save connections when using SQL - Invalid column name _parentConstantId
  Fixed issue MR-225 - Tabs do not open in a panel until multiple panels are displayed.
  Fixed issue MR-229 - Integrated PuTTY doesn't work in Windows 8 RP
  Fixed issue MR-264 - Windows 8 support
  Fixed issue MR-317 - Difficulty right-clicking on Tab
  Fixed issue MR-318 - Wrong tab gets selected when tab names overflow on the tab bar
  Fixed issue MR-321 - New connection panel doesn't get panel header if its the only one or is moved
  Fixed issue MR-322 - Connection Button not listing servers
  Added option to always show panel tabs.
  Fixed "Decryption failed. Padding is invalid and cannot be removed." notification.
  Fixed KiTTY opening in a separate window when using a saved session.

1.70 Beta 2 (2013-02-18):
  Fixed issue MR-47 - Silent Installation Prompts for Language
  Fixed issue MR-54 - Error When disconnecting from SSL channel RDP
  Fixed issue MR-58 - Bug when duplicating connection in connection view 
  Fixed issue MR-68 - Config Window Loses Options
  Fixed issue MR-71 - Minimizing mRemoteNG causes temporary re-size of Putty sessions (windows)
  Fixed issue MR-80 - Reconnect previous sessions
  Fixed issue MR-81 - Problem Duplicating Folder w/ Sub-Folders
  Fixed issue MR-85 - Microsoft .NET Framework warning
  Fixed issue MR-86 - Citrix GDI+ Error when screen is locked
  Fixed issue MR-96 - When pressing SHIFT+F4 to create a new connection inside a folder, the new connections doesn't inherit any properties from its parent
  Fixed issue MR-101 - Collapse all folders causes a NullReferenceException
  Fixed issue MR-165 - Can't close About window if it is the last tab
  Fixed issue MR-166 - Inheritance button is disabled on some connections
  Fixed issue MR-167 - Name and description of properties not show in inheritance list
  Fixed issue MR-171 - Inherit configuration not showing friendly names for each inherit component
  Fixed issue MR-172 - RDGatewayPassword is unencrypted in confCons.xml file
  Fixed issue MR-174 - Trailing Space on a Hostname/IP will cause the connection not to happen.
  Fixed issue MR-175 - Problem with focus when 2 or more PuTTY sessions opened
  Fixed issue MR-176 - Del key while editing connection name triggers 'Delete Connection'
  Fixed issue MR-178 - 3 different panels crashes all connections
  Fixed issue MR-181 - Sessions on startup
  Fixed issue MR-190 - Can't click on tab/session
  Fixed issue MR-196 - Cannot export list without usernames and passwords
  Fixed issue MR-199 - when using screen inside putty, screen becomes dead when reduce mremoteNG
  Fixed issue MR-202 - The Connection "Tab" show Ampersands as underscores.
  Fixed issue MR-214 - Hostname/IP reset
  Fixed issue MR-224 - Session tabs become un-clickable after duplicating a tab or opening a new one in the same panel
  Fixed issue MR-233 - Backslash at end of password prevents success of putty invocation and corresponding auto-logon
  Fixed issue MR-235 - Config file gets corrupted when leaving the password entry box with ESC
  Fixed issue MR-264 - Windows 8 support
  Fixed issue MR-277 - Inheritance configuration button not appear in configuration tab
  Fixed issue MR-284 - SSH: Text not showing properly
  Fixed issue MR-299 - mRemoteNG crashes while using remotely (Windows XP remote desktop)
  Fixed issue MR-306 - Fatal .NET exception on program start
  Fixed issue MR-313 - PuTTY window not maximized when loading from saved session
  mRemoteNG now requires .NET Framework 3.0 instead of 2.0.
  Updated translations.
  Added translations for Spanish (Argentina), Italian, Polish, Portuguese, Chinese (Simplified).
  Improved the use of Tab and Shift-Tab to cycle through entries in the Config grid.
  Improved loading of XML files from older versions of mRemote/mRemoteNG.

1.70 Beta 1 (2012-02-27):
  Fixed issue MR-77 - VerifyDatabaseVersion (Config.Connections.Save) failed. Version string portion was too short or too long.
  Fixed issue MR-78 - Renaming Connections
  Fixed issue MR-79 - MoveUp/Down item doesn't work + Sort button broken
  Fixed issue MR-93 - Regional settings problem when using SQL connection in mRemoteNG
  Fixed issue MR-97 - Integrate Dutch translation
  Fixed issue MR-98 - Integrate Russian and Ukranian translations
  Fixed issue MR-99 - Integrate Spanish translation
  Fixed issue MR-131 - RD Gateway does not respect setting for use different credentials
  Added compatibility check for "Use FIPS compliant algorithms" security setting.
  Improved reporting of errors when encrypting and decrypting connection files.
  Added partial Polish translation.
  The panel tabs are now hidden if only one panel is open.
  Fix focus issue with RDP connections when changing tabs.
  Show changes live as connection tabs are being dragged around to change their order.
  Updated PuTTY to version 0.62.
  Improved error handling when loading connection files.
  Fixed bugs with creating a new connection file.
  A backup of the connection file is saved when it is loaded. The most recent ten backup copies are kept.
  Added the option to use a smart card for RD Gateway credentials.
  Made the use of CredSSP for RDP connections optional.
  Updated VncSharpNG to version 1.2.4440.36644.
  Added debugging symbols for VncSharpNG.

1.69 (2011-12-09):
  Fixed issue #66 - Fresh Install Fails to Create Config
  Fixed issue #69 - Connection file gets erased
  Fixed issue #72 - scrollbars added to RDP window after minimize/restore of mRemoteNG
  Disabled automatic updates in the portable edition
  Fixed file name in window title changing when exporting an XML file.
  Fixed Use only Notifications panel checkbox.
  Updated PuTTY to version 0.61
  Binaries are now digitally signed
  Added Credits, License, and Version History items to the Start Menu and made Start Menu item names localizable.

1.68 (2011-07-07):
  Fixed issue #48 - VerifyDatabaseVersion fails with new (empty) database tables.
  Fixed issue #60 - Can't save connections file
  Fixed issue #62 - Connection file error upon launch.

1.67 (2011-06-05):
  Fixed migration of external tools configuration and panel layout from Local to Roaming folder.
  Disable ICA Hotkeys for Citrix connections.  Fixes issue with international users.
  Added a language selection option so users can override the language if they don't want it automatically detected.
  Added partial French translation to the application.
  Addded Thai translation to the installer.
  Updated graphics in the installer to mRemoteNG logo.
  Fixed RD Gateway default properties and RDP reconnection count setting not being saved.
  Fixed bug 33 - IPv6 doesn't work in quick Connect box.
  Moved the items under Tools in the Connections panel context menu up to the top level.
  Added buttons for Add Connection, Add Folder, and Sort Ascending (A-Z) to the Connections panel toolbar.
  Fixed rename edit control staying open when collapsing all folders.
  Changed sorting to sort all subfolders below the selected folder.
  Allow sorting of connections if a connection entry is selected.
  Fixed adding a connection entry if nothing is selected in the tree.
  Added 15-bit Color RDP setting.
  Fixed loading of RDP Colors setting from SQL.
  Added Font Smoothing and Desktop Composition RDP settings.
  Improved error handling when loading XML connection files.
  Added the mRemoteNG icon to the list of selectable icons for connection entries.
  Added confirmation before closing connection tabs.
  Fixed bug 42 - Maximized location not remembered with multiple monitors.
  Improved loading and saving of window location.
  Removed flickering on start up.
  Changed the Options page into a normal dialog.
  Improved Reset Layout function.
  Changed to use full four part version numbers with major, minor, build, and revision.
  Changed hard coded SQL database name into a user configurable setting.
  Fixed tab order of controls in Options dialog.
  Fixed bug 45 - Changing some settings in the config file may not save.

1.66 (2011-05-02):
  Fixed connections not working

1.65 (2011-05-02):
  Fixed Ctrl-Tab and Ctrl-Shift-Tab not working in any other applications while mRemoteNG is running
  Ctrl-Tab and Ctrl-Shift-Tab no longer work to switch tabs within mRemoteNG
  Fixed bug 36 - Install creates shortcuts only for the installing user
  Fixed bug 38 - Application uses the wrong Application Data settings folder (in Local Settings)
  Added code to the installer to check that the user is in the 'Power Users' or 'Administrators' group

1.64 (2011-04-27):
  Fixed bug 6 - VNC CTRL+key & keyboard combo mappings are broken
  Fixed bug 12 - Tab switch is not working in config panel
  Fixed bug 14 - RDP Connection authentication problem
  Fixed bug 22 - External App parameter macro expansion doesn't work with "try to integrate"
  Fixed bug 25 - Unhandled exception when mRemoteNG opens
  Added multilanguage support and German translation to the application
  Added Czech, Dutch, French, German, Polish, and Spanish translations to the installer
  Added Ctrl-Tab hotkey to switch to the next tab and Ctrl-Shift-Tab to switch to the previous tab
  Added Tab key to cycle through entries in the Config grid and Shift-Tab to cycle in reverse
  Added ability to configure external tools to run before or after a connection is established
  Fixed missing parameters in macro expansion for external tools
  Fixed RD Gateway and other inheritance bugs
  Changed how new connection files are created
  Changed the internal namespace of the application to mRemoteNG instead of mRemote
  Added credit for the DockPanel Suite to the About page
  Updated DockPanel Suite to version 2.5 RC1
  Updated VNCSharpNG to correct Ctrl and Alt key pass-through behavior

1.63 (2010-02-02):
  New icon and logo
  Fixed problems moving or resizing the main window while PuTTY (SSH/telnet/rlogin/raw) connections are open
  Fixed PuTTY processes not closing on Vista and 7 with UAC enabled
  Updated DockPanel Suite from 2.2.0 to 2.3.1
  Fixed error if the mouse is clicked outside of the remote screen area of a VNC connection
  Fixed flashing and red lines at bottom of the window on first run
  Added View->Reset Layout menu item
  Added F11 shortcut key to View->Full Screen
  Improved RDP error reporting
  Added support for Credential Security Support Provider (CredSSP) which is required for Network Level Authentication (NLA)
  Added support for connecting through Remote Desktop Gateway servers
  Popups can now be allowed in Internet Explorer by holding Ctrl+Alt when clicking a link
  Added PuTTY Settings item to tab context menu

1.62 (2010-01-19):
  Switched to VncSharp, an open source VNC component
  VNC is supported again except for the following features:
    Windows authentication
    Setting the compression, encoding and color settings
    Connecting through a proxy server
    Free SmartSize mode (it does the same thing as Aspect SmartSize mode now)
  Rearranged the Options page and added an Updates tab
  Added option to change how often updates are checked
  Open Updates options tab before connecting for the first time
  No longer show About page on first run
  Renamed Quicky toolbar to Quick Connect toolbar
  Changed back to allowing toolbars to dock to the left or right of the menu bar and added gripper to move it around
  Added RDP, VNC and ICA version numbers to Components Check page
  Fixed a bug with the inheritance buttons on the Config panel disappearing after awhile

1.61 (2010-01-14):
  Removed unlicensed SmartCode Solutions ViewerX VNC Viewer ActiveX
  This version of mRemoteNG does not support VNC

1.60 (2010-01-09):
  Changed name to mRemoteNG
  Fixed menu bar not staying docked to left side
  Removed snakes game Easter egg
  Removed references to visionapp Remote Desktop
  Changed filename delimiter in title bar from pipe to dash
  Changed default format for saving screenshot images to PNG
  Changed website addresses
  Added Report a Bug and Support Forum links to the Help menu
  Moved Check for Updates to the Help menu
  Changed website links in Help menu and About page to load within mRemoteNG instead of launching an external browser

1.50:
  Added the following formats to the "Save Connections As" function:
    mRemote CSV (standard CSV file with all properties)
    vRD 2008 CSV (standard CSV file with properties relevant for importing connections in vRD 2008)
  Fixed bug in inheritance code (SmartSize Mode and View Only properies were always shown when using VNC)

1.49:
  mRemote and visionapp Remote Desktop 2008 merge!
    Read more here: http://www.mremote.org/wiki/visionappMerge.ashx
    or in the Announcement panel.
  Added features to the update function
  Added Announcement feature
  Changed copyright notice in about screen and text when connecting via VNC
  Fixed some SQL-related problems

V1.48:
  ATTENTION! There is a bug in the automatic update code in 1.45 so you will have to download the new version manually from http://www.mremote.org/wiki/Downloads.ashx
  
  Added startup components check with directions to fix component installation (also available in Tools - Components Check)
  Added "Try to integrate" option to Ext. Apps. If enabled mRemote will try to integrate the app into a tab container like any other connection protocol.
  Added Ext. App as protocol. Any Ext. App can be launched just like a normal connection.
    Example (DameWare Mini Remote Control):
    Create a new Ext. App with the following properties:
      Display Name: DameWare
      Filename: c:\PathToYourDameWareInstallDir\DWRCC.exe
      Arguments: -c: -h: -m:%hostname% -u:%username% -p:"%password%" -d:%domain%
      Options: Try to integrate
    Create a new connection and select Ext. App as protocol
    Then choose DameWare in the Ext. App field
    If you have problems with a particular app that takes a long time to start up consider setting a higher PuTTY/Ext. Apps wait time in Tools - Options - Advanced
  Added option to completely encrypt connection files (tools - options - advancecd)
  Added Rendering Engine option for HTTP/S protocols
    You can now use the Gecko (Firefox) rendering engine
    For this to work you need to download xulrunner (get it here: ftp://ftp.mozilla.org/pub/xulrunner/releases/1.8.1.3/contrib/win32/)
    It must be the 1.8.1.3 release, 1.9.0.0 does NOT work!
    Extract the contents to a path of your choice and set the correct path in Tools - Options - Advanced - XULrunner path
    The interface is tab enabled and usage is generally very firefox-like. So you can open new tabs with Ctrl+T, jump to the location bar with Ctrl+L and so on...
  Added "MAC Address", "User Field" fields and %MacAddress%, %UserField% variables to use in Ext. Apps
  Added descriptions for all fields in the config editor
  Fixed bug in connections loading code when using SQL storage
  Fixed bug in reconnect code
  Fixed VNC sessions not refreshing screen automatically when switching between tabs or panels

  WARNING! There have been changes to the connections file/SQL tables
    Please always backup your whole config before updating to a new mRemote beta release, especially when there have been changes to the config files/SQL tables
    To get SQL working with the new version please update your tables like in the provided script (Info - Help - SQL Configuration)
    These are the added lines:
      [RenderingEngine] [varchar] (10) COLLATE SQL_Latin1_General_CP1_CI_AS NULL ,
      [MacAddress] [varchar] (32) COLLATE SQL_Latin1_General_CP1_CI_AS NULL ,
      [UserField] [varchar] (256) COLLATE SQL_Latin1_General_CP1_CI_AS NULL ,
      [ExtApp] [varchar] (256) COLLATE SQL_Latin1_General_CP1_CI_AS NULL ,
      [InheritRenderingEngine] [bit] NOT NULL ,
      [InheritMacAddress] [bit] NOT NULL ,
      [InheritUserField] [bit] NOT NULL ,
      [InheritExtApp] [bit] NOT NULL ,

V1.45:
  New german language build available
  Added support for RDP 6.1 (XP SP3/Vista SP1) features (Server Authentication, Console Session, TS Gateway not yet...)
  Added basic support for UltraVNC SingleClick (Tools - UltraVNC SingleClick); the listening port is configurable in the options
  Fixed VNC connections not working on x64
  Fixed screenshots save all feature overwriting files with the same name (not actually a bug, but rather a new feature ;)
  Fixed ICA Encryption Strength not inheriting properly
  
  WARNING! There have been changes to the connections file/SQL tables
    Please always backup your whole config before updating to a new mRemote beta release, especially when there have been changes to the config files/SQL tables
    To get SQL working with the new version please update your tables like in the provided script (Info - Help - SQL Configuration)
    These are the added lines:
      [RDPAuthenticationLevel] [varchar] (32) COLLATE SQL_Latin1_General_CP1_CI_AS NOT NULL ,
      [InheritRDPAuthenticationLevel] [bit] NOT NULL ,

V1.43:
  Added function to send either the main form or a connection panel to another screen
    To send the form to another screen, right click the titlebar or the taskbar button and select "Send to..."
    If you want to send a panel to another screen, right click the panel's tab and do the same
  Fixed PuTTY connections not supporting credentials with spaces
  Fixed form not opening on last position when using multiple screens
  Fixed kiosk mode not working on secondary screen

V1.42:
  IMPORTANT NEWS: Please read the page that opens when you first start this release or go to:
    http://www.mRemote.org/wiki/MainPage.ashx#Commercial
  Added minimize to tray option
  Added option to enable switching to open connections with a single click on the corresponding connection in the tree
  Added button to test proxy settings
  Fixed: If the active connection tab is a PuTTY connection, Alt+Tab to mRemote now focuses the PuTTY window
  Fixed encoding problem with PuTTY sessions that included spaces
  Fixed problem that made mRemote inaccesible when closing it on a second monitor and then disabling this monitor
  Fixed: Inheritance defaults of some new VNC properties were not saved in the portable package

V1.41:
  Added complete support for SmartCode's ViewerX and removed VncSharp
    Many thx to everyone who donated to make this happen!!! I didn't think that it wouldn't even take a week! =)
    I hope everyone will be satisfied by the functions and possibilities this new control provides
    If you use one of the non-setup packages you must register the control yourself
      Open a cmd and change to the directory you installed mRemote to
      Type regsvr32 scvncctrl.dll and click ok
  Changed shortcuts and added buttons for them to the view menu under "Jump To" because they were causing several problems

  WARNING! There have been changes to the connections file/SQL tables and the Ext. Apps XML file
    Please always backup your whole config before updating to a new mRemote beta release, especially when there have been changes to the config files/SQL tables
    To get SQL working with the new version please update your tables like in the provided script (Info - Help - SQL Configuration)

V1.40:
  Added (limited) support for the trial version of SmartCode's VNC ActiveX
    To enable it go to Options - Advanced and check "Try SmartCode VNC ActiveX"
    When connecting a pop up will open, wait about 10 seconds, then click on "Trial" to continue
    I will integrate this control fully into mRemote if I get enough Donations to buy the single developer license ($375,-)
    So if you want to see better VNC support (All UltraVNC, TightVNC and RealVNC functions) in mRemote, please help me and donate some bucks
    For donations either go to the mRemote Wiki (Info - Website) or click on Info - Donate to directly go to PayPal
    I will announce the current donation amount every day (or as often as I can) on the Wiki main page
    If you want to know more about the control go here: http://www.s-code.com/products/viewerx/
  Added feature to choose the panel a connection will open in when...
    a. no panel name was assigned in the properties
    b. you opened a connection with the option to choose the panel before connecting
    c. you checked "Always show panel selection dialog when opening connectins" in Options - Tabs & Panels
  Added Shortcuts to focus the standard panels
    Alt+C: Switch between Connections & Config panel
    Alt+S: Switch between Sessions & Screenshots panel
    Alt+E: Switch to Errors & Infos panel
  Added some new icons

V1.39:
  Added MagicLibrary.dll to the release again (forgot it in the 1.38 packages, sorry)
  Added auto-reconnect for ICA
  Added feature that automatically clears whitespaces in the Quicky Textfield
  Added special feature: Go to the set password dialog and type "ijustwannaplay" (without the quotes) in the password field... ;)

V1.38:
  Added automatic reconnect feature for RDP (Options - Advanced)
  Added connections drop-down to the quicky toolbar (same as the tray icon menu)
  Added setting in the options to enable/disable that double clicking on a connection tab closes it
  Added option to automatically set the hostname like the display name when creating new connections
  Fixed bug that caused the properties of a folder to be filled with "Object reference not set to an instance of an object." when adding a folder to the root with Default Inheritance enabled
  Fixed bug that made the properties of a newly added Connection to the root unavailable when Default Inheritance was enabled
  Fixed bug that the default settings for Pre/Post Ext. App, and their inheritance settings were not being saved
  Fixed bug in settings loading methods that caused the application to hang when an error occured
  Fixed bug in Ext. Apps panel that copied the properties of the previously selected Ext. App when "Wait for exit" was checked
  Fixed bug in the SQL Query that creates the tables needed by mRemote
  Attempt to fix the "Drop-Down on Screenshot" bug on some machines

V1.35:
  Added single instance mode (look in Options - Startup/Exit) - No cmd arguments supported yet!
  Added possibilty to start a Ext. App before connecting and on disconnect (e.g. for VPN/RAS)
  Added option to the Ext. Apps to tell mRemote to wait for the exit of the Ext. App
  Added encryption setting for ICA
  
  WARNING! There have been changes to the connections file/SQL tables and the Ext. Apps XML file
    Please always backup your whole config before updating to a new mRemote beta release, especially when there have been changes to the config files/SQL tables
    Here's a list of new columns that need to be created before saving connections to an SQL server:
      Name: ICAEncryptionStrength, Data-Type: varchar, Length: 64, Allow Nulls: No
      Name: InheritICAEncryptionStrength, Data-Type: bit, Length: 1, Allow Nulls: No
      Name: PreExtApp, Date-Type: varchar, Length: 512, Allow Nulls: Yes
      Name: PostExtApp, Date-Type: varchar, Length: 512, Allow Nulls: Yes
      Name: InheritPreExtApp, Date-Type: bit, Length: 1, Allow Nulls: No
      Name: InheritPostExtApp, Date-Type: bit, Length: 1, Allow Nulls: No

V1.33:
  Fixed problem that caused RDP connections not to initialize properly when using XP SP3
  Fixed bug in Port Scan that prevented hosts with no hostname from being imported

V1.32:
  Added: Inheritance defaults can now be customized (look in the root properties of your connections tree)
  Fixed bug that made password-secured connection files not load properly because the return value from the password screen was always null
  Fixed a lot of outdated code in the import functions (Import from XML, Import from AD, Import from RDP files)
  Fixed bug that caused properties with a ' character not to be saved properly when using SQL Server
  Changed Target CPU to AnyCPU again as I think the x86 setting caused problems on x64 machines (although it shouldn't)

V1.31:
  Small speed improvement to the port scanner
  Fixed bug that caused SQL live-update to not work when not using AD Authentication
  Fixed bug that caused Save As not to work

V1.30:
  Added experimental SQL Server with live-update (multi-user) support (see Help - Getting started - SQL Configuration)
  Added bunch of new icons to the UI, most of them by famfamfam.com
  Added dropdown button to Quicky Toolbar to choose protocol
  Many smaller changes and additions
  Fixed: Wrong default PuTTY session name
  Fixed bug in Port Scanner that caused an error when no DNS name could be resolved

V1.25:
  Added inheritance for folders
  Added port scan feature and possibility to import from a scan
  Added toolbar for Ext. Apps (see View - External Applications Toolbar)
  Added quick connect as toolbar
  Added code that creates a backup of the current connections file every time it is loaded (It's named YourConsFile.xml_BAK)
  Added description variable to Ext. Apps
  Fixed bug that allowed inheriting from root node
  Fixed bug that caused Ext. Apps launched from a connection tab to use the selected tree node instead of the current tab
  Fixed bug that caused mRemote not to save panel layout and Ext. Apps on exit

V1.24:
  Fixed a bug in connections loading mechanism that caused a corrupted connections file when upgrading from a previous version

V1.23:
  Added feature to remember which connections were opened on last runtime and reconnect to them on the next start (see Tools - Options - Startup/Exit)
    A command line switch is also available to cancel reconnecting (/noreconnect or /norc)
  Added Auto Save feature (Tools - Options - Connections - Auto Save every...)
  Added Ext. Apps to connection tab context menu
  Added better error handling for RDP connection creation
  Fixed problem with Sessions feature on 64bit systems
  Fixed Sessions feature not working when using global credentials
  Fixed several problems with the Active Directory OU picker control
  Fixed bug in Connection duplicate code that caused duplicated connection to still have previous tree node assigned

V1.20:
  Added External Applications feature (check the help section for more info)
  Added duplicate feature to Connections tree
  Fixed: MagicLibrary.dll was not included in the setup package

V1.16:
  New Domain: www.mRemote.org
  Fixed PuTTY connections appearing in a new window
    There's a new setting in the options to fine tune the time to wait until the window has been created
  Fixed export not working
  Added reconnect feature in tab menu

V1.15:
  Added: New portable package
  Added: Defaults for new connections can now be customized
    Click the root item and then the new Properties-like button with a small yellow star to get to the settings
  Fixed Import from Active Directory not working
  Fixed problem with single click connect not focusing correctly
  Fixed root node not being renamed after changing name in property grid

V1.10:
  Added support for setting a password to protect the connections file with (look in the root of your connections tree)
  Added RDP file import feature
  Added new command-line switch to reset panel's positions
  Added HTTPS as protocol
  Added HTTP/S basic authentication
  Added support for setting a Proxy server for automatic updates
  Some changes in help section
  Fixed the bug that passwords stored in the options weren't decrypted when a connection was opened
  Fixed "bug" that prevented "Connect to console session" from working in RDC6.1 (Vista SP1 RC1/XP SP3 RC1)

V1.00:
  Merry Christmas! =)
  
  V1.00 is a (almost) complete rewrite of the whole application
  The code base is now much cleaner and more (easily) extendable
  New features include (but are not limited to):
    Every part of the application is now integrated into panels which can be moved, docked and undocked, hidden, moved to another monitor, etc.
      This makes many new and exciting ways to manage connection and application windows possible
      You can for example open up 4 PuTTY sessions in 4 different panels and align them in the main application so you can use all 4 side by side - 2 on the upper side and 2 on the bottom for example
      This can be done for EVERY part of the application, it's completely modular and customizable
    Connection and folder (previously called containers) properties have moved to a new property grid control
    Every setting (with the exclusion of the hostname, which wouldn't make any sense) can now be inherited from the parent folder
    Connection file saving/loading is now handled a bit different (more in the help section)
    Application restart is no longer nececary after changing options, they are active with a click of the OK button
    Smart size can now be activated also if a connection is already open (in the right click menu of the active tab)
    A panel name can be stored with every connection (or folder, if inherting) to always open the connection in the specified panel
  And last but not least, many bugs have been fixed, though there are probably many new bugs aswell - Did I already mention this is a rewrite? ;)
  I hope you like my work and if you do please consider donating on the mRemote website to support me a little. Any amount will do! Thx!

V0.50:
  Removed old Terminal (SSH, Telnet) control and embedded PuTTY instead
    This decision brings mostly good but also some bad news
    The good news is that now everything that works in putty also works in mRemote
      This means X11 forwarding, SSH port forwarding, session logging, appearance customization, etc. should be working fine now
      It also brings some new protocols (Rlogin, RAW)
    The bad news is that I cannot fully integrate Putty into mRemote because it is a standalone application and thus has it's own window handle
      This means that you won't be able to use Ctrl+Tab to switch between tabs, catching errors or infos through the new Errors and Infos tab isn't possible, etc.
  Added possibility to change resolution or display mode (Fit to window, Fullscreen, Smart size)
  Added new setting in options to show logon info on tab titles
  Added new feature that catches popup dialogs and puts them in a managed interface. This is another step to make mRemote a single window application.
    Pressing escape switches back to the connection list
    There is a context menu that allows you to copy selected errors/warnings/infos to the clipboard (text only) or to delete them
    There also are settings in the option to change when to switch to the tab and to switch back to the normal behaviour of displaying message popups
  Added QuickConnect history and auto-complete functions
  Added a few new Icons (Linux, Windows, ESX, Log, Finance)
  Improved options tab
  Connections file version is now 1.2
  Fixed some form drawing bugs

V0.35:
  Added tab switching/closing hotkeys
    Switch to next tab: Ctrl+Tab
    Switch to previous tab: Ctrl+Shift+Tab
    Close active tab: Ctrl+W
    This does not and will probably never work with RDP connections!
  Fixed bug in updating code that still displayed the current version in the old format (x.x.x.x instead of x.xx)
  Fixed bug where the colors setting was not correctly read after saving and reloading a connections file (only with 256 colors setting)
  Fixed bug that made connect to console session and fullscreen options not work
  Fixed bug that when opening options, update or about tab caused weird paddings next to the tab or other strange behaviour
  Changed shortcuts to menu items in main menu as they interfered with some terminal key bindings

V0.30:
  Added HTTP as protocol to allow for basic web-based administration
  Added new connections menu to the toolbar
    Left click on a connection connects
    Right click on a container or connection opens the config tab for the selected item
  Added two new connection context menu entries for quickly connecting to console session or connecting in fullscreen
  Improved tray icon menu (just like the main connections menu)
  The connections tree can now be hidden
    To hide it right click on the splitter (the divider between the connections tree and the tabbing interface)
  Removed overlay (RDP locking) feature in favor of simply grabbing input when clicking inside the control area
    I hope nobody is too sad that the nice looking overlay feature had to go, but..., well, it had to! ;-)
  Changed "Redirect Key combinations (like in fullscreen)" to be disabled when in kiosk mode as it has no effect then anyway
  Several small bugfixes and code improvements

V0.20:
  Added Drag and Drop support for tabs
  Added tab context menu
    Switch to/from fullscreen
    Take a screenshot
    Transfer files via SCP/SFTP (SSH)
    Send special keys (VNC)
    Rename tabs
    Duplicate tabs (Create another instance of the connection)
    Show config
    Close tab (disconnect)
  Removed Fullscreen and Send special keys buttons from the main toolbar as they are now in the tab context menu
  Added middle click support for tabs (close/disconnect)
  Added SSH file transfer (SCP/SFTP) support
  Added Tools menu to the tree context menu
    Transfer files via SCP/SFTP (SSH)
    Import/Export features
    Sorting
  Changed version format
  Fixed the problem that caused mRemote to crash when dragging a parent node of the connections tree onto one of it's child nodes
  Fixed problem in importing mechanism that allowed importing connections including the root which resulted in multiple root items that couldn't be deleted
  Fixed problem with quick connect

V0.0.9.0:
  Added support for redirecting key combinations (Alt+Tab, Winkey, ...)
  Added Import/Export features
  Added Quick Connect Port support, just type the host you want to connect to followed by a ":" and then the port
  Added Connect/Disconnect buttons to connections context menu
  Added two new icons (Test Server | TST; Build Server | BS)
  Many changes to the connections loading/saving mechanisms
  confCons version is now 1.0
  Some code cleanup
  Fixed auto session info to only try to get session information when a RDP connection is selected
  Fixed AD Import feature (didn't care if imported items were computers, groups, users, ... ;)
  Fixed settings and connections not saving when installing updates from the auto-updater
  Fixed form size and location not saving properly when closing the application in minimized state or in maximized state on a secondary monitor

V0.0.8.2:
  Added SSH1 to Quick Connect GUI
  Changed buffer size of terminal control, it's now 500 lines
  Fixed terminal connections not getting focus when changing tabs
  Fixed bug in terminal code that caused hitting "home" to show "~" instead of jumping to the start of the line
  Fixed bug that caused that hitting enter in mRemote wouldn't do anything when options was opened before

V0.0.8.0:
  Added code to check if the msrdp com control is registered
  Many Improvements to the terminal control (ssh1(!), ssh2, telnet)
  Fixed bug that caused mRemote to crash when moving connection into root node (only with inheritance enabled)
  Fixed bug: Pressing delete when editing a node's name caused delete messagebox to show

V0.0.7.5:
  Added inheritance feature to inherit connection settings from parent container
  Expanded/Collapsed state of tree nodes will now be saved
  Reduced auto session info delay to 700ms
  Some code maintainance
  Some corrections to connections tree and quick search behaviour
  Fixed bug in TerminalControl that caused the error message "error loading string"
  Fixed: Settings saving on exit was broken in V0.0.7.0, this is fixed now
  Changed connections file version to 0.9
  Fixed connections context menu bug that made import from ad option inaccessible
  Fixed session info filling up with infos about hosts previously selected

V0.0.7.0:
  Massive GUI redesign and changes, hope you like it! =)
  Fixed bug that made session info to query immediately after selecting a connection (when enabled), there is now a one second delay to prevent collecting session info for more than one host
  
V0.0.6.8:
  Added connection import feature for Active Directory
  Tidied up project references
  Multiple changes to setup routine
  Improved error handling for auto-update
  Improved download handling for auto-update
  Fixed bug that made download finished/failed message box appear multiple times when update was canceled and re-downloaded
  Fixed bug where double-clicking a container opened all connections inside this container

V0.0.6.6:
  Changed port textbox control to only allow digits
  Small changes to connection code for SSH
  Fixed port setting not saving (or always displaying default port for selected protocol)

V0.0.6.5:
  Added auto update feature
  Changed: Multiple UI Changes (added shortcuts, rearranged menu items, ...)
  Fixed the problem where the connections file version was saved either with a dot or a comma, depending on system language
  Fixed not being able to connect to SSH2 hosts without specifying username and password
  Fixed several problems with Quick Connect
  Improved saving of config changes
  Fixed connections tab not closing when using SSH

V0.0.6.0:
  Added new protocols: SSH2 and Telnet
  Added first command line switch/parameter "/consfile"
    Ex.: mRemote.exe /consfile "%PathToYourConnectionsFile%"
  Added button to screenshots to delete a screenshot
  Added Host Status (Ping) feature
  Many code rewrites and changes in almost every area
  Changed the way connections get loaded
    The default path for the connection file is no longer in the application directory but in the local application data folder. 
    Ex.: c:\Documents and Settings\felix\Local Settings\Application Data\Felix_Deimel\mRemote\
    If opening a connection file from a custom location (click on open link) saving will also occur in this file and not like in previous versions to the default connections file
    To import your old connection file please use the following procedure: start mRemote, click on "Open" and find your old connection file. Then click on "Save As" and save it with the default file name to the default location
  Changed the font and style of context menus
  Changed Quick Connect UI
  Fixed connection settings in config tab not saving when clicking another connection before jumping to another config field
  Fixed a bug where renaming a container caused the first connection in the same container to be renamed too

V0.0.5.0 R2:
  Fixed a bug that prevented connections from opening when icon files were assigned in a previous version of mRemote

V0.0.5.0:
  Added (Global) fullscreen / kiosk feature
  Added redirection settings for disk drives, printers, ports, smart cards and sound
  Added option to write a log file
  Added option to open new tabs on the right side of the currently selected tab
  Added possibility to connect to all nodes in a container
  Changed session functions to work in background
  Changed icon choosing mechanism and added a bunch of default icons
  Changed: Containers with connection can now be deleted just like empty containers
  Changed screenshot functions to now collect all screenshots in one tab
  Changed: More settings can now be changed on container basis
  Changed config file version to 0.6
  Changed: Small internal changes to the connection saving/creating and opening mechanisms
  Fixed "Display Wallpapers" and "Display Themes" settings, they are working now

V0.0.3.6:
  Added Feature to display an overlay when RDP connection tab has lost the focus, clicking on this gives the focus back to the control
  Added standard handlers for F2 (rename) and DEL (delete) keys in the treeview
  Added icon preview for connections in config tab
  Changed the way new connections and containers are being created in the treeview. The pop up window will not be displayed any longer, instead everything is handled inplace by the treeview.
  Changed some minor UI related stuff
  Fixed bug in tab closing mechanism that caused icons (play/pause) to not be set on the correct tree nodes

V0.0.3.5:
  Added Feature to query and log off sessions on a remote machine and option to do this automatically
  Added Option to show icon in system tray with connection menu
  Changed controls to flat style as I think this fits the whole application more than the old 3D look
  Multiple UI changes to eliminate annoying behaviour

V0.0.3.3:
  Added Feature to specify which login information to use when no info is provided in the config of a remote machine
  Fixed bug in Quick Find where trying to open a connection when no node was found caused an error
  Fixed bug where the main form was not rendered correctly when hiding top bar and using XP Themes
  Fixed bug in drag-drop routine that caused application to hang when trying to drop a node on one of it's child nodes
  Fixed bug where taskbar buttons for fullscreen rdp windows did not disappear after disconnecting
  
V0.0.3.2:
  Added new Save As Dialog with feature to only save specific connection settings
  Added Option to display Tooltips when hovering over host entries in the connection tree
  Added Option to ask at exit when there are open connections
  Fixed bug where saving connections file with spaces in the root node caused an error -> updated Connection File Version to 0.5
  Fixed bug in options tab where the browse button for a custom connection file didn't do anything

V0.0.3.0:
  Added Options Tab
    Load connections file from different location
    Save/Don't Save connections file on exit
    Show current tab name in window title
  Added drag and drop functionality to the connections tree
  Added feature to hide top bar
  Added feature to send special keys (VNC)
  Updated VncSharp Library to V0.88 (still pretty buggy)

V0.0.2.7:
  Added feature to save connection settings to all connections in the selected container
  Icon choosing bug fixed
  Taskbar button had no text when in fullscreen - fixed
  Fixed bug in Quick Connect GUI
  Disabled "Display Wallpaper" and "Display Themes" checkboxes as these features are not implemented

V0.0.2.5:
  Quick connect button bug fixed
  Search field resize bug fixed
  Splitter position is now saved on exit
  Added new connections toolstrip (same functions as context menu)

V0.0.2.4:
  Changed default color depth to 16bit
  Added Keep Alive Interval (1 Minute)
  Added Options to choose between RDP & VNC
  Added Port Setting for RDP
  Added Option to connect to console
  Added Menu Entries to move Connections & Containers up & down
  Some small code improvements<|MERGE_RESOLUTION|>--- conflicted
+++ resolved
@@ -1,4 +1,3 @@
-<<<<<<< HEAD
 1.72:
   Added feature MR-141 - Add a default protocol option
   Made improvement MR-367 - Make the 'Connect' button on the 'Quick Connect' toolbar a forced dropdown
@@ -6,14 +5,11 @@
   Removed invalid "Site" configuration option from PuTTY Saved Sessions
   Fixed PuTTY Saved Sessions still showing if all saved sessions are removed
 
-1.71 (2013-10-16):
-=======
 1.71 (XXXX-XX-XX):
   Fixed issue MR-574 - Crash when retrieving RDP session list if eolwtscom.dll is not registered
   Fixed log file not showing operating system version on Windows XP and Windows Server 2003.
 
 1.71 Release Candidate 2 (2013-10-16):
->>>>>>> 0a82828d
   Fixed issue MR-560 - Cannot Auto-Update With Open Connections: Unable to find an entry point named 'TaskDialogIndirect' in DLL 'ComCtl32'
   Fixed issue MR-565 - Double Folder keep heritage on the initial Folder
   Fixed issue MR-566 - Typo in German UI Automatic Update Settings
