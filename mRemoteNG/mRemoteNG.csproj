<<<<<<< HEAD
﻿<?xml version="1.0" encoding="utf-8"?>
<Project DefaultTargets="Build" xmlns="http://schemas.microsoft.com/developer/msbuild/2003" ToolsVersion="12.0">
  <PropertyGroup>
    <Configuration Condition=" '$(Configuration)' == '' ">Debug</Configuration>
    <Platform Condition=" '$(Platform)' == '' ">AnyCPU</Platform>
    <ProductVersion>9.0.30729</ProductVersion>
    <SchemaVersion>2.0</SchemaVersion>
    <ProjectGuid>{4934A491-40BC-4E5B-9166-EA1169A220F6}</ProjectGuid>
    <OutputType>WinExe</OutputType>
    <StartupObject>mRemoteNG.App.ProgramRoot</StartupObject>
    <RootNamespace>mRemoteNG</RootNamespace>
    <AssemblyName>mRemoteNG</AssemblyName>
    <MyType>WindowsForms</MyType>
    <OptionExplicit>On</OptionExplicit>
    <FileUpgradeFlags>
    </FileUpgradeFlags>
    <OldToolsVersion>3.5</OldToolsVersion>
    <UpgradeBackupLocation>
    </UpgradeBackupLocation>
    <IsWebBootstrapper>false</IsWebBootstrapper>
    <ApplicationManifest>Properties\app.manifest</ApplicationManifest>
    <ApplicationIcon>Resources\Icons\mRemoteNG_Icon.ico</ApplicationIcon>
    <OptionStrict>Off</OptionStrict>
    <ManifestCertificateThumbprint>B249710A6BB08171F8E75082CF2355AE2890911A</ManifestCertificateThumbprint>
    <ManifestKeyFile>mRemoteV1_TemporaryKey.pfx</ManifestKeyFile>
    <GenerateManifests>false</GenerateManifests>
    <SignManifests>false</SignManifests>
    <TargetFrameworkVersion>v4.7.2</TargetFrameworkVersion>
    <TargetFrameworkProfile />
    <NuGetPackageImportStamp>
    </NuGetPackageImportStamp>
    <ResolveComReferenceSilent>True</ResolveComReferenceSilent>
    <PublishUrl>publish\</PublishUrl>
    <Install>true</Install>
    <InstallFrom>Disk</InstallFrom>
    <UpdateEnabled>false</UpdateEnabled>
    <UpdateMode>Foreground</UpdateMode>
    <UpdateInterval>7</UpdateInterval>
    <UpdateIntervalUnits>Days</UpdateIntervalUnits>
    <UpdatePeriodically>false</UpdatePeriodically>
    <UpdateRequired>false</UpdateRequired>
    <MapFileExtensions>true</MapFileExtensions>
    <ApplicationRevision>1</ApplicationRevision>
    <ApplicationVersion>1.64.0.1</ApplicationVersion>
    <UseApplicationTrust>false</UseApplicationTrust>
    <PublishWizardCompleted>true</PublishWizardCompleted>
    <BootstrapperEnabled>true</BootstrapperEnabled>
    <CefSharpAnyCpuSupport>true</CefSharpAnyCpuSupport>
  </PropertyGroup>
  <ItemGroup>
    <Folder Include="Credential\Records\" />
    <Folder Include="Resources\Help\" />
  </ItemGroup>
  <ItemGroup>
    <Compile Include="App\CompatibilityChecker.cs" />
    <Compile Include="App\Info\GeneralAppInfo.cs" />
    <Compile Include="App\Initialization\ConnectionIconLoader.cs" />
    <Compile Include="App\Initialization\CredsAndConsSetup.cs" />
    <Compile Include="App\Initialization\StartupDataLogger.cs" />
    <Compile Include="App\Logger.cs" />
    <Compile Include="App\Initialization\MessageCollectorSetup.cs" />
    <Compile Include="App\NativeMethods.cs" />
    <Compile Include="App\Runtime.cs" />
    <Compile Include="App\Screens.cs" />
    <Compile Include="App\Shutdown.cs" />
    <Compile Include="App\Startup.cs" />
    <Compile Include="App\SupportedCultures.cs" />
    <Compile Include="App\Update\AppUpdater.cs" />
    <Compile Include="App\Export.cs" />
    <Compile Include="App\Import.cs" />
    <Compile Include="App\Info\ConnectionsFileInfo.cs" />
    <Compile Include="App\Info\CredentialsFileInfo.cs" />
    <Compile Include="App\Info\SettingsFileInfo.cs" />
    <Compile Include="App\Info\UpdateChannelInfo.cs" />
    <Compile Include="App\Update\UpdateFile.cs" />
    <Compile Include="App\Update\UpdateInfo.cs" />
    <Compile Include="App\Windows.cs" />
    <Compile Include="Config\Connections\ConnectionsLoadedEventArgs.cs" />
    <Compile Include="Config\Connections\ConnectionsSavedEventArgs.cs" />
    <Compile Include="Config\Connections\CsvConnectionsSaver.cs" />
    <Compile Include="Config\Connections\IConnectionsLoader.cs" />
    <Compile Include="Config\Connections\SaveConnectionsOnEdit.cs" />
    <Compile Include="Config\Connections\SaveFormat.cs" />
    <Compile Include="Config\Connections\Multiuser\ConnectionsUpdateCheckFinishedEventArgs.cs" />
    <Compile Include="Config\Connections\Multiuser\IConnectionsUpdateChecker.cs" />
    <Compile Include="Config\Connections\Multiuser\ConnectionsUpdateAvailableEventArgs.cs" />
    <Compile Include="Config\Connections\Multiuser\RemoteConnectionsSyncronizer.cs" />
    <Compile Include="Config\Connections\SqlConnectionsLoader.cs" />
    <Compile Include="Config\Connections\SqlConnectionsSaver.cs" />
    <Compile Include="Config\Connections\XmlConnectionsLoader.cs" />
    <Compile Include="Config\Connections\XmlConnectionsSaver.cs" />
    <Compile Include="Config\CredentialHarvester.cs" />
    <Compile Include="Config\CredentialRecordLoader.cs" />
    <Compile Include="Config\CredentialRecordSaver.cs" />
    <Compile Include="Config\CredentialRepositoryListSaver.cs" />
    <Compile Include="Config\DatabaseConnectors\ConnectionTestResult.cs" />
    <Compile Include="Config\DatabaseConnectors\DatabaseConnectorFactory.cs" />
    <Compile Include="Config\DatabaseConnectors\DatabaseConnectionTester.cs" />
    <Compile Include="Config\DatabaseConnectors\MSSqlDatabaseConnector.cs" />
    <Compile Include="Config\DataProviders\FileBackupCreator.cs" />
    <Compile Include="Config\DataProviders\FileBackupPruner.cs" />
    <Compile Include="Config\DataProviders\InMemoryStringDataProvider.cs" />
    <Compile Include="Config\ILoader.cs" />
    <Compile Include="Config\Import\MRemoteNGCsvImporter.cs" />
    <Compile Include="Config\ISaver.cs" />
    <Compile Include="Config\Serializers\ConnectionSerializers\Xml\XmlConnectionNodeSerializer27.cs" />
    <Compile Include="Config\Serializers\ConnectionSerializers\MsSql\LocalConnectionPropertiesModel.cs" />
    <Compile Include="Config\Serializers\ConnectionSerializers\MsSql\LocalConnectionPropertiesXmlSerializer.cs" />
    <Compile Include="Config\Serializers\ConnectionSerializers\MsSql\SqlConnectionListMetaData.cs" />
    <Compile Include="Config\Serializers\ConnectionSerializers\Xml\XmlConnectionSerializerFactory.cs" />
    <Compile Include="Config\Serializers\ConnectionSerializers\Xml\XmlExtensions.cs" />
    <Compile Include="Config\Serializers\CredentialProviderSerializer\CredentialRepositoryListDeserializer.cs" />
    <Compile Include="Config\CredentialRepositoryListLoader.cs" />
    <Compile Include="Config\Serializers\CredentialSerializer\XmlCredentialPasswordDecryptorDecorator.cs" />
    <Compile Include="Config\Serializers\CredentialSerializer\XmlCredentialPasswordEncryptorDecorator.cs" />
    <Compile Include="Config\Serializers\ISecureDeserializer.cs" />
    <Compile Include="Config\Serializers\ISecureSerializer.cs" />
    <Compile Include="Config\Serializers\MiscSerializers\ActiveDirectoryDeserializer.cs" />
    <Compile Include="Config\Serializers\CredentialProviderSerializer\CredentialRepositoryListSerializer.cs" />
    <Compile Include="Config\Serializers\ConnectionSerializers\Csv\CsvConnectionsDeserializerMremotengFormat.cs" />
    <Compile Include="Config\Serializers\ConnectionSerializers\Csv\CsvConnectionsSerializerMremotengFormat.cs" />
    <Compile Include="Config\Serializers\ConnectionSerializers\MsSql\DataTableDeserializer.cs" />
    <Compile Include="Config\Serializers\ConnectionSerializers\MsSql\DataTableSerializer.cs" />
    <Compile Include="Config\Serializers\MiscSerializers\PortScanDeserializer.cs" />
    <Compile Include="Config\Serializers\MiscSerializers\PuttyConnectionManagerDeserializer.cs" />
    <Compile Include="Config\Serializers\MiscSerializers\RemoteDesktopConnectionDeserializer.cs" />
    <Compile Include="Config\Serializers\MiscSerializers\RemoteDesktopConnectionManagerDeserializer.cs" />
    <Compile Include="Config\Serializers\ConnectionSerializers\Xml\XmlConnectionNodeSerializer26.cs" />
    <Compile Include="Config\Serializers\ConnectionSerializers\MsSql\SqlDatabaseMetaDataRetriever.cs" />
    <Compile Include="Config\Serializers\Versioning\IVersionUpgrader.cs" />
    <Compile Include="Config\Serializers\Versioning\SqlVersion22To23Upgrader.cs" />
    <Compile Include="Config\Serializers\Versioning\SqlVersion23To24Upgrader.cs" />
    <Compile Include="Config\Serializers\Versioning\SqlVersion24To25Upgrader.cs" />
    <Compile Include="Config\Serializers\Versioning\SqlVersion25To26Upgrader.cs" />
    <Compile Include="Config\Serializers\Versioning\SqlVersion27To28Upgrader.cs" />
    <Compile Include="Config\Serializers\Versioning\SqlVersion26To27Upgrader.cs" />
    <Compile Include="Config\Serializers\XmlConnectionsDecryptor.cs" />
    <Compile Include="Config\DataProviders\FileDataProviderWithRollingBackup.cs" />
    <Compile Include="Config\DataProviders\SqlDataProvider.cs" />
    <Compile Include="Config\Serializers\IDeserializer.cs" />
    <Compile Include="Config\Import\IConnectionImporter.cs" />
    <Compile Include="Config\Serializers\ISerializer.cs" />
    <Compile Include="Config\Serializers\ConnectionSerializers\Xml\XmlConnectionsDocumentCompiler.cs" />
    <Compile Include="Config\Serializers\ConnectionSerializers\Xml\XmlConnectionsDocumentEncryptor.cs" />
    <Compile Include="Config\Serializers\ConnectionSerializers\Xml\XmlConnectionsSerializer.cs" />
    <Compile Include="Config\DataProviders\FileDataProvider.cs" />
    <Compile Include="Config\DataProviders\IDataProvider.cs" />
    <Compile Include="Config\Connections\Multiuser\SqlConnectionsUpdateChecker.cs" />
    <Compile Include="Config\Serializers\ConnectionSerializers\Xml\XmlConnectionsDeserializer.cs" />
    <Compile Include="Config\Putty\PuttySessionChangedEventArgs.cs" />
    <Compile Include="Config\Serializers\CredentialSerializer\XmlCredentialRecordDeserializer.cs" />
    <Compile Include="Config\Serializers\CredentialSerializer\XmlCredentialRecordSerializer.cs" />
    <Compile Include="Config\Serializers\ConnectionSerializers\Xml\XmlRootNodeSerializer.cs" />
    <Compile Include="Config\Serializers\ConfConsEnsureConnectionsHaveIds.cs" />
    <Compile Include="Config\Settings\DockPanelLayoutSerializer.cs" />
    <Compile Include="Config\Settings\ExternalAppsLoader.cs" />
    <Compile Include="Config\Settings\ExternalAppsSaver.cs" />
    <Compile Include="Config\Settings\DockPanelLayoutLoader.cs" />
    <Compile Include="Config\Settings\DockPanelLayoutSaver.cs" />
    <Compile Include="Config\Settings\Providers\ChooseProvider.cs" />
    <Compile Include="Config\Settings\SettingsLoader.cs" />
    <Compile Include="Config\Settings\Providers\PortableSettingsProvider.cs" />
    <Compile Include="Config\Settings\SettingsSaver.cs" />
    <Compile Include="Config\ConfirmCloseEnum.cs" />
    <Compile Include="Config\Import\ActiveDirectoryImporter.cs" />
    <Compile Include="Config\Import\MRemoteNGXmlImporter.cs" />
    <Compile Include="Config\Import\PortScanImporter.cs" />
    <Compile Include="Config\Import\PuttyConnectionManagerImporter.cs" />
    <Compile Include="Config\Import\RemoteDesktopConnectionImporter.cs" />
    <Compile Include="Config\Import\RemoteDesktopConnectionManagerImporter.cs" />
    <Compile Include="Config\Putty\PuttySessionsRegistryProvider.cs" />
    <Compile Include="Config\Putty\PuttySessionsManager.cs" />
    <Compile Include="Config\Putty\AbstractPuttySessionsProvider.cs" />
    <Compile Include="Config\DatabaseConnectors\IDatabaseConnector.cs" />
    <Compile Include="Config\DatabaseConnectors\MySqlDatabaseConnector.cs" />
    <Compile Include="Connection\AbstractConnectionRecord.cs" />
    <Compile Include="Connection\ConnectionInfoComparer.cs" />
    <Compile Include="Connection\ConnectionInfoInheritance.cs" />
    <Compile Include="App\ProgramRoot.cs" />
    <Compile Include="Connection\ConnectionInitiator.cs" />
    <Compile Include="Connection\ConnectionsService.cs" />
    <Compile Include="Connection\Converter.cs" />
    <Compile Include="Connection\DefaultConnectionInfo.cs" />
    <Compile Include="Connection\DefaultConnectionInheritance.cs" />
    <Compile Include="Connection\IConnectionInitiator.cs" />
    <Compile Include="Connection\IInheritable.cs" />
    <Compile Include="Connection\IHasParent.cs" />
    <Compile Include="Connection\Protocol\Http\Connection.Protocol.HTTP.DownloadHandler.cs" />
    <Compile Include="Connection\Protocol\Http\Connection.Protocol.HTTP.RequestHandler.cs" />
    <Compile Include="Connection\Protocol\ProtocolFactory.cs" />
    <Compile Include="Connection\Protocol\RDP\AuthenticationLevel.cs" />
    <Compile Include="Connection\Protocol\RDP\AzureLoadBalanceInfoEncoder.cs" />
    <Compile Include="Connection\Protocol\ISupportsViewOnly.cs" />
    <Compile Include="Connection\Protocol\RDP\RDGatewayUsageMethod.cs" />
    <Compile Include="Connection\Protocol\RDP\RDGatewayUseConnectionCredentials.cs" />
    <Compile Include="Connection\Protocol\RDP\RDPColors.cs" />
    <Compile Include="Connection\Protocol\RDP\RdpErrorCodes.cs" />
    <Compile Include="Connection\Protocol\RDP\RdpExtensions.cs" />
    <Compile Include="Connection\Protocol\RDP\RdpNetworkConnectionType.cs" />
    <Compile Include="Connection\Protocol\RDP\RDPPerformanceFlags.cs" />
    <Compile Include="Connection\Protocol\RDP\RdpProtocol7.cs" />
    <Compile Include="Connection\Protocol\RDP\RdpProtocol8.cs" />
    <Compile Include="Connection\Protocol\RDP\RdpProtocol9.cs" />
    <Compile Include="Connection\Protocol\RDP\RdpProtocolFactory.cs" />
    <Compile Include="Connection\Protocol\RDP\RDPResolutions.cs" />
    <Compile Include="Connection\Protocol\RDP\RDPSoundQuality.cs" />
    <Compile Include="Connection\Protocol\RDP\RDPSounds.cs" />
    <Compile Include="Connection\Protocol\RDP\RdpVersion.cs" />
    <Compile Include="Connection\Protocol\VNC\VNCEnum.cs" />
    <Compile Include="Connection\WebHelper.cs" />
    <Compile Include="Credential\PlaceholderCredentialRecord.cs" />
    <Compile Include="Credential\Repositories\CompositeRepositoryUnlocker.cs" />
    <Compile Include="Credential\CredentialChangedEventArgs.cs" />
    <Compile Include="Credential\CredentialDeletionMsgBoxConfirmer.cs" />
    <Compile Include="Credential\CredentialDomainUserComparer.cs" />
    <Compile Include="Credential\Repositories\CredentialRepoUnlockerBuilder.cs" />
    <Compile Include="Credential\CredentialServiceFactory.cs" />
    <Compile Include="Credential\CredentialServiceFacade.cs" />
    <Compile Include="Connection\Protocol\PowerShell\Connection.Protocol.PowerShell.cs" />
    <None Include="Documentation\faq.rst" />
    <Compile Include="Properties\Resources.Designer.cs">
      <AutoGen>True</AutoGen>
      <DesignTime>True</DesignTime>
      <DependentUpon>Resources.resx</DependentUpon>
    </Compile>
    <Compile Include="Resources\Language\Language.Designer.cs">
      <AutoGen>True</AutoGen>
      <DesignTime>True</DesignTime>
      <DependentUpon>Language.resx</DependentUpon>
    </Compile>
    <Compile Include="Resources\Themes\ColorMapTheme.Designer.cs">
      <AutoGen>True</AutoGen>
      <DesignTime>True</DesignTime>
      <DependentUpon>ColorMapTheme.resx</DependentUpon>
    </Compile>
    <Compile Include="Security\Factories\CryptoProviderFactoryFromSettings.cs" />
    <Compile Include="Security\Factories\LegacyInsecureCryptoProviderFactory.cs" />
    <Compile Include="Security\ICryptoProviderFactory.cs" />
    <Compile Include="Security\IKeyProvider.cs" />
    <Compile Include="Security\RandomGenerator.cs" />
    <Compile Include="Themes\ExtendedColorPalette.cs" />
    <Compile Include="Themes\MremoteNGPaletteManipulator.cs" />
    <Compile Include="Themes\MremoteNGThemeBase.cs">
      <SubType>Component</SubType>
    </Compile>
    <Compile Include="Tools\ADhelper.cs" />
    <Compile Include="Tools\Attributes\AttributeUsedInAllProtocolsExcept.cs" />
    <Compile Include="Tools\Clipboard\WindowsClipboard.cs" />
    <Compile Include="Tools\CustomCollections\IFullyNotifiableList.cs" />
    <Compile Include="Tools\CustomCollections\FullyObservableCollection.cs" />
    <Compile Include="Credential\Repositories\CredentialRepositoryChangedArgs.cs" />
    <Compile Include="Credential\Repositories\CredentialRepositoryList.cs" />
    <Compile Include="Credential\CredentialRecord.cs" />
    <Compile Include="Credential\CredentialRecordTypeConverter.cs" />
    <Compile Include="Credential\Repositories\CredentialRepositoryConfig.cs" />
    <Compile Include="Credential\ICredentialRecord.cs" />
    <Compile Include="Credential\ICredentialRepositoryList.cs" />
    <Compile Include="Credential\ICredentialRepository.cs" />
    <Compile Include="Credential\Repositories\XmlCredentialRepositoryFactory.cs" />
    <Compile Include="Credential\Repositories\ICredentialRepositoryConfig.cs" />
    <Compile Include="Credential\Repositories\XmlCredentialRepository.cs" />
    <Compile Include="Messages\MessageFilteringOptions\LogMessageTypeFilteringOptions.cs" />
    <Compile Include="Messages\WriterDecorators\MessageTypeFilterDecorator.cs" />
    <Compile Include="Messages\MessageWriters\DebugConsoleMessageWriter.cs" />
    <Compile Include="Messages\IMessage.cs" />
    <Compile Include="Messages\MessageFilteringOptions\IMessageTypeFilteringOptions.cs" />
    <Compile Include="Messages\WriterDecorators\MessageFocusDecorator.cs" />
    <Compile Include="Messages\MessageWriters\NotificationPanelMessageWriter.cs" />
    <Compile Include="Messages\MessageWriters\IMessageWriter.cs" />
    <Compile Include="Messages\MessageClassEnum.cs" />
    <Compile Include="Messages\MessageCollector.cs" />
    <Compile Include="Messages\WriterDecorators\OnlyLogMessageFilterDecorator.cs" />
    <Compile Include="Messages\MessageWriters\PopupMessageWriter.cs" />
    <Compile Include="Messages\MessageWriters\TextLogMessageWriter.cs" />
    <Compile Include="Messages\MessageFilteringOptions\NotificationPanelMessageFilteringOptions.cs" />
    <Compile Include="Messages\MessageFilteringOptions\NotificationPanelSwitchOnMessageFilteringOptions.cs" />
    <Compile Include="Messages\MessageFilteringOptions\PopupMessageFilteringOptions.cs" />
    <Compile Include="Security\Authentication\PasswordAuthenticator.cs" />
    <Compile Include="Security\BlockCipherEngines.cs" />
    <Compile Include="Security\BlockCipherModes.cs" />
    <Compile Include="Security\EncryptedSecureString.cs" />
    <Compile Include="Security\Authentication\IAuthenticator.cs" />
    <Compile Include="Security\EncryptionException.cs" />
    <Compile Include="Security\PasswordCreation\IPasswordConstraint.cs" />
    <Compile Include="Security\KeyDerivation\IKeyDerivationFunction.cs" />
    <Compile Include="Security\KeyDerivation\Pkcs5S2KeyGenerator.cs" />
    <Compile Include="Security\PasswordCreation\PasswordIncludesSpecialCharactersConstraint.cs" />
    <Compile Include="Security\PasswordCreation\PasswordIncludesUpperCaseConstraint.cs" />
    <Compile Include="Security\PasswordCreation\PasswordIncludesLowerCaseConstraint.cs" />
    <Compile Include="Security\PasswordCreation\PasswordIncludesNumbersConstraint.cs" />
    <Compile Include="Security\PasswordCreation\PasswordLengthConstraint.cs" />
    <Compile Include="Security\SymmetricEncryption\AeadCryptographyProvider.cs" />
    <Compile Include="Security\SymmetricEncryption\LegacyRijndaelCryptographyProvider.cs" />
    <Compile Include="Security\ICryptographyProvider.cs" />
    <Compile Include="Security\SecureStringExtensions.cs" />
    <Compile Include="Security\Factories\CryptoProviderFactory.cs" />
    <Compile Include="Security\Factories\CryptoProviderFactoryFromXml.cs" />
    <Compile Include="Tools\Cmdline\StartupArgumentsInterpreter.cs" />
    <Compile Include="Tools\CustomCollections\CollectionUpdatedEventArgs.cs" />
    <Compile Include="Config\Settings\Settings.cs" />
    <Compile Include="Tools\DisposableAction.cs" />
    <Compile Include="Tools\DisposableOptional.cs" />
    <Compile Include="Tools\Extensions.cs" />
    <Compile Include="Tools\ExternalToolArgumentParser.cs" />
    <Compile Include="Tools\Cmdline\CmdArgumentsInterpreter.cs" />
    <Compile Include="Tools\ConnectionsTreeToMenuItemsConverter.cs" />
    <Compile Include="Tools\ExternalToolsService.cs" />
    <Compile Include="Tools\SshTunnelTypeConverter.cs" />
    <Compile Include="Tools\ExternalToolsTypeConverter.cs" />
    <Compile Include="Tools\CustomCollections\INotifyCollectionUpdated.cs" />
    <Compile Include="Tools\Optional.cs" />
    <Compile Include="Tools\MouseClickSimulator.cs" />
    <Compile Include="Tools\NotificationAreaIcon.cs" />
    <Compile Include="Tools\Attributes\AttributeUsedInProtocol.cs" />
    <Compile Include="Tools\WindowsRegistry\IRegistry.cs" />
    <Compile Include="Tools\WindowsRegistry\RegistryHive.cs" />
    <Compile Include="Tools\WindowsRegistry\WindowsRegistry.cs" />
    <Compile Include="Tools\ScanHost.cs" />
    <Compile Include="Tools\SecureTransfer.cs" />
    <Compile Include="Config\Serializers\Versioning\SqlDatabaseVersionVerifier.cs" />
    <Compile Include="Tree\AlwaysConfirmYes.cs" />
    <Compile Include="Tools\Clipboard\IClipboard.cs" />
    <Compile Include="Tree\SelectedConnectionDeletionConfirmer.cs" />
    <Compile Include="Tree\ConnectionTreeDragAndDropHandler.cs" />
    <Compile Include="Tree\ConnectionTreeModel.cs" />
    <Compile Include="Tree\ClickHandlers\ExpandNodeClickHandler.cs" />
    <Compile Include="Tree\ClickHandlers\ITreeNodeClickHandler.cs" />
    <Compile Include="Tree\IConfirm.cs" />
    <Compile Include="Tree\NodeSearcher.cs" />
    <Compile Include="Tree\NodeType.cs" />
    <Compile Include="Tree\ClickHandlers\OpenConnectionClickHandler.cs" />
    <Compile Include="Tree\PreviouslyOpenedFolderExpander.cs" />
    <Compile Include="Tree\PreviousSessionOpener.cs" />
    <Compile Include="Tree\RootNodeExpander.cs" />
    <Compile Include="Tree\Root\RootNodeTypeEnum.cs" />
    <Compile Include="Tree\ClickHandlers\SwitchToConnectionClickHandler.cs" />
    <Compile Include="Tree\ClickHandlers\TreeNodeCompositeClickHandler.cs" />
    <Compile Include="UI\Controls\AdTree.cs">
      <SubType>UserControl</SubType>
    </Compile>
    <Compile Include="UI\Controls\AdTree.Designer.cs">
      <DependentUpon>AdTree.cs</DependentUpon>
    </Compile>
    <Compile Include="UI\Controls\Base\NGButton.cs">
      <SubType>Component</SubType>
    </Compile>
    <Compile Include="UI\Controls\Base\NGCheckBox.cs">
      <SubType>Component</SubType>
    </Compile>
    <Compile Include="UI\Controls\Base\NGComboBox.cs">
      <SubType>Component</SubType>
    </Compile>
    <Compile Include="UI\Controls\Base\NGGroupBox.cs">
      <SubType>Component</SubType>
    </Compile>
    <Compile Include="UI\Controls\Base\NGLabel.cs">
      <SubType>Component</SubType>
    </Compile>
    <Compile Include="UI\Controls\Base\NGListView.cs">
      <SubType>Component</SubType>
    </Compile>
    <Compile Include="UI\Controls\Base\NGNumericUpDown.cs">
      <SubType>Component</SubType>
    </Compile>
    <Compile Include="UI\Controls\Base\NGPictureBox.cs">
      <SubType>Component</SubType>
    </Compile>
    <Compile Include="UI\Controls\Base\NGPictureBox.Designer.cs">
      <DependentUpon>NGPictureBox.cs</DependentUpon>
    </Compile>
    <Compile Include="UI\Controls\Base\NGProgressBar.cs">
      <SubType>Component</SubType>
    </Compile>
    <Compile Include="UI\Controls\Base\NGRadioButton.cs">
      <SubType>Component</SubType>
    </Compile>
    <Compile Include="UI\Controls\Base\NGSearchBox.cs">
      <SubType>Component</SubType>
    </Compile>
    <Compile Include="UI\Controls\Base\NGTextBox.cs">
      <SubType>Component</SubType>
    </Compile>
    <Compile Include="UI\Controls\ConnectionContextMenu.cs">
      <SubType>Component</SubType>
    </Compile>
    <Compile Include="UI\Controls\ConnectionInfoPropertyGrid\ConnectionInfoPropertyGrid.cs">
      <SubType>Component</SubType>
    </Compile>
    <Compile Include="UI\Controls\ConnectionInfoPropertyGrid\ConnectionInfoPropertyGrid.Designer.cs">
      <DependentUpon>ConnectionInfoPropertyGrid.cs</DependentUpon>
    </Compile>
    <Compile Include="UI\Controls\ConnectionInfoPropertyGrid\PropertyMode.cs" />
    <Compile Include="UI\Controls\ConnectionTree\ConnectionTree.cs">
      <SubType>Component</SubType>
    </Compile>
    <Compile Include="UI\Controls\ConnectionTree\ConnectionTree.Designer.cs">
      <DependentUpon>ConnectionTree.cs</DependentUpon>
    </Compile>
    <Compile Include="UI\Controls\ConnectionTree\ConnectionTreeSearchTextFilter.cs" />
    <Compile Include="UI\Controls\CredentialRecordComboBox.cs">
      <SubType>Component</SubType>
    </Compile>
    <Compile Include="UI\Controls\CredentialRecordComboBox.Designer.cs">
      <DependentUpon>CredentialRecordComboBox.cs</DependentUpon>
    </Compile>
    <Compile Include="UI\Controls\Adapters\CredentialRecordListAdaptor.cs" />
    <Compile Include="UI\Controls\CredentialRecordListBox.cs">
      <SubType>Component</SubType>
    </Compile>
    <Compile Include="UI\Controls\CredentialRecordListBox.Designer.cs">
      <DependentUpon>CredentialRecordListBox.cs</DependentUpon>
    </Compile>
    <Compile Include="UI\Controls\CredentialRecordListView.cs">
      <SubType>UserControl</SubType>
    </Compile>
    <Compile Include="UI\Controls\CredentialRecordListView.Designer.cs">
      <DependentUpon>CredentialRecordListView.cs</DependentUpon>
    </Compile>
    <Compile Include="UI\Controls\CredentialRepositoryListView.cs">
      <SubType>UserControl</SubType>
    </Compile>
    <Compile Include="UI\Controls\CredentialRepositoryListView.Designer.cs">
      <DependentUpon>CredentialRepositoryListView.cs</DependentUpon>
    </Compile>
    <Compile Include="UI\Controls\ExternalToolsToolStrip.cs">
      <SubType>Component</SubType>
    </Compile>
    <Compile Include="UI\Controls\FilteredPropertyGrid\FilteredPropertyGrid.cs">
      <SubType>Component</SubType>
    </Compile>
    <Compile Include="UI\Controls\FilteredPropertyGrid\FilteredPropertyGrid.designer.cs">
      <DependentUpon>FilteredPropertyGrid.cs</DependentUpon>
    </Compile>
    <Compile Include="UI\Controls\FilteredPropertyGrid\ObjectWrapper.cs" />
    <Compile Include="UI\Controls\ConnectionTree\IConnectionTree.cs" />
    <Compile Include="UI\Controls\HeadlessTabControl.cs">
      <SubType>Component</SubType>
    </Compile>
    <Compile Include="UI\Controls\ISelectionTarget.cs" />
    <Compile Include="UI\Controls\IPTextBox.cs">
      <SubType>UserControl</SubType>
    </Compile>
    <Compile Include="UI\Controls\ConnectionTree\IConnectionTreeDelegate.cs" />
    <Compile Include="UI\Controls\ConnectionTree\NameColumn.cs">
      <SubType>Component</SubType>
    </Compile>
    <Compile Include="UI\Controls\MultiSshToolStrip.cs">
      <SubType>Component</SubType>
    </Compile>
    <Compile Include="UI\Controls\PageSequence\ISequenceChangingNotifier.cs" />
    <Compile Include="UI\Controls\NewPasswordWithVerification.cs">
      <SubType>UserControl</SubType>
    </Compile>
    <Compile Include="UI\Controls\NewPasswordWithVerification.Designer.cs">
      <DependentUpon>NewPasswordWithVerification.cs</DependentUpon>
    </Compile>
    <Compile Include="UI\Controls\NotificationMessageListViewItem.cs" />
    <Compile Include="UI\Controls\PageSequence\PageSequence.cs" />
    <Compile Include="UI\Controls\PageSequence\SequencedControl.cs">
      <SubType>UserControl</SubType>
    </Compile>
    <Compile Include="UI\Controls\PageSequence\SequencedPageReplcementRequestArgs.cs" />
    <Compile Include="UI\Controls\QuickConnectComboBox.cs">
      <SubType>Component</SubType>
    </Compile>
    <Compile Include="UI\Controls\QuickConnectToolStrip.cs">
      <SubType>Component</SubType>
    </Compile>
    <Compile Include="UI\Controls\SecureTextBox.cs">
      <SubType>Component</SubType>
    </Compile>
    <Compile Include="UI\Controls\SecureTextBox.Designer.cs">
      <DependentUpon>SecureTextBox.cs</DependentUpon>
    </Compile>
    <Compile Include="UI\Controls\StatusImageList.cs" />
    <Compile Include="UI\Controls\TextBoxExtensions.cs" />
    <Compile Include="UI\Controls\ToolStripSplitButton.cs">
      <SubType>Component</SubType>
    </Compile>
    <Compile Include="UI\DialogFactory.cs" />
    <Compile Include="UI\DisplayProperties.cs" />
    <Compile Include="UI\FontOverrider.cs" />
    <Compile Include="UI\FormExtensions.cs" />
    <Compile Include="UI\Forms\FrmOptions.cs">
      <SubType>Form</SubType>
    </Compile>
    <Compile Include="UI\Forms\FrmOptions.Designer.cs">
      <DependentUpon>FrmOptions.cs</DependentUpon>
    </Compile>
    <Compile Include="UI\Forms\FrmSplashScreen.cs">
      <SubType>Form</SubType>
    </Compile>
    <Compile Include="UI\Forms\FrmSplashScreen.Designer.cs">
      <DependentUpon>FrmSplashScreen.cs</DependentUpon>
    </Compile>
    <Compile Include="UI\Forms\FullscreenHandler.cs" />
    <Compile Include="UI\Forms\Input\FrmInputBox.cs">
      <SubType>Form</SubType>
    </Compile>
    <Compile Include="UI\Forms\Input\FrmInputBox.Designer.cs">
      <DependentUpon>FrmInputBox.cs</DependentUpon>
    </Compile>
    <Compile Include="UI\Forms\OptionsPages\AdvancedPage.Designer.cs">
      <DependentUpon>AdvancedPage.cs</DependentUpon>
    </Compile>
    <Compile Include="UI\Forms\OptionsPages\AdvancedPage.cs">
      <SubType>UserControl</SubType>
    </Compile>
    <Compile Include="UI\Forms\OptionsPages\AppearancePage.Designer.cs">
      <DependentUpon>AppearancePage.cs</DependentUpon>
    </Compile>
    <Compile Include="UI\Forms\OptionsPages\AppearancePage.cs">
      <SubType>UserControl</SubType>
    </Compile>
    <Compile Include="UI\Forms\OptionsPages\ComponentsPage.Designer.cs">
      <DependentUpon>ComponentsPage.cs</DependentUpon>
    </Compile>
    <Compile Include="UI\Forms\OptionsPages\CredentialsPage.cs">
      <SubType>UserControl</SubType>
    </Compile>
    <Compile Include="UI\Forms\OptionsPages\CredentialsPage.Designer.cs">
      <DependentUpon>CredentialsPage.cs</DependentUpon>
    </Compile>
    <Compile Include="UI\Forms\OptionsPages\NotificationsPage.cs">
      <SubType>UserControl</SubType>
    </Compile>
    <Compile Include="UI\Forms\OptionsPages\NotificationsPage.Designer.cs">
      <DependentUpon>NotificationsPage.cs</DependentUpon>
    </Compile>
    <Compile Include="UI\Forms\OptionsPages\ConnectionsPage.Designer.cs">
      <DependentUpon>ConnectionsPage.cs</DependentUpon>
    </Compile>
    <Compile Include="UI\Forms\OptionsPages\ConnectionsPage.cs">
      <SubType>UserControl</SubType>
    </Compile>
    <Compile Include="UI\Forms\OptionsPages\OptionsPage.cs">
      <SubType>UserControl</SubType>
    </Compile>
    <Compile Include="UI\Forms\OptionsPages\SecurityPage.cs">
      <SubType>UserControl</SubType>
    </Compile>
    <Compile Include="UI\Forms\OptionsPages\SecurityPage.Designer.cs">
      <DependentUpon>SecurityPage.cs</DependentUpon>
    </Compile>
    <Compile Include="UI\Forms\OptionsPages\SqlServerPage.Designer.cs">
      <DependentUpon>SqlServerPage.cs</DependentUpon>
    </Compile>
    <Compile Include="UI\Forms\OptionsPages\SqlServerPage.cs">
      <SubType>UserControl</SubType>
    </Compile>
    <Compile Include="UI\Forms\OptionsPages\StartupExitPage.Designer.cs">
      <DependentUpon>StartupExitPage.cs</DependentUpon>
    </Compile>
    <Compile Include="UI\Forms\OptionsPages\StartupExitPage.cs">
      <SubType>UserControl</SubType>
    </Compile>
    <Compile Include="UI\Forms\OptionsPages\TabsPanelsPage.Designer.cs">
      <DependentUpon>TabsPanelsPage.cs</DependentUpon>
    </Compile>
    <Compile Include="UI\Forms\OptionsPages\TabsPanelsPage.cs">
      <SubType>UserControl</SubType>
    </Compile>
    <Compile Include="UI\Forms\OptionsPages\ThemePage.Designer.cs">
      <DependentUpon>ThemePage.cs</DependentUpon>
    </Compile>
    <Compile Include="UI\Forms\OptionsPages\ThemePage.cs">
      <SubType>UserControl</SubType>
    </Compile>
    <Compile Include="UI\Forms\OptionsPages\UpdatesPage.Designer.cs">
      <DependentUpon>UpdatesPage.cs</DependentUpon>
    </Compile>
    <Compile Include="UI\Forms\OptionsPages\UpdatesPage.cs">
      <SubType>UserControl</SubType>
    </Compile>
    <Compile Include="Tools\Authenticode.cs" />
    <Compile Include="Tools\EnumWindows.cs" />
    <Compile Include="Tools\PropertyGridCommandSite.cs" />
    <Compile Include="Connection\PuttySessionInfo.cs" />
    <Compile Include="Tree\Root\RootPuttySessionsNodeInfo.cs" />
    <Compile Include="Themes\ThemeManager.cs" />
    <Compile Include="Themes\ThemeSerializer.cs" />
    <Compile Include="Connection\ConnectionIcon.cs" />
    <Compile Include="Connection\ConnectionInfo.cs" />
    <Compile Include="Connection\InterfaceControl.Designer.cs">
      <DependentUpon>InterfaceControl.cs</DependentUpon>
    </Compile>
    <Compile Include="Connection\InterfaceControl.cs">
      <SubType>Component</SubType>
    </Compile>
    <Compile Include="Connection\Protocol\ProtocolBase.cs" />
    <Compile Include="Connection\Protocol\Http\Connection.Protocol.HTTP.cs" />
    <Compile Include="Connection\Protocol\Http\Connection.Protocol.HTTPBase.cs" />
    <Compile Include="Connection\Protocol\Http\Connection.Protocol.HTTPS.cs" />
    <Compile Include="Connection\Protocol\IntegratedProgram.cs" />
    <Compile Include="Connection\Protocol\ProtocolList.cs" />
    <Compile Include="Connection\Protocol\ProtocolType.cs" />
    <Compile Include="Connection\Protocol\PuttyBase.cs" />
    <Compile Include="Connection\Protocol\RAW\RawProtocol.cs" />
    <Compile Include="Connection\Protocol\RDP\RdpProtocol6.cs" />
    <Compile Include="Connection\Protocol\Rlogin\Connection.Protocol.Rlogin.cs" />
    <Compile Include="Connection\Protocol\Serial\Connection.Protocol.Serial.cs" />
    <Compile Include="Connection\Protocol\SSH\Connection.Protocol.SSH1.cs" />
    <Compile Include="Connection\Protocol\SSH\Connection.Protocol.SSH2.cs" />
    <Compile Include="Connection\Protocol\Telnet\Connection.Protocol.Telnet.cs" />
    <Compile Include="Connection\Protocol\VNC\Connection.Protocol.VNC.cs" />
    <Compile Include="Themes\ThemeInfo.cs" />
    <Compile Include="Tools\Cmdline\CommandLineArguments.cs" />
    <Compile Include="Container\ContainerInfo.cs" />
    <Compile Include="UI\Forms\FrmChoosePanel.Designer.cs">
      <DependentUpon>FrmChoosePanel.cs</DependentUpon>
    </Compile>
    <Compile Include="UI\Forms\FrmChoosePanel.cs">
      <SubType>Form</SubType>
    </Compile>
    <Compile Include="UI\Forms\FrmMain.Designer.cs">
      <DependentUpon>FrmMain.cs</DependentUpon>
    </Compile>
    <Compile Include="UI\Forms\FrmMain.cs">
      <SubType>Form</SubType>
    </Compile>
    <Compile Include="UI\Forms\PasswordForm.Designer.cs">
      <DependentUpon>PasswordForm.cs</DependentUpon>
    </Compile>
    <Compile Include="UI\Forms\PasswordForm.cs">
      <SubType>Form</SubType>
    </Compile>
    <Compile Include="Messages\Message.cs" />
    <Compile Include="Properties\AssemblyInfo.cs" />
    <Compile Include="Properties\Settings.Designer.cs">
      <AutoGen>True</AutoGen>
      <DesignTimeSharedInput>True</DesignTimeSharedInput>
      <DependentUpon>Settings.settings</DependentUpon>
    </Compile>
    <Compile Include="Tree\Root\RootNodeInfo.cs" />
    <Compile Include="Security\SaveFilter.cs" />
    <Compile Include="Tools\IeBrowserEmulation.cs" />
    <Compile Include="Tools\ProcessController.cs" />
    <Compile Include="Tools\PuttyTypeDetector.cs" />
    <Compile Include="Tools\PuttyProcessController.cs" />
    <Compile Include="Tools\ReconnectGroup.Designer.cs">
      <DependentUpon>ReconnectGroup.cs</DependentUpon>
    </Compile>
    <Compile Include="Tools\ReconnectGroup.cs">
      <SubType>UserControl</SubType>
    </Compile>
    <Compile Include="Tools\ExternalTool.cs" />
    <Compile Include="Tools\Tools.LocalizedAttributes.cs" />
    <Compile Include="Tools\MiscTools.cs" />
    <Compile Include="Tools\PortScanner.cs" />
    <Compile Include="Tools\WindowMenu.cs" />
    <Compile Include="Tools\Tools.WindowPlacement.cs" />
    <Compile Include="UI\Forms\TextBox.cs">
      <SubType>Component</SubType>
    </Compile>
    <Compile Include="UI\Forms\UnhandledExceptionWindow.cs">
      <SubType>Form</SubType>
    </Compile>
    <Compile Include="UI\Forms\UnhandledExceptionWindow.Designer.cs">
      <DependentUpon>UnhandledExceptionWindow.cs</DependentUpon>
    </Compile>
    <Compile Include="UI\GraphicsUtilities\GdiPlusGraphicsProvider.cs" />
    <Compile Include="UI\GraphicsUtilities\IGraphicsProvider.cs" />
    <Compile Include="UI\Menu\HelpMenu.cs">
      <SubType>Component</SubType>
    </Compile>
    <Compile Include="UI\Menu\FileMenu.cs">
      <SubType>Component</SubType>
    </Compile>
    <Compile Include="UI\Menu\AdvancedWindowMenu.cs" />
    <Compile Include="UI\Menu\ToolsMenu.cs">
      <SubType>Component</SubType>
    </Compile>
    <Compile Include="UI\Menu\ViewMenu.cs">
      <SubType>Component</SubType>
    </Compile>
    <Compile Include="UI\Panels\PanelAdder.cs" />
    <Compile Include="UI\Tabs\Enums.cs" />
    <Compile Include="UI\Tabs\ConnectionTab.cs">
      <SubType>Form</SubType>
    </Compile>
    <Compile Include="UI\Tabs\ConnectionTab.Designer.cs">
      <DependentUpon>ConnectionTab.cs</DependentUpon>
    </Compile>
    <Compile Include="UI\Tabs\DockPaneStripNG.cs">
      <SubType>Component</SubType>
    </Compile>
    <Compile Include="UI\Tabs\FloatWindowNG.cs">
      <SubType>Form</SubType>
    </Compile>
    <Compile Include="UI\Tabs\MremoteNGAutoHideStrip.cs">
      <SubType>Component</SubType>
    </Compile>
    <Compile Include="UI\Tabs\TabHelper.cs" />
    <Compile Include="UI\TaskDialog\CommandButton.cs">
      <SubType>Component</SubType>
    </Compile>
    <Compile Include="UI\TaskDialog\CommandButton.designer.cs">
      <DependentUpon>CommandButton.cs</DependentUpon>
    </Compile>
    <Compile Include="UI\TaskDialog\cTaskDialog.cs" />
    <Compile Include="UI\TaskDialog\frmTaskDialog.cs">
      <SubType>Form</SubType>
    </Compile>
    <Compile Include="UI\TaskDialog\frmTaskDialog.designer.cs">
      <DependentUpon>frmTaskDialog.cs</DependentUpon>
    </Compile>
    <Compile Include="UI\Forms\FrmAbout.cs">
      <SubType>Form</SubType>
    </Compile>
    <Compile Include="UI\Forms\FrmAbout.Designer.cs">
      <DependentUpon>FrmAbout.cs</DependentUpon>
    </Compile>
    <Compile Include="UI\Window\ActiveDirectoryImportWindow.Designer.cs">
      <DependentUpon>ActiveDirectoryImportWindow.cs</DependentUpon>
    </Compile>
    <Compile Include="UI\Window\ActiveDirectoryImportWindow.cs">
      <SubType>Form</SubType>
    </Compile>
    <Compile Include="UI\Window\BaseWindow.cs">
      <SubType>Form</SubType>
    </Compile>
    <Compile Include="UI\Forms\OptionsPages\ComponentsPage.cs">
      <SubType>UserControl</SubType>
    </Compile>
    <Compile Include="UI\Window\ConfigWindow.cs">
      <SubType>Form</SubType>
    </Compile>
    <Compile Include="UI\Window\ConnectionWindow.cs">
      <SubType>Form</SubType>
    </Compile>
    <Compile Include="UI\Window\ConnectionWindow.Designer.cs">
      <DependentUpon>ConnectionWindow.cs</DependentUpon>
    </Compile>
    <Compile Include="UI\Window\ErrorAndInfoWindow.cs">
      <SubType>Form</SubType>
    </Compile>
    <Compile Include="UI\Forms\ExportForm.Designer.cs">
      <DependentUpon>ExportForm.cs</DependentUpon>
    </Compile>
    <Compile Include="UI\Window\ErrorAndInfoWindow.Designer.cs">
      <DependentUpon>ErrorAndInfoWindow.cs</DependentUpon>
    </Compile>
    <Compile Include="UI\Window\ExternalToolsWindow.Designer.cs">
      <DependentUpon>ExternalToolsWindow.cs</DependentUpon>
    </Compile>
    <Compile Include="UI\Window\ExternalToolsWindow.cs">
      <SubType>Form</SubType>
    </Compile>
    <Compile Include="UI\Window\HelpWindow.cs">
      <SubType>Form</SubType>
    </Compile>
    <Compile Include="UI\WindowList.cs" />
    <Compile Include="UI\Window\HelpWindow.Designer.cs">
      <DependentUpon>HelpWindow.cs</DependentUpon>
    </Compile>
    <Compile Include="UI\Window\PortScanWindow.Designer.cs">
      <DependentUpon>PortScanWindow.cs</DependentUpon>
    </Compile>
    <Compile Include="UI\Window\PortScanWindow.cs">
      <SubType>Form</SubType>
    </Compile>
    <Compile Include="UI\Forms\ExportForm.cs">
      <SubType>Form</SubType>
    </Compile>
    <Compile Include="UI\Window\ScreenshotManagerWindow.cs">
      <SubType>Form</SubType>
    </Compile>
    <Compile Include="UI\Window\SSHTransferWindow.cs">
      <SubType>Form</SubType>
    </Compile>
    <Compile Include="UI\Window\ConnectionTreeWindow.Designer.cs">
      <DependentUpon>ConnectionTreeWindow.cs</DependentUpon>
    </Compile>
    <Compile Include="UI\Window\ConnectionTreeWindow.cs">
      <SubType>Form</SubType>
    </Compile>
    <Compile Include="UI\WindowType.cs" />
    <Compile Include="UI\Window\UltraVNCWindow.cs">
      <SubType>Form</SubType>
    </Compile>
    <Compile Include="UI\Window\UpdateWindow.Designer.cs">
      <DependentUpon>UpdateWindow.cs</DependentUpon>
    </Compile>
    <Compile Include="UI\Window\UpdateWindow.cs">
      <SubType>Form</SubType>
    </Compile>
  </ItemGroup>
  <ItemGroup>
    <EmbeddedResource Include="Resources\Language\Language.cs-CZ.resx">
      <SubType>Designer</SubType>
    </EmbeddedResource>
    <EmbeddedResource Include="Resources\Language\Language.lt.resx">
      <SubType>Designer</SubType>
    </EmbeddedResource>
    <EmbeddedResource Include="Resources\Language\Language.ja-JP.resx">
      <SubType>Designer</SubType>
    </EmbeddedResource>
    <EmbeddedResource Include="Resources\Language\Language.ko-KR.resx">
      <SubType>Designer</SubType>
    </EmbeddedResource>
    <EmbeddedResource Include="Resources\Language\Language.tr-TR.resx">
      <SubType>Designer</SubType>
    </EmbeddedResource>
    <EmbeddedResource Include="Resources\Themes\ColorMapTheme.resx">
      <Generator>ResXFileCodeGenerator</Generator>
      <LastGenOutput>ColorMapTheme.Designer.cs</LastGenOutput>
      <CustomToolNamespace>mRemoteNG</CustomToolNamespace>
    </EmbeddedResource>
    <EmbeddedResource Include="UI\Controls\AdTree.resx">
      <DependentUpon>AdTree.cs</DependentUpon>
    </EmbeddedResource>
    <EmbeddedResource Include="UI\Controls\Base\NGButton.resx">
      <DependentUpon>NGButton.cs</DependentUpon>
    </EmbeddedResource>
    <EmbeddedResource Include="UI\Controls\Base\NGCheckBox.resx">
      <DependentUpon>NGCheckBox.cs</DependentUpon>
    </EmbeddedResource>
    <EmbeddedResource Include="UI\Controls\Base\NGComboBox.resx">
      <DependentUpon>NGComboBox.cs</DependentUpon>
    </EmbeddedResource>
    <EmbeddedResource Include="UI\Controls\Base\NGGroupBox.resx">
      <DependentUpon>NGGroupBox.cs</DependentUpon>
    </EmbeddedResource>
    <EmbeddedResource Include="UI\Controls\Base\NGLabel.resx">
      <DependentUpon>NGLabel.cs</DependentUpon>
    </EmbeddedResource>
    <EmbeddedResource Include="UI\Controls\Base\NGListView.resx">
      <DependentUpon>NGListView.cs</DependentUpon>
    </EmbeddedResource>
    <EmbeddedResource Include="UI\Controls\Base\NGNumericUpDown.resx">
      <DependentUpon>NGNumericUpDown.cs</DependentUpon>
    </EmbeddedResource>
    <EmbeddedResource Include="UI\Controls\Base\NGRadioButton.resx">
      <DependentUpon>NGRadioButton.cs</DependentUpon>
    </EmbeddedResource>
    <EmbeddedResource Include="UI\Controls\Base\NGSearchBox.resx">
      <DependentUpon>NGSearchBox.cs</DependentUpon>
    </EmbeddedResource>
    <EmbeddedResource Include="UI\Controls\Base\NGTextBox.resx">
      <DependentUpon>NGTextBox.cs</DependentUpon>
    </EmbeddedResource>
    <EmbeddedResource Include="UI\Controls\ConnectionTree\ConnectionTree.resx">
      <DependentUpon>ConnectionTree.cs</DependentUpon>
    </EmbeddedResource>
    <EmbeddedResource Include="UI\Controls\CredentialRecordComboBox.resx">
      <DependentUpon>CredentialRecordComboBox.cs</DependentUpon>
    </EmbeddedResource>
    <EmbeddedResource Include="UI\Controls\CredentialRecordListBox.resx">
      <DependentUpon>CredentialRecordListBox.cs</DependentUpon>
    </EmbeddedResource>
    <EmbeddedResource Include="UI\Controls\CredentialRecordListView.resx">
      <DependentUpon>CredentialRecordListView.cs</DependentUpon>
    </EmbeddedResource>
    <EmbeddedResource Include="UI\Controls\CredentialRepositoryListView.resx">
      <DependentUpon>CredentialRepositoryListView.cs</DependentUpon>
    </EmbeddedResource>
    <EmbeddedResource Include="UI\Controls\FilteredPropertyGrid\FilteredPropertyGrid.resx">
      <DependentUpon>FilteredPropertyGrid.cs</DependentUpon>
    </EmbeddedResource>
    <EmbeddedResource Include="UI\Controls\HeadlessTabControl.resx">
      <DependentUpon>HeadlessTabControl.cs</DependentUpon>
    </EmbeddedResource>
    <EmbeddedResource Include="UI\Controls\IPTextBox.resx">
      <DependentUpon>IPTextBox.cs</DependentUpon>
    </EmbeddedResource>
    <EmbeddedResource Include="UI\Controls\NewPasswordWithVerification.resx">
      <DependentUpon>NewPasswordWithVerification.cs</DependentUpon>
    </EmbeddedResource>
    <EmbeddedResource Include="UI\Controls\PageSequence\SequencedControl.resx">
      <DependentUpon>SequencedControl.cs</DependentUpon>
    </EmbeddedResource>
    <EmbeddedResource Include="UI\Controls\SecureTextBox.resx">
      <DependentUpon>SecureTextBox.cs</DependentUpon>
    </EmbeddedResource>
    <EmbeddedResource Include="UI\Forms\FrmChoosePanel.resx">
      <DependentUpon>FrmChoosePanel.cs</DependentUpon>
      <SubType>Designer</SubType>
    </EmbeddedResource>
    <EmbeddedResource Include="UI\Forms\FrmMain.resx">
      <DependentUpon>FrmMain.cs</DependentUpon>
      <SubType>Designer</SubType>
    </EmbeddedResource>
    <EmbeddedResource Include="UI\Forms\FrmOptions.resx">
      <DependentUpon>FrmOptions.cs</DependentUpon>
    </EmbeddedResource>
    <EmbeddedResource Include="UI\Forms\FrmSplashScreen.resx">
      <DependentUpon>FrmSplashScreen.cs</DependentUpon>
    </EmbeddedResource>
    <EmbeddedResource Include="UI\Forms\Input\FrmInputBox.resx">
      <DependentUpon>FrmInputBox.cs</DependentUpon>
    </EmbeddedResource>
    <EmbeddedResource Include="UI\Forms\OptionsPages\AdvancedPage.resx">
      <DependentUpon>AdvancedPage.cs</DependentUpon>
    </EmbeddedResource>
    <EmbeddedResource Include="UI\Forms\OptionsPages\AppearancePage.resx">
      <DependentUpon>AppearancePage.cs</DependentUpon>
    </EmbeddedResource>
    <EmbeddedResource Include="UI\Forms\OptionsPages\ConnectionsPage.resx">
      <DependentUpon>ConnectionsPage.cs</DependentUpon>
    </EmbeddedResource>
    <EmbeddedResource Include="UI\Forms\OptionsPages\CredentialsPage.resx">
      <DependentUpon>CredentialsPage.cs</DependentUpon>
    </EmbeddedResource>
    <EmbeddedResource Include="UI\Forms\OptionsPages\NotificationsPage.resx">
      <DependentUpon>NotificationsPage.cs</DependentUpon>
    </EmbeddedResource>
    <EmbeddedResource Include="UI\Forms\OptionsPages\OptionsPage.resx">
      <DependentUpon>OptionsPage.cs</DependentUpon>
    </EmbeddedResource>
    <EmbeddedResource Include="UI\Forms\OptionsPages\SecurityPage.resx">
      <DependentUpon>SecurityPage.cs</DependentUpon>
    </EmbeddedResource>
    <EmbeddedResource Include="UI\Forms\OptionsPages\SqlServerPage.resx">
      <DependentUpon>SqlServerPage.cs</DependentUpon>
      <SubType>Designer</SubType>
    </EmbeddedResource>
    <EmbeddedResource Include="UI\Forms\OptionsPages\StartupExitPage.resx">
      <DependentUpon>StartupExitPage.cs</DependentUpon>
    </EmbeddedResource>
    <EmbeddedResource Include="UI\Forms\OptionsPages\TabsPanelsPage.resx">
      <DependentUpon>TabsPanelsPage.cs</DependentUpon>
    </EmbeddedResource>
    <EmbeddedResource Include="UI\Forms\OptionsPages\ThemePage.resx">
      <DependentUpon>ThemePage.cs</DependentUpon>
    </EmbeddedResource>
    <EmbeddedResource Include="UI\Forms\OptionsPages\UpdatesPage.resx">
      <DependentUpon>UpdatesPage.cs</DependentUpon>
    </EmbeddedResource>
    <EmbeddedResource Include="UI\Forms\PasswordForm.resx">
      <DependentUpon>PasswordForm.cs</DependentUpon>
      <SubType>Designer</SubType>
    </EmbeddedResource>
    <EmbeddedResource Include="Resources\Language\Language.de.resx">
      <SubType>Designer</SubType>
    </EmbeddedResource>
    <EmbeddedResource Include="Resources\Language\Language.el.resx">
      <SubType>Designer</SubType>
    </EmbeddedResource>
    <EmbeddedResource Include="Resources\Language\Language.en-US.resx">
      <SubType>Designer</SubType>
    </EmbeddedResource>
    <EmbeddedResource Include="Resources\Language\Language.es-AR.resx">
      <SubType>Designer</SubType>
    </EmbeddedResource>
    <EmbeddedResource Include="Resources\Language\Language.es.resx">
      <SubType>Designer</SubType>
    </EmbeddedResource>
    <EmbeddedResource Include="Resources\Language\Language.hu.resx" />
    <EmbeddedResource Include="Resources\Language\Language.it.resx">
      <SubType>Designer</SubType>
    </EmbeddedResource>
    <EmbeddedResource Include="Resources\Language\Language.nb-NO.resx">
      <SubType>Designer</SubType>
    </EmbeddedResource>
    <EmbeddedResource Include="Resources\Language\Language.nl.resx">
      <SubType>Designer</SubType>
    </EmbeddedResource>
    <EmbeddedResource Include="Resources\Language\Language.pt-BR.resx">
      <SubType>Designer</SubType>
    </EmbeddedResource>
    <EmbeddedResource Include="Resources\Language\Language.pt.resx">
      <SubType>Designer</SubType>
    </EmbeddedResource>
    <EmbeddedResource Include="Resources\Language\Language.resx">
      <Generator>ResXFileCodeGenerator</Generator>
      <CustomToolNamespace>mRemoteNG</CustomToolNamespace>
      <SubType>Designer</SubType>
      <LastGenOutput>Language.Designer.cs</LastGenOutput>
    </EmbeddedResource>
    <EmbeddedResource Include="Resources\Language\Language.fr.resx">
      <SubType>Designer</SubType>
    </EmbeddedResource>
    <EmbeddedResource Include="Resources\Language\Language.pl.resx">
      <SubType>Designer</SubType>
    </EmbeddedResource>
    <EmbeddedResource Include="Resources\Language\Language.ru.resx">
      <SubType>Designer</SubType>
    </EmbeddedResource>
    <EmbeddedResource Include="Resources\Language\Language.uk.resx">
      <SubType>Designer</SubType>
    </EmbeddedResource>
    <EmbeddedResource Include="Resources\Language\Language.zh-CN.resx">
      <SubType>Designer</SubType>
    </EmbeddedResource>
    <EmbeddedResource Include="Resources\Language\Language.zh-TW.resx">
      <SubType>Designer</SubType>
    </EmbeddedResource>
    <EmbeddedResource Include="Properties\Resources.resx">
      <Generator>ResXFileCodeGenerator</Generator>
      <CustomToolNamespace>mRemoteNG</CustomToolNamespace>
      <SubType>Designer</SubType>
      <LastGenOutput>Resources.Designer.cs</LastGenOutput>
    </EmbeddedResource>
    <EmbeddedResource Include="Tools\ReconnectGroup.resx">
      <DependentUpon>ReconnectGroup.cs</DependentUpon>
      <SubType>Designer</SubType>
    </EmbeddedResource>
    <EmbeddedResource Include="UI\Forms\TextBox.resx">
      <DependentUpon>TextBox.cs</DependentUpon>
    </EmbeddedResource>
    <EmbeddedResource Include="UI\Forms\UnhandledExceptionWindow.resx">
      <DependentUpon>UnhandledExceptionWindow.cs</DependentUpon>
    </EmbeddedResource>
    <EmbeddedResource Include="UI\Tabs\ConnectionTab.resx">
      <DependentUpon>ConnectionTab.cs</DependentUpon>
    </EmbeddedResource>
    <EmbeddedResource Include="UI\TaskDialog\CommandButton.resx">
      <DependentUpon>CommandButton.cs</DependentUpon>
    </EmbeddedResource>
    <EmbeddedResource Include="UI\TaskDialog\frmTaskDialog.resx">
      <DependentUpon>frmTaskDialog.cs</DependentUpon>
    </EmbeddedResource>
    <EmbeddedResource Include="UI\Forms\FrmAbout.resx">
      <DependentUpon>FrmAbout.cs</DependentUpon>
      <SubType>Designer</SubType>
    </EmbeddedResource>
    <EmbeddedResource Include="UI\Window\ActiveDirectoryImportWindow.resx">
      <DependentUpon>ActiveDirectoryImportWindow.cs</DependentUpon>
      <SubType>Designer</SubType>
    </EmbeddedResource>
    <EmbeddedResource Include="UI\Window\BaseWindow.resx">
      <DependentUpon>BaseWindow.cs</DependentUpon>
    </EmbeddedResource>
    <EmbeddedResource Include="UI\Forms\OptionsPages\ComponentsPage.resx">
      <DependentUpon>ComponentsPage.cs</DependentUpon>
      <SubType>Designer</SubType>
    </EmbeddedResource>
    <EmbeddedResource Include="UI\Window\ConfigWindow.resx">
      <SubType>Designer</SubType>
      <DependentUpon>ConfigWindow.cs</DependentUpon>
    </EmbeddedResource>
    <EmbeddedResource Include="UI\Window\ConnectionWindow.resx">
      <DependentUpon>ConnectionWindow.cs</DependentUpon>
      <SubType>Designer</SubType>
    </EmbeddedResource>
    <EmbeddedResource Include="UI\Window\ErrorAndInfoWindow.resx">
      <DependentUpon>ErrorAndInfoWindow.cs</DependentUpon>
      <SubType>Designer</SubType>
    </EmbeddedResource>
    <EmbeddedResource Include="UI\Window\ExternalToolsWindow.resx">
      <DependentUpon>ExternalToolsWindow.cs</DependentUpon>
      <SubType>Designer</SubType>
    </EmbeddedResource>
    <EmbeddedResource Include="UI\Window\HelpWindow.resx">
      <DependentUpon>HelpWindow.cs</DependentUpon>
      <SubType>Designer</SubType>
    </EmbeddedResource>
    <EmbeddedResource Include="UI\Window\PortScanWindow.resx">
      <DependentUpon>PortScanWindow.cs</DependentUpon>
      <SubType>Designer</SubType>
    </EmbeddedResource>
    <EmbeddedResource Include="UI\Forms\ExportForm.resx">
      <DependentUpon>ExportForm.cs</DependentUpon>
      <SubType>Designer</SubType>
    </EmbeddedResource>
    <EmbeddedResource Include="UI\Window\ScreenshotManagerWindow.resx">
      <DependentUpon>ScreenshotManagerWindow.cs</DependentUpon>
      <SubType>Designer</SubType>
    </EmbeddedResource>
    <EmbeddedResource Include="UI\Window\SSHTransferWindow.resx">
      <DependentUpon>SSHTransferWindow.cs</DependentUpon>
      <SubType>Designer</SubType>
    </EmbeddedResource>
    <EmbeddedResource Include="UI\Window\ConnectionTreeWindow.resx">
      <DependentUpon>ConnectionTreeWindow.cs</DependentUpon>
      <SubType>Designer</SubType>
    </EmbeddedResource>
    <EmbeddedResource Include="UI\Window\UltraVNCWindow.resx">
      <DependentUpon>UltraVNCWindow.cs</DependentUpon>
      <SubType>Designer</SubType>
    </EmbeddedResource>
    <EmbeddedResource Include="UI\Window\UpdateWindow.resx">
      <DependentUpon>UpdateWindow.cs</DependentUpon>
      <SubType>Designer</SubType>
    </EmbeddedResource>
  </ItemGroup>
  <ItemGroup>
    <None Include=".editorconfig" />
    <None Include="app.config">
      <SubType>Designer</SubType>
    </None>
    <None Include="..\CHANGELOG.md">
      <CopyToOutputDirectory>PreserveNewest</CopyToOutputDirectory>
    </None>
    <None Include="..\CREDITS.md">
      <CopyToOutputDirectory>PreserveNewest</CopyToOutputDirectory>
    </None>
    <None Include="Documentation\contact_mail.rst" />
    <None Include="Documentation\howtos\bulk_connections.rst" />
    <None Include="Documentation\folders_and_inheritance.rst" />
    <None Include="Documentation\migrate.rst" />
    <None Include="Documentation\troubleshooting.rst" />
    <None Include="Documentation\user_interface\connections.rst" />
    <None Include="Documentation\user_interface\options.rst" />
    <None Include="Documentation\user_interface\menu_container.rst" />
    <None Include="Documentation\user_interface\ssh_file_transfer.rst" />
    <None Include="Documentation\sql_configuration.rst" />
    <None Include="Documentation\known_issues.rst" />
    <None Include="Documentation\installation\supported_operating_systems.rst" />
    <None Include="Documentation\keyboard_shortcuts.rst" />
    <None Include="Documentation\command_line_switches.rst" />
    <None Include="Documentation\user_interface\notifications.rst" />
    <None Include="Documentation\user_interface\import_export.rst" />
    <None Include="Documentation\user_interface\screenshot_manager.rst" />
    <None Include="Documentation\user_interface\port_scan.rst" />
    <None Include="Documentation\user_interface\quick_connect.rst" />
    <None Include="Documentation\howtos\vmrdp.rst" />
    <None Include="Resources\Templates\AppIcon.psd" />
    <None Include="Resources\Templates\Header_dark.psd" />
    <None Include="Resources\Templates\Header_light.psd" />
    <None Include="Resources\Templates\Installer_Header.psd" />
    <None Include="Resources\Templates\Installer_Side.psd" />
    <None Include="Resources\Themes\darcula.vstheme">
      <CopyToOutputDirectory>PreserveNewest</CopyToOutputDirectory>
    </None>
    <None Include="Resources\Themes\vs2015blue.vstheme">
      <CopyToOutputDirectory>PreserveNewest</CopyToOutputDirectory>
    </None>
    <None Include="Resources\Themes\vs2015dark.vstheme">
      <CopyToOutputDirectory>PreserveNewest</CopyToOutputDirectory>
    </None>
    <None Include="Resources\Themes\vs2015light.vstheme">
      <CopyToOutputDirectory>PreserveNewest</CopyToOutputDirectory>
    </None>
    <None Include="Resources\Templates\VisualElements_150_dark.psd" />
    <None Include="Resources\Templates\VisualElements_150_light.psd" />
    <None Include="Resources\Templates\VisualElements_70_dark.psd" />
    <None Include="Resources\Templates\VisualElements_70_light.psd" />
    <None Include="Schemas\mremoteng_confcons_v2_5.xsd">
      <SubType>Designer</SubType>
      <CopyToOutputDirectory>PreserveNewest</CopyToOutputDirectory>
    </None>
    <None Include="Schemas\mremoteng_confcons_v2_7.xsd">
      <SubType>Designer</SubType>
      <CopyToOutputDirectory>PreserveNewest</CopyToOutputDirectory>
    </None>
    <None Include="Documentation\images\connections_status.png" />
    <None Include="Documentation\images\putty.png" />
    <Content Include="Documentation\images\ssh_tunnel.png" />
    <Content Include="Documentation\mssql_db_setup.sql" />
    <Content Include="Documentation\mysql_db_setup.sql" />
    <None Include="Documentation\images\config_top_bar.png" />
    <None Include="Documentation\images\connections_main.png" />
    <None Include="Documentation\images\connections_top_bar.png" />
    <None Include="Documentation\images\import_export_dialog.png" />
    <None Include="Documentation\images\menus_main_menu.png" />
    <None Include="Documentation\images\menus_hide_menu_strip.png" />
    <None Include="Documentation\images\notifications_panel.png" />
    <None Include="Documentation\images\notifications_popup.png" />
    <None Include="Documentation\images\folders_and_inheritance_01.png" />
    <None Include="Documentation\images\connections_config.png" />
    <None Include="Documentation\images\folders_and_inheritance_02.png" />
    <None Include="Documentation\images\folders_and_inheritance_03.png" />
    <None Include="Documentation\images\folders_and_inheritance_04.png" />
    <None Include="Documentation\images\folders_and_inheritance_05.png" />
    <None Include="Documentation\images\folders_and_inheritance_06.png" />
    <None Include="Documentation\images\connections_rightclick_menu.png" />
    <None Include="Documentation\images\connections_test_item.png" />
    <None Include="Documentation\images\connections_open.png" />
    <None Include="Documentation\images\screenshot_manager_rightclick_menu.png" />
    <None Include="Documentation\images\screenshot_manager_overview.png" />
    <Content Include="Icons\Console.ico" />
    <Content Include="Icons\Admin.ico" />
    <Content Include="Icons\Apple.ico">
      <CopyToOutputDirectory>PreserveNewest</CopyToOutputDirectory>
    </Content>
    <None Include="Resources\Images\Header_dark.png" />
    <None Include="Resources\Tiles\mRemoteNG.VisualElementsManifest.xml">
      <CopyToOutputDirectory>PreserveNewest</CopyToOutputDirectory>
    </None>
    <None Include="Resources\Tiles\VisualElements_70.png">
      <CopyToOutputDirectory>PreserveNewest</CopyToOutputDirectory>
    </None>
    <None Include="Resources\Tiles\VisualElements_150.png">
      <CopyToOutputDirectory>PreserveNewest</CopyToOutputDirectory>
    </None>
    <None Include="Resources\Icons\Appearance_Icon.ico" />
    <None Include="Resources\Icons\mRemoteNG_Icon.ico" />
    <None Include="Resources\Icons\Comments_Icon.ico" />
    <None Include="Resources\Icons\Config_Icon.ico" />
    <None Include="Resources\Icons\Database_Icon.ico" />
    <None Include="Resources\Icons\Error_Icon.ico" />
    <None Include="Resources\Icons\ExtApp_Icon.ico" />
    <None Include="Resources\Icons\Help_Icon.ico" />
    <None Include="Resources\Icons\Key_Icon.ico" />
    <None Include="Resources\Icons\Keyboard_Icon.ico" />
    <None Include="Resources\Icons\News_Icon.ico" />
    <None Include="Resources\Icons\Options_Icon.ico" />
    <None Include="Resources\Icons\EditPage_Icon.ico" />
    <None Include="Resources\Icons\Panels_Icon.ico" />
    <None Include="Resources\Icons\PortScan_Icon.ico" />
    <None Include="Resources\Icons\Save_Icon.ico" />
    <None Include="Resources\Icons\Screenshot_Icon.ico" />
    <None Include="Resources\Icons\Sessions_Icon.ico" />
    <None Include="Resources\Icons\Shield_Icon.ico" />
    <None Include="Resources\Icons\SSHTransfer_Icon.ico" />
    <None Include="Resources\Icons\StartupExit_Icon.ico" />
    <None Include="Resources\Icons\Tab_Icon.ico" />
    <None Include="Resources\Icons\ActiveDirectory_Icon.ico" />
    <None Include="Resources\Icons\ComponentsCheck_Icon.ico" />
    <None Include="Resources\Icons\Info_Icon.ico" />
    <None Include="Resources\Icons\Root_Icon.ico" />
    <None Include="Resources\Icons\ConnectionsSaveAs_Icon.ico" />
    <None Include="Resources\Icons\Update_Icon.ico" />
    <None Include="Resources\Icons\UVNC_SC_Icon.ico" />
    <None Include="Resources\Images\mRemoteNG.png" />
    <None Include="Resources\Images\tab_add.png" />
    <None Include="Resources\Images\tab_edit.png" />
    <None Include="Resources\Images\tab_delete.png" />
    <None Include="Resources\Images\star.png" />
    <Content Include="Icons\Infrastructure.ico">
      <CopyToOutputDirectory>PreserveNewest</CopyToOutputDirectory>
    </Content>
    <Content Include="Icons\Production.ico">
      <CopyToOutputDirectory>PreserveNewest</CopyToOutputDirectory>
    </Content>
    <Content Include="Icons\Staging.ico">
      <CopyToOutputDirectory>PreserveNewest</CopyToOutputDirectory>
    </Content>
    <Content Include="Icons\PowerShell.ico">
      <CopyToOutputDirectory>PreserveNewest</CopyToOutputDirectory>
    </Content>
    <Content Include="Schemas\mremoteng_confcons_v2_6.xsd">
      <SubType>Designer</SubType>
      <CopyToOutputDirectory>PreserveNewest</CopyToOutputDirectory>
    </Content>
    <None Include="Schemas\mremoteng_credrepo_list_v1_0.xsd">
      <SubType>Designer</SubType>
      <CopyToOutputDirectory>PreserveNewest</CopyToOutputDirectory>
    </None>
    <None Include="Schemas\mremoteng_creds_v1_0.xsd">
      <SubType>Designer</SubType>
      <CopyToOutputDirectory>PreserveNewest</CopyToOutputDirectory>
    </None>
  </ItemGroup>
  <ItemGroup>
    <None Include="Documentation\images\quick_connect_01.png" />
    <None Include="Documentation\images\quick_connect_02.png" />
    <None Include="Documentation\images\quick_connect_03.png" />
    <None Include="Resources\Images\loading_spinner.gif" />
    <None Include="Resources\Images\FamFamFam\tick.png" />
    <None Include="Resources\Images\FamFamFam\bricks.png" />
    <None Include="Resources\Images\FamFamFam\brick.png" />
    <None Include="Resources\Images\FamFamFam\bricks_greyscale.png" />
    <None Include="Resources\Images\FamFamFam\brick_large.png" />
    <None Include="Resources\Images\FamFamFam\brick1.png" />
    <None Include="Resources\Images\FamFamFam\bricks1.png" />
    <None Include="Resources\Images\xml.png" />
    <None Include="Resources\Images\keepass_32x32.png" />
    <None Include="Resources\Images\FamFamFam\arrow_left.png" />
    <Content Include="Resources\Images\FamFamFam\Config.png" />
    <Content Include="Resources\Images\FamFamFam\database.png" />
    <None Include="Resources\Images\FamFamFam\key.png" />
    <None Include="Resources\Images\FamFamFam\key_add.png" />
    <None Include="Resources\Images\FamFamFam\eye.png" />
    <None Include="Resources\Images\FamFamFam\lightbulb.png" />
    <None Include="Resources\Images\FamFamFam\lightning.png" />
    <None Include="Resources\Images\FamFamFam\folder_key.png" />
    <None Include="Resources\Images\FamFamFam\exclamation.png" />
    <Content Include="Resources\Images\FamFamFam\Link.png" />
    <None Include="Resources\Images\FamFamFam\lock.png" />
    <Content Include="Resources\Images\FamFamFam\page_copy.png" />
    <Content Include="Resources\Images\green_arrow1.png" />
    <Content Include="Resources\Images\green_arrow2.png" />
    <None Include="Resources\Images\puttycm.png" />
    <None Include="Resources\Images\FamFamFam\monitor_go.png" />
    <None Include="Resources\Images\FamFamFam\monitor_delete.png" />
    <None Include="Resources\Images\FamFamFam\user_comment.png" />
    <None Include="Resources\Images\FamFamFam\key_delete.png" />
    <None Include="Resources\Images\PuttySessions.png" />
    <None Include="Resources\Images\PuttyConfig.png" />
    <None Include="Resources\Images\Play_Quick.png" />
    <None Include="Resources\Images\SSHTransfer.png" />
    <None Include="Resources\Images\ErrorsAndInfos.png" />
    <None Include="Resources\Images\Screenshot.png" />
    <None Include="Resources\Images\Sessions.png" />
    <None Include="Resources\Images\Connections_New.png" />
    <None Include="Resources\Images\Connections_Load.png" />
    <None Include="Resources\Images\Connections_SaveAs.png" />
    <None Include="Resources\Images\Connections_Save.png" />
    <None Include="Resources\Images\Sort_ZA.png" />
    <None Include="Resources\Images\Sort_AZ.png" />
    <None Include="Resources\Images\Lock.png" />
    <None Include="Resources\Images\Refresh.png" />
    <None Include="Resources\Images\RDP.png" />
    <None Include="Resources\Images\PropertiesDefault.png" />
    <None Include="Resources\Images\ExtApp.png" />
    <None Include="Resources\Images\Duplicate.png" />
    <None Include="Resources\Images\PortScan.png" />
    <None Include="Resources\Images\FamFamFam\Copy.png" />
    <None Include="Resources\Images\FamFamFam\Delete.png" />
    <None Include="Resources\Images\FamFamFam\Donate.png" />
    <None Include="Resources\Images\FamFamFam\Info.png" />
    <None Include="Resources\Images\FamFamFam\Inheritance.png" />
    <None Include="Resources\Images\FamFamFam\Keyboard.png" />
    <None Include="Resources\Images\FamFamFam\Options.png" />
    <None Include="Resources\Images\FamFamFam\Panel_Close.png" />
    <None Include="Resources\Images\FamFamFam\Panels.png" />
    <None Include="Resources\Images\FamFamFam\Panel_Add.png" />
    <None Include="Resources\Images\FamFamFam\Quit.png" />
    <None Include="Resources\Images\FamFamFam\Save.png" />
    <None Include="Resources\Images\FamFamFam\Screenshot.png" />
    <None Include="Resources\Images\FamFamFam\Screenshot_Add.png" />
    <None Include="Resources\Images\FamFamFam\Screenshot_Copy.png" />
    <None Include="Resources\Images\FamFamFam\Screenshot_Delete.png" />
    <None Include="Resources\Images\FamFamFam\Screenshot_Save.png" />
    <None Include="Resources\Images\FamFamFam\Search.png" />
    <None Include="Resources\Images\FamFamFam\View.png" />
    <None Include="Resources\Images\FamFamFam\Warning_Small.png" />
    <None Include="Resources\Images\FamFamFam\Website.png" />
    <None Include="Resources\Images\FamFamFam\ExtApp.png" />
    <None Include="Resources\Images\FamFamFam\Sessions.png" />
    <None Include="Resources\Images\FamFamFam\Session_LogOff.png" />
    <None Include="Resources\Images\FamFamFam\File.png" />
    <None Include="Resources\Images\FamFamFam\Refresh.png" />
    <None Include="Resources\Images\FamFamFam\Properties_Default.png" />
    <None Include="Resources\Images\FamFamFam\Properties.png" />
    <None Include="Resources\Images\FamFamFam\Arrow_Down.png" />
    <None Include="Resources\Images\FamFamFam\Arrow_Up.png" />
    <None Include="Resources\Images\FamFamFam\Tools.png" />
    <None Include="Resources\Images\FamFamFam\Bug.png" />
    <None Include="Resources\Images\FamFamFam\Help.png" />
    <None Include="Resources\Images\FamFamFam\Page.png" />
    <None Include="Resources\Images\FamFamFam\SmartSize.png" />
    <None Include="Resources\Images\FamFamFam\Update.png" />
    <None Include="Resources\Images\FamFamFam\Folder.png" />
    <None Include="Resources\Images\FamFamFam\Folder_Add.png" />
    <None Include="Resources\Images\FamFamFam\Pause.png" />
    <None Include="Resources\Images\FamFamFam\Play.png" />
    <None Include="Resources\Images\FamFamFam\Connection_Add.png" />
    <None Include="Resources\Images\FamFamFam\Connection_Duplicate.png" />
    <None Include="Resources\Images\FamFamFam\ExtApp_Add.png" />
    <None Include="Resources\Images\FamFamFam\ExtApp_Delete.png" />
    <None Include="Resources\Images\FamFamFam\ExtApp_Start.png" />
    <None Include="Resources\Images\FamFamFam\SSHTransfer.png" />
    <None Include="Resources\Images\FamFamFam\PortScan.png" />
    <None Include="Resources\Images\FamFamFam\Console.png" />
    <None Include="Resources\Images\FamFamFam\Inheritance_Default.png" />
    <None Include="Resources\Images\FamFamFam\Chat.png" />
    <None Include="Resources\Images\FamFamFam\JumpTo.png" />
    <None Include="Resources\Images\FamFamFam\Monitor_GoTo.png" />
    <None Include="Resources\Images\FamFamFam\Monitor.png" />
    <None Include="Resources\Images\UVNC_SC.png" />
    <None Include="Resources\Images\Bad_Symbol.png" />
    <None Include="Resources\Images\Good_Symbol.png" />
    <None Include="Resources\Images\ComponentsCheck.png" />
    <None Include="Resources\Images\FamFamFam\News.png" />
    <None Include="Documentation\conf.py" />
    <None Include="Documentation\index.rst" />
    <None Include="Documentation\about.rst" />
    <None Include="Documentation\about\features.rst" />
    <None Include="Documentation\about\license.rst" />
    <None Include="Documentation\about\release_channels.rst" />
    <None Include="Documentation\about\versions.rst" />
    <None Include="Documentation\installation\install.rst" />
    <None Include="Documentation\installation.rst" />
    <None Include="Documentation\installation\minimum_requirements.rst" />
    <None Include="Documentation\installation\uninstall.rst" />
    <None Include="Documentation\howtos\sshtunnel.rst" />
    <None Include="Documentation\user_interface.rst" />
    <None Include="Documentation\user_interface\main_window.rst" />
    <None Include="Documentation\user_interface\panels.rst" />
    <None Include="Documentation\external_tools_cheat_sheet.rst" />
    <None Include="Documentation\howtos\external_tools.rst" />
    <None Include="Documentation\user_interface\external_tools.rst" />
    <None Include="Documentation\images\credssp-error.png" />
    <None Include="Documentation\images\example_et_start_application_01.png" />
    <None Include="Documentation\images\example_et_start_application_02.png" />
    <None Include="Documentation\images\example_et_traceroute_01.png" />
    <None Include="Documentation\images\example_et_traceroute_02.png" />
    <None Include="Documentation\images\example_et_traceroute_03.png" />
    <None Include="Documentation\images\example_et_traceroute_04.png" />
    <None Include="Documentation\images\example_et_traceroute_05.png" />
    <None Include="Documentation\images\external_tools_external_tool_properties_01.png" />
    <None Include="Documentation\images\external_tools_main_ui_01.png" />
    <None Include="Documentation\images\external_tools_toolbar_01.png" />
    <None Include="Documentation\images\external_tools_tools_list_01.png" />
    <None Include="Documentation\images\mremoteng_favicon_32.png" />
    <None Include="Documentation\images\mremoteng_logo.png" />
    <None Include="Documentation\images\mremoteng_main_ui.png" />
    <None Include="Documentation\images\mremoteng_main_ui_connect_win_server.png" />
    <None Include="Documentation\images\oracle_remediation_setting.png" />
    <None Include="Documentation\images\user_interface_overview.png" />
    <None Include="Documentation\images\user_interface_panels_01.png" />
    <None Include="Documentation\images\user_interface_panels_02.png" />
    <None Include="Documentation\images\user_interface_panels_03.png" />
    <Content Include="Icons\Anti Virus.ico">
      <CopyToOutputDirectory>PreserveNewest</CopyToOutputDirectory>
    </Content>
    <Content Include="Icons\Backup.ico">
      <CopyToOutputDirectory>PreserveNewest</CopyToOutputDirectory>
    </Content>
    <Content Include="Icons\Build Server.ico">
      <CopyToOutputDirectory>PreserveNewest</CopyToOutputDirectory>
    </Content>
    <Content Include="Icons\Database.ico">
      <CopyToOutputDirectory>PreserveNewest</CopyToOutputDirectory>
    </Content>
    <Content Include="Icons\Domain Controller.ico">
      <CopyToOutputDirectory>PreserveNewest</CopyToOutputDirectory>
    </Content>
    <Content Include="Icons\ESX.ico">
      <CopyToOutputDirectory>PreserveNewest</CopyToOutputDirectory>
    </Content>
    <Content Include="Icons\Fax.ico">
      <CopyToOutputDirectory>PreserveNewest</CopyToOutputDirectory>
    </Content>
    <Content Include="Icons\File Server.ico">
      <CopyToOutputDirectory>PreserveNewest</CopyToOutputDirectory>
    </Content>
    <Content Include="Icons\Finance.ico">
      <CopyToOutputDirectory>PreserveNewest</CopyToOutputDirectory>
    </Content>
    <Content Include="Icons\Firewall.ico">
      <CopyToOutputDirectory>PreserveNewest</CopyToOutputDirectory>
    </Content>
    <Content Include="Icons\Linux.ico">
      <CopyToOutputDirectory>PreserveNewest</CopyToOutputDirectory>
    </Content>
    <Content Include="Icons\Log.ico">
      <CopyToOutputDirectory>PreserveNewest</CopyToOutputDirectory>
    </Content>
    <Content Include="Icons\Mail Server.ico">
      <CopyToOutputDirectory>PreserveNewest</CopyToOutputDirectory>
    </Content>
    <Content Include="Icons\mRemote.ico">
      <CopyToOutputDirectory>PreserveNewest</CopyToOutputDirectory>
    </Content>
    <Content Include="Icons\mRemoteNG.ico">
      <CopyToOutputDirectory>PreserveNewest</CopyToOutputDirectory>
    </Content>
    <Content Include="Icons\PuTTY.ico">
      <CopyToOutputDirectory>PreserveNewest</CopyToOutputDirectory>
    </Content>
    <Content Include="Icons\Remote Desktop.ico">
      <CopyToOutputDirectory>PreserveNewest</CopyToOutputDirectory>
    </Content>
    <Content Include="Icons\Router.ico">
      <CopyToOutputDirectory>PreserveNewest</CopyToOutputDirectory>
    </Content>
    <Content Include="Icons\SharePoint.ico">
      <CopyToOutputDirectory>PreserveNewest</CopyToOutputDirectory>
    </Content>
    <Content Include="Icons\SSH.ico">
      <CopyToOutputDirectory>PreserveNewest</CopyToOutputDirectory>
    </Content>
    <Content Include="Icons\Switch.ico">
      <CopyToOutputDirectory>PreserveNewest</CopyToOutputDirectory>
    </Content>
    <Content Include="Icons\Tel.ico">
      <CopyToOutputDirectory>PreserveNewest</CopyToOutputDirectory>
    </Content>
    <Content Include="Icons\Telnet.ico">
      <CopyToOutputDirectory>PreserveNewest</CopyToOutputDirectory>
    </Content>
    <Content Include="Icons\Terminal Server.ico">
      <CopyToOutputDirectory>PreserveNewest</CopyToOutputDirectory>
    </Content>
    <Content Include="Icons\Test Server.ico">
      <CopyToOutputDirectory>PreserveNewest</CopyToOutputDirectory>
    </Content>
    <Content Include="Icons\Virtual Machine.ico">
      <CopyToOutputDirectory>PreserveNewest</CopyToOutputDirectory>
    </Content>
    <Content Include="Icons\Web Server.ico">
      <CopyToOutputDirectory>PreserveNewest</CopyToOutputDirectory>
    </Content>
    <Content Include="Icons\WiFi.ico">
      <CopyToOutputDirectory>PreserveNewest</CopyToOutputDirectory>
    </Content>
    <Content Include="Icons\Windows.ico">
      <CopyToOutputDirectory>PreserveNewest</CopyToOutputDirectory>
    </Content>
    <Content Include="Icons\Workstation.ico">
      <CopyToOutputDirectory>PreserveNewest</CopyToOutputDirectory>
    </Content>
    <None Include="Resources\Images\FamFamFam\application_side_tree.png" />
    <None Include="Resources\Images\FamFamFam\arrow_out.png" />
    <None Include="Resources\Images\FamFamFam\cog_error.png" />
    <Content Include="Resources\Images\FamFamFam\cog.png" />
    <Content Include="Resources\Images\database.bmp" />
    <None Include="Resources\Images\Copy.png" />
    <None Include="Properties\Settings.settings">
      <CustomToolNamespace>mRemoteNG</CustomToolNamespace>
      <Generator>SettingsSingleFileGenerator</Generator>
      <LastGenOutput>Settings.Designer.cs</LastGenOutput>
      <SubType>Designer</SubType>
    </None>
    <None Include="Resources\Images\Properties.png" />
    <None Include="Resources\Images\Inheritance.png" />
    <None Include="Properties\app.manifest" />
    <None Include="Resources\Images\WarningSmall.png" />
    <None Include="Resources\Images\Warning.png" />
    <None Include="Resources\Images\View.png" />
    <None Include="Resources\Images\Update.png" />
    <None Include="Resources\Images\Tools.png" />
    <None Include="Resources\Images\Search.png" />
    <None Include="Resources\Images\Screenshot_Add.png" />
    <None Include="Resources\Images\Save.png" />
    <None Include="Resources\Images\Root.png" />
    <None Include="Resources\Images\Rename.png" />
    <None Include="Resources\Images\Play.png" />
    <None Include="Resources\Images\Pause.png" />
    <None Include="Resources\Images\Options.png" />
    <None Include="Resources\Images\Open.png" />
    <None Include="Resources\Images\NewFolder.png" />
    <None Include="Resources\Images\NewConnection.png" />
    <None Include="Resources\Images\New.png" />
    <None Include="Resources\Images\Minimize.png" />
    <None Include="Resources\Images\Keyboard.png" />
    <None Include="Resources\Images\InformationSmall.png" />
    <None Include="Resources\Images\Information.png" />
    <None Include="Resources\Images\Info.png" />
    <None Include="Resources\Images\HostStatus_On.png" />
    <None Include="Resources\Images\HostStatus_Off.png" />
    <None Include="Resources\Images\HostStatus_Check.png" />
    <None Include="Resources\Images\Help.png" />
    <None Include="Resources\Images\Fullscreen.png" />
    <None Include="Resources\Images\Folder.png" />
    <None Include="Resources\Images\File.png" />
    <None Include="Resources\Images\Expand.png" />
    <None Include="Resources\Images\Exit.png" />
    <None Include="Resources\Images\ErrorSmall.png" />
    <None Include="Resources\Images\Error.png" />
    <None Include="Resources\Images\Delete.png" />
    <None Include="Resources\Images\Config.png" />
    <None Include="Resources\Images\Collapse.png" />
    <None Include="Resources\Images\Arrow_Up.png" />
    <None Include="Resources\Images\Arrow_Down.png" />
    <None Include="Resources\Images\ActiveDirectory.png" />
    <None Include="Resources\Images\Website.png" />
  </ItemGroup>
  <ItemGroup>
    <BootstrapperPackage Include="Microsoft.Net.Client.3.5">
      <Visible>False</Visible>
      <ProductName>.NET Framework 3.5 SP1 Client Profile</ProductName>
      <Install>false</Install>
    </BootstrapperPackage>
    <BootstrapperPackage Include="Microsoft.Net.Framework.2.0">
      <Visible>False</Visible>
      <ProductName>.NET Framework 2.0 %28x86%29</ProductName>
      <Install>true</Install>
    </BootstrapperPackage>
    <BootstrapperPackage Include="Microsoft.Net.Framework.3.0">
      <Visible>False</Visible>
      <ProductName>.NET Framework 3.0 %28x86%29</ProductName>
      <Install>false</Install>
    </BootstrapperPackage>
    <BootstrapperPackage Include="Microsoft.Net.Framework.3.5">
      <Visible>False</Visible>
      <ProductName>.NET Framework 3.5</ProductName>
      <Install>false</Install>
    </BootstrapperPackage>
    <BootstrapperPackage Include="Microsoft.Net.Framework.3.5.SP1">
      <Visible>False</Visible>
      <ProductName>.NET Framework 3.5 SP1</ProductName>
      <Install>false</Install>
    </BootstrapperPackage>
  </ItemGroup>
  <ItemGroup>
    <Reference Include="mscorlib" />
    <Reference Include="System" />
    <Reference Include="System.Configuration" />
    <Reference Include="System.Data" />
    <Reference Include="System.Drawing" />
    <Reference Include="System.Windows.Forms" />
    <Reference Include="System.Xml" />
    <Reference Include="VncSharp">
      <HintPath>References\VncSharp.dll</HintPath>
    </Reference>
  </ItemGroup>
  <ItemGroup>
    <Reference Include="mscorlib" />
  </ItemGroup>
  <ItemGroup>
    <PackageReference Include="BouncyCastle">
      <Version>1.8.6.1</Version>
    </PackageReference>
    <PackageReference Include="CefSharp.Common">
      <Version>81.3.100</Version>
    </PackageReference>
    <PackageReference Include="CefSharp.WinForms">
      <Version>81.3.100</Version>
    </PackageReference>
    <PackageReference Include="ConsoleControl">
      <Version>1.3.0</Version>
    </PackageReference>
    <PackageReference Include="DockPanelSuite">
      <Version>3.0.6</Version>
    </PackageReference>
    <PackageReference Include="DockPanelSuite.ThemeVS2003">
      <Version>3.0.6</Version>
    </PackageReference>
    <PackageReference Include="DockPanelSuite.ThemeVS2012">
      <Version>3.0.6</Version>
    </PackageReference>
    <PackageReference Include="DockPanelSuite.ThemeVS2013">
      <Version>3.0.6</Version>
    </PackageReference>
    <PackageReference Include="DockPanelSuite.ThemeVS2015">
      <Version>3.0.6</Version>
    </PackageReference>
    <PackageReference Include="Google.Protobuf">
      <Version>3.12.1</Version>
    </PackageReference>
    <PackageReference Include="log4net">
      <Version>2.0.8</Version>
    </PackageReference>
    <PackageReference Include="MySql.Data">
      <Version>8.0.20</Version>
    </PackageReference>
    <PackageReference Include="NUnit3TestAdapter">
      <Version>3.16.1</Version>
      <IncludeAssets>runtime; build; native; contentfiles; analyzers; buildtransitive</IncludeAssets>
      <PrivateAssets>all</PrivateAssets>
    </PackageReference>
    <PackageReference Include="ObjectListView.Official">
      <Version>2.9.1</Version>
    </PackageReference>
    <PackageReference Include="System.DirectoryServices">
      <Version>4.7.0</Version>
    </PackageReference>
    <PackageReference Include="System.Drawing.Common">
      <Version>4.7.0</Version>
    </PackageReference>
    <PackageReference Include="System.IO.Packaging">
      <Version>4.7.0</Version>
    </PackageReference>
    <PackageReference Include="System.Memory">
      <Version>4.5.4</Version>
    </PackageReference>
    <PackageReference Include="System.Runtime.CompilerServices.Unsafe">
      <Version>4.7.1</Version>
    </PackageReference>
    <PackageReference Include="System.Security.Cryptography.ProtectedData">
      <Version>4.7.0</Version>
    </PackageReference>
    <PackageReference Include="System.Xml.Linq">
      <Version>3.5.21022.801</Version>
    </PackageReference>
  </ItemGroup>
  <ItemGroup>
    <COMReference Include="AxMSTSCLib">
      <Guid>{8C11EFA1-92C3-11D1-BC1E-00C04FA31489}</Guid>
      <VersionMajor>1</VersionMajor>
      <VersionMinor>0</VersionMinor>
      <Lcid>0</Lcid>
      <WrapperTool>aximp</WrapperTool>
      <Isolated>False</Isolated>
    </COMReference>
    <COMReference Include="MSTSCLib">
      <Guid>{8C11EFA1-92C3-11D1-BC1E-00C04FA31489}</Guid>
      <VersionMajor>1</VersionMajor>
      <VersionMinor>0</VersionMinor>
      <Lcid>0</Lcid>
      <WrapperTool>tlbimp</WrapperTool>
      <Isolated>False</Isolated>
    </COMReference>
  </ItemGroup>
  <PropertyGroup>
    <PostBuildEvent>:: When passing paths to powershell scripts, check if the path ends with a backslash "\"
:: If it does, then the backslash may be interpreted as an escape character. Add another backslash to cancel the first one.

powershell -noprofile -command "sleep 2"

set /p buildenv=&lt;buildenv.tmp

:: Manual builds, set the cert password and uncomment below.
:: IF "%25APPVEYOR_BUILD_FOLDER"=="" ( set cert_pwd= )

:: Call the post build powershell script
powershell.exe -ExecutionPolicy Bypass -File "$(SolutionDir)Tools\postbuild_mremoteng.ps1" -SolutionDir "$(SolutionDir)\" -TargetDir "%25cd%25" -TargetFileName "mRemoteNG.exe" -ConfigurationName "%25buildenv%25" -CertificatePath "$(CertPath)" -CertificatePassword "$(CertPassword)" -ExcludeFromSigning "PuTTYNG.exe"</PostBuildEvent>
  </PropertyGroup>
  <PropertyGroup Condition="'$(Configuration)|$(Platform)' == 'Debug|x86'">
    <DebugSymbols>true</DebugSymbols>
    <DefineDebug>true</DefineDebug>
    <DefineTrace>true</DefineTrace>
    <OutputPath>bin\Debug\</OutputPath>
    <DefineConstants>DEBUG</DefineConstants>
    <NoWarn>1591,660,661</NoWarn>
    <DebugType>full</DebugType>
    <PlatformTarget>x86</PlatformTarget>
    <UseVSHostingProcess>false</UseVSHostingProcess>
    <CodeAnalysisRuleSet>MinimumRecommendedRules.ruleset</CodeAnalysisRuleSet>
    <Prefer32Bit>false</Prefer32Bit>
  </PropertyGroup>
  <PropertyGroup Condition="'$(Configuration)|$(Platform)' == 'Release|x86'">
    <DebugSymbols>true</DebugSymbols>
    <DefineTrace>true</DefineTrace>
    <OutputPath>bin\Release\</OutputPath>
    <NoWarn>1591,660,661</NoWarn>
    <DebugType>full</DebugType>
    <PlatformTarget>x86</PlatformTarget>
    <CodeAnalysisRuleSet>AllRules.ruleset</CodeAnalysisRuleSet>
    <WarningLevel>1</WarningLevel>
    <UseVSHostingProcess>false</UseVSHostingProcess>
    <Prefer32Bit>false</Prefer32Bit>
    <DefineConstants>
    </DefineConstants>
  </PropertyGroup>
  <PropertyGroup Condition="'$(Configuration)|$(Platform)' == 'Release Portable|x86'">
    <DebugSymbols>true</DebugSymbols>
    <DefineTrace>true</DefineTrace>
    <OutputPath>bin\Release Portable\</OutputPath>
    <DefineConstants>PORTABLE</DefineConstants>
    <NoWarn>1591,660,661</NoWarn>
    <DebugType>full</DebugType>
    <PlatformTarget>x86</PlatformTarget>
    <UseVSHostingProcess>false</UseVSHostingProcess>
    <CodeAnalysisRuleSet>MinimumRecommendedRules.ruleset</CodeAnalysisRuleSet>
    <Prefer32Bit>false</Prefer32Bit>
  </PropertyGroup>
  <PropertyGroup Condition="'$(Configuration)|$(Platform)' == 'Debug Portable|x86'">
    <DebugSymbols>true</DebugSymbols>
    <DefineDebug>true</DefineDebug>
    <DefineTrace>true</DefineTrace>
    <OutputPath>bin\Debug Portable\</OutputPath>
    <DefineConstants>DEBUG;PORTABLE</DefineConstants>
    <NoWarn>1591,660,661,618</NoWarn>
    <DebugType>full</DebugType>
    <PlatformTarget>x86</PlatformTarget>
    <UseVSHostingProcess>false</UseVSHostingProcess>
    <CodeAnalysisRuleSet>MinimumRecommendedRules.ruleset</CodeAnalysisRuleSet>
    <Prefer32Bit>false</Prefer32Bit>
  </PropertyGroup>
  <PropertyGroup>
    <TargetZone>LocalIntranet</TargetZone>
  </PropertyGroup>
  <PropertyGroup>
    <RunPostBuildEvent>OnBuildSuccess</RunPostBuildEvent>
  </PropertyGroup>
  <!-- To modify your build process, add your task inside one of the targets below and uncomment it.
       Other similar extension points exist, see Microsoft.Common.targets.
  <Target Name="BeforeBuild">
  </Target>
  <Target Name="AfterBuild">
  </Target>
  -->
  <Import Project="$(MSBuildBinPath)/Microsoft.CSharp.targets" />
  <PropertyGroup>
    <PreBuildEvent>echo $(ConfigurationName) &gt; buildenv.tmp</PreBuildEvent>
  </PropertyGroup>
=======
﻿<?xml version="1.0" encoding="utf-8"?>
<Project DefaultTargets="Build" xmlns="http://schemas.microsoft.com/developer/msbuild/2003" ToolsVersion="12.0">
  <PropertyGroup>
    <Configuration Condition=" '$(Configuration)' == '' ">Debug</Configuration>
    <Platform Condition=" '$(Platform)' == '' ">AnyCPU</Platform>
    <ProductVersion>9.0.30729</ProductVersion>
    <SchemaVersion>2.0</SchemaVersion>
    <ProjectGuid>{4934A491-40BC-4E5B-9166-EA1169A220F6}</ProjectGuid>
    <OutputType>WinExe</OutputType>
    <StartupObject>mRemoteNG.App.ProgramRoot</StartupObject>
    <RootNamespace>mRemoteNG</RootNamespace>
    <AssemblyName>mRemoteNG</AssemblyName>
    <MyType>WindowsForms</MyType>
    <OptionExplicit>On</OptionExplicit>
    <FileUpgradeFlags>
    </FileUpgradeFlags>
    <OldToolsVersion>3.5</OldToolsVersion>
    <UpgradeBackupLocation>
    </UpgradeBackupLocation>
    <IsWebBootstrapper>false</IsWebBootstrapper>
    <ApplicationManifest>Properties\app.manifest</ApplicationManifest>
    <ApplicationIcon>Resources\Icons\mRemoteNG_Icon.ico</ApplicationIcon>
    <OptionStrict>Off</OptionStrict>
    <ManifestCertificateThumbprint>B249710A6BB08171F8E75082CF2355AE2890911A</ManifestCertificateThumbprint>
    <ManifestKeyFile>mRemoteV1_TemporaryKey.pfx</ManifestKeyFile>
    <GenerateManifests>false</GenerateManifests>
    <SignManifests>false</SignManifests>
    <TargetFrameworkVersion>v4.7.2</TargetFrameworkVersion>
    <TargetFrameworkProfile />
    <NuGetPackageImportStamp>
    </NuGetPackageImportStamp>
    <ResolveComReferenceSilent>True</ResolveComReferenceSilent>
    <PublishUrl>publish\</PublishUrl>
    <Install>true</Install>
    <InstallFrom>Disk</InstallFrom>
    <UpdateEnabled>false</UpdateEnabled>
    <UpdateMode>Foreground</UpdateMode>
    <UpdateInterval>7</UpdateInterval>
    <UpdateIntervalUnits>Days</UpdateIntervalUnits>
    <UpdatePeriodically>false</UpdatePeriodically>
    <UpdateRequired>false</UpdateRequired>
    <MapFileExtensions>true</MapFileExtensions>
    <ApplicationRevision>1</ApplicationRevision>
    <ApplicationVersion>1.64.0.1</ApplicationVersion>
    <UseApplicationTrust>false</UseApplicationTrust>
    <PublishWizardCompleted>true</PublishWizardCompleted>
    <BootstrapperEnabled>true</BootstrapperEnabled>
    <CefSharpAnyCpuSupport>true</CefSharpAnyCpuSupport>
  </PropertyGroup>
  <ItemGroup>
    <Folder Include="Credential\Records\" />
    <Folder Include="Resources\Help\" />
  </ItemGroup>
  <ItemGroup>
    <Compile Include="App\CompatibilityChecker.cs" />
    <Compile Include="App\Info\GeneralAppInfo.cs" />
    <Compile Include="App\Initialization\ConnectionIconLoader.cs" />
    <Compile Include="App\Initialization\CredsAndConsSetup.cs" />
    <Compile Include="App\Initialization\StartupDataLogger.cs" />
    <Compile Include="App\Logger.cs" />
    <Compile Include="App\Initialization\MessageCollectorSetup.cs" />
    <Compile Include="App\NativeMethods.cs" />
    <Compile Include="App\Runtime.cs" />
    <Compile Include="App\Screens.cs" />
    <Compile Include="App\Shutdown.cs" />
    <Compile Include="App\Startup.cs" />
    <Compile Include="App\SupportedCultures.cs" />
    <Compile Include="App\Update\AppUpdater.cs" />
    <Compile Include="App\Export.cs" />
    <Compile Include="App\Import.cs" />
    <Compile Include="App\Info\ConnectionsFileInfo.cs" />
    <Compile Include="App\Info\CredentialsFileInfo.cs" />
    <Compile Include="App\Info\SettingsFileInfo.cs" />
    <Compile Include="App\Info\UpdateChannelInfo.cs" />
    <Compile Include="App\Update\UpdateFile.cs" />
    <Compile Include="App\Update\UpdateInfo.cs" />
    <Compile Include="App\Windows.cs" />
    <Compile Include="Config\Connections\ConnectionsLoadedEventArgs.cs" />
    <Compile Include="Config\Connections\ConnectionsSavedEventArgs.cs" />
    <Compile Include="Config\Connections\CsvConnectionsSaver.cs" />
    <Compile Include="Config\Connections\IConnectionsLoader.cs" />
    <Compile Include="Config\Connections\SaveConnectionsOnEdit.cs" />
    <Compile Include="Config\Connections\SaveFormat.cs" />
    <Compile Include="Config\Connections\Multiuser\ConnectionsUpdateCheckFinishedEventArgs.cs" />
    <Compile Include="Config\Connections\Multiuser\IConnectionsUpdateChecker.cs" />
    <Compile Include="Config\Connections\Multiuser\ConnectionsUpdateAvailableEventArgs.cs" />
    <Compile Include="Config\Connections\Multiuser\RemoteConnectionsSyncronizer.cs" />
    <Compile Include="Config\Connections\SqlConnectionsLoader.cs" />
    <Compile Include="Config\Connections\SqlConnectionsSaver.cs" />
    <Compile Include="Config\Connections\XmlConnectionsLoader.cs" />
    <Compile Include="Config\Connections\XmlConnectionsSaver.cs" />
    <Compile Include="Config\CredentialHarvester.cs" />
    <Compile Include="Config\CredentialRecordLoader.cs" />
    <Compile Include="Config\CredentialRecordSaver.cs" />
    <Compile Include="Config\CredentialRepositoryListSaver.cs" />
    <Compile Include="Config\DatabaseConnectors\ConnectionTestResult.cs" />
    <Compile Include="Config\DatabaseConnectors\DatabaseConnectorFactory.cs" />
    <Compile Include="Config\DatabaseConnectors\DatabaseConnectionTester.cs" />
    <Compile Include="Config\DatabaseConnectors\MSSqlDatabaseConnector.cs" />
    <Compile Include="Config\DataProviders\FileBackupCreator.cs" />
    <Compile Include="Config\DataProviders\FileBackupPruner.cs" />
    <Compile Include="Config\DataProviders\InMemoryStringDataProvider.cs" />
    <Compile Include="Config\ILoader.cs" />
    <Compile Include="Config\Import\MRemoteNGCsvImporter.cs" />
    <Compile Include="Config\ISaver.cs" />
    <Compile Include="Config\Serializers\ConnectionSerializers\Xml\XmlConnectionNodeSerializer27.cs" />
    <Compile Include="Config\Serializers\ConnectionSerializers\MsSql\LocalConnectionPropertiesModel.cs" />
    <Compile Include="Config\Serializers\ConnectionSerializers\MsSql\LocalConnectionPropertiesXmlSerializer.cs" />
    <Compile Include="Config\Serializers\ConnectionSerializers\MsSql\SqlConnectionListMetaData.cs" />
    <Compile Include="Config\Serializers\ConnectionSerializers\Xml\XmlConnectionSerializerFactory.cs" />
    <Compile Include="Config\Serializers\ConnectionSerializers\Xml\XmlExtensions.cs" />
    <Compile Include="Config\Serializers\CredentialProviderSerializer\CredentialRepositoryListDeserializer.cs" />
    <Compile Include="Config\CredentialRepositoryListLoader.cs" />
    <Compile Include="Config\Serializers\CredentialSerializer\XmlCredentialPasswordDecryptorDecorator.cs" />
    <Compile Include="Config\Serializers\CredentialSerializer\XmlCredentialPasswordEncryptorDecorator.cs" />
    <Compile Include="Config\Serializers\ISecureDeserializer.cs" />
    <Compile Include="Config\Serializers\ISecureSerializer.cs" />
    <Compile Include="Config\Serializers\MiscSerializers\ActiveDirectoryDeserializer.cs" />
    <Compile Include="Config\Serializers\CredentialProviderSerializer\CredentialRepositoryListSerializer.cs" />
    <Compile Include="Config\Serializers\ConnectionSerializers\Csv\CsvConnectionsDeserializerMremotengFormat.cs" />
    <Compile Include="Config\Serializers\ConnectionSerializers\Csv\CsvConnectionsSerializerMremotengFormat.cs" />
    <Compile Include="Config\Serializers\ConnectionSerializers\MsSql\DataTableDeserializer.cs" />
    <Compile Include="Config\Serializers\ConnectionSerializers\MsSql\DataTableSerializer.cs" />
    <Compile Include="Config\Serializers\MiscSerializers\PortScanDeserializer.cs" />
    <Compile Include="Config\Serializers\MiscSerializers\PuttyConnectionManagerDeserializer.cs" />
    <Compile Include="Config\Serializers\MiscSerializers\RemoteDesktopConnectionDeserializer.cs" />
    <Compile Include="Config\Serializers\MiscSerializers\RemoteDesktopConnectionManagerDeserializer.cs" />
    <Compile Include="Config\Serializers\ConnectionSerializers\Xml\XmlConnectionNodeSerializer26.cs" />
    <Compile Include="Config\Serializers\ConnectionSerializers\MsSql\SqlDatabaseMetaDataRetriever.cs" />
    <Compile Include="Config\Serializers\Versioning\IVersionUpgrader.cs" />
    <Compile Include="Config\Serializers\Versioning\SqlVersion22To23Upgrader.cs" />
    <Compile Include="Config\Serializers\Versioning\SqlVersion23To24Upgrader.cs" />
    <Compile Include="Config\Serializers\Versioning\SqlVersion24To25Upgrader.cs" />
    <Compile Include="Config\Serializers\Versioning\SqlVersion25To26Upgrader.cs" />
    <Compile Include="Config\Serializers\Versioning\SqlVersion27To28Upgrader.cs" />
    <Compile Include="Config\Serializers\Versioning\SqlVersion26To27Upgrader.cs" />
    <Compile Include="Config\Serializers\XmlConnectionsDecryptor.cs" />
    <Compile Include="Config\DataProviders\FileDataProviderWithRollingBackup.cs" />
    <Compile Include="Config\DataProviders\SqlDataProvider.cs" />
    <Compile Include="Config\Serializers\IDeserializer.cs" />
    <Compile Include="Config\Import\IConnectionImporter.cs" />
    <Compile Include="Config\Serializers\ISerializer.cs" />
    <Compile Include="Config\Serializers\ConnectionSerializers\Xml\XmlConnectionsDocumentCompiler.cs" />
    <Compile Include="Config\Serializers\ConnectionSerializers\Xml\XmlConnectionsDocumentEncryptor.cs" />
    <Compile Include="Config\Serializers\ConnectionSerializers\Xml\XmlConnectionsSerializer.cs" />
    <Compile Include="Config\DataProviders\FileDataProvider.cs" />
    <Compile Include="Config\DataProviders\IDataProvider.cs" />
    <Compile Include="Config\Connections\Multiuser\SqlConnectionsUpdateChecker.cs" />
    <Compile Include="Config\Serializers\ConnectionSerializers\Xml\XmlConnectionsDeserializer.cs" />
    <Compile Include="Config\Putty\PuttySessionChangedEventArgs.cs" />
    <Compile Include="Config\Serializers\CredentialSerializer\XmlCredentialRecordDeserializer.cs" />
    <Compile Include="Config\Serializers\CredentialSerializer\XmlCredentialRecordSerializer.cs" />
    <Compile Include="Config\Serializers\ConnectionSerializers\Xml\XmlRootNodeSerializer.cs" />
    <Compile Include="Config\Serializers\ConfConsEnsureConnectionsHaveIds.cs" />
    <Compile Include="Config\Settings\DockPanelLayoutSerializer.cs" />
    <Compile Include="Config\Settings\ExternalAppsLoader.cs" />
    <Compile Include="Config\Settings\ExternalAppsSaver.cs" />
    <Compile Include="Config\Settings\DockPanelLayoutLoader.cs" />
    <Compile Include="Config\Settings\DockPanelLayoutSaver.cs" />
    <Compile Include="Config\Settings\Providers\ChooseProvider.cs" />
    <Compile Include="Config\Settings\SettingsLoader.cs" />
    <Compile Include="Config\Settings\Providers\PortableSettingsProvider.cs" />
    <Compile Include="Config\Settings\SettingsSaver.cs" />
    <Compile Include="Config\ConfirmCloseEnum.cs" />
    <Compile Include="Config\Import\ActiveDirectoryImporter.cs" />
    <Compile Include="Config\Import\MRemoteNGXmlImporter.cs" />
    <Compile Include="Config\Import\PortScanImporter.cs" />
    <Compile Include="Config\Import\PuttyConnectionManagerImporter.cs" />
    <Compile Include="Config\Import\RemoteDesktopConnectionImporter.cs" />
    <Compile Include="Config\Import\RemoteDesktopConnectionManagerImporter.cs" />
    <Compile Include="Config\Putty\PuttySessionsRegistryProvider.cs" />
    <Compile Include="Config\Putty\PuttySessionsManager.cs" />
    <Compile Include="Config\Putty\AbstractPuttySessionsProvider.cs" />
    <Compile Include="Config\DatabaseConnectors\IDatabaseConnector.cs" />
    <Compile Include="Config\DatabaseConnectors\MySqlDatabaseConnector.cs" />
    <Compile Include="Connection\AbstractConnectionRecord.cs" />
    <Compile Include="Connection\ConnectionInfoComparer.cs" />
    <Compile Include="Connection\ConnectionInfoInheritance.cs" />
    <Compile Include="App\ProgramRoot.cs" />
    <Compile Include="Connection\ConnectionInitiator.cs" />
    <Compile Include="Connection\ConnectionsService.cs" />
    <Compile Include="Connection\Converter.cs" />
    <Compile Include="Connection\DefaultConnectionInfo.cs" />
    <Compile Include="Connection\DefaultConnectionInheritance.cs" />
    <Compile Include="Connection\IConnectionInitiator.cs" />
    <Compile Include="Connection\IInheritable.cs" />
    <Compile Include="Connection\IHasParent.cs" />
    <Compile Include="Connection\Protocol\Http\Connection.Protocol.HTTP.DownloadHandler.cs" />
    <Compile Include="Connection\Protocol\Http\Connection.Protocol.HTTP.RequestHandler.cs" />
    <Compile Include="Connection\Protocol\ProtocolFactory.cs" />
    <Compile Include="Connection\Protocol\RDP\AuthenticationLevel.cs" />
    <Compile Include="Connection\Protocol\RDP\AzureLoadBalanceInfoEncoder.cs" />
    <Compile Include="Connection\Protocol\ISupportsViewOnly.cs" />
    <Compile Include="Connection\Protocol\RDP\RDGatewayUsageMethod.cs" />
    <Compile Include="Connection\Protocol\RDP\RDGatewayUseConnectionCredentials.cs" />
    <Compile Include="Connection\Protocol\RDP\RDPColors.cs" />
    <Compile Include="Connection\Protocol\RDP\RdpErrorCodes.cs" />
    <Compile Include="Connection\Protocol\RDP\RdpExtensions.cs" />
    <Compile Include="Connection\Protocol\RDP\RdpNetworkConnectionType.cs" />
    <Compile Include="Connection\Protocol\RDP\RDPPerformanceFlags.cs" />
    <Compile Include="Connection\Protocol\RDP\RdpProtocol7.cs" />
    <Compile Include="Connection\Protocol\RDP\RdpProtocol8.cs" />
    <Compile Include="Connection\Protocol\RDP\RdpProtocol9.cs" />
    <Compile Include="Connection\Protocol\RDP\RdpProtocolFactory.cs" />
    <Compile Include="Connection\Protocol\RDP\RDPResolutions.cs" />
    <Compile Include="Connection\Protocol\RDP\RDPSoundQuality.cs" />
    <Compile Include="Connection\Protocol\RDP\RDPSounds.cs" />
    <Compile Include="Connection\Protocol\RDP\RdpVersion.cs" />
    <Compile Include="Connection\Protocol\VNC\VNCEnum.cs" />
    <Compile Include="Connection\WebHelper.cs" />
    <Compile Include="Credential\PlaceholderCredentialRecord.cs" />
    <Compile Include="Credential\Repositories\CompositeRepositoryUnlocker.cs" />
    <Compile Include="Credential\CredentialChangedEventArgs.cs" />
    <Compile Include="Credential\CredentialDeletionMsgBoxConfirmer.cs" />
    <Compile Include="Credential\CredentialDomainUserComparer.cs" />
    <Compile Include="Credential\Repositories\CredentialRepoUnlockerBuilder.cs" />
    <Compile Include="Credential\CredentialServiceFactory.cs" />
    <Compile Include="Credential\CredentialServiceFacade.cs" />
    <Compile Include="Connection\Protocol\PowerShell\Connection.Protocol.PowerShell.cs" />
    <None Include="Documentation\faq.rst" />
    <Compile Include="Properties\Resources.Designer.cs">
      <AutoGen>True</AutoGen>
      <DesignTime>True</DesignTime>
      <DependentUpon>Resources.resx</DependentUpon>
    </Compile>
    <Compile Include="Resources\Language\Language.Designer.cs">
      <AutoGen>True</AutoGen>
      <DesignTime>True</DesignTime>
      <DependentUpon>Language.resx</DependentUpon>
    </Compile>
    <Compile Include="Resources\Themes\ColorMapTheme.Designer.cs">
      <AutoGen>True</AutoGen>
      <DesignTime>True</DesignTime>
      <DependentUpon>ColorMapTheme.resx</DependentUpon>
    </Compile>
    <Compile Include="Security\Factories\CryptoProviderFactoryFromSettings.cs" />
    <Compile Include="Security\Factories\LegacyInsecureCryptoProviderFactory.cs" />
    <Compile Include="Security\ICryptoProviderFactory.cs" />
    <Compile Include="Security\IKeyProvider.cs" />
    <Compile Include="Security\RandomGenerator.cs" />
    <Compile Include="Themes\ExtendedColorPalette.cs" />
    <Compile Include="Themes\MremoteNGPaletteManipulator.cs" />
    <Compile Include="Themes\MremoteNGThemeBase.cs">
      <SubType>Component</SubType>
    </Compile>
    <Compile Include="Tools\ADhelper.cs" />
    <Compile Include="Tools\Attributes\UsedInAllProtocolsExceptAttribute.cs" />
    <Compile Include="Tools\Clipboard\WindowsClipboard.cs" />
    <Compile Include="Tools\CustomCollections\IFullyNotifiableList.cs" />
    <Compile Include="Tools\CustomCollections\FullyObservableCollection.cs" />
    <Compile Include="Credential\Repositories\CredentialRepositoryChangedArgs.cs" />
    <Compile Include="Credential\Repositories\CredentialRepositoryList.cs" />
    <Compile Include="Credential\CredentialRecord.cs" />
    <Compile Include="Credential\CredentialRecordTypeConverter.cs" />
    <Compile Include="Credential\Repositories\CredentialRepositoryConfig.cs" />
    <Compile Include="Credential\ICredentialRecord.cs" />
    <Compile Include="Credential\ICredentialRepositoryList.cs" />
    <Compile Include="Credential\ICredentialRepository.cs" />
    <Compile Include="Credential\Repositories\XmlCredentialRepositoryFactory.cs" />
    <Compile Include="Credential\Repositories\ICredentialRepositoryConfig.cs" />
    <Compile Include="Credential\Repositories\XmlCredentialRepository.cs" />
    <Compile Include="Messages\MessageFilteringOptions\LogMessageTypeFilteringOptions.cs" />
    <Compile Include="Messages\WriterDecorators\MessageTypeFilterDecorator.cs" />
    <Compile Include="Messages\MessageWriters\DebugConsoleMessageWriter.cs" />
    <Compile Include="Messages\IMessage.cs" />
    <Compile Include="Messages\MessageFilteringOptions\IMessageTypeFilteringOptions.cs" />
    <Compile Include="Messages\WriterDecorators\MessageFocusDecorator.cs" />
    <Compile Include="Messages\MessageWriters\NotificationPanelMessageWriter.cs" />
    <Compile Include="Messages\MessageWriters\IMessageWriter.cs" />
    <Compile Include="Messages\MessageClassEnum.cs" />
    <Compile Include="Messages\MessageCollector.cs" />
    <Compile Include="Messages\WriterDecorators\OnlyLogMessageFilterDecorator.cs" />
    <Compile Include="Messages\MessageWriters\PopupMessageWriter.cs" />
    <Compile Include="Messages\MessageWriters\TextLogMessageWriter.cs" />
    <Compile Include="Messages\MessageFilteringOptions\NotificationPanelMessageFilteringOptions.cs" />
    <Compile Include="Messages\MessageFilteringOptions\NotificationPanelSwitchOnMessageFilteringOptions.cs" />
    <Compile Include="Messages\MessageFilteringOptions\PopupMessageFilteringOptions.cs" />
    <Compile Include="Security\Authentication\PasswordAuthenticator.cs" />
    <Compile Include="Security\BlockCipherEngines.cs" />
    <Compile Include="Security\BlockCipherModes.cs" />
    <Compile Include="Security\EncryptedSecureString.cs" />
    <Compile Include="Security\Authentication\IAuthenticator.cs" />
    <Compile Include="Security\EncryptionException.cs" />
    <Compile Include="Security\PasswordCreation\IPasswordConstraint.cs" />
    <Compile Include="Security\KeyDerivation\IKeyDerivationFunction.cs" />
    <Compile Include="Security\KeyDerivation\Pkcs5S2KeyGenerator.cs" />
    <Compile Include="Security\PasswordCreation\PasswordIncludesSpecialCharactersConstraint.cs" />
    <Compile Include="Security\PasswordCreation\PasswordIncludesUpperCaseConstraint.cs" />
    <Compile Include="Security\PasswordCreation\PasswordIncludesLowerCaseConstraint.cs" />
    <Compile Include="Security\PasswordCreation\PasswordIncludesNumbersConstraint.cs" />
    <Compile Include="Security\PasswordCreation\PasswordLengthConstraint.cs" />
    <Compile Include="Security\SymmetricEncryption\AeadCryptographyProvider.cs" />
    <Compile Include="Security\SymmetricEncryption\LegacyRijndaelCryptographyProvider.cs" />
    <Compile Include="Security\ICryptographyProvider.cs" />
    <Compile Include="Security\SecureStringExtensions.cs" />
    <Compile Include="Security\Factories\CryptoProviderFactory.cs" />
    <Compile Include="Security\Factories\CryptoProviderFactoryFromXml.cs" />
    <Compile Include="Tools\Cmdline\StartupArgumentsInterpreter.cs" />
    <Compile Include="Tools\CustomCollections\CollectionUpdatedEventArgs.cs" />
    <Compile Include="Config\Settings\Settings.cs" />
    <Compile Include="Tools\DisposableAction.cs" />
    <Compile Include="Tools\DisposableOptional.cs" />
    <Compile Include="Tools\Extensions.cs" />
    <Compile Include="Tools\ExternalToolArgumentParser.cs" />
    <Compile Include="Tools\Cmdline\CmdArgumentsInterpreter.cs" />
    <Compile Include="Tools\ConnectionsTreeToMenuItemsConverter.cs" />
    <Compile Include="Tools\ExternalToolsService.cs" />
    <Compile Include="Tools\SshTunnelTypeConverter.cs" />
    <Compile Include="Tools\ExternalToolsTypeConverter.cs" />
    <Compile Include="Tools\CustomCollections\INotifyCollectionUpdated.cs" />
    <Compile Include="Tools\Optional.cs" />
    <Compile Include="Tools\MouseClickSimulator.cs" />
    <Compile Include="Tools\NotificationAreaIcon.cs" />
    <Compile Include="Tools\Attributes\UsedInProtocolAttribute.cs" />
    <Compile Include="Tools\WindowsRegistry\IRegistry.cs" />
    <Compile Include="Tools\WindowsRegistry\RegistryHive.cs" />
    <Compile Include="Tools\WindowsRegistry\WindowsRegistry.cs" />
    <Compile Include="Tools\ScanHost.cs" />
    <Compile Include="Tools\SecureTransfer.cs" />
    <Compile Include="Config\Serializers\Versioning\SqlDatabaseVersionVerifier.cs" />
    <Compile Include="Tree\AlwaysConfirmYes.cs" />
    <Compile Include="Tools\Clipboard\IClipboard.cs" />
    <Compile Include="Tree\SelectedConnectionDeletionConfirmer.cs" />
    <Compile Include="Tree\ConnectionTreeDragAndDropHandler.cs" />
    <Compile Include="Tree\ConnectionTreeModel.cs" />
    <Compile Include="Tree\ClickHandlers\ExpandNodeClickHandler.cs" />
    <Compile Include="Tree\ClickHandlers\ITreeNodeClickHandler.cs" />
    <Compile Include="Tree\IConfirm.cs" />
    <Compile Include="Tree\NodeSearcher.cs" />
    <Compile Include="Tree\NodeType.cs" />
    <Compile Include="Tree\ClickHandlers\OpenConnectionClickHandler.cs" />
    <Compile Include="Tree\PreviouslyOpenedFolderExpander.cs" />
    <Compile Include="Tree\PreviousSessionOpener.cs" />
    <Compile Include="Tree\RootNodeExpander.cs" />
    <Compile Include="Tree\Root\RootNodeTypeEnum.cs" />
    <Compile Include="Tree\ClickHandlers\SwitchToConnectionClickHandler.cs" />
    <Compile Include="Tree\ClickHandlers\TreeNodeCompositeClickHandler.cs" />
    <Compile Include="UI\Controls\AdTree.cs">
      <SubType>UserControl</SubType>
    </Compile>
    <Compile Include="UI\Controls\AdTree.Designer.cs">
      <DependentUpon>AdTree.cs</DependentUpon>
    </Compile>
    <Compile Include="UI\Controls\Base\NGButton.cs">
      <SubType>Component</SubType>
    </Compile>
    <Compile Include="UI\Controls\Base\NGCheckBox.cs">
      <SubType>Component</SubType>
    </Compile>
    <Compile Include="UI\Controls\Base\NGComboBox.cs">
      <SubType>Component</SubType>
    </Compile>
    <Compile Include="UI\Controls\Base\NGGroupBox.cs">
      <SubType>Component</SubType>
    </Compile>
    <Compile Include="UI\Controls\Base\NGLabel.cs">
      <SubType>Component</SubType>
    </Compile>
    <Compile Include="UI\Controls\Base\NGListView.cs">
      <SubType>Component</SubType>
    </Compile>
    <Compile Include="UI\Controls\Base\NGNumericUpDown.cs">
      <SubType>Component</SubType>
    </Compile>
    <Compile Include="UI\Controls\Base\NGPictureBox.cs">
      <SubType>Component</SubType>
    </Compile>
    <Compile Include="UI\Controls\Base\NGPictureBox.Designer.cs">
      <DependentUpon>NGPictureBox.cs</DependentUpon>
    </Compile>
    <Compile Include="UI\Controls\Base\NGProgressBar.cs">
      <SubType>Component</SubType>
    </Compile>
    <Compile Include="UI\Controls\Base\NGRadioButton.cs">
      <SubType>Component</SubType>
    </Compile>
    <Compile Include="UI\Controls\Base\NGSearchBox.cs">
      <SubType>Component</SubType>
    </Compile>
    <Compile Include="UI\Controls\Base\NGTextBox.cs">
      <SubType>Component</SubType>
    </Compile>
    <Compile Include="UI\Controls\ConnectionContextMenu.cs">
      <SubType>Component</SubType>
    </Compile>
    <Compile Include="UI\Controls\ConnectionInfoPropertyGrid\ConnectionInfoPropertyGrid.cs">
      <SubType>Component</SubType>
    </Compile>
    <Compile Include="UI\Controls\ConnectionInfoPropertyGrid\ConnectionInfoPropertyGrid.Designer.cs">
      <DependentUpon>ConnectionInfoPropertyGrid.cs</DependentUpon>
    </Compile>
    <Compile Include="UI\Controls\ConnectionInfoPropertyGrid\PropertyMode.cs" />
    <Compile Include="UI\Controls\ConnectionTree\ConnectionTree.cs">
      <SubType>Component</SubType>
    </Compile>
    <Compile Include="UI\Controls\ConnectionTree\ConnectionTree.Designer.cs">
      <DependentUpon>ConnectionTree.cs</DependentUpon>
    </Compile>
    <Compile Include="UI\Controls\ConnectionTree\ConnectionTreeSearchTextFilter.cs" />
    <Compile Include="UI\Controls\CredentialRecordComboBox.cs">
      <SubType>Component</SubType>
    </Compile>
    <Compile Include="UI\Controls\CredentialRecordComboBox.Designer.cs">
      <DependentUpon>CredentialRecordComboBox.cs</DependentUpon>
    </Compile>
    <Compile Include="UI\Controls\Adapters\CredentialRecordListAdaptor.cs" />
    <Compile Include="UI\Controls\CredentialRecordListBox.cs">
      <SubType>Component</SubType>
    </Compile>
    <Compile Include="UI\Controls\CredentialRecordListBox.Designer.cs">
      <DependentUpon>CredentialRecordListBox.cs</DependentUpon>
    </Compile>
    <Compile Include="UI\Controls\CredentialRecordListView.cs">
      <SubType>UserControl</SubType>
    </Compile>
    <Compile Include="UI\Controls\CredentialRecordListView.Designer.cs">
      <DependentUpon>CredentialRecordListView.cs</DependentUpon>
    </Compile>
    <Compile Include="UI\Controls\CredentialRepositoryListView.cs">
      <SubType>UserControl</SubType>
    </Compile>
    <Compile Include="UI\Controls\CredentialRepositoryListView.Designer.cs">
      <DependentUpon>CredentialRepositoryListView.cs</DependentUpon>
    </Compile>
    <Compile Include="UI\Controls\ExternalToolsToolStrip.cs">
      <SubType>Component</SubType>
    </Compile>
    <Compile Include="UI\Controls\FilteredPropertyGrid\FilteredPropertyGrid.cs">
      <SubType>Component</SubType>
    </Compile>
    <Compile Include="UI\Controls\FilteredPropertyGrid\FilteredPropertyGrid.designer.cs">
      <DependentUpon>FilteredPropertyGrid.cs</DependentUpon>
    </Compile>
    <Compile Include="UI\Controls\FilteredPropertyGrid\ObjectWrapper.cs" />
    <Compile Include="UI\Controls\ConnectionTree\IConnectionTree.cs" />
    <Compile Include="UI\Controls\HeadlessTabControl.cs">
      <SubType>Component</SubType>
    </Compile>
    <Compile Include="UI\Controls\ISelectionTarget.cs" />
    <Compile Include="UI\Controls\IPTextBox.cs">
      <SubType>UserControl</SubType>
    </Compile>
    <Compile Include="UI\Controls\ConnectionTree\IConnectionTreeDelegate.cs" />
    <Compile Include="UI\Controls\ConnectionTree\NameColumn.cs">
      <SubType>Component</SubType>
    </Compile>
    <Compile Include="UI\Controls\MultiSshToolStrip.cs">
      <SubType>Component</SubType>
    </Compile>
    <Compile Include="UI\Controls\PageSequence\ISequenceChangingNotifier.cs" />
    <Compile Include="UI\Controls\NewPasswordWithVerification.cs">
      <SubType>UserControl</SubType>
    </Compile>
    <Compile Include="UI\Controls\NewPasswordWithVerification.Designer.cs">
      <DependentUpon>NewPasswordWithVerification.cs</DependentUpon>
    </Compile>
    <Compile Include="UI\Controls\NotificationMessageListViewItem.cs" />
    <Compile Include="UI\Controls\PageSequence\PageSequence.cs" />
    <Compile Include="UI\Controls\PageSequence\SequencedControl.cs">
      <SubType>UserControl</SubType>
    </Compile>
    <Compile Include="UI\Controls\PageSequence\SequencedPageReplcementRequestArgs.cs" />
    <Compile Include="UI\Controls\QuickConnectComboBox.cs">
      <SubType>Component</SubType>
    </Compile>
    <Compile Include="UI\Controls\QuickConnectToolStrip.cs">
      <SubType>Component</SubType>
    </Compile>
    <Compile Include="UI\Controls\SecureTextBox.cs">
      <SubType>Component</SubType>
    </Compile>
    <Compile Include="UI\Controls\SecureTextBox.Designer.cs">
      <DependentUpon>SecureTextBox.cs</DependentUpon>
    </Compile>
    <Compile Include="UI\Controls\StatusImageList.cs" />
    <Compile Include="UI\Controls\TextBoxExtensions.cs" />
    <Compile Include="UI\Controls\ToolStripSplitButton.cs">
      <SubType>Component</SubType>
    </Compile>
    <Compile Include="UI\DialogFactory.cs" />
    <Compile Include="UI\DisplayProperties.cs" />
    <Compile Include="UI\FontOverrider.cs" />
    <Compile Include="UI\FormExtensions.cs" />
    <Compile Include="UI\Forms\FrmOptions.cs">
      <SubType>Form</SubType>
    </Compile>
    <Compile Include="UI\Forms\FrmOptions.Designer.cs">
      <DependentUpon>FrmOptions.cs</DependentUpon>
    </Compile>
    <Compile Include="UI\Forms\FrmSplashScreen.cs">
      <SubType>Form</SubType>
    </Compile>
    <Compile Include="UI\Forms\FrmSplashScreen.Designer.cs">
      <DependentUpon>FrmSplashScreen.cs</DependentUpon>
    </Compile>
    <Compile Include="UI\Forms\FullscreenHandler.cs" />
    <Compile Include="UI\Forms\Input\FrmInputBox.cs">
      <SubType>Form</SubType>
    </Compile>
    <Compile Include="UI\Forms\Input\FrmInputBox.Designer.cs">
      <DependentUpon>FrmInputBox.cs</DependentUpon>
    </Compile>
    <Compile Include="UI\Forms\OptionsPages\AdvancedPage.Designer.cs">
      <DependentUpon>AdvancedPage.cs</DependentUpon>
    </Compile>
    <Compile Include="UI\Forms\OptionsPages\AdvancedPage.cs">
      <SubType>UserControl</SubType>
    </Compile>
    <Compile Include="UI\Forms\OptionsPages\AppearancePage.Designer.cs">
      <DependentUpon>AppearancePage.cs</DependentUpon>
    </Compile>
    <Compile Include="UI\Forms\OptionsPages\AppearancePage.cs">
      <SubType>UserControl</SubType>
    </Compile>
    <Compile Include="UI\Forms\OptionsPages\ComponentsPage.Designer.cs">
      <DependentUpon>ComponentsPage.cs</DependentUpon>
    </Compile>
    <Compile Include="UI\Forms\OptionsPages\CredentialsPage.cs">
      <SubType>UserControl</SubType>
    </Compile>
    <Compile Include="UI\Forms\OptionsPages\CredentialsPage.Designer.cs">
      <DependentUpon>CredentialsPage.cs</DependentUpon>
    </Compile>
    <Compile Include="UI\Forms\OptionsPages\NotificationsPage.cs">
      <SubType>UserControl</SubType>
    </Compile>
    <Compile Include="UI\Forms\OptionsPages\NotificationsPage.Designer.cs">
      <DependentUpon>NotificationsPage.cs</DependentUpon>
    </Compile>
    <Compile Include="UI\Forms\OptionsPages\ConnectionsPage.Designer.cs">
      <DependentUpon>ConnectionsPage.cs</DependentUpon>
    </Compile>
    <Compile Include="UI\Forms\OptionsPages\ConnectionsPage.cs">
      <SubType>UserControl</SubType>
    </Compile>
    <Compile Include="UI\Forms\OptionsPages\OptionsPage.cs">
      <SubType>UserControl</SubType>
    </Compile>
    <Compile Include="UI\Forms\OptionsPages\SecurityPage.cs">
      <SubType>UserControl</SubType>
    </Compile>
    <Compile Include="UI\Forms\OptionsPages\SecurityPage.Designer.cs">
      <DependentUpon>SecurityPage.cs</DependentUpon>
    </Compile>
    <Compile Include="UI\Forms\OptionsPages\SqlServerPage.Designer.cs">
      <DependentUpon>SqlServerPage.cs</DependentUpon>
    </Compile>
    <Compile Include="UI\Forms\OptionsPages\SqlServerPage.cs">
      <SubType>UserControl</SubType>
    </Compile>
    <Compile Include="UI\Forms\OptionsPages\StartupExitPage.Designer.cs">
      <DependentUpon>StartupExitPage.cs</DependentUpon>
    </Compile>
    <Compile Include="UI\Forms\OptionsPages\StartupExitPage.cs">
      <SubType>UserControl</SubType>
    </Compile>
    <Compile Include="UI\Forms\OptionsPages\TabsPanelsPage.Designer.cs">
      <DependentUpon>TabsPanelsPage.cs</DependentUpon>
    </Compile>
    <Compile Include="UI\Forms\OptionsPages\TabsPanelsPage.cs">
      <SubType>UserControl</SubType>
    </Compile>
    <Compile Include="UI\Forms\OptionsPages\ThemePage.Designer.cs">
      <DependentUpon>ThemePage.cs</DependentUpon>
    </Compile>
    <Compile Include="UI\Forms\OptionsPages\ThemePage.cs">
      <SubType>UserControl</SubType>
    </Compile>
    <Compile Include="UI\Forms\OptionsPages\UpdatesPage.Designer.cs">
      <DependentUpon>UpdatesPage.cs</DependentUpon>
    </Compile>
    <Compile Include="UI\Forms\OptionsPages\UpdatesPage.cs">
      <SubType>UserControl</SubType>
    </Compile>
    <Compile Include="Tools\Authenticode.cs" />
    <Compile Include="Tools\EnumWindows.cs" />
    <Compile Include="Tools\PropertyGridCommandSite.cs" />
    <Compile Include="Connection\PuttySessionInfo.cs" />
    <Compile Include="Tree\Root\RootPuttySessionsNodeInfo.cs" />
    <Compile Include="Themes\ThemeManager.cs" />
    <Compile Include="Themes\ThemeSerializer.cs" />
    <Compile Include="Connection\ConnectionIcon.cs" />
    <Compile Include="Connection\ConnectionInfo.cs" />
    <Compile Include="Connection\InterfaceControl.Designer.cs">
      <DependentUpon>InterfaceControl.cs</DependentUpon>
    </Compile>
    <Compile Include="Connection\InterfaceControl.cs">
      <SubType>Component</SubType>
    </Compile>
    <Compile Include="Connection\Protocol\ProtocolBase.cs" />
    <Compile Include="Connection\Protocol\Http\Connection.Protocol.HTTP.cs" />
    <Compile Include="Connection\Protocol\Http\Connection.Protocol.HTTPBase.cs" />
    <Compile Include="Connection\Protocol\Http\Connection.Protocol.HTTPS.cs" />
    <Compile Include="Connection\Protocol\ICA\IcaProtocol.cs" />
    <Compile Include="Connection\Protocol\IntegratedProgram.cs" />
    <Compile Include="Connection\Protocol\ProtocolList.cs" />
    <Compile Include="Connection\Protocol\ProtocolType.cs" />
    <Compile Include="Connection\Protocol\PuttyBase.cs" />
    <Compile Include="Connection\Protocol\RAW\RawProtocol.cs" />
    <Compile Include="Connection\Protocol\RDP\RdpProtocol6.cs" />
    <Compile Include="Connection\Protocol\Rlogin\Connection.Protocol.Rlogin.cs" />
    <Compile Include="Connection\Protocol\Serial\Connection.Protocol.Serial.cs" />
    <Compile Include="Connection\Protocol\SSH\Connection.Protocol.SSH1.cs" />
    <Compile Include="Connection\Protocol\SSH\Connection.Protocol.SSH2.cs" />
    <Compile Include="Connection\Protocol\Telnet\Connection.Protocol.Telnet.cs" />
    <Compile Include="Connection\Protocol\VNC\Connection.Protocol.VNC.cs" />
    <Compile Include="Themes\ThemeInfo.cs" />
    <Compile Include="Tools\Cmdline\CommandLineArguments.cs" />
    <Compile Include="Container\ContainerInfo.cs" />
    <Compile Include="UI\Forms\FrmChoosePanel.Designer.cs">
      <DependentUpon>FrmChoosePanel.cs</DependentUpon>
    </Compile>
    <Compile Include="UI\Forms\FrmChoosePanel.cs">
      <SubType>Form</SubType>
    </Compile>
    <Compile Include="UI\Forms\FrmMain.Designer.cs">
      <DependentUpon>FrmMain.cs</DependentUpon>
    </Compile>
    <Compile Include="UI\Forms\FrmMain.cs">
      <SubType>Form</SubType>
    </Compile>
    <Compile Include="UI\Forms\PasswordForm.Designer.cs">
      <DependentUpon>PasswordForm.cs</DependentUpon>
    </Compile>
    <Compile Include="UI\Forms\PasswordForm.cs">
      <SubType>Form</SubType>
    </Compile>
    <Compile Include="Messages\Message.cs" />
    <Compile Include="Properties\AssemblyInfo.cs" />
    <Compile Include="Properties\Settings.Designer.cs">
      <AutoGen>True</AutoGen>
      <DesignTimeSharedInput>True</DesignTimeSharedInput>
      <DependentUpon>Settings.settings</DependentUpon>
    </Compile>
    <Compile Include="Tree\Root\RootNodeInfo.cs" />
    <Compile Include="Security\SaveFilter.cs" />
    <Compile Include="Tools\IeBrowserEmulation.cs" />
    <Compile Include="Tools\ProcessController.cs" />
    <Compile Include="Tools\PuttyTypeDetector.cs" />
    <Compile Include="Tools\PuttyProcessController.cs" />
    <Compile Include="Tools\ReconnectGroup.Designer.cs">
      <DependentUpon>ReconnectGroup.cs</DependentUpon>
    </Compile>
    <Compile Include="Tools\ReconnectGroup.cs">
      <SubType>UserControl</SubType>
    </Compile>
    <Compile Include="Tools\ExternalTool.cs" />
    <Compile Include="Tools\Tools.LocalizedAttributes.cs" />
    <Compile Include="Tools\MiscTools.cs" />
    <Compile Include="Tools\PortScanner.cs" />
    <Compile Include="Tools\WindowMenu.cs" />
    <Compile Include="Tools\Tools.WindowPlacement.cs" />
    <Compile Include="UI\Forms\TextBox.cs">
      <SubType>Component</SubType>
    </Compile>
    <Compile Include="UI\Forms\UnhandledExceptionWindow.cs">
      <SubType>Form</SubType>
    </Compile>
    <Compile Include="UI\Forms\UnhandledExceptionWindow.Designer.cs">
      <DependentUpon>UnhandledExceptionWindow.cs</DependentUpon>
    </Compile>
    <Compile Include="UI\GraphicsUtilities\GdiPlusGraphicsProvider.cs" />
    <Compile Include="UI\GraphicsUtilities\IGraphicsProvider.cs" />
    <Compile Include="UI\Menu\HelpMenu.cs">
      <SubType>Component</SubType>
    </Compile>
    <Compile Include="UI\Menu\FileMenu.cs">
      <SubType>Component</SubType>
    </Compile>
    <Compile Include="UI\Menu\AdvancedWindowMenu.cs" />
    <Compile Include="UI\Menu\ToolsMenu.cs">
      <SubType>Component</SubType>
    </Compile>
    <Compile Include="UI\Menu\ViewMenu.cs">
      <SubType>Component</SubType>
    </Compile>
    <Compile Include="UI\Panels\PanelAdder.cs" />
    <Compile Include="UI\Tabs\Enums.cs" />
    <Compile Include="UI\Tabs\ConnectionTab.cs">
      <SubType>Form</SubType>
    </Compile>
    <Compile Include="UI\Tabs\ConnectionTab.Designer.cs">
      <DependentUpon>ConnectionTab.cs</DependentUpon>
    </Compile>
    <Compile Include="UI\Tabs\DockPaneStripNG.cs">
      <SubType>Component</SubType>
    </Compile>
    <Compile Include="UI\Tabs\FloatWindowNG.cs">
      <SubType>Form</SubType>
    </Compile>
    <Compile Include="UI\Tabs\MremoteNGAutoHideStrip.cs">
      <SubType>Component</SubType>
    </Compile>
    <Compile Include="UI\Tabs\TabHelper.cs" />
    <Compile Include="UI\TaskDialog\CommandButton.cs">
      <SubType>Component</SubType>
    </Compile>
    <Compile Include="UI\TaskDialog\CommandButton.designer.cs">
      <DependentUpon>CommandButton.cs</DependentUpon>
    </Compile>
    <Compile Include="UI\TaskDialog\cTaskDialog.cs" />
    <Compile Include="UI\TaskDialog\frmTaskDialog.cs">
      <SubType>Form</SubType>
    </Compile>
    <Compile Include="UI\TaskDialog\frmTaskDialog.designer.cs">
      <DependentUpon>frmTaskDialog.cs</DependentUpon>
    </Compile>
    <Compile Include="UI\Forms\FrmAbout.cs">
      <SubType>Form</SubType>
    </Compile>
    <Compile Include="UI\Forms\FrmAbout.Designer.cs">
      <DependentUpon>FrmAbout.cs</DependentUpon>
    </Compile>
    <Compile Include="UI\Window\ActiveDirectoryImportWindow.Designer.cs">
      <DependentUpon>ActiveDirectoryImportWindow.cs</DependentUpon>
    </Compile>
    <Compile Include="UI\Window\ActiveDirectoryImportWindow.cs">
      <SubType>Form</SubType>
    </Compile>
    <Compile Include="UI\Window\BaseWindow.cs">
      <SubType>Form</SubType>
    </Compile>
    <Compile Include="UI\Forms\OptionsPages\ComponentsPage.cs">
      <SubType>UserControl</SubType>
    </Compile>
    <Compile Include="UI\Window\ConfigWindow.cs">
      <SubType>Form</SubType>
    </Compile>
    <Compile Include="UI\Window\ConnectionWindow.cs">
      <SubType>Form</SubType>
    </Compile>
    <Compile Include="UI\Window\ConnectionWindow.Designer.cs">
      <DependentUpon>ConnectionWindow.cs</DependentUpon>
    </Compile>
    <Compile Include="UI\Window\ErrorAndInfoWindow.cs">
      <SubType>Form</SubType>
    </Compile>
    <Compile Include="UI\Forms\ExportForm.Designer.cs">
      <DependentUpon>ExportForm.cs</DependentUpon>
    </Compile>
    <Compile Include="UI\Window\ErrorAndInfoWindow.Designer.cs">
      <DependentUpon>ErrorAndInfoWindow.cs</DependentUpon>
    </Compile>
    <Compile Include="UI\Window\ExternalToolsWindow.Designer.cs">
      <DependentUpon>ExternalToolsWindow.cs</DependentUpon>
    </Compile>
    <Compile Include="UI\Window\ExternalToolsWindow.cs">
      <SubType>Form</SubType>
    </Compile>
    <Compile Include="UI\Window\HelpWindow.cs">
      <SubType>Form</SubType>
    </Compile>
    <Compile Include="UI\WindowList.cs" />
    <Compile Include="UI\Window\HelpWindow.Designer.cs">
      <DependentUpon>HelpWindow.cs</DependentUpon>
    </Compile>
    <Compile Include="UI\Window\PortScanWindow.Designer.cs">
      <DependentUpon>PortScanWindow.cs</DependentUpon>
    </Compile>
    <Compile Include="UI\Window\PortScanWindow.cs">
      <SubType>Form</SubType>
    </Compile>
    <Compile Include="UI\Forms\ExportForm.cs">
      <SubType>Form</SubType>
    </Compile>
    <Compile Include="UI\Window\ScreenshotManagerWindow.cs">
      <SubType>Form</SubType>
    </Compile>
    <Compile Include="UI\Window\SSHTransferWindow.cs">
      <SubType>Form</SubType>
    </Compile>
    <Compile Include="UI\Window\ConnectionTreeWindow.Designer.cs">
      <DependentUpon>ConnectionTreeWindow.cs</DependentUpon>
    </Compile>
    <Compile Include="UI\Window\ConnectionTreeWindow.cs">
      <SubType>Form</SubType>
    </Compile>
    <Compile Include="UI\WindowType.cs" />
    <Compile Include="UI\Window\UltraVNCWindow.cs">
      <SubType>Form</SubType>
    </Compile>
    <Compile Include="UI\Window\UpdateWindow.Designer.cs">
      <DependentUpon>UpdateWindow.cs</DependentUpon>
    </Compile>
    <Compile Include="UI\Window\UpdateWindow.cs">
      <SubType>Form</SubType>
    </Compile>
  </ItemGroup>
  <ItemGroup>
    <EmbeddedResource Include="Resources\Language\Language.cs-CZ.resx">
      <SubType>Designer</SubType>
    </EmbeddedResource>
    <EmbeddedResource Include="Resources\Language\Language.lt.resx">
      <SubType>Designer</SubType>
    </EmbeddedResource>
    <EmbeddedResource Include="Resources\Language\Language.ja-JP.resx">
      <SubType>Designer</SubType>
    </EmbeddedResource>
    <EmbeddedResource Include="Resources\Language\Language.ko-KR.resx">
      <SubType>Designer</SubType>
    </EmbeddedResource>
    <EmbeddedResource Include="Resources\Language\Language.tr-TR.resx">
      <SubType>Designer</SubType>
    </EmbeddedResource>
    <EmbeddedResource Include="Resources\Themes\ColorMapTheme.resx">
      <Generator>ResXFileCodeGenerator</Generator>
      <LastGenOutput>ColorMapTheme.Designer.cs</LastGenOutput>
      <CustomToolNamespace>mRemoteNG</CustomToolNamespace>
    </EmbeddedResource>
    <EmbeddedResource Include="UI\Controls\AdTree.resx">
      <DependentUpon>AdTree.cs</DependentUpon>
    </EmbeddedResource>
    <EmbeddedResource Include="UI\Controls\Base\NGButton.resx">
      <DependentUpon>NGButton.cs</DependentUpon>
    </EmbeddedResource>
    <EmbeddedResource Include="UI\Controls\Base\NGCheckBox.resx">
      <DependentUpon>NGCheckBox.cs</DependentUpon>
    </EmbeddedResource>
    <EmbeddedResource Include="UI\Controls\Base\NGComboBox.resx">
      <DependentUpon>NGComboBox.cs</DependentUpon>
    </EmbeddedResource>
    <EmbeddedResource Include="UI\Controls\Base\NGGroupBox.resx">
      <DependentUpon>NGGroupBox.cs</DependentUpon>
    </EmbeddedResource>
    <EmbeddedResource Include="UI\Controls\Base\NGLabel.resx">
      <DependentUpon>NGLabel.cs</DependentUpon>
    </EmbeddedResource>
    <EmbeddedResource Include="UI\Controls\Base\NGListView.resx">
      <DependentUpon>NGListView.cs</DependentUpon>
    </EmbeddedResource>
    <EmbeddedResource Include="UI\Controls\Base\NGNumericUpDown.resx">
      <DependentUpon>NGNumericUpDown.cs</DependentUpon>
    </EmbeddedResource>
    <EmbeddedResource Include="UI\Controls\Base\NGRadioButton.resx">
      <DependentUpon>NGRadioButton.cs</DependentUpon>
    </EmbeddedResource>
    <EmbeddedResource Include="UI\Controls\Base\NGSearchBox.resx">
      <DependentUpon>NGSearchBox.cs</DependentUpon>
    </EmbeddedResource>
    <EmbeddedResource Include="UI\Controls\Base\NGTextBox.resx">
      <DependentUpon>NGTextBox.cs</DependentUpon>
    </EmbeddedResource>
    <EmbeddedResource Include="UI\Controls\ConnectionTree\ConnectionTree.resx">
      <DependentUpon>ConnectionTree.cs</DependentUpon>
    </EmbeddedResource>
    <EmbeddedResource Include="UI\Controls\CredentialRecordComboBox.resx">
      <DependentUpon>CredentialRecordComboBox.cs</DependentUpon>
    </EmbeddedResource>
    <EmbeddedResource Include="UI\Controls\CredentialRecordListBox.resx">
      <DependentUpon>CredentialRecordListBox.cs</DependentUpon>
    </EmbeddedResource>
    <EmbeddedResource Include="UI\Controls\CredentialRecordListView.resx">
      <DependentUpon>CredentialRecordListView.cs</DependentUpon>
    </EmbeddedResource>
    <EmbeddedResource Include="UI\Controls\CredentialRepositoryListView.resx">
      <DependentUpon>CredentialRepositoryListView.cs</DependentUpon>
    </EmbeddedResource>
    <EmbeddedResource Include="UI\Controls\FilteredPropertyGrid\FilteredPropertyGrid.resx">
      <DependentUpon>FilteredPropertyGrid.cs</DependentUpon>
    </EmbeddedResource>
    <EmbeddedResource Include="UI\Controls\HeadlessTabControl.resx">
      <DependentUpon>HeadlessTabControl.cs</DependentUpon>
    </EmbeddedResource>
    <EmbeddedResource Include="UI\Controls\IPTextBox.resx">
      <DependentUpon>IPTextBox.cs</DependentUpon>
    </EmbeddedResource>
    <EmbeddedResource Include="UI\Controls\NewPasswordWithVerification.resx">
      <DependentUpon>NewPasswordWithVerification.cs</DependentUpon>
    </EmbeddedResource>
    <EmbeddedResource Include="UI\Controls\PageSequence\SequencedControl.resx">
      <DependentUpon>SequencedControl.cs</DependentUpon>
    </EmbeddedResource>
    <EmbeddedResource Include="UI\Controls\SecureTextBox.resx">
      <DependentUpon>SecureTextBox.cs</DependentUpon>
    </EmbeddedResource>
    <EmbeddedResource Include="UI\Forms\FrmChoosePanel.resx">
      <DependentUpon>FrmChoosePanel.cs</DependentUpon>
      <SubType>Designer</SubType>
    </EmbeddedResource>
    <EmbeddedResource Include="UI\Forms\FrmMain.resx">
      <DependentUpon>FrmMain.cs</DependentUpon>
      <SubType>Designer</SubType>
    </EmbeddedResource>
    <EmbeddedResource Include="UI\Forms\FrmOptions.resx">
      <DependentUpon>FrmOptions.cs</DependentUpon>
    </EmbeddedResource>
    <EmbeddedResource Include="UI\Forms\FrmSplashScreen.resx">
      <DependentUpon>FrmSplashScreen.cs</DependentUpon>
    </EmbeddedResource>
    <EmbeddedResource Include="UI\Forms\Input\FrmInputBox.resx">
      <DependentUpon>FrmInputBox.cs</DependentUpon>
    </EmbeddedResource>
    <EmbeddedResource Include="UI\Forms\OptionsPages\AdvancedPage.resx">
      <DependentUpon>AdvancedPage.cs</DependentUpon>
    </EmbeddedResource>
    <EmbeddedResource Include="UI\Forms\OptionsPages\AppearancePage.resx">
      <DependentUpon>AppearancePage.cs</DependentUpon>
    </EmbeddedResource>
    <EmbeddedResource Include="UI\Forms\OptionsPages\ConnectionsPage.resx">
      <DependentUpon>ConnectionsPage.cs</DependentUpon>
    </EmbeddedResource>
    <EmbeddedResource Include="UI\Forms\OptionsPages\CredentialsPage.resx">
      <DependentUpon>CredentialsPage.cs</DependentUpon>
    </EmbeddedResource>
    <EmbeddedResource Include="UI\Forms\OptionsPages\NotificationsPage.resx">
      <DependentUpon>NotificationsPage.cs</DependentUpon>
    </EmbeddedResource>
    <EmbeddedResource Include="UI\Forms\OptionsPages\OptionsPage.resx">
      <DependentUpon>OptionsPage.cs</DependentUpon>
    </EmbeddedResource>
    <EmbeddedResource Include="UI\Forms\OptionsPages\SecurityPage.resx">
      <DependentUpon>SecurityPage.cs</DependentUpon>
    </EmbeddedResource>
    <EmbeddedResource Include="UI\Forms\OptionsPages\SqlServerPage.resx">
      <DependentUpon>SqlServerPage.cs</DependentUpon>
      <SubType>Designer</SubType>
    </EmbeddedResource>
    <EmbeddedResource Include="UI\Forms\OptionsPages\StartupExitPage.resx">
      <DependentUpon>StartupExitPage.cs</DependentUpon>
    </EmbeddedResource>
    <EmbeddedResource Include="UI\Forms\OptionsPages\TabsPanelsPage.resx">
      <DependentUpon>TabsPanelsPage.cs</DependentUpon>
    </EmbeddedResource>
    <EmbeddedResource Include="UI\Forms\OptionsPages\ThemePage.resx">
      <DependentUpon>ThemePage.cs</DependentUpon>
    </EmbeddedResource>
    <EmbeddedResource Include="UI\Forms\OptionsPages\UpdatesPage.resx">
      <DependentUpon>UpdatesPage.cs</DependentUpon>
    </EmbeddedResource>
    <EmbeddedResource Include="UI\Forms\PasswordForm.resx">
      <DependentUpon>PasswordForm.cs</DependentUpon>
      <SubType>Designer</SubType>
    </EmbeddedResource>
    <EmbeddedResource Include="Resources\Language\Language.de.resx">
      <SubType>Designer</SubType>
    </EmbeddedResource>
    <EmbeddedResource Include="Resources\Language\Language.el.resx">
      <SubType>Designer</SubType>
    </EmbeddedResource>
    <EmbeddedResource Include="Resources\Language\Language.en-US.resx">
      <SubType>Designer</SubType>
    </EmbeddedResource>
    <EmbeddedResource Include="Resources\Language\Language.es-AR.resx">
      <SubType>Designer</SubType>
    </EmbeddedResource>
    <EmbeddedResource Include="Resources\Language\Language.es.resx">
      <SubType>Designer</SubType>
    </EmbeddedResource>
    <EmbeddedResource Include="Resources\Language\Language.hu.resx" />
    <EmbeddedResource Include="Resources\Language\Language.it.resx">
      <SubType>Designer</SubType>
    </EmbeddedResource>
    <EmbeddedResource Include="Resources\Language\Language.nb-NO.resx">
      <SubType>Designer</SubType>
    </EmbeddedResource>
    <EmbeddedResource Include="Resources\Language\Language.nl.resx">
      <SubType>Designer</SubType>
    </EmbeddedResource>
    <EmbeddedResource Include="Resources\Language\Language.pt-BR.resx">
      <SubType>Designer</SubType>
    </EmbeddedResource>
    <EmbeddedResource Include="Resources\Language\Language.pt.resx">
      <SubType>Designer</SubType>
    </EmbeddedResource>
    <EmbeddedResource Include="Resources\Language\Language.resx">
      <Generator>ResXFileCodeGenerator</Generator>
      <CustomToolNamespace>mRemoteNG</CustomToolNamespace>
      <SubType>Designer</SubType>
      <LastGenOutput>Language.Designer.cs</LastGenOutput>
    </EmbeddedResource>
    <EmbeddedResource Include="Resources\Language\Language.fr.resx">
      <SubType>Designer</SubType>
    </EmbeddedResource>
    <EmbeddedResource Include="Resources\Language\Language.pl.resx">
      <SubType>Designer</SubType>
    </EmbeddedResource>
    <EmbeddedResource Include="Resources\Language\Language.ru.resx">
      <SubType>Designer</SubType>
    </EmbeddedResource>
    <EmbeddedResource Include="Resources\Language\Language.uk.resx">
      <SubType>Designer</SubType>
    </EmbeddedResource>
    <EmbeddedResource Include="Resources\Language\Language.zh-CN.resx">
      <SubType>Designer</SubType>
    </EmbeddedResource>
    <EmbeddedResource Include="Resources\Language\Language.zh-TW.resx">
      <SubType>Designer</SubType>
    </EmbeddedResource>
    <EmbeddedResource Include="Properties\Resources.resx">
      <Generator>ResXFileCodeGenerator</Generator>
      <CustomToolNamespace>mRemoteNG</CustomToolNamespace>
      <SubType>Designer</SubType>
      <LastGenOutput>Resources.Designer.cs</LastGenOutput>
    </EmbeddedResource>
    <EmbeddedResource Include="Tools\ReconnectGroup.resx">
      <DependentUpon>ReconnectGroup.cs</DependentUpon>
      <SubType>Designer</SubType>
    </EmbeddedResource>
    <EmbeddedResource Include="UI\Forms\TextBox.resx">
      <DependentUpon>TextBox.cs</DependentUpon>
    </EmbeddedResource>
    <EmbeddedResource Include="UI\Forms\UnhandledExceptionWindow.resx">
      <DependentUpon>UnhandledExceptionWindow.cs</DependentUpon>
    </EmbeddedResource>
    <EmbeddedResource Include="UI\Tabs\ConnectionTab.resx">
      <DependentUpon>ConnectionTab.cs</DependentUpon>
    </EmbeddedResource>
    <EmbeddedResource Include="UI\TaskDialog\CommandButton.resx">
      <DependentUpon>CommandButton.cs</DependentUpon>
    </EmbeddedResource>
    <EmbeddedResource Include="UI\TaskDialog\frmTaskDialog.resx">
      <DependentUpon>frmTaskDialog.cs</DependentUpon>
    </EmbeddedResource>
    <EmbeddedResource Include="UI\Forms\FrmAbout.resx">
      <DependentUpon>FrmAbout.cs</DependentUpon>
      <SubType>Designer</SubType>
    </EmbeddedResource>
    <EmbeddedResource Include="UI\Window\ActiveDirectoryImportWindow.resx">
      <DependentUpon>ActiveDirectoryImportWindow.cs</DependentUpon>
      <SubType>Designer</SubType>
    </EmbeddedResource>
    <EmbeddedResource Include="UI\Window\BaseWindow.resx">
      <DependentUpon>BaseWindow.cs</DependentUpon>
    </EmbeddedResource>
    <EmbeddedResource Include="UI\Forms\OptionsPages\ComponentsPage.resx">
      <DependentUpon>ComponentsPage.cs</DependentUpon>
      <SubType>Designer</SubType>
    </EmbeddedResource>
    <EmbeddedResource Include="UI\Window\ConfigWindow.resx">
      <SubType>Designer</SubType>
      <DependentUpon>ConfigWindow.cs</DependentUpon>
    </EmbeddedResource>
    <EmbeddedResource Include="UI\Window\ConnectionWindow.resx">
      <DependentUpon>ConnectionWindow.cs</DependentUpon>
      <SubType>Designer</SubType>
    </EmbeddedResource>
    <EmbeddedResource Include="UI\Window\ErrorAndInfoWindow.resx">
      <DependentUpon>ErrorAndInfoWindow.cs</DependentUpon>
      <SubType>Designer</SubType>
    </EmbeddedResource>
    <EmbeddedResource Include="UI\Window\ExternalToolsWindow.resx">
      <DependentUpon>ExternalToolsWindow.cs</DependentUpon>
      <SubType>Designer</SubType>
    </EmbeddedResource>
    <EmbeddedResource Include="UI\Window\HelpWindow.resx">
      <DependentUpon>HelpWindow.cs</DependentUpon>
      <SubType>Designer</SubType>
    </EmbeddedResource>
    <EmbeddedResource Include="UI\Window\PortScanWindow.resx">
      <DependentUpon>PortScanWindow.cs</DependentUpon>
      <SubType>Designer</SubType>
    </EmbeddedResource>
    <EmbeddedResource Include="UI\Forms\ExportForm.resx">
      <DependentUpon>ExportForm.cs</DependentUpon>
      <SubType>Designer</SubType>
    </EmbeddedResource>
    <EmbeddedResource Include="UI\Window\ScreenshotManagerWindow.resx">
      <DependentUpon>ScreenshotManagerWindow.cs</DependentUpon>
      <SubType>Designer</SubType>
    </EmbeddedResource>
    <EmbeddedResource Include="UI\Window\SSHTransferWindow.resx">
      <DependentUpon>SSHTransferWindow.cs</DependentUpon>
      <SubType>Designer</SubType>
    </EmbeddedResource>
    <EmbeddedResource Include="UI\Window\ConnectionTreeWindow.resx">
      <DependentUpon>ConnectionTreeWindow.cs</DependentUpon>
      <SubType>Designer</SubType>
    </EmbeddedResource>
    <EmbeddedResource Include="UI\Window\UltraVNCWindow.resx">
      <DependentUpon>UltraVNCWindow.cs</DependentUpon>
      <SubType>Designer</SubType>
    </EmbeddedResource>
    <EmbeddedResource Include="UI\Window\UpdateWindow.resx">
      <DependentUpon>UpdateWindow.cs</DependentUpon>
      <SubType>Designer</SubType>
    </EmbeddedResource>
  </ItemGroup>
  <ItemGroup>
    <None Include=".editorconfig" />
    <None Include="app.config">
      <SubType>Designer</SubType>
    </None>
    <None Include="..\CHANGELOG.md">
      <CopyToOutputDirectory>PreserveNewest</CopyToOutputDirectory>
    </None>
    <None Include="..\CREDITS.md">
      <CopyToOutputDirectory>PreserveNewest</CopyToOutputDirectory>
    </None>
    <None Include="Documentation\contact_mail.rst" />
    <None Include="Documentation\howtos\bulk_connections.rst" />
    <None Include="Documentation\folders_and_inheritance.rst" />
    <None Include="Documentation\migrate.rst" />
    <None Include="Documentation\troubleshooting.rst" />
    <None Include="Documentation\user_interface\connections.rst" />
    <None Include="Documentation\user_interface\options.rst" />
    <None Include="Documentation\user_interface\menu_container.rst" />
    <None Include="Documentation\user_interface\ssh_file_transfer.rst" />
    <None Include="Documentation\sql_configuration.rst" />
    <None Include="Documentation\known_issues.rst" />
    <None Include="Documentation\installation\supported_operating_systems.rst" />
    <None Include="Documentation\keyboard_shortcuts.rst" />
    <None Include="Documentation\command_line_switches.rst" />
    <None Include="Documentation\user_interface\notifications.rst" />
    <None Include="Documentation\user_interface\import_export.rst" />
    <None Include="Documentation\user_interface\screenshot_manager.rst" />
    <None Include="Documentation\user_interface\port_scan.rst" />
    <None Include="Documentation\user_interface\quick_connect.rst" />
    <None Include="Documentation\howtos\vmrdp.rst" />
    <None Include="README.MD" />
    <None Include="Resources\Templates\AppIcon.psd" />
    <None Include="Resources\Templates\Header_dark.psd" />
    <None Include="Resources\Templates\Header_light.psd" />
    <None Include="Resources\Templates\Installer_Header.psd" />
    <None Include="Resources\Templates\Installer_Side.psd" />
    <None Include="Resources\Themes\darcula.vstheme">
      <CopyToOutputDirectory>PreserveNewest</CopyToOutputDirectory>
    </None>
    <None Include="Resources\Themes\vs2015blue.vstheme">
      <CopyToOutputDirectory>PreserveNewest</CopyToOutputDirectory>
    </None>
    <None Include="Resources\Themes\vs2015dark.vstheme">
      <CopyToOutputDirectory>PreserveNewest</CopyToOutputDirectory>
    </None>
    <None Include="Resources\Themes\vs2015light.vstheme">
      <CopyToOutputDirectory>PreserveNewest</CopyToOutputDirectory>
    </None>
    <None Include="Resources\Templates\VisualElements_150_dark.psd" />
    <None Include="Resources\Templates\VisualElements_150_light.psd" />
    <None Include="Resources\Templates\VisualElements_70_dark.psd" />
    <None Include="Resources\Templates\VisualElements_70_light.psd" />
    <None Include="Schemas\mremoteng_confcons_v2_5.xsd">
      <SubType>Designer</SubType>
      <CopyToOutputDirectory>PreserveNewest</CopyToOutputDirectory>
    </None>
    <None Include="Schemas\mremoteng_confcons_v2_7.xsd">
      <SubType>Designer</SubType>
      <CopyToOutputDirectory>PreserveNewest</CopyToOutputDirectory>
    </None>
    <None Include="Documentation\images\connections_status.png" />
    <None Include="Documentation\images\putty.png" />
    <Content Include="COPYING.TXT" />
    <Content Include="Documentation\images\ssh_tunnel.png" />
    <Content Include="Documentation\mssql_db_setup.sql" />
    <Content Include="Documentation\mysql_db_setup.sql" />
    <None Include="Documentation\images\config_top_bar.png" />
    <None Include="Documentation\images\connections_main.png" />
    <None Include="Documentation\images\connections_top_bar.png" />
    <None Include="Documentation\images\import_export_dialog.png" />
    <None Include="Documentation\images\menus_main_menu.png" />
    <None Include="Documentation\images\menus_hide_menu_strip.png" />
    <None Include="Documentation\images\notifications_panel.png" />
    <None Include="Documentation\images\notifications_popup.png" />
    <None Include="Documentation\images\folders_and_inheritance_01.png" />
    <None Include="Documentation\images\connections_config.png" />
    <None Include="Documentation\images\folders_and_inheritance_02.png" />
    <None Include="Documentation\images\folders_and_inheritance_03.png" />
    <None Include="Documentation\images\folders_and_inheritance_04.png" />
    <None Include="Documentation\images\folders_and_inheritance_05.png" />
    <None Include="Documentation\images\folders_and_inheritance_06.png" />
    <None Include="Documentation\images\connections_rightclick_menu.png" />
    <None Include="Documentation\images\connections_test_item.png" />
    <None Include="Documentation\images\connections_open.png" />
    <None Include="Documentation\images\screenshot_manager_rightclick_menu.png" />
    <None Include="Documentation\images\screenshot_manager_overview.png" />
    <Content Include="Icons\Console.ico" />
    <Content Include="Icons\Admin.ico" />
    <Content Include="Icons\Apple.ico">
      <CopyToOutputDirectory>PreserveNewest</CopyToOutputDirectory>
    </Content>
    <None Include="Resources\Images\Header_dark.png" />
    <None Include="Resources\Tiles\mRemoteNG.VisualElementsManifest.xml">
      <CopyToOutputDirectory>PreserveNewest</CopyToOutputDirectory>
    </None>
    <None Include="Resources\Tiles\VisualElements_70.png">
      <CopyToOutputDirectory>PreserveNewest</CopyToOutputDirectory>
    </None>
    <None Include="Resources\Tiles\VisualElements_150.png">
      <CopyToOutputDirectory>PreserveNewest</CopyToOutputDirectory>
    </None>
    <None Include="Resources\Icons\Appearance_Icon.ico" />
    <None Include="Resources\Icons\mRemoteNG_Icon.ico" />
    <None Include="Resources\Icons\Comments_Icon.ico" />
    <None Include="Resources\Icons\Config_Icon.ico" />
    <None Include="Resources\Icons\Database_Icon.ico" />
    <None Include="Resources\Icons\Error_Icon.ico" />
    <None Include="Resources\Icons\ExtApp_Icon.ico" />
    <None Include="Resources\Icons\Help_Icon.ico" />
    <None Include="Resources\Icons\Key_Icon.ico" />
    <None Include="Resources\Icons\Keyboard_Icon.ico" />
    <None Include="Resources\Icons\News_Icon.ico" />
    <None Include="Resources\Icons\Options_Icon.ico" />
    <None Include="Resources\Icons\EditPage_Icon.ico" />
    <None Include="Resources\Icons\Panels_Icon.ico" />
    <None Include="Resources\Icons\PortScan_Icon.ico" />
    <None Include="Resources\Icons\Save_Icon.ico" />
    <None Include="Resources\Icons\Screenshot_Icon.ico" />
    <None Include="Resources\Icons\Sessions_Icon.ico" />
    <None Include="Resources\Icons\Shield_Icon.ico" />
    <None Include="Resources\Icons\SSHTransfer_Icon.ico" />
    <None Include="Resources\Icons\StartupExit_Icon.ico" />
    <None Include="Resources\Icons\Tab_Icon.ico" />
    <None Include="Resources\Icons\ActiveDirectory_Icon.ico" />
    <None Include="Resources\Icons\ComponentsCheck_Icon.ico" />
    <None Include="Resources\Icons\Info_Icon.ico" />
    <None Include="Resources\Icons\Root_Icon.ico" />
    <None Include="Resources\Icons\ConnectionsSaveAs_Icon.ico" />
    <None Include="Resources\Icons\Update_Icon.ico" />
    <None Include="Resources\Icons\UVNC_SC_Icon.ico" />
    <None Include="Resources\Images\mRemoteNG.png" />
    <None Include="Resources\Images\tab_add.png" />
    <None Include="Resources\Images\tab_edit.png" />
    <None Include="Resources\Images\tab_delete.png" />
    <None Include="Resources\Images\star.png" />
    <Content Include="Icons\Infrastructure.ico">
      <CopyToOutputDirectory>PreserveNewest</CopyToOutputDirectory>
    </Content>
    <Content Include="Icons\Production.ico">
      <CopyToOutputDirectory>PreserveNewest</CopyToOutputDirectory>
    </Content>
    <Content Include="Icons\Staging.ico">
      <CopyToOutputDirectory>PreserveNewest</CopyToOutputDirectory>
    </Content>
    <Content Include="Icons\PowerShell.ico">
      <CopyToOutputDirectory>PreserveNewest</CopyToOutputDirectory>
    </Content>
    <Content Include="Schemas\mremoteng_confcons_v2_6.xsd">
      <SubType>Designer</SubType>
      <CopyToOutputDirectory>PreserveNewest</CopyToOutputDirectory>
    </Content>
    <None Include="Schemas\mremoteng_credrepo_list_v1_0.xsd">
      <SubType>Designer</SubType>
      <CopyToOutputDirectory>PreserveNewest</CopyToOutputDirectory>
    </None>
    <None Include="Schemas\mremoteng_creds_v1_0.xsd">
      <SubType>Designer</SubType>
      <CopyToOutputDirectory>PreserveNewest</CopyToOutputDirectory>
    </None>
  </ItemGroup>
  <ItemGroup>
    <None Include="Documentation\images\quick_connect_01.png" />
    <None Include="Documentation\images\quick_connect_02.png" />
    <None Include="Documentation\images\quick_connect_03.png" />
    <None Include="Resources\Images\loading_spinner.gif" />
    <None Include="Resources\Images\FamFamFam\tick.png" />
    <None Include="Resources\Images\FamFamFam\bricks.png" />
    <None Include="Resources\Images\FamFamFam\brick.png" />
    <None Include="Resources\Images\FamFamFam\bricks_greyscale.png" />
    <None Include="Resources\Images\FamFamFam\brick_large.png" />
    <None Include="Resources\Images\FamFamFam\brick1.png" />
    <None Include="Resources\Images\FamFamFam\bricks1.png" />
    <None Include="Resources\Images\xml.png" />
    <None Include="Resources\Images\keepass_32x32.png" />
    <None Include="Resources\Images\FamFamFam\arrow_left.png" />
    <Content Include="Resources\Images\FamFamFam\Config.png" />
    <Content Include="Resources\Images\FamFamFam\database.png" />
    <None Include="Resources\Images\FamFamFam\key.png" />
    <None Include="Resources\Images\FamFamFam\key_add.png" />
    <None Include="Resources\Images\FamFamFam\eye.png" />
    <None Include="Resources\Images\FamFamFam\lightbulb.png" />
    <None Include="Resources\Images\FamFamFam\lightning.png" />
    <None Include="Resources\Images\FamFamFam\folder_key.png" />
    <None Include="Resources\Images\FamFamFam\exclamation.png" />
    <Content Include="Resources\Images\FamFamFam\Link.png" />
    <None Include="Resources\Images\FamFamFam\lock.png" />
    <Content Include="Resources\Images\FamFamFam\page_copy.png" />
    <Content Include="Resources\Images\green_arrow1.png" />
    <Content Include="Resources\Images\green_arrow2.png" />
    <None Include="Resources\Images\puttycm.png" />
    <None Include="Resources\Images\FamFamFam\monitor_go.png" />
    <None Include="Resources\Images\FamFamFam\monitor_delete.png" />
    <None Include="Resources\Images\FamFamFam\user_comment.png" />
    <None Include="Resources\Images\FamFamFam\key_delete.png" />
    <None Include="Resources\Images\PuttySessions.png" />
    <None Include="Resources\Images\PuttyConfig.png" />
    <None Include="Resources\Images\Play_Quick.png" />
    <None Include="Resources\Images\SSHTransfer.png" />
    <None Include="Resources\Images\ErrorsAndInfos.png" />
    <None Include="Resources\Images\Screenshot.png" />
    <None Include="Resources\Images\Sessions.png" />
    <None Include="Resources\Images\Connections_New.png" />
    <None Include="Resources\Images\Connections_Load.png" />
    <None Include="Resources\Images\Connections_SaveAs.png" />
    <None Include="Resources\Images\Connections_Save.png" />
    <None Include="Resources\Images\Sort_ZA.png" />
    <None Include="Resources\Images\Sort_AZ.png" />
    <None Include="Resources\Images\Lock.png" />
    <None Include="Resources\Images\Refresh.png" />
    <None Include="Resources\Images\RDP.png" />
    <None Include="Resources\Images\PropertiesDefault.png" />
    <None Include="Resources\Images\ExtApp.png" />
    <None Include="Resources\Images\Duplicate.png" />
    <None Include="Resources\Images\PortScan.png" />
    <None Include="Resources\Images\FamFamFam\Copy.png" />
    <None Include="Resources\Images\FamFamFam\Delete.png" />
    <None Include="Resources\Images\FamFamFam\Donate.png" />
    <None Include="Resources\Images\FamFamFam\Info.png" />
    <None Include="Resources\Images\FamFamFam\Inheritance.png" />
    <None Include="Resources\Images\FamFamFam\Keyboard.png" />
    <None Include="Resources\Images\FamFamFam\Options.png" />
    <None Include="Resources\Images\FamFamFam\Panel_Close.png" />
    <None Include="Resources\Images\FamFamFam\Panels.png" />
    <None Include="Resources\Images\FamFamFam\Panel_Add.png" />
    <None Include="Resources\Images\FamFamFam\Quit.png" />
    <None Include="Resources\Images\FamFamFam\Save.png" />
    <None Include="Resources\Images\FamFamFam\Screenshot.png" />
    <None Include="Resources\Images\FamFamFam\Screenshot_Add.png" />
    <None Include="Resources\Images\FamFamFam\Screenshot_Copy.png" />
    <None Include="Resources\Images\FamFamFam\Screenshot_Delete.png" />
    <None Include="Resources\Images\FamFamFam\Screenshot_Save.png" />
    <None Include="Resources\Images\FamFamFam\Search.png" />
    <None Include="Resources\Images\FamFamFam\View.png" />
    <None Include="Resources\Images\FamFamFam\Warning_Small.png" />
    <None Include="Resources\Images\FamFamFam\Website.png" />
    <None Include="Resources\Images\FamFamFam\ExtApp.png" />
    <None Include="Resources\Images\FamFamFam\Sessions.png" />
    <None Include="Resources\Images\FamFamFam\Session_LogOff.png" />
    <None Include="Resources\Images\FamFamFam\File.png" />
    <None Include="Resources\Images\FamFamFam\Refresh.png" />
    <None Include="Resources\Images\FamFamFam\Properties_Default.png" />
    <None Include="Resources\Images\FamFamFam\Properties.png" />
    <None Include="Resources\Images\FamFamFam\Arrow_Down.png" />
    <None Include="Resources\Images\FamFamFam\Arrow_Up.png" />
    <None Include="Resources\Images\FamFamFam\Tools.png" />
    <None Include="Resources\Images\FamFamFam\Bug.png" />
    <None Include="Resources\Images\FamFamFam\Help.png" />
    <None Include="Resources\Images\FamFamFam\Page.png" />
    <None Include="Resources\Images\FamFamFam\SmartSize.png" />
    <None Include="Resources\Images\FamFamFam\Update.png" />
    <None Include="Resources\Images\FamFamFam\Folder.png" />
    <None Include="Resources\Images\FamFamFam\Folder_Add.png" />
    <None Include="Resources\Images\FamFamFam\Pause.png" />
    <None Include="Resources\Images\FamFamFam\Play.png" />
    <None Include="Resources\Images\FamFamFam\Connection_Add.png" />
    <None Include="Resources\Images\FamFamFam\Connection_Duplicate.png" />
    <None Include="Resources\Images\FamFamFam\ExtApp_Add.png" />
    <None Include="Resources\Images\FamFamFam\ExtApp_Delete.png" />
    <None Include="Resources\Images\FamFamFam\ExtApp_Start.png" />
    <None Include="Resources\Images\FamFamFam\SSHTransfer.png" />
    <None Include="Resources\Images\FamFamFam\PortScan.png" />
    <None Include="Resources\Images\FamFamFam\Console.png" />
    <None Include="Resources\Images\FamFamFam\Inheritance_Default.png" />
    <None Include="Resources\Images\FamFamFam\Chat.png" />
    <None Include="Resources\Images\FamFamFam\JumpTo.png" />
    <None Include="Resources\Images\FamFamFam\Monitor_GoTo.png" />
    <None Include="Resources\Images\FamFamFam\Monitor.png" />
    <None Include="Resources\Images\UVNC_SC.png" />
    <None Include="Resources\Images\Bad_Symbol.png" />
    <None Include="Resources\Images\Good_Symbol.png" />
    <None Include="Resources\Images\ComponentsCheck.png" />
    <None Include="Resources\Images\FamFamFam\News.png" />
    <None Include="Documentation\conf.py" />
    <None Include="Documentation\index.rst" />
    <None Include="Documentation\about.rst" />
    <None Include="Documentation\about\features.rst" />
    <None Include="Documentation\about\license.rst" />
    <None Include="Documentation\about\release_channels.rst" />
    <None Include="Documentation\about\versions.rst" />
    <None Include="Documentation\installation\install.rst" />
    <None Include="Documentation\installation.rst" />
    <None Include="Documentation\installation\minimum_requirements.rst" />
    <None Include="Documentation\installation\uninstall.rst" />
    <None Include="Documentation\howtos\sshtunnel.rst" />
    <None Include="Documentation\user_interface.rst" />
    <None Include="Documentation\user_interface\main_window.rst" />
    <None Include="Documentation\user_interface\panels.rst" />
    <None Include="Documentation\external_tools_cheat_sheet.rst" />
    <None Include="Documentation\howtos\external_tools.rst" />
    <None Include="Documentation\user_interface\external_tools.rst" />
    <None Include="Documentation\images\credssp-error.png" />
    <None Include="Documentation\images\example_et_start_application_01.png" />
    <None Include="Documentation\images\example_et_start_application_02.png" />
    <None Include="Documentation\images\example_et_traceroute_01.png" />
    <None Include="Documentation\images\example_et_traceroute_02.png" />
    <None Include="Documentation\images\example_et_traceroute_03.png" />
    <None Include="Documentation\images\example_et_traceroute_04.png" />
    <None Include="Documentation\images\example_et_traceroute_05.png" />
    <None Include="Documentation\images\external_tools_external_tool_properties_01.png" />
    <None Include="Documentation\images\external_tools_main_ui_01.png" />
    <None Include="Documentation\images\external_tools_toolbar_01.png" />
    <None Include="Documentation\images\external_tools_tools_list_01.png" />
    <None Include="Documentation\images\mremoteng_favicon_32.png" />
    <None Include="Documentation\images\mremoteng_logo.png" />
    <None Include="Documentation\images\mremoteng_main_ui.png" />
    <None Include="Documentation\images\mremoteng_main_ui_connect_win_server.png" />
    <None Include="Documentation\images\oracle_remediation_setting.png" />
    <None Include="Documentation\images\user_interface_overview.png" />
    <None Include="Documentation\images\user_interface_panels_01.png" />
    <None Include="Documentation\images\user_interface_panels_02.png" />
    <None Include="Documentation\images\user_interface_panels_03.png" />
    <Content Include="Icons\Anti Virus.ico">
      <CopyToOutputDirectory>PreserveNewest</CopyToOutputDirectory>
    </Content>
    <Content Include="Icons\Backup.ico">
      <CopyToOutputDirectory>PreserveNewest</CopyToOutputDirectory>
    </Content>
    <Content Include="Icons\Build Server.ico">
      <CopyToOutputDirectory>PreserveNewest</CopyToOutputDirectory>
    </Content>
    <Content Include="Icons\Database.ico">
      <CopyToOutputDirectory>PreserveNewest</CopyToOutputDirectory>
    </Content>
    <Content Include="Icons\Domain Controller.ico">
      <CopyToOutputDirectory>PreserveNewest</CopyToOutputDirectory>
    </Content>
    <Content Include="Icons\ESX.ico">
      <CopyToOutputDirectory>PreserveNewest</CopyToOutputDirectory>
    </Content>
    <Content Include="Icons\Fax.ico">
      <CopyToOutputDirectory>PreserveNewest</CopyToOutputDirectory>
    </Content>
    <Content Include="Icons\File Server.ico">
      <CopyToOutputDirectory>PreserveNewest</CopyToOutputDirectory>
    </Content>
    <Content Include="Icons\Finance.ico">
      <CopyToOutputDirectory>PreserveNewest</CopyToOutputDirectory>
    </Content>
    <Content Include="Icons\Firewall.ico">
      <CopyToOutputDirectory>PreserveNewest</CopyToOutputDirectory>
    </Content>
    <Content Include="Icons\Linux.ico">
      <CopyToOutputDirectory>PreserveNewest</CopyToOutputDirectory>
    </Content>
    <Content Include="Icons\Log.ico">
      <CopyToOutputDirectory>PreserveNewest</CopyToOutputDirectory>
    </Content>
    <Content Include="Icons\Mail Server.ico">
      <CopyToOutputDirectory>PreserveNewest</CopyToOutputDirectory>
    </Content>
    <Content Include="Icons\mRemote.ico">
      <CopyToOutputDirectory>PreserveNewest</CopyToOutputDirectory>
    </Content>
    <Content Include="Icons\mRemoteNG.ico">
      <CopyToOutputDirectory>PreserveNewest</CopyToOutputDirectory>
    </Content>
    <Content Include="Icons\PuTTY.ico">
      <CopyToOutputDirectory>PreserveNewest</CopyToOutputDirectory>
    </Content>
    <Content Include="Icons\Remote Desktop.ico">
      <CopyToOutputDirectory>PreserveNewest</CopyToOutputDirectory>
    </Content>
    <Content Include="Icons\Router.ico">
      <CopyToOutputDirectory>PreserveNewest</CopyToOutputDirectory>
    </Content>
    <Content Include="Icons\SharePoint.ico">
      <CopyToOutputDirectory>PreserveNewest</CopyToOutputDirectory>
    </Content>
    <Content Include="Icons\SSH.ico">
      <CopyToOutputDirectory>PreserveNewest</CopyToOutputDirectory>
    </Content>
    <Content Include="Icons\Switch.ico">
      <CopyToOutputDirectory>PreserveNewest</CopyToOutputDirectory>
    </Content>
    <Content Include="Icons\Tel.ico">
      <CopyToOutputDirectory>PreserveNewest</CopyToOutputDirectory>
    </Content>
    <Content Include="Icons\Telnet.ico">
      <CopyToOutputDirectory>PreserveNewest</CopyToOutputDirectory>
    </Content>
    <Content Include="Icons\Terminal Server.ico">
      <CopyToOutputDirectory>PreserveNewest</CopyToOutputDirectory>
    </Content>
    <Content Include="Icons\Test Server.ico">
      <CopyToOutputDirectory>PreserveNewest</CopyToOutputDirectory>
    </Content>
    <Content Include="Icons\Virtual Machine.ico">
      <CopyToOutputDirectory>PreserveNewest</CopyToOutputDirectory>
    </Content>
    <Content Include="Icons\Web Server.ico">
      <CopyToOutputDirectory>PreserveNewest</CopyToOutputDirectory>
    </Content>
    <Content Include="Icons\WiFi.ico">
      <CopyToOutputDirectory>PreserveNewest</CopyToOutputDirectory>
    </Content>
    <Content Include="Icons\Windows.ico">
      <CopyToOutputDirectory>PreserveNewest</CopyToOutputDirectory>
    </Content>
    <Content Include="Icons\Workstation.ico">
      <CopyToOutputDirectory>PreserveNewest</CopyToOutputDirectory>
    </Content>
    <None Include="Resources\Images\FamFamFam\application_side_tree.png" />
    <None Include="Resources\Images\FamFamFam\arrow_out.png" />
    <None Include="Resources\Images\FamFamFam\cog_error.png" />
    <Content Include="Resources\Images\FamFamFam\cog.png" />
    <Content Include="Resources\Images\database.bmp" />
    <None Include="Resources\Images\Copy.png" />
    <None Include="Properties\Settings.settings">
      <CustomToolNamespace>mRemoteNG</CustomToolNamespace>
      <Generator>SettingsSingleFileGenerator</Generator>
      <LastGenOutput>Settings.Designer.cs</LastGenOutput>
      <SubType>Designer</SubType>
    </None>
    <None Include="Resources\Images\Properties.png" />
    <None Include="Resources\Images\Inheritance.png" />
    <None Include="Properties\app.manifest" />
    <None Include="Resources\Images\WarningSmall.png" />
    <None Include="Resources\Images\Warning.png" />
    <None Include="Resources\Images\View.png" />
    <None Include="Resources\Images\Update.png" />
    <None Include="Resources\Images\Tools.png" />
    <None Include="Resources\Images\Search.png" />
    <None Include="Resources\Images\Screenshot_Add.png" />
    <None Include="Resources\Images\Save.png" />
    <None Include="Resources\Images\Root.png" />
    <None Include="Resources\Images\Rename.png" />
    <None Include="Resources\Images\Play.png" />
    <None Include="Resources\Images\Pause.png" />
    <None Include="Resources\Images\Options.png" />
    <None Include="Resources\Images\Open.png" />
    <None Include="Resources\Images\NewFolder.png" />
    <None Include="Resources\Images\NewConnection.png" />
    <None Include="Resources\Images\New.png" />
    <None Include="Resources\Images\Minimize.png" />
    <None Include="Resources\Images\Keyboard.png" />
    <None Include="Resources\Images\InformationSmall.png" />
    <None Include="Resources\Images\Information.png" />
    <None Include="Resources\Images\Info.png" />
    <None Include="Resources\Images\HostStatus_On.png" />
    <None Include="Resources\Images\HostStatus_Off.png" />
    <None Include="Resources\Images\HostStatus_Check.png" />
    <None Include="Resources\Images\Help.png" />
    <None Include="Resources\Images\Fullscreen.png" />
    <None Include="Resources\Images\Folder.png" />
    <None Include="Resources\Images\File.png" />
    <None Include="Resources\Images\Expand.png" />
    <None Include="Resources\Images\Exit.png" />
    <None Include="Resources\Images\ErrorSmall.png" />
    <None Include="Resources\Images\Error.png" />
    <None Include="Resources\Images\Delete.png" />
    <None Include="Resources\Images\Config.png" />
    <None Include="Resources\Images\Collapse.png" />
    <None Include="Resources\Images\Arrow_Up.png" />
    <None Include="Resources\Images\Arrow_Down.png" />
    <None Include="Resources\Images\ActiveDirectory.png" />
    <None Include="Resources\Images\Website.png" />
  </ItemGroup>
  <ItemGroup>
    <BootstrapperPackage Include="Microsoft.Net.Client.3.5">
      <Visible>False</Visible>
      <ProductName>.NET Framework 3.5 SP1 Client Profile</ProductName>
      <Install>false</Install>
    </BootstrapperPackage>
    <BootstrapperPackage Include="Microsoft.Net.Framework.2.0">
      <Visible>False</Visible>
      <ProductName>.NET Framework 2.0 %28x86%29</ProductName>
      <Install>true</Install>
    </BootstrapperPackage>
    <BootstrapperPackage Include="Microsoft.Net.Framework.3.0">
      <Visible>False</Visible>
      <ProductName>.NET Framework 3.0 %28x86%29</ProductName>
      <Install>false</Install>
    </BootstrapperPackage>
    <BootstrapperPackage Include="Microsoft.Net.Framework.3.5">
      <Visible>False</Visible>
      <ProductName>.NET Framework 3.5</ProductName>
      <Install>false</Install>
    </BootstrapperPackage>
    <BootstrapperPackage Include="Microsoft.Net.Framework.3.5.SP1">
      <Visible>False</Visible>
      <ProductName>.NET Framework 3.5 SP1</ProductName>
      <Install>false</Install>
    </BootstrapperPackage>
  </ItemGroup>
  <ItemGroup>
    <Reference Include="mscorlib" />
    <Reference Include="System" />
    <Reference Include="System.Configuration" />
    <Reference Include="System.Data" />
    <Reference Include="System.Drawing" />
    <Reference Include="System.Windows.Forms" />
    <Reference Include="System.Xml" />
    <Reference Include="VncSharp">
      <HintPath>References\VncSharp.dll</HintPath>
    </Reference>
  </ItemGroup>
  <ItemGroup>
    <Reference Include="mscorlib" />
  </ItemGroup>
  <ItemGroup>
    <PackageReference Include="BouncyCastle">
      <Version>1.8.6.1</Version>
    </PackageReference>
    <PackageReference Include="CefSharp.Common">
      <Version>81.3.100</Version>
    </PackageReference>
    <PackageReference Include="CefSharp.WinForms">
      <Version>81.3.100</Version>
    </PackageReference>
    <PackageReference Include="ConsoleControl">
      <Version>1.3.0</Version>
    </PackageReference>
    <PackageReference Include="DockPanelSuite">
      <Version>3.0.6</Version>
    </PackageReference>
    <PackageReference Include="DockPanelSuite.ThemeVS2003">
      <Version>3.0.6</Version>
    </PackageReference>
    <PackageReference Include="DockPanelSuite.ThemeVS2012">
      <Version>3.0.6</Version>
    </PackageReference>
    <PackageReference Include="DockPanelSuite.ThemeVS2013">
      <Version>3.0.6</Version>
    </PackageReference>
    <PackageReference Include="DockPanelSuite.ThemeVS2015">
      <Version>3.0.6</Version>
    </PackageReference>
    <PackageReference Include="Google.Protobuf">
      <Version>3.12.1</Version>
    </PackageReference>
    <PackageReference Include="log4net">
      <Version>2.0.8</Version>
    </PackageReference>
    <PackageReference Include="MySql.Data">
      <Version>8.0.20</Version>
    </PackageReference>
    <PackageReference Include="NUnit3TestAdapter">
      <Version>3.16.1</Version>
      <IncludeAssets>runtime; build; native; contentfiles; analyzers; buildtransitive</IncludeAssets>
      <PrivateAssets>all</PrivateAssets>
    </PackageReference>
    <PackageReference Include="ObjectListView.Official">
      <Version>2.9.1</Version>
    </PackageReference>
    <PackageReference Include="System.DirectoryServices">
      <Version>4.7.0</Version>
    </PackageReference>
    <PackageReference Include="System.Drawing.Common">
      <Version>4.7.0</Version>
    </PackageReference>
    <PackageReference Include="System.IO.Packaging">
      <Version>4.7.0</Version>
    </PackageReference>
    <PackageReference Include="System.Memory">
      <Version>4.5.4</Version>
    </PackageReference>
    <PackageReference Include="System.Runtime.CompilerServices.Unsafe">
      <Version>4.7.1</Version>
    </PackageReference>
    <PackageReference Include="System.Security.Cryptography.ProtectedData">
      <Version>4.7.0</Version>
    </PackageReference>
    <PackageReference Include="System.Xml.Linq">
      <Version>3.5.21022.801</Version>
    </PackageReference>
  </ItemGroup>
  <ItemGroup>
    <COMReference Include="AxMSTSCLib">
      <Guid>{8C11EFA1-92C3-11D1-BC1E-00C04FA31489}</Guid>
      <VersionMajor>1</VersionMajor>
      <VersionMinor>0</VersionMinor>
      <Lcid>0</Lcid>
      <WrapperTool>aximp</WrapperTool>
      <Isolated>False</Isolated>
    </COMReference>
    <COMReference Include="AxWFICALib">
      <Guid>{238F6F80-B8B4-11CF-8771-00A024541EE3}</Guid>
      <VersionMajor>2</VersionMajor>
      <VersionMinor>7</VersionMinor>
      <Lcid>0</Lcid>
      <WrapperTool>aximp</WrapperTool>
      <Isolated>False</Isolated>
    </COMReference>
    <COMReference Include="MSTSCLib">
      <Guid>{8C11EFA1-92C3-11D1-BC1E-00C04FA31489}</Guid>
      <VersionMajor>1</VersionMajor>
      <VersionMinor>0</VersionMinor>
      <Lcid>0</Lcid>
      <WrapperTool>tlbimp</WrapperTool>
      <Isolated>False</Isolated>
    </COMReference>
    <COMReference Include="WFICALib">
      <Guid>{238F6F80-B8B4-11CF-8771-00A024541EE3}</Guid>
      <VersionMajor>2</VersionMajor>
      <VersionMinor>7</VersionMinor>
      <Lcid>0</Lcid>
      <WrapperTool>tlbimp</WrapperTool>
      <Isolated>False</Isolated>
    </COMReference>
  </ItemGroup>
  <PropertyGroup>
    <PostBuildEvent>:: When passing paths to powershell scripts, check if the path ends with a backslash "\"
:: If it does, then the backslash may be interpreted as an escape character. Add another backslash to cancel the first one.

powershell -noprofile -command "sleep 2"

set /p buildenv=&lt;buildenv.tmp

:: Manual builds, set the cert password and uncomment below.
:: IF "%25APPVEYOR_BUILD_FOLDER"=="" ( set cert_pwd= )

:: Call the post build powershell script
powershell.exe -ExecutionPolicy Bypass -File "$(SolutionDir)Tools\postbuild_mremoteng.ps1" -SolutionDir "$(SolutionDir)\" -TargetDir "%25cd%25" -TargetFileName "mRemoteNG.exe" -ConfigurationName "%25buildenv%25" -CertificatePath "$(CertPath)" -CertificatePassword "$(CertPassword)" -ExcludeFromSigning "PuTTYNG.exe"</PostBuildEvent>
  </PropertyGroup>
  <PropertyGroup Condition="'$(Configuration)|$(Platform)' == 'Debug|x86'">
    <DebugSymbols>true</DebugSymbols>
    <DefineDebug>true</DefineDebug>
    <DefineTrace>true</DefineTrace>
    <OutputPath>bin\Debug\</OutputPath>
    <DefineConstants>DEBUG</DefineConstants>
    <NoWarn>1591,660,661</NoWarn>
    <DebugType>full</DebugType>
    <PlatformTarget>x86</PlatformTarget>
    <UseVSHostingProcess>false</UseVSHostingProcess>
    <CodeAnalysisRuleSet>MinimumRecommendedRules.ruleset</CodeAnalysisRuleSet>
    <Prefer32Bit>false</Prefer32Bit>
  </PropertyGroup>
  <PropertyGroup Condition="'$(Configuration)|$(Platform)' == 'Release|x86'">
    <DebugSymbols>true</DebugSymbols>
    <DefineTrace>true</DefineTrace>
    <OutputPath>bin\Release\</OutputPath>
    <NoWarn>1591,660,661</NoWarn>
    <DebugType>full</DebugType>
    <PlatformTarget>x86</PlatformTarget>
    <CodeAnalysisRuleSet>AllRules.ruleset</CodeAnalysisRuleSet>
    <WarningLevel>1</WarningLevel>
    <UseVSHostingProcess>false</UseVSHostingProcess>
    <Prefer32Bit>false</Prefer32Bit>
    <DefineConstants>
    </DefineConstants>
  </PropertyGroup>
  <PropertyGroup Condition="'$(Configuration)|$(Platform)' == 'Release Portable|x86'">
    <DebugSymbols>true</DebugSymbols>
    <DefineTrace>true</DefineTrace>
    <OutputPath>bin\Release Portable\</OutputPath>
    <DefineConstants>PORTABLE</DefineConstants>
    <NoWarn>1591,660,661</NoWarn>
    <DebugType>full</DebugType>
    <PlatformTarget>x86</PlatformTarget>
    <UseVSHostingProcess>false</UseVSHostingProcess>
    <CodeAnalysisRuleSet>MinimumRecommendedRules.ruleset</CodeAnalysisRuleSet>
    <Prefer32Bit>false</Prefer32Bit>
  </PropertyGroup>
  <PropertyGroup Condition="'$(Configuration)|$(Platform)' == 'Debug Portable|x86'">
    <DebugSymbols>true</DebugSymbols>
    <DefineDebug>true</DefineDebug>
    <DefineTrace>true</DefineTrace>
    <OutputPath>bin\Debug Portable\</OutputPath>
    <DefineConstants>DEBUG;PORTABLE</DefineConstants>
    <NoWarn>1591,660,661,618</NoWarn>
    <DebugType>full</DebugType>
    <PlatformTarget>x86</PlatformTarget>
    <UseVSHostingProcess>false</UseVSHostingProcess>
    <CodeAnalysisRuleSet>MinimumRecommendedRules.ruleset</CodeAnalysisRuleSet>
    <Prefer32Bit>false</Prefer32Bit>
  </PropertyGroup>
  <PropertyGroup>
    <TargetZone>LocalIntranet</TargetZone>
  </PropertyGroup>
  <PropertyGroup>
    <RunPostBuildEvent>OnBuildSuccess</RunPostBuildEvent>
  </PropertyGroup>
  <!-- To modify your build process, add your task inside one of the targets below and uncomment it.
       Other similar extension points exist, see Microsoft.Common.targets.
  <Target Name="BeforeBuild">
  </Target>
  <Target Name="AfterBuild">
  </Target>
  -->
  <Import Project="$(MSBuildBinPath)/Microsoft.CSharp.targets" />
  <PropertyGroup>
    <PreBuildEvent>echo $(ConfigurationName) &gt; buildenv.tmp</PreBuildEvent>
  </PropertyGroup>
>>>>>>> 6bc22fe0
</Project><|MERGE_RESOLUTION|>--- conflicted
+++ resolved
@@ -1,3507 +1,1745 @@
-<<<<<<< HEAD
-﻿<?xml version="1.0" encoding="utf-8"?>
-<Project DefaultTargets="Build" xmlns="http://schemas.microsoft.com/developer/msbuild/2003" ToolsVersion="12.0">
-  <PropertyGroup>
-    <Configuration Condition=" '$(Configuration)' == '' ">Debug</Configuration>
-    <Platform Condition=" '$(Platform)' == '' ">AnyCPU</Platform>
-    <ProductVersion>9.0.30729</ProductVersion>
-    <SchemaVersion>2.0</SchemaVersion>
-    <ProjectGuid>{4934A491-40BC-4E5B-9166-EA1169A220F6}</ProjectGuid>
-    <OutputType>WinExe</OutputType>
-    <StartupObject>mRemoteNG.App.ProgramRoot</StartupObject>
-    <RootNamespace>mRemoteNG</RootNamespace>
-    <AssemblyName>mRemoteNG</AssemblyName>
-    <MyType>WindowsForms</MyType>
-    <OptionExplicit>On</OptionExplicit>
-    <FileUpgradeFlags>
-    </FileUpgradeFlags>
-    <OldToolsVersion>3.5</OldToolsVersion>
-    <UpgradeBackupLocation>
-    </UpgradeBackupLocation>
-    <IsWebBootstrapper>false</IsWebBootstrapper>
-    <ApplicationManifest>Properties\app.manifest</ApplicationManifest>
-    <ApplicationIcon>Resources\Icons\mRemoteNG_Icon.ico</ApplicationIcon>
-    <OptionStrict>Off</OptionStrict>
-    <ManifestCertificateThumbprint>B249710A6BB08171F8E75082CF2355AE2890911A</ManifestCertificateThumbprint>
-    <ManifestKeyFile>mRemoteV1_TemporaryKey.pfx</ManifestKeyFile>
-    <GenerateManifests>false</GenerateManifests>
-    <SignManifests>false</SignManifests>
-    <TargetFrameworkVersion>v4.7.2</TargetFrameworkVersion>
-    <TargetFrameworkProfile />
-    <NuGetPackageImportStamp>
-    </NuGetPackageImportStamp>
-    <ResolveComReferenceSilent>True</ResolveComReferenceSilent>
-    <PublishUrl>publish\</PublishUrl>
-    <Install>true</Install>
-    <InstallFrom>Disk</InstallFrom>
-    <UpdateEnabled>false</UpdateEnabled>
-    <UpdateMode>Foreground</UpdateMode>
-    <UpdateInterval>7</UpdateInterval>
-    <UpdateIntervalUnits>Days</UpdateIntervalUnits>
-    <UpdatePeriodically>false</UpdatePeriodically>
-    <UpdateRequired>false</UpdateRequired>
-    <MapFileExtensions>true</MapFileExtensions>
-    <ApplicationRevision>1</ApplicationRevision>
-    <ApplicationVersion>1.64.0.1</ApplicationVersion>
-    <UseApplicationTrust>false</UseApplicationTrust>
-    <PublishWizardCompleted>true</PublishWizardCompleted>
-    <BootstrapperEnabled>true</BootstrapperEnabled>
-    <CefSharpAnyCpuSupport>true</CefSharpAnyCpuSupport>
-  </PropertyGroup>
-  <ItemGroup>
-    <Folder Include="Credential\Records\" />
-    <Folder Include="Resources\Help\" />
-  </ItemGroup>
-  <ItemGroup>
-    <Compile Include="App\CompatibilityChecker.cs" />
-    <Compile Include="App\Info\GeneralAppInfo.cs" />
-    <Compile Include="App\Initialization\ConnectionIconLoader.cs" />
-    <Compile Include="App\Initialization\CredsAndConsSetup.cs" />
-    <Compile Include="App\Initialization\StartupDataLogger.cs" />
-    <Compile Include="App\Logger.cs" />
-    <Compile Include="App\Initialization\MessageCollectorSetup.cs" />
-    <Compile Include="App\NativeMethods.cs" />
-    <Compile Include="App\Runtime.cs" />
-    <Compile Include="App\Screens.cs" />
-    <Compile Include="App\Shutdown.cs" />
-    <Compile Include="App\Startup.cs" />
-    <Compile Include="App\SupportedCultures.cs" />
-    <Compile Include="App\Update\AppUpdater.cs" />
-    <Compile Include="App\Export.cs" />
-    <Compile Include="App\Import.cs" />
-    <Compile Include="App\Info\ConnectionsFileInfo.cs" />
-    <Compile Include="App\Info\CredentialsFileInfo.cs" />
-    <Compile Include="App\Info\SettingsFileInfo.cs" />
-    <Compile Include="App\Info\UpdateChannelInfo.cs" />
-    <Compile Include="App\Update\UpdateFile.cs" />
-    <Compile Include="App\Update\UpdateInfo.cs" />
-    <Compile Include="App\Windows.cs" />
-    <Compile Include="Config\Connections\ConnectionsLoadedEventArgs.cs" />
-    <Compile Include="Config\Connections\ConnectionsSavedEventArgs.cs" />
-    <Compile Include="Config\Connections\CsvConnectionsSaver.cs" />
-    <Compile Include="Config\Connections\IConnectionsLoader.cs" />
-    <Compile Include="Config\Connections\SaveConnectionsOnEdit.cs" />
-    <Compile Include="Config\Connections\SaveFormat.cs" />
-    <Compile Include="Config\Connections\Multiuser\ConnectionsUpdateCheckFinishedEventArgs.cs" />
-    <Compile Include="Config\Connections\Multiuser\IConnectionsUpdateChecker.cs" />
-    <Compile Include="Config\Connections\Multiuser\ConnectionsUpdateAvailableEventArgs.cs" />
-    <Compile Include="Config\Connections\Multiuser\RemoteConnectionsSyncronizer.cs" />
-    <Compile Include="Config\Connections\SqlConnectionsLoader.cs" />
-    <Compile Include="Config\Connections\SqlConnectionsSaver.cs" />
-    <Compile Include="Config\Connections\XmlConnectionsLoader.cs" />
-    <Compile Include="Config\Connections\XmlConnectionsSaver.cs" />
-    <Compile Include="Config\CredentialHarvester.cs" />
-    <Compile Include="Config\CredentialRecordLoader.cs" />
-    <Compile Include="Config\CredentialRecordSaver.cs" />
-    <Compile Include="Config\CredentialRepositoryListSaver.cs" />
-    <Compile Include="Config\DatabaseConnectors\ConnectionTestResult.cs" />
-    <Compile Include="Config\DatabaseConnectors\DatabaseConnectorFactory.cs" />
-    <Compile Include="Config\DatabaseConnectors\DatabaseConnectionTester.cs" />
-    <Compile Include="Config\DatabaseConnectors\MSSqlDatabaseConnector.cs" />
-    <Compile Include="Config\DataProviders\FileBackupCreator.cs" />
-    <Compile Include="Config\DataProviders\FileBackupPruner.cs" />
-    <Compile Include="Config\DataProviders\InMemoryStringDataProvider.cs" />
-    <Compile Include="Config\ILoader.cs" />
-    <Compile Include="Config\Import\MRemoteNGCsvImporter.cs" />
-    <Compile Include="Config\ISaver.cs" />
-    <Compile Include="Config\Serializers\ConnectionSerializers\Xml\XmlConnectionNodeSerializer27.cs" />
-    <Compile Include="Config\Serializers\ConnectionSerializers\MsSql\LocalConnectionPropertiesModel.cs" />
-    <Compile Include="Config\Serializers\ConnectionSerializers\MsSql\LocalConnectionPropertiesXmlSerializer.cs" />
-    <Compile Include="Config\Serializers\ConnectionSerializers\MsSql\SqlConnectionListMetaData.cs" />
-    <Compile Include="Config\Serializers\ConnectionSerializers\Xml\XmlConnectionSerializerFactory.cs" />
-    <Compile Include="Config\Serializers\ConnectionSerializers\Xml\XmlExtensions.cs" />
-    <Compile Include="Config\Serializers\CredentialProviderSerializer\CredentialRepositoryListDeserializer.cs" />
-    <Compile Include="Config\CredentialRepositoryListLoader.cs" />
-    <Compile Include="Config\Serializers\CredentialSerializer\XmlCredentialPasswordDecryptorDecorator.cs" />
-    <Compile Include="Config\Serializers\CredentialSerializer\XmlCredentialPasswordEncryptorDecorator.cs" />
-    <Compile Include="Config\Serializers\ISecureDeserializer.cs" />
-    <Compile Include="Config\Serializers\ISecureSerializer.cs" />
-    <Compile Include="Config\Serializers\MiscSerializers\ActiveDirectoryDeserializer.cs" />
-    <Compile Include="Config\Serializers\CredentialProviderSerializer\CredentialRepositoryListSerializer.cs" />
-    <Compile Include="Config\Serializers\ConnectionSerializers\Csv\CsvConnectionsDeserializerMremotengFormat.cs" />
-    <Compile Include="Config\Serializers\ConnectionSerializers\Csv\CsvConnectionsSerializerMremotengFormat.cs" />
-    <Compile Include="Config\Serializers\ConnectionSerializers\MsSql\DataTableDeserializer.cs" />
-    <Compile Include="Config\Serializers\ConnectionSerializers\MsSql\DataTableSerializer.cs" />
-    <Compile Include="Config\Serializers\MiscSerializers\PortScanDeserializer.cs" />
-    <Compile Include="Config\Serializers\MiscSerializers\PuttyConnectionManagerDeserializer.cs" />
-    <Compile Include="Config\Serializers\MiscSerializers\RemoteDesktopConnectionDeserializer.cs" />
-    <Compile Include="Config\Serializers\MiscSerializers\RemoteDesktopConnectionManagerDeserializer.cs" />
-    <Compile Include="Config\Serializers\ConnectionSerializers\Xml\XmlConnectionNodeSerializer26.cs" />
-    <Compile Include="Config\Serializers\ConnectionSerializers\MsSql\SqlDatabaseMetaDataRetriever.cs" />
-    <Compile Include="Config\Serializers\Versioning\IVersionUpgrader.cs" />
-    <Compile Include="Config\Serializers\Versioning\SqlVersion22To23Upgrader.cs" />
-    <Compile Include="Config\Serializers\Versioning\SqlVersion23To24Upgrader.cs" />
-    <Compile Include="Config\Serializers\Versioning\SqlVersion24To25Upgrader.cs" />
-    <Compile Include="Config\Serializers\Versioning\SqlVersion25To26Upgrader.cs" />
-    <Compile Include="Config\Serializers\Versioning\SqlVersion27To28Upgrader.cs" />
-    <Compile Include="Config\Serializers\Versioning\SqlVersion26To27Upgrader.cs" />
-    <Compile Include="Config\Serializers\XmlConnectionsDecryptor.cs" />
-    <Compile Include="Config\DataProviders\FileDataProviderWithRollingBackup.cs" />
-    <Compile Include="Config\DataProviders\SqlDataProvider.cs" />
-    <Compile Include="Config\Serializers\IDeserializer.cs" />
-    <Compile Include="Config\Import\IConnectionImporter.cs" />
-    <Compile Include="Config\Serializers\ISerializer.cs" />
-    <Compile Include="Config\Serializers\ConnectionSerializers\Xml\XmlConnectionsDocumentCompiler.cs" />
-    <Compile Include="Config\Serializers\ConnectionSerializers\Xml\XmlConnectionsDocumentEncryptor.cs" />
-    <Compile Include="Config\Serializers\ConnectionSerializers\Xml\XmlConnectionsSerializer.cs" />
-    <Compile Include="Config\DataProviders\FileDataProvider.cs" />
-    <Compile Include="Config\DataProviders\IDataProvider.cs" />
-    <Compile Include="Config\Connections\Multiuser\SqlConnectionsUpdateChecker.cs" />
-    <Compile Include="Config\Serializers\ConnectionSerializers\Xml\XmlConnectionsDeserializer.cs" />
-    <Compile Include="Config\Putty\PuttySessionChangedEventArgs.cs" />
-    <Compile Include="Config\Serializers\CredentialSerializer\XmlCredentialRecordDeserializer.cs" />
-    <Compile Include="Config\Serializers\CredentialSerializer\XmlCredentialRecordSerializer.cs" />
-    <Compile Include="Config\Serializers\ConnectionSerializers\Xml\XmlRootNodeSerializer.cs" />
-    <Compile Include="Config\Serializers\ConfConsEnsureConnectionsHaveIds.cs" />
-    <Compile Include="Config\Settings\DockPanelLayoutSerializer.cs" />
-    <Compile Include="Config\Settings\ExternalAppsLoader.cs" />
-    <Compile Include="Config\Settings\ExternalAppsSaver.cs" />
-    <Compile Include="Config\Settings\DockPanelLayoutLoader.cs" />
-    <Compile Include="Config\Settings\DockPanelLayoutSaver.cs" />
-    <Compile Include="Config\Settings\Providers\ChooseProvider.cs" />
-    <Compile Include="Config\Settings\SettingsLoader.cs" />
-    <Compile Include="Config\Settings\Providers\PortableSettingsProvider.cs" />
-    <Compile Include="Config\Settings\SettingsSaver.cs" />
-    <Compile Include="Config\ConfirmCloseEnum.cs" />
-    <Compile Include="Config\Import\ActiveDirectoryImporter.cs" />
-    <Compile Include="Config\Import\MRemoteNGXmlImporter.cs" />
-    <Compile Include="Config\Import\PortScanImporter.cs" />
-    <Compile Include="Config\Import\PuttyConnectionManagerImporter.cs" />
-    <Compile Include="Config\Import\RemoteDesktopConnectionImporter.cs" />
-    <Compile Include="Config\Import\RemoteDesktopConnectionManagerImporter.cs" />
-    <Compile Include="Config\Putty\PuttySessionsRegistryProvider.cs" />
-    <Compile Include="Config\Putty\PuttySessionsManager.cs" />
-    <Compile Include="Config\Putty\AbstractPuttySessionsProvider.cs" />
-    <Compile Include="Config\DatabaseConnectors\IDatabaseConnector.cs" />
-    <Compile Include="Config\DatabaseConnectors\MySqlDatabaseConnector.cs" />
-    <Compile Include="Connection\AbstractConnectionRecord.cs" />
-    <Compile Include="Connection\ConnectionInfoComparer.cs" />
-    <Compile Include="Connection\ConnectionInfoInheritance.cs" />
-    <Compile Include="App\ProgramRoot.cs" />
-    <Compile Include="Connection\ConnectionInitiator.cs" />
-    <Compile Include="Connection\ConnectionsService.cs" />
-    <Compile Include="Connection\Converter.cs" />
-    <Compile Include="Connection\DefaultConnectionInfo.cs" />
-    <Compile Include="Connection\DefaultConnectionInheritance.cs" />
-    <Compile Include="Connection\IConnectionInitiator.cs" />
-    <Compile Include="Connection\IInheritable.cs" />
-    <Compile Include="Connection\IHasParent.cs" />
-    <Compile Include="Connection\Protocol\Http\Connection.Protocol.HTTP.DownloadHandler.cs" />
-    <Compile Include="Connection\Protocol\Http\Connection.Protocol.HTTP.RequestHandler.cs" />
-    <Compile Include="Connection\Protocol\ProtocolFactory.cs" />
-    <Compile Include="Connection\Protocol\RDP\AuthenticationLevel.cs" />
-    <Compile Include="Connection\Protocol\RDP\AzureLoadBalanceInfoEncoder.cs" />
-    <Compile Include="Connection\Protocol\ISupportsViewOnly.cs" />
-    <Compile Include="Connection\Protocol\RDP\RDGatewayUsageMethod.cs" />
-    <Compile Include="Connection\Protocol\RDP\RDGatewayUseConnectionCredentials.cs" />
-    <Compile Include="Connection\Protocol\RDP\RDPColors.cs" />
-    <Compile Include="Connection\Protocol\RDP\RdpErrorCodes.cs" />
-    <Compile Include="Connection\Protocol\RDP\RdpExtensions.cs" />
-    <Compile Include="Connection\Protocol\RDP\RdpNetworkConnectionType.cs" />
-    <Compile Include="Connection\Protocol\RDP\RDPPerformanceFlags.cs" />
-    <Compile Include="Connection\Protocol\RDP\RdpProtocol7.cs" />
-    <Compile Include="Connection\Protocol\RDP\RdpProtocol8.cs" />
-    <Compile Include="Connection\Protocol\RDP\RdpProtocol9.cs" />
-    <Compile Include="Connection\Protocol\RDP\RdpProtocolFactory.cs" />
-    <Compile Include="Connection\Protocol\RDP\RDPResolutions.cs" />
-    <Compile Include="Connection\Protocol\RDP\RDPSoundQuality.cs" />
-    <Compile Include="Connection\Protocol\RDP\RDPSounds.cs" />
-    <Compile Include="Connection\Protocol\RDP\RdpVersion.cs" />
-    <Compile Include="Connection\Protocol\VNC\VNCEnum.cs" />
-    <Compile Include="Connection\WebHelper.cs" />
-    <Compile Include="Credential\PlaceholderCredentialRecord.cs" />
-    <Compile Include="Credential\Repositories\CompositeRepositoryUnlocker.cs" />
-    <Compile Include="Credential\CredentialChangedEventArgs.cs" />
-    <Compile Include="Credential\CredentialDeletionMsgBoxConfirmer.cs" />
-    <Compile Include="Credential\CredentialDomainUserComparer.cs" />
-    <Compile Include="Credential\Repositories\CredentialRepoUnlockerBuilder.cs" />
-    <Compile Include="Credential\CredentialServiceFactory.cs" />
-    <Compile Include="Credential\CredentialServiceFacade.cs" />
-    <Compile Include="Connection\Protocol\PowerShell\Connection.Protocol.PowerShell.cs" />
-    <None Include="Documentation\faq.rst" />
-    <Compile Include="Properties\Resources.Designer.cs">
-      <AutoGen>True</AutoGen>
-      <DesignTime>True</DesignTime>
-      <DependentUpon>Resources.resx</DependentUpon>
-    </Compile>
-    <Compile Include="Resources\Language\Language.Designer.cs">
-      <AutoGen>True</AutoGen>
-      <DesignTime>True</DesignTime>
-      <DependentUpon>Language.resx</DependentUpon>
-    </Compile>
-    <Compile Include="Resources\Themes\ColorMapTheme.Designer.cs">
-      <AutoGen>True</AutoGen>
-      <DesignTime>True</DesignTime>
-      <DependentUpon>ColorMapTheme.resx</DependentUpon>
-    </Compile>
-    <Compile Include="Security\Factories\CryptoProviderFactoryFromSettings.cs" />
-    <Compile Include="Security\Factories\LegacyInsecureCryptoProviderFactory.cs" />
-    <Compile Include="Security\ICryptoProviderFactory.cs" />
-    <Compile Include="Security\IKeyProvider.cs" />
-    <Compile Include="Security\RandomGenerator.cs" />
-    <Compile Include="Themes\ExtendedColorPalette.cs" />
-    <Compile Include="Themes\MremoteNGPaletteManipulator.cs" />
-    <Compile Include="Themes\MremoteNGThemeBase.cs">
-      <SubType>Component</SubType>
-    </Compile>
-    <Compile Include="Tools\ADhelper.cs" />
-    <Compile Include="Tools\Attributes\AttributeUsedInAllProtocolsExcept.cs" />
-    <Compile Include="Tools\Clipboard\WindowsClipboard.cs" />
-    <Compile Include="Tools\CustomCollections\IFullyNotifiableList.cs" />
-    <Compile Include="Tools\CustomCollections\FullyObservableCollection.cs" />
-    <Compile Include="Credential\Repositories\CredentialRepositoryChangedArgs.cs" />
-    <Compile Include="Credential\Repositories\CredentialRepositoryList.cs" />
-    <Compile Include="Credential\CredentialRecord.cs" />
-    <Compile Include="Credential\CredentialRecordTypeConverter.cs" />
-    <Compile Include="Credential\Repositories\CredentialRepositoryConfig.cs" />
-    <Compile Include="Credential\ICredentialRecord.cs" />
-    <Compile Include="Credential\ICredentialRepositoryList.cs" />
-    <Compile Include="Credential\ICredentialRepository.cs" />
-    <Compile Include="Credential\Repositories\XmlCredentialRepositoryFactory.cs" />
-    <Compile Include="Credential\Repositories\ICredentialRepositoryConfig.cs" />
-    <Compile Include="Credential\Repositories\XmlCredentialRepository.cs" />
-    <Compile Include="Messages\MessageFilteringOptions\LogMessageTypeFilteringOptions.cs" />
-    <Compile Include="Messages\WriterDecorators\MessageTypeFilterDecorator.cs" />
-    <Compile Include="Messages\MessageWriters\DebugConsoleMessageWriter.cs" />
-    <Compile Include="Messages\IMessage.cs" />
-    <Compile Include="Messages\MessageFilteringOptions\IMessageTypeFilteringOptions.cs" />
-    <Compile Include="Messages\WriterDecorators\MessageFocusDecorator.cs" />
-    <Compile Include="Messages\MessageWriters\NotificationPanelMessageWriter.cs" />
-    <Compile Include="Messages\MessageWriters\IMessageWriter.cs" />
-    <Compile Include="Messages\MessageClassEnum.cs" />
-    <Compile Include="Messages\MessageCollector.cs" />
-    <Compile Include="Messages\WriterDecorators\OnlyLogMessageFilterDecorator.cs" />
-    <Compile Include="Messages\MessageWriters\PopupMessageWriter.cs" />
-    <Compile Include="Messages\MessageWriters\TextLogMessageWriter.cs" />
-    <Compile Include="Messages\MessageFilteringOptions\NotificationPanelMessageFilteringOptions.cs" />
-    <Compile Include="Messages\MessageFilteringOptions\NotificationPanelSwitchOnMessageFilteringOptions.cs" />
-    <Compile Include="Messages\MessageFilteringOptions\PopupMessageFilteringOptions.cs" />
-    <Compile Include="Security\Authentication\PasswordAuthenticator.cs" />
-    <Compile Include="Security\BlockCipherEngines.cs" />
-    <Compile Include="Security\BlockCipherModes.cs" />
-    <Compile Include="Security\EncryptedSecureString.cs" />
-    <Compile Include="Security\Authentication\IAuthenticator.cs" />
-    <Compile Include="Security\EncryptionException.cs" />
-    <Compile Include="Security\PasswordCreation\IPasswordConstraint.cs" />
-    <Compile Include="Security\KeyDerivation\IKeyDerivationFunction.cs" />
-    <Compile Include="Security\KeyDerivation\Pkcs5S2KeyGenerator.cs" />
-    <Compile Include="Security\PasswordCreation\PasswordIncludesSpecialCharactersConstraint.cs" />
-    <Compile Include="Security\PasswordCreation\PasswordIncludesUpperCaseConstraint.cs" />
-    <Compile Include="Security\PasswordCreation\PasswordIncludesLowerCaseConstraint.cs" />
-    <Compile Include="Security\PasswordCreation\PasswordIncludesNumbersConstraint.cs" />
-    <Compile Include="Security\PasswordCreation\PasswordLengthConstraint.cs" />
-    <Compile Include="Security\SymmetricEncryption\AeadCryptographyProvider.cs" />
-    <Compile Include="Security\SymmetricEncryption\LegacyRijndaelCryptographyProvider.cs" />
-    <Compile Include="Security\ICryptographyProvider.cs" />
-    <Compile Include="Security\SecureStringExtensions.cs" />
-    <Compile Include="Security\Factories\CryptoProviderFactory.cs" />
-    <Compile Include="Security\Factories\CryptoProviderFactoryFromXml.cs" />
-    <Compile Include="Tools\Cmdline\StartupArgumentsInterpreter.cs" />
-    <Compile Include="Tools\CustomCollections\CollectionUpdatedEventArgs.cs" />
-    <Compile Include="Config\Settings\Settings.cs" />
-    <Compile Include="Tools\DisposableAction.cs" />
-    <Compile Include="Tools\DisposableOptional.cs" />
-    <Compile Include="Tools\Extensions.cs" />
-    <Compile Include="Tools\ExternalToolArgumentParser.cs" />
-    <Compile Include="Tools\Cmdline\CmdArgumentsInterpreter.cs" />
-    <Compile Include="Tools\ConnectionsTreeToMenuItemsConverter.cs" />
-    <Compile Include="Tools\ExternalToolsService.cs" />
-    <Compile Include="Tools\SshTunnelTypeConverter.cs" />
-    <Compile Include="Tools\ExternalToolsTypeConverter.cs" />
-    <Compile Include="Tools\CustomCollections\INotifyCollectionUpdated.cs" />
-    <Compile Include="Tools\Optional.cs" />
-    <Compile Include="Tools\MouseClickSimulator.cs" />
-    <Compile Include="Tools\NotificationAreaIcon.cs" />
-    <Compile Include="Tools\Attributes\AttributeUsedInProtocol.cs" />
-    <Compile Include="Tools\WindowsRegistry\IRegistry.cs" />
-    <Compile Include="Tools\WindowsRegistry\RegistryHive.cs" />
-    <Compile Include="Tools\WindowsRegistry\WindowsRegistry.cs" />
-    <Compile Include="Tools\ScanHost.cs" />
-    <Compile Include="Tools\SecureTransfer.cs" />
-    <Compile Include="Config\Serializers\Versioning\SqlDatabaseVersionVerifier.cs" />
-    <Compile Include="Tree\AlwaysConfirmYes.cs" />
-    <Compile Include="Tools\Clipboard\IClipboard.cs" />
-    <Compile Include="Tree\SelectedConnectionDeletionConfirmer.cs" />
-    <Compile Include="Tree\ConnectionTreeDragAndDropHandler.cs" />
-    <Compile Include="Tree\ConnectionTreeModel.cs" />
-    <Compile Include="Tree\ClickHandlers\ExpandNodeClickHandler.cs" />
-    <Compile Include="Tree\ClickHandlers\ITreeNodeClickHandler.cs" />
-    <Compile Include="Tree\IConfirm.cs" />
-    <Compile Include="Tree\NodeSearcher.cs" />
-    <Compile Include="Tree\NodeType.cs" />
-    <Compile Include="Tree\ClickHandlers\OpenConnectionClickHandler.cs" />
-    <Compile Include="Tree\PreviouslyOpenedFolderExpander.cs" />
-    <Compile Include="Tree\PreviousSessionOpener.cs" />
-    <Compile Include="Tree\RootNodeExpander.cs" />
-    <Compile Include="Tree\Root\RootNodeTypeEnum.cs" />
-    <Compile Include="Tree\ClickHandlers\SwitchToConnectionClickHandler.cs" />
-    <Compile Include="Tree\ClickHandlers\TreeNodeCompositeClickHandler.cs" />
-    <Compile Include="UI\Controls\AdTree.cs">
-      <SubType>UserControl</SubType>
-    </Compile>
-    <Compile Include="UI\Controls\AdTree.Designer.cs">
-      <DependentUpon>AdTree.cs</DependentUpon>
-    </Compile>
-    <Compile Include="UI\Controls\Base\NGButton.cs">
-      <SubType>Component</SubType>
-    </Compile>
-    <Compile Include="UI\Controls\Base\NGCheckBox.cs">
-      <SubType>Component</SubType>
-    </Compile>
-    <Compile Include="UI\Controls\Base\NGComboBox.cs">
-      <SubType>Component</SubType>
-    </Compile>
-    <Compile Include="UI\Controls\Base\NGGroupBox.cs">
-      <SubType>Component</SubType>
-    </Compile>
-    <Compile Include="UI\Controls\Base\NGLabel.cs">
-      <SubType>Component</SubType>
-    </Compile>
-    <Compile Include="UI\Controls\Base\NGListView.cs">
-      <SubType>Component</SubType>
-    </Compile>
-    <Compile Include="UI\Controls\Base\NGNumericUpDown.cs">
-      <SubType>Component</SubType>
-    </Compile>
-    <Compile Include="UI\Controls\Base\NGPictureBox.cs">
-      <SubType>Component</SubType>
-    </Compile>
-    <Compile Include="UI\Controls\Base\NGPictureBox.Designer.cs">
-      <DependentUpon>NGPictureBox.cs</DependentUpon>
-    </Compile>
-    <Compile Include="UI\Controls\Base\NGProgressBar.cs">
-      <SubType>Component</SubType>
-    </Compile>
-    <Compile Include="UI\Controls\Base\NGRadioButton.cs">
-      <SubType>Component</SubType>
-    </Compile>
-    <Compile Include="UI\Controls\Base\NGSearchBox.cs">
-      <SubType>Component</SubType>
-    </Compile>
-    <Compile Include="UI\Controls\Base\NGTextBox.cs">
-      <SubType>Component</SubType>
-    </Compile>
-    <Compile Include="UI\Controls\ConnectionContextMenu.cs">
-      <SubType>Component</SubType>
-    </Compile>
-    <Compile Include="UI\Controls\ConnectionInfoPropertyGrid\ConnectionInfoPropertyGrid.cs">
-      <SubType>Component</SubType>
-    </Compile>
-    <Compile Include="UI\Controls\ConnectionInfoPropertyGrid\ConnectionInfoPropertyGrid.Designer.cs">
-      <DependentUpon>ConnectionInfoPropertyGrid.cs</DependentUpon>
-    </Compile>
-    <Compile Include="UI\Controls\ConnectionInfoPropertyGrid\PropertyMode.cs" />
-    <Compile Include="UI\Controls\ConnectionTree\ConnectionTree.cs">
-      <SubType>Component</SubType>
-    </Compile>
-    <Compile Include="UI\Controls\ConnectionTree\ConnectionTree.Designer.cs">
-      <DependentUpon>ConnectionTree.cs</DependentUpon>
-    </Compile>
-    <Compile Include="UI\Controls\ConnectionTree\ConnectionTreeSearchTextFilter.cs" />
-    <Compile Include="UI\Controls\CredentialRecordComboBox.cs">
-      <SubType>Component</SubType>
-    </Compile>
-    <Compile Include="UI\Controls\CredentialRecordComboBox.Designer.cs">
-      <DependentUpon>CredentialRecordComboBox.cs</DependentUpon>
-    </Compile>
-    <Compile Include="UI\Controls\Adapters\CredentialRecordListAdaptor.cs" />
-    <Compile Include="UI\Controls\CredentialRecordListBox.cs">
-      <SubType>Component</SubType>
-    </Compile>
-    <Compile Include="UI\Controls\CredentialRecordListBox.Designer.cs">
-      <DependentUpon>CredentialRecordListBox.cs</DependentUpon>
-    </Compile>
-    <Compile Include="UI\Controls\CredentialRecordListView.cs">
-      <SubType>UserControl</SubType>
-    </Compile>
-    <Compile Include="UI\Controls\CredentialRecordListView.Designer.cs">
-      <DependentUpon>CredentialRecordListView.cs</DependentUpon>
-    </Compile>
-    <Compile Include="UI\Controls\CredentialRepositoryListView.cs">
-      <SubType>UserControl</SubType>
-    </Compile>
-    <Compile Include="UI\Controls\CredentialRepositoryListView.Designer.cs">
-      <DependentUpon>CredentialRepositoryListView.cs</DependentUpon>
-    </Compile>
-    <Compile Include="UI\Controls\ExternalToolsToolStrip.cs">
-      <SubType>Component</SubType>
-    </Compile>
-    <Compile Include="UI\Controls\FilteredPropertyGrid\FilteredPropertyGrid.cs">
-      <SubType>Component</SubType>
-    </Compile>
-    <Compile Include="UI\Controls\FilteredPropertyGrid\FilteredPropertyGrid.designer.cs">
-      <DependentUpon>FilteredPropertyGrid.cs</DependentUpon>
-    </Compile>
-    <Compile Include="UI\Controls\FilteredPropertyGrid\ObjectWrapper.cs" />
-    <Compile Include="UI\Controls\ConnectionTree\IConnectionTree.cs" />
-    <Compile Include="UI\Controls\HeadlessTabControl.cs">
-      <SubType>Component</SubType>
-    </Compile>
-    <Compile Include="UI\Controls\ISelectionTarget.cs" />
-    <Compile Include="UI\Controls\IPTextBox.cs">
-      <SubType>UserControl</SubType>
-    </Compile>
-    <Compile Include="UI\Controls\ConnectionTree\IConnectionTreeDelegate.cs" />
-    <Compile Include="UI\Controls\ConnectionTree\NameColumn.cs">
-      <SubType>Component</SubType>
-    </Compile>
-    <Compile Include="UI\Controls\MultiSshToolStrip.cs">
-      <SubType>Component</SubType>
-    </Compile>
-    <Compile Include="UI\Controls\PageSequence\ISequenceChangingNotifier.cs" />
-    <Compile Include="UI\Controls\NewPasswordWithVerification.cs">
-      <SubType>UserControl</SubType>
-    </Compile>
-    <Compile Include="UI\Controls\NewPasswordWithVerification.Designer.cs">
-      <DependentUpon>NewPasswordWithVerification.cs</DependentUpon>
-    </Compile>
-    <Compile Include="UI\Controls\NotificationMessageListViewItem.cs" />
-    <Compile Include="UI\Controls\PageSequence\PageSequence.cs" />
-    <Compile Include="UI\Controls\PageSequence\SequencedControl.cs">
-      <SubType>UserControl</SubType>
-    </Compile>
-    <Compile Include="UI\Controls\PageSequence\SequencedPageReplcementRequestArgs.cs" />
-    <Compile Include="UI\Controls\QuickConnectComboBox.cs">
-      <SubType>Component</SubType>
-    </Compile>
-    <Compile Include="UI\Controls\QuickConnectToolStrip.cs">
-      <SubType>Component</SubType>
-    </Compile>
-    <Compile Include="UI\Controls\SecureTextBox.cs">
-      <SubType>Component</SubType>
-    </Compile>
-    <Compile Include="UI\Controls\SecureTextBox.Designer.cs">
-      <DependentUpon>SecureTextBox.cs</DependentUpon>
-    </Compile>
-    <Compile Include="UI\Controls\StatusImageList.cs" />
-    <Compile Include="UI\Controls\TextBoxExtensions.cs" />
-    <Compile Include="UI\Controls\ToolStripSplitButton.cs">
-      <SubType>Component</SubType>
-    </Compile>
-    <Compile Include="UI\DialogFactory.cs" />
-    <Compile Include="UI\DisplayProperties.cs" />
-    <Compile Include="UI\FontOverrider.cs" />
-    <Compile Include="UI\FormExtensions.cs" />
-    <Compile Include="UI\Forms\FrmOptions.cs">
-      <SubType>Form</SubType>
-    </Compile>
-    <Compile Include="UI\Forms\FrmOptions.Designer.cs">
-      <DependentUpon>FrmOptions.cs</DependentUpon>
-    </Compile>
-    <Compile Include="UI\Forms\FrmSplashScreen.cs">
-      <SubType>Form</SubType>
-    </Compile>
-    <Compile Include="UI\Forms\FrmSplashScreen.Designer.cs">
-      <DependentUpon>FrmSplashScreen.cs</DependentUpon>
-    </Compile>
-    <Compile Include="UI\Forms\FullscreenHandler.cs" />
-    <Compile Include="UI\Forms\Input\FrmInputBox.cs">
-      <SubType>Form</SubType>
-    </Compile>
-    <Compile Include="UI\Forms\Input\FrmInputBox.Designer.cs">
-      <DependentUpon>FrmInputBox.cs</DependentUpon>
-    </Compile>
-    <Compile Include="UI\Forms\OptionsPages\AdvancedPage.Designer.cs">
-      <DependentUpon>AdvancedPage.cs</DependentUpon>
-    </Compile>
-    <Compile Include="UI\Forms\OptionsPages\AdvancedPage.cs">
-      <SubType>UserControl</SubType>
-    </Compile>
-    <Compile Include="UI\Forms\OptionsPages\AppearancePage.Designer.cs">
-      <DependentUpon>AppearancePage.cs</DependentUpon>
-    </Compile>
-    <Compile Include="UI\Forms\OptionsPages\AppearancePage.cs">
-      <SubType>UserControl</SubType>
-    </Compile>
-    <Compile Include="UI\Forms\OptionsPages\ComponentsPage.Designer.cs">
-      <DependentUpon>ComponentsPage.cs</DependentUpon>
-    </Compile>
-    <Compile Include="UI\Forms\OptionsPages\CredentialsPage.cs">
-      <SubType>UserControl</SubType>
-    </Compile>
-    <Compile Include="UI\Forms\OptionsPages\CredentialsPage.Designer.cs">
-      <DependentUpon>CredentialsPage.cs</DependentUpon>
-    </Compile>
-    <Compile Include="UI\Forms\OptionsPages\NotificationsPage.cs">
-      <SubType>UserControl</SubType>
-    </Compile>
-    <Compile Include="UI\Forms\OptionsPages\NotificationsPage.Designer.cs">
-      <DependentUpon>NotificationsPage.cs</DependentUpon>
-    </Compile>
-    <Compile Include="UI\Forms\OptionsPages\ConnectionsPage.Designer.cs">
-      <DependentUpon>ConnectionsPage.cs</DependentUpon>
-    </Compile>
-    <Compile Include="UI\Forms\OptionsPages\ConnectionsPage.cs">
-      <SubType>UserControl</SubType>
-    </Compile>
-    <Compile Include="UI\Forms\OptionsPages\OptionsPage.cs">
-      <SubType>UserControl</SubType>
-    </Compile>
-    <Compile Include="UI\Forms\OptionsPages\SecurityPage.cs">
-      <SubType>UserControl</SubType>
-    </Compile>
-    <Compile Include="UI\Forms\OptionsPages\SecurityPage.Designer.cs">
-      <DependentUpon>SecurityPage.cs</DependentUpon>
-    </Compile>
-    <Compile Include="UI\Forms\OptionsPages\SqlServerPage.Designer.cs">
-      <DependentUpon>SqlServerPage.cs</DependentUpon>
-    </Compile>
-    <Compile Include="UI\Forms\OptionsPages\SqlServerPage.cs">
-      <SubType>UserControl</SubType>
-    </Compile>
-    <Compile Include="UI\Forms\OptionsPages\StartupExitPage.Designer.cs">
-      <DependentUpon>StartupExitPage.cs</DependentUpon>
-    </Compile>
-    <Compile Include="UI\Forms\OptionsPages\StartupExitPage.cs">
-      <SubType>UserControl</SubType>
-    </Compile>
-    <Compile Include="UI\Forms\OptionsPages\TabsPanelsPage.Designer.cs">
-      <DependentUpon>TabsPanelsPage.cs</DependentUpon>
-    </Compile>
-    <Compile Include="UI\Forms\OptionsPages\TabsPanelsPage.cs">
-      <SubType>UserControl</SubType>
-    </Compile>
-    <Compile Include="UI\Forms\OptionsPages\ThemePage.Designer.cs">
-      <DependentUpon>ThemePage.cs</DependentUpon>
-    </Compile>
-    <Compile Include="UI\Forms\OptionsPages\ThemePage.cs">
-      <SubType>UserControl</SubType>
-    </Compile>
-    <Compile Include="UI\Forms\OptionsPages\UpdatesPage.Designer.cs">
-      <DependentUpon>UpdatesPage.cs</DependentUpon>
-    </Compile>
-    <Compile Include="UI\Forms\OptionsPages\UpdatesPage.cs">
-      <SubType>UserControl</SubType>
-    </Compile>
-    <Compile Include="Tools\Authenticode.cs" />
-    <Compile Include="Tools\EnumWindows.cs" />
-    <Compile Include="Tools\PropertyGridCommandSite.cs" />
-    <Compile Include="Connection\PuttySessionInfo.cs" />
-    <Compile Include="Tree\Root\RootPuttySessionsNodeInfo.cs" />
-    <Compile Include="Themes\ThemeManager.cs" />
-    <Compile Include="Themes\ThemeSerializer.cs" />
-    <Compile Include="Connection\ConnectionIcon.cs" />
-    <Compile Include="Connection\ConnectionInfo.cs" />
-    <Compile Include="Connection\InterfaceControl.Designer.cs">
-      <DependentUpon>InterfaceControl.cs</DependentUpon>
-    </Compile>
-    <Compile Include="Connection\InterfaceControl.cs">
-      <SubType>Component</SubType>
-    </Compile>
-    <Compile Include="Connection\Protocol\ProtocolBase.cs" />
-    <Compile Include="Connection\Protocol\Http\Connection.Protocol.HTTP.cs" />
-    <Compile Include="Connection\Protocol\Http\Connection.Protocol.HTTPBase.cs" />
-    <Compile Include="Connection\Protocol\Http\Connection.Protocol.HTTPS.cs" />
-    <Compile Include="Connection\Protocol\IntegratedProgram.cs" />
-    <Compile Include="Connection\Protocol\ProtocolList.cs" />
-    <Compile Include="Connection\Protocol\ProtocolType.cs" />
-    <Compile Include="Connection\Protocol\PuttyBase.cs" />
-    <Compile Include="Connection\Protocol\RAW\RawProtocol.cs" />
-    <Compile Include="Connection\Protocol\RDP\RdpProtocol6.cs" />
-    <Compile Include="Connection\Protocol\Rlogin\Connection.Protocol.Rlogin.cs" />
-    <Compile Include="Connection\Protocol\Serial\Connection.Protocol.Serial.cs" />
-    <Compile Include="Connection\Protocol\SSH\Connection.Protocol.SSH1.cs" />
-    <Compile Include="Connection\Protocol\SSH\Connection.Protocol.SSH2.cs" />
-    <Compile Include="Connection\Protocol\Telnet\Connection.Protocol.Telnet.cs" />
-    <Compile Include="Connection\Protocol\VNC\Connection.Protocol.VNC.cs" />
-    <Compile Include="Themes\ThemeInfo.cs" />
-    <Compile Include="Tools\Cmdline\CommandLineArguments.cs" />
-    <Compile Include="Container\ContainerInfo.cs" />
-    <Compile Include="UI\Forms\FrmChoosePanel.Designer.cs">
-      <DependentUpon>FrmChoosePanel.cs</DependentUpon>
-    </Compile>
-    <Compile Include="UI\Forms\FrmChoosePanel.cs">
-      <SubType>Form</SubType>
-    </Compile>
-    <Compile Include="UI\Forms\FrmMain.Designer.cs">
-      <DependentUpon>FrmMain.cs</DependentUpon>
-    </Compile>
-    <Compile Include="UI\Forms\FrmMain.cs">
-      <SubType>Form</SubType>
-    </Compile>
-    <Compile Include="UI\Forms\PasswordForm.Designer.cs">
-      <DependentUpon>PasswordForm.cs</DependentUpon>
-    </Compile>
-    <Compile Include="UI\Forms\PasswordForm.cs">
-      <SubType>Form</SubType>
-    </Compile>
-    <Compile Include="Messages\Message.cs" />
-    <Compile Include="Properties\AssemblyInfo.cs" />
-    <Compile Include="Properties\Settings.Designer.cs">
-      <AutoGen>True</AutoGen>
-      <DesignTimeSharedInput>True</DesignTimeSharedInput>
-      <DependentUpon>Settings.settings</DependentUpon>
-    </Compile>
-    <Compile Include="Tree\Root\RootNodeInfo.cs" />
-    <Compile Include="Security\SaveFilter.cs" />
-    <Compile Include="Tools\IeBrowserEmulation.cs" />
-    <Compile Include="Tools\ProcessController.cs" />
-    <Compile Include="Tools\PuttyTypeDetector.cs" />
-    <Compile Include="Tools\PuttyProcessController.cs" />
-    <Compile Include="Tools\ReconnectGroup.Designer.cs">
-      <DependentUpon>ReconnectGroup.cs</DependentUpon>
-    </Compile>
-    <Compile Include="Tools\ReconnectGroup.cs">
-      <SubType>UserControl</SubType>
-    </Compile>
-    <Compile Include="Tools\ExternalTool.cs" />
-    <Compile Include="Tools\Tools.LocalizedAttributes.cs" />
-    <Compile Include="Tools\MiscTools.cs" />
-    <Compile Include="Tools\PortScanner.cs" />
-    <Compile Include="Tools\WindowMenu.cs" />
-    <Compile Include="Tools\Tools.WindowPlacement.cs" />
-    <Compile Include="UI\Forms\TextBox.cs">
-      <SubType>Component</SubType>
-    </Compile>
-    <Compile Include="UI\Forms\UnhandledExceptionWindow.cs">
-      <SubType>Form</SubType>
-    </Compile>
-    <Compile Include="UI\Forms\UnhandledExceptionWindow.Designer.cs">
-      <DependentUpon>UnhandledExceptionWindow.cs</DependentUpon>
-    </Compile>
-    <Compile Include="UI\GraphicsUtilities\GdiPlusGraphicsProvider.cs" />
-    <Compile Include="UI\GraphicsUtilities\IGraphicsProvider.cs" />
-    <Compile Include="UI\Menu\HelpMenu.cs">
-      <SubType>Component</SubType>
-    </Compile>
-    <Compile Include="UI\Menu\FileMenu.cs">
-      <SubType>Component</SubType>
-    </Compile>
-    <Compile Include="UI\Menu\AdvancedWindowMenu.cs" />
-    <Compile Include="UI\Menu\ToolsMenu.cs">
-      <SubType>Component</SubType>
-    </Compile>
-    <Compile Include="UI\Menu\ViewMenu.cs">
-      <SubType>Component</SubType>
-    </Compile>
-    <Compile Include="UI\Panels\PanelAdder.cs" />
-    <Compile Include="UI\Tabs\Enums.cs" />
-    <Compile Include="UI\Tabs\ConnectionTab.cs">
-      <SubType>Form</SubType>
-    </Compile>
-    <Compile Include="UI\Tabs\ConnectionTab.Designer.cs">
-      <DependentUpon>ConnectionTab.cs</DependentUpon>
-    </Compile>
-    <Compile Include="UI\Tabs\DockPaneStripNG.cs">
-      <SubType>Component</SubType>
-    </Compile>
-    <Compile Include="UI\Tabs\FloatWindowNG.cs">
-      <SubType>Form</SubType>
-    </Compile>
-    <Compile Include="UI\Tabs\MremoteNGAutoHideStrip.cs">
-      <SubType>Component</SubType>
-    </Compile>
-    <Compile Include="UI\Tabs\TabHelper.cs" />
-    <Compile Include="UI\TaskDialog\CommandButton.cs">
-      <SubType>Component</SubType>
-    </Compile>
-    <Compile Include="UI\TaskDialog\CommandButton.designer.cs">
-      <DependentUpon>CommandButton.cs</DependentUpon>
-    </Compile>
-    <Compile Include="UI\TaskDialog\cTaskDialog.cs" />
-    <Compile Include="UI\TaskDialog\frmTaskDialog.cs">
-      <SubType>Form</SubType>
-    </Compile>
-    <Compile Include="UI\TaskDialog\frmTaskDialog.designer.cs">
-      <DependentUpon>frmTaskDialog.cs</DependentUpon>
-    </Compile>
-    <Compile Include="UI\Forms\FrmAbout.cs">
-      <SubType>Form</SubType>
-    </Compile>
-    <Compile Include="UI\Forms\FrmAbout.Designer.cs">
-      <DependentUpon>FrmAbout.cs</DependentUpon>
-    </Compile>
-    <Compile Include="UI\Window\ActiveDirectoryImportWindow.Designer.cs">
-      <DependentUpon>ActiveDirectoryImportWindow.cs</DependentUpon>
-    </Compile>
-    <Compile Include="UI\Window\ActiveDirectoryImportWindow.cs">
-      <SubType>Form</SubType>
-    </Compile>
-    <Compile Include="UI\Window\BaseWindow.cs">
-      <SubType>Form</SubType>
-    </Compile>
-    <Compile Include="UI\Forms\OptionsPages\ComponentsPage.cs">
-      <SubType>UserControl</SubType>
-    </Compile>
-    <Compile Include="UI\Window\ConfigWindow.cs">
-      <SubType>Form</SubType>
-    </Compile>
-    <Compile Include="UI\Window\ConnectionWindow.cs">
-      <SubType>Form</SubType>
-    </Compile>
-    <Compile Include="UI\Window\ConnectionWindow.Designer.cs">
-      <DependentUpon>ConnectionWindow.cs</DependentUpon>
-    </Compile>
-    <Compile Include="UI\Window\ErrorAndInfoWindow.cs">
-      <SubType>Form</SubType>
-    </Compile>
-    <Compile Include="UI\Forms\ExportForm.Designer.cs">
-      <DependentUpon>ExportForm.cs</DependentUpon>
-    </Compile>
-    <Compile Include="UI\Window\ErrorAndInfoWindow.Designer.cs">
-      <DependentUpon>ErrorAndInfoWindow.cs</DependentUpon>
-    </Compile>
-    <Compile Include="UI\Window\ExternalToolsWindow.Designer.cs">
-      <DependentUpon>ExternalToolsWindow.cs</DependentUpon>
-    </Compile>
-    <Compile Include="UI\Window\ExternalToolsWindow.cs">
-      <SubType>Form</SubType>
-    </Compile>
-    <Compile Include="UI\Window\HelpWindow.cs">
-      <SubType>Form</SubType>
-    </Compile>
-    <Compile Include="UI\WindowList.cs" />
-    <Compile Include="UI\Window\HelpWindow.Designer.cs">
-      <DependentUpon>HelpWindow.cs</DependentUpon>
-    </Compile>
-    <Compile Include="UI\Window\PortScanWindow.Designer.cs">
-      <DependentUpon>PortScanWindow.cs</DependentUpon>
-    </Compile>
-    <Compile Include="UI\Window\PortScanWindow.cs">
-      <SubType>Form</SubType>
-    </Compile>
-    <Compile Include="UI\Forms\ExportForm.cs">
-      <SubType>Form</SubType>
-    </Compile>
-    <Compile Include="UI\Window\ScreenshotManagerWindow.cs">
-      <SubType>Form</SubType>
-    </Compile>
-    <Compile Include="UI\Window\SSHTransferWindow.cs">
-      <SubType>Form</SubType>
-    </Compile>
-    <Compile Include="UI\Window\ConnectionTreeWindow.Designer.cs">
-      <DependentUpon>ConnectionTreeWindow.cs</DependentUpon>
-    </Compile>
-    <Compile Include="UI\Window\ConnectionTreeWindow.cs">
-      <SubType>Form</SubType>
-    </Compile>
-    <Compile Include="UI\WindowType.cs" />
-    <Compile Include="UI\Window\UltraVNCWindow.cs">
-      <SubType>Form</SubType>
-    </Compile>
-    <Compile Include="UI\Window\UpdateWindow.Designer.cs">
-      <DependentUpon>UpdateWindow.cs</DependentUpon>
-    </Compile>
-    <Compile Include="UI\Window\UpdateWindow.cs">
-      <SubType>Form</SubType>
-    </Compile>
-  </ItemGroup>
-  <ItemGroup>
-    <EmbeddedResource Include="Resources\Language\Language.cs-CZ.resx">
-      <SubType>Designer</SubType>
-    </EmbeddedResource>
-    <EmbeddedResource Include="Resources\Language\Language.lt.resx">
-      <SubType>Designer</SubType>
-    </EmbeddedResource>
-    <EmbeddedResource Include="Resources\Language\Language.ja-JP.resx">
-      <SubType>Designer</SubType>
-    </EmbeddedResource>
-    <EmbeddedResource Include="Resources\Language\Language.ko-KR.resx">
-      <SubType>Designer</SubType>
-    </EmbeddedResource>
-    <EmbeddedResource Include="Resources\Language\Language.tr-TR.resx">
-      <SubType>Designer</SubType>
-    </EmbeddedResource>
-    <EmbeddedResource Include="Resources\Themes\ColorMapTheme.resx">
-      <Generator>ResXFileCodeGenerator</Generator>
-      <LastGenOutput>ColorMapTheme.Designer.cs</LastGenOutput>
-      <CustomToolNamespace>mRemoteNG</CustomToolNamespace>
-    </EmbeddedResource>
-    <EmbeddedResource Include="UI\Controls\AdTree.resx">
-      <DependentUpon>AdTree.cs</DependentUpon>
-    </EmbeddedResource>
-    <EmbeddedResource Include="UI\Controls\Base\NGButton.resx">
-      <DependentUpon>NGButton.cs</DependentUpon>
-    </EmbeddedResource>
-    <EmbeddedResource Include="UI\Controls\Base\NGCheckBox.resx">
-      <DependentUpon>NGCheckBox.cs</DependentUpon>
-    </EmbeddedResource>
-    <EmbeddedResource Include="UI\Controls\Base\NGComboBox.resx">
-      <DependentUpon>NGComboBox.cs</DependentUpon>
-    </EmbeddedResource>
-    <EmbeddedResource Include="UI\Controls\Base\NGGroupBox.resx">
-      <DependentUpon>NGGroupBox.cs</DependentUpon>
-    </EmbeddedResource>
-    <EmbeddedResource Include="UI\Controls\Base\NGLabel.resx">
-      <DependentUpon>NGLabel.cs</DependentUpon>
-    </EmbeddedResource>
-    <EmbeddedResource Include="UI\Controls\Base\NGListView.resx">
-      <DependentUpon>NGListView.cs</DependentUpon>
-    </EmbeddedResource>
-    <EmbeddedResource Include="UI\Controls\Base\NGNumericUpDown.resx">
-      <DependentUpon>NGNumericUpDown.cs</DependentUpon>
-    </EmbeddedResource>
-    <EmbeddedResource Include="UI\Controls\Base\NGRadioButton.resx">
-      <DependentUpon>NGRadioButton.cs</DependentUpon>
-    </EmbeddedResource>
-    <EmbeddedResource Include="UI\Controls\Base\NGSearchBox.resx">
-      <DependentUpon>NGSearchBox.cs</DependentUpon>
-    </EmbeddedResource>
-    <EmbeddedResource Include="UI\Controls\Base\NGTextBox.resx">
-      <DependentUpon>NGTextBox.cs</DependentUpon>
-    </EmbeddedResource>
-    <EmbeddedResource Include="UI\Controls\ConnectionTree\ConnectionTree.resx">
-      <DependentUpon>ConnectionTree.cs</DependentUpon>
-    </EmbeddedResource>
-    <EmbeddedResource Include="UI\Controls\CredentialRecordComboBox.resx">
-      <DependentUpon>CredentialRecordComboBox.cs</DependentUpon>
-    </EmbeddedResource>
-    <EmbeddedResource Include="UI\Controls\CredentialRecordListBox.resx">
-      <DependentUpon>CredentialRecordListBox.cs</DependentUpon>
-    </EmbeddedResource>
-    <EmbeddedResource Include="UI\Controls\CredentialRecordListView.resx">
-      <DependentUpon>CredentialRecordListView.cs</DependentUpon>
-    </EmbeddedResource>
-    <EmbeddedResource Include="UI\Controls\CredentialRepositoryListView.resx">
-      <DependentUpon>CredentialRepositoryListView.cs</DependentUpon>
-    </EmbeddedResource>
-    <EmbeddedResource Include="UI\Controls\FilteredPropertyGrid\FilteredPropertyGrid.resx">
-      <DependentUpon>FilteredPropertyGrid.cs</DependentUpon>
-    </EmbeddedResource>
-    <EmbeddedResource Include="UI\Controls\HeadlessTabControl.resx">
-      <DependentUpon>HeadlessTabControl.cs</DependentUpon>
-    </EmbeddedResource>
-    <EmbeddedResource Include="UI\Controls\IPTextBox.resx">
-      <DependentUpon>IPTextBox.cs</DependentUpon>
-    </EmbeddedResource>
-    <EmbeddedResource Include="UI\Controls\NewPasswordWithVerification.resx">
-      <DependentUpon>NewPasswordWithVerification.cs</DependentUpon>
-    </EmbeddedResource>
-    <EmbeddedResource Include="UI\Controls\PageSequence\SequencedControl.resx">
-      <DependentUpon>SequencedControl.cs</DependentUpon>
-    </EmbeddedResource>
-    <EmbeddedResource Include="UI\Controls\SecureTextBox.resx">
-      <DependentUpon>SecureTextBox.cs</DependentUpon>
-    </EmbeddedResource>
-    <EmbeddedResource Include="UI\Forms\FrmChoosePanel.resx">
-      <DependentUpon>FrmChoosePanel.cs</DependentUpon>
-      <SubType>Designer</SubType>
-    </EmbeddedResource>
-    <EmbeddedResource Include="UI\Forms\FrmMain.resx">
-      <DependentUpon>FrmMain.cs</DependentUpon>
-      <SubType>Designer</SubType>
-    </EmbeddedResource>
-    <EmbeddedResource Include="UI\Forms\FrmOptions.resx">
-      <DependentUpon>FrmOptions.cs</DependentUpon>
-    </EmbeddedResource>
-    <EmbeddedResource Include="UI\Forms\FrmSplashScreen.resx">
-      <DependentUpon>FrmSplashScreen.cs</DependentUpon>
-    </EmbeddedResource>
-    <EmbeddedResource Include="UI\Forms\Input\FrmInputBox.resx">
-      <DependentUpon>FrmInputBox.cs</DependentUpon>
-    </EmbeddedResource>
-    <EmbeddedResource Include="UI\Forms\OptionsPages\AdvancedPage.resx">
-      <DependentUpon>AdvancedPage.cs</DependentUpon>
-    </EmbeddedResource>
-    <EmbeddedResource Include="UI\Forms\OptionsPages\AppearancePage.resx">
-      <DependentUpon>AppearancePage.cs</DependentUpon>
-    </EmbeddedResource>
-    <EmbeddedResource Include="UI\Forms\OptionsPages\ConnectionsPage.resx">
-      <DependentUpon>ConnectionsPage.cs</DependentUpon>
-    </EmbeddedResource>
-    <EmbeddedResource Include="UI\Forms\OptionsPages\CredentialsPage.resx">
-      <DependentUpon>CredentialsPage.cs</DependentUpon>
-    </EmbeddedResource>
-    <EmbeddedResource Include="UI\Forms\OptionsPages\NotificationsPage.resx">
-      <DependentUpon>NotificationsPage.cs</DependentUpon>
-    </EmbeddedResource>
-    <EmbeddedResource Include="UI\Forms\OptionsPages\OptionsPage.resx">
-      <DependentUpon>OptionsPage.cs</DependentUpon>
-    </EmbeddedResource>
-    <EmbeddedResource Include="UI\Forms\OptionsPages\SecurityPage.resx">
-      <DependentUpon>SecurityPage.cs</DependentUpon>
-    </EmbeddedResource>
-    <EmbeddedResource Include="UI\Forms\OptionsPages\SqlServerPage.resx">
-      <DependentUpon>SqlServerPage.cs</DependentUpon>
-      <SubType>Designer</SubType>
-    </EmbeddedResource>
-    <EmbeddedResource Include="UI\Forms\OptionsPages\StartupExitPage.resx">
-      <DependentUpon>StartupExitPage.cs</DependentUpon>
-    </EmbeddedResource>
-    <EmbeddedResource Include="UI\Forms\OptionsPages\TabsPanelsPage.resx">
-      <DependentUpon>TabsPanelsPage.cs</DependentUpon>
-    </EmbeddedResource>
-    <EmbeddedResource Include="UI\Forms\OptionsPages\ThemePage.resx">
-      <DependentUpon>ThemePage.cs</DependentUpon>
-    </EmbeddedResource>
-    <EmbeddedResource Include="UI\Forms\OptionsPages\UpdatesPage.resx">
-      <DependentUpon>UpdatesPage.cs</DependentUpon>
-    </EmbeddedResource>
-    <EmbeddedResource Include="UI\Forms\PasswordForm.resx">
-      <DependentUpon>PasswordForm.cs</DependentUpon>
-      <SubType>Designer</SubType>
-    </EmbeddedResource>
-    <EmbeddedResource Include="Resources\Language\Language.de.resx">
-      <SubType>Designer</SubType>
-    </EmbeddedResource>
-    <EmbeddedResource Include="Resources\Language\Language.el.resx">
-      <SubType>Designer</SubType>
-    </EmbeddedResource>
-    <EmbeddedResource Include="Resources\Language\Language.en-US.resx">
-      <SubType>Designer</SubType>
-    </EmbeddedResource>
-    <EmbeddedResource Include="Resources\Language\Language.es-AR.resx">
-      <SubType>Designer</SubType>
-    </EmbeddedResource>
-    <EmbeddedResource Include="Resources\Language\Language.es.resx">
-      <SubType>Designer</SubType>
-    </EmbeddedResource>
-    <EmbeddedResource Include="Resources\Language\Language.hu.resx" />
-    <EmbeddedResource Include="Resources\Language\Language.it.resx">
-      <SubType>Designer</SubType>
-    </EmbeddedResource>
-    <EmbeddedResource Include="Resources\Language\Language.nb-NO.resx">
-      <SubType>Designer</SubType>
-    </EmbeddedResource>
-    <EmbeddedResource Include="Resources\Language\Language.nl.resx">
-      <SubType>Designer</SubType>
-    </EmbeddedResource>
-    <EmbeddedResource Include="Resources\Language\Language.pt-BR.resx">
-      <SubType>Designer</SubType>
-    </EmbeddedResource>
-    <EmbeddedResource Include="Resources\Language\Language.pt.resx">
-      <SubType>Designer</SubType>
-    </EmbeddedResource>
-    <EmbeddedResource Include="Resources\Language\Language.resx">
-      <Generator>ResXFileCodeGenerator</Generator>
-      <CustomToolNamespace>mRemoteNG</CustomToolNamespace>
-      <SubType>Designer</SubType>
-      <LastGenOutput>Language.Designer.cs</LastGenOutput>
-    </EmbeddedResource>
-    <EmbeddedResource Include="Resources\Language\Language.fr.resx">
-      <SubType>Designer</SubType>
-    </EmbeddedResource>
-    <EmbeddedResource Include="Resources\Language\Language.pl.resx">
-      <SubType>Designer</SubType>
-    </EmbeddedResource>
-    <EmbeddedResource Include="Resources\Language\Language.ru.resx">
-      <SubType>Designer</SubType>
-    </EmbeddedResource>
-    <EmbeddedResource Include="Resources\Language\Language.uk.resx">
-      <SubType>Designer</SubType>
-    </EmbeddedResource>
-    <EmbeddedResource Include="Resources\Language\Language.zh-CN.resx">
-      <SubType>Designer</SubType>
-    </EmbeddedResource>
-    <EmbeddedResource Include="Resources\Language\Language.zh-TW.resx">
-      <SubType>Designer</SubType>
-    </EmbeddedResource>
-    <EmbeddedResource Include="Properties\Resources.resx">
-      <Generator>ResXFileCodeGenerator</Generator>
-      <CustomToolNamespace>mRemoteNG</CustomToolNamespace>
-      <SubType>Designer</SubType>
-      <LastGenOutput>Resources.Designer.cs</LastGenOutput>
-    </EmbeddedResource>
-    <EmbeddedResource Include="Tools\ReconnectGroup.resx">
-      <DependentUpon>ReconnectGroup.cs</DependentUpon>
-      <SubType>Designer</SubType>
-    </EmbeddedResource>
-    <EmbeddedResource Include="UI\Forms\TextBox.resx">
-      <DependentUpon>TextBox.cs</DependentUpon>
-    </EmbeddedResource>
-    <EmbeddedResource Include="UI\Forms\UnhandledExceptionWindow.resx">
-      <DependentUpon>UnhandledExceptionWindow.cs</DependentUpon>
-    </EmbeddedResource>
-    <EmbeddedResource Include="UI\Tabs\ConnectionTab.resx">
-      <DependentUpon>ConnectionTab.cs</DependentUpon>
-    </EmbeddedResource>
-    <EmbeddedResource Include="UI\TaskDialog\CommandButton.resx">
-      <DependentUpon>CommandButton.cs</DependentUpon>
-    </EmbeddedResource>
-    <EmbeddedResource Include="UI\TaskDialog\frmTaskDialog.resx">
-      <DependentUpon>frmTaskDialog.cs</DependentUpon>
-    </EmbeddedResource>
-    <EmbeddedResource Include="UI\Forms\FrmAbout.resx">
-      <DependentUpon>FrmAbout.cs</DependentUpon>
-      <SubType>Designer</SubType>
-    </EmbeddedResource>
-    <EmbeddedResource Include="UI\Window\ActiveDirectoryImportWindow.resx">
-      <DependentUpon>ActiveDirectoryImportWindow.cs</DependentUpon>
-      <SubType>Designer</SubType>
-    </EmbeddedResource>
-    <EmbeddedResource Include="UI\Window\BaseWindow.resx">
-      <DependentUpon>BaseWindow.cs</DependentUpon>
-    </EmbeddedResource>
-    <EmbeddedResource Include="UI\Forms\OptionsPages\ComponentsPage.resx">
-      <DependentUpon>ComponentsPage.cs</DependentUpon>
-      <SubType>Designer</SubType>
-    </EmbeddedResource>
-    <EmbeddedResource Include="UI\Window\ConfigWindow.resx">
-      <SubType>Designer</SubType>
-      <DependentUpon>ConfigWindow.cs</DependentUpon>
-    </EmbeddedResource>
-    <EmbeddedResource Include="UI\Window\ConnectionWindow.resx">
-      <DependentUpon>ConnectionWindow.cs</DependentUpon>
-      <SubType>Designer</SubType>
-    </EmbeddedResource>
-    <EmbeddedResource Include="UI\Window\ErrorAndInfoWindow.resx">
-      <DependentUpon>ErrorAndInfoWindow.cs</DependentUpon>
-      <SubType>Designer</SubType>
-    </EmbeddedResource>
-    <EmbeddedResource Include="UI\Window\ExternalToolsWindow.resx">
-      <DependentUpon>ExternalToolsWindow.cs</DependentUpon>
-      <SubType>Designer</SubType>
-    </EmbeddedResource>
-    <EmbeddedResource Include="UI\Window\HelpWindow.resx">
-      <DependentUpon>HelpWindow.cs</DependentUpon>
-      <SubType>Designer</SubType>
-    </EmbeddedResource>
-    <EmbeddedResource Include="UI\Window\PortScanWindow.resx">
-      <DependentUpon>PortScanWindow.cs</DependentUpon>
-      <SubType>Designer</SubType>
-    </EmbeddedResource>
-    <EmbeddedResource Include="UI\Forms\ExportForm.resx">
-      <DependentUpon>ExportForm.cs</DependentUpon>
-      <SubType>Designer</SubType>
-    </EmbeddedResource>
-    <EmbeddedResource Include="UI\Window\ScreenshotManagerWindow.resx">
-      <DependentUpon>ScreenshotManagerWindow.cs</DependentUpon>
-      <SubType>Designer</SubType>
-    </EmbeddedResource>
-    <EmbeddedResource Include="UI\Window\SSHTransferWindow.resx">
-      <DependentUpon>SSHTransferWindow.cs</DependentUpon>
-      <SubType>Designer</SubType>
-    </EmbeddedResource>
-    <EmbeddedResource Include="UI\Window\ConnectionTreeWindow.resx">
-      <DependentUpon>ConnectionTreeWindow.cs</DependentUpon>
-      <SubType>Designer</SubType>
-    </EmbeddedResource>
-    <EmbeddedResource Include="UI\Window\UltraVNCWindow.resx">
-      <DependentUpon>UltraVNCWindow.cs</DependentUpon>
-      <SubType>Designer</SubType>
-    </EmbeddedResource>
-    <EmbeddedResource Include="UI\Window\UpdateWindow.resx">
-      <DependentUpon>UpdateWindow.cs</DependentUpon>
-      <SubType>Designer</SubType>
-    </EmbeddedResource>
-  </ItemGroup>
-  <ItemGroup>
-    <None Include=".editorconfig" />
-    <None Include="app.config">
-      <SubType>Designer</SubType>
-    </None>
-    <None Include="..\CHANGELOG.md">
-      <CopyToOutputDirectory>PreserveNewest</CopyToOutputDirectory>
-    </None>
-    <None Include="..\CREDITS.md">
-      <CopyToOutputDirectory>PreserveNewest</CopyToOutputDirectory>
-    </None>
-    <None Include="Documentation\contact_mail.rst" />
-    <None Include="Documentation\howtos\bulk_connections.rst" />
-    <None Include="Documentation\folders_and_inheritance.rst" />
-    <None Include="Documentation\migrate.rst" />
-    <None Include="Documentation\troubleshooting.rst" />
-    <None Include="Documentation\user_interface\connections.rst" />
-    <None Include="Documentation\user_interface\options.rst" />
-    <None Include="Documentation\user_interface\menu_container.rst" />
-    <None Include="Documentation\user_interface\ssh_file_transfer.rst" />
-    <None Include="Documentation\sql_configuration.rst" />
-    <None Include="Documentation\known_issues.rst" />
-    <None Include="Documentation\installation\supported_operating_systems.rst" />
-    <None Include="Documentation\keyboard_shortcuts.rst" />
-    <None Include="Documentation\command_line_switches.rst" />
-    <None Include="Documentation\user_interface\notifications.rst" />
-    <None Include="Documentation\user_interface\import_export.rst" />
-    <None Include="Documentation\user_interface\screenshot_manager.rst" />
-    <None Include="Documentation\user_interface\port_scan.rst" />
-    <None Include="Documentation\user_interface\quick_connect.rst" />
-    <None Include="Documentation\howtos\vmrdp.rst" />
-    <None Include="Resources\Templates\AppIcon.psd" />
-    <None Include="Resources\Templates\Header_dark.psd" />
-    <None Include="Resources\Templates\Header_light.psd" />
-    <None Include="Resources\Templates\Installer_Header.psd" />
-    <None Include="Resources\Templates\Installer_Side.psd" />
-    <None Include="Resources\Themes\darcula.vstheme">
-      <CopyToOutputDirectory>PreserveNewest</CopyToOutputDirectory>
-    </None>
-    <None Include="Resources\Themes\vs2015blue.vstheme">
-      <CopyToOutputDirectory>PreserveNewest</CopyToOutputDirectory>
-    </None>
-    <None Include="Resources\Themes\vs2015dark.vstheme">
-      <CopyToOutputDirectory>PreserveNewest</CopyToOutputDirectory>
-    </None>
-    <None Include="Resources\Themes\vs2015light.vstheme">
-      <CopyToOutputDirectory>PreserveNewest</CopyToOutputDirectory>
-    </None>
-    <None Include="Resources\Templates\VisualElements_150_dark.psd" />
-    <None Include="Resources\Templates\VisualElements_150_light.psd" />
-    <None Include="Resources\Templates\VisualElements_70_dark.psd" />
-    <None Include="Resources\Templates\VisualElements_70_light.psd" />
-    <None Include="Schemas\mremoteng_confcons_v2_5.xsd">
-      <SubType>Designer</SubType>
-      <CopyToOutputDirectory>PreserveNewest</CopyToOutputDirectory>
-    </None>
-    <None Include="Schemas\mremoteng_confcons_v2_7.xsd">
-      <SubType>Designer</SubType>
-      <CopyToOutputDirectory>PreserveNewest</CopyToOutputDirectory>
-    </None>
-    <None Include="Documentation\images\connections_status.png" />
-    <None Include="Documentation\images\putty.png" />
-    <Content Include="Documentation\images\ssh_tunnel.png" />
-    <Content Include="Documentation\mssql_db_setup.sql" />
-    <Content Include="Documentation\mysql_db_setup.sql" />
-    <None Include="Documentation\images\config_top_bar.png" />
-    <None Include="Documentation\images\connections_main.png" />
-    <None Include="Documentation\images\connections_top_bar.png" />
-    <None Include="Documentation\images\import_export_dialog.png" />
-    <None Include="Documentation\images\menus_main_menu.png" />
-    <None Include="Documentation\images\menus_hide_menu_strip.png" />
-    <None Include="Documentation\images\notifications_panel.png" />
-    <None Include="Documentation\images\notifications_popup.png" />
-    <None Include="Documentation\images\folders_and_inheritance_01.png" />
-    <None Include="Documentation\images\connections_config.png" />
-    <None Include="Documentation\images\folders_and_inheritance_02.png" />
-    <None Include="Documentation\images\folders_and_inheritance_03.png" />
-    <None Include="Documentation\images\folders_and_inheritance_04.png" />
-    <None Include="Documentation\images\folders_and_inheritance_05.png" />
-    <None Include="Documentation\images\folders_and_inheritance_06.png" />
-    <None Include="Documentation\images\connections_rightclick_menu.png" />
-    <None Include="Documentation\images\connections_test_item.png" />
-    <None Include="Documentation\images\connections_open.png" />
-    <None Include="Documentation\images\screenshot_manager_rightclick_menu.png" />
-    <None Include="Documentation\images\screenshot_manager_overview.png" />
-    <Content Include="Icons\Console.ico" />
-    <Content Include="Icons\Admin.ico" />
-    <Content Include="Icons\Apple.ico">
-      <CopyToOutputDirectory>PreserveNewest</CopyToOutputDirectory>
-    </Content>
-    <None Include="Resources\Images\Header_dark.png" />
-    <None Include="Resources\Tiles\mRemoteNG.VisualElementsManifest.xml">
-      <CopyToOutputDirectory>PreserveNewest</CopyToOutputDirectory>
-    </None>
-    <None Include="Resources\Tiles\VisualElements_70.png">
-      <CopyToOutputDirectory>PreserveNewest</CopyToOutputDirectory>
-    </None>
-    <None Include="Resources\Tiles\VisualElements_150.png">
-      <CopyToOutputDirectory>PreserveNewest</CopyToOutputDirectory>
-    </None>
-    <None Include="Resources\Icons\Appearance_Icon.ico" />
-    <None Include="Resources\Icons\mRemoteNG_Icon.ico" />
-    <None Include="Resources\Icons\Comments_Icon.ico" />
-    <None Include="Resources\Icons\Config_Icon.ico" />
-    <None Include="Resources\Icons\Database_Icon.ico" />
-    <None Include="Resources\Icons\Error_Icon.ico" />
-    <None Include="Resources\Icons\ExtApp_Icon.ico" />
-    <None Include="Resources\Icons\Help_Icon.ico" />
-    <None Include="Resources\Icons\Key_Icon.ico" />
-    <None Include="Resources\Icons\Keyboard_Icon.ico" />
-    <None Include="Resources\Icons\News_Icon.ico" />
-    <None Include="Resources\Icons\Options_Icon.ico" />
-    <None Include="Resources\Icons\EditPage_Icon.ico" />
-    <None Include="Resources\Icons\Panels_Icon.ico" />
-    <None Include="Resources\Icons\PortScan_Icon.ico" />
-    <None Include="Resources\Icons\Save_Icon.ico" />
-    <None Include="Resources\Icons\Screenshot_Icon.ico" />
-    <None Include="Resources\Icons\Sessions_Icon.ico" />
-    <None Include="Resources\Icons\Shield_Icon.ico" />
-    <None Include="Resources\Icons\SSHTransfer_Icon.ico" />
-    <None Include="Resources\Icons\StartupExit_Icon.ico" />
-    <None Include="Resources\Icons\Tab_Icon.ico" />
-    <None Include="Resources\Icons\ActiveDirectory_Icon.ico" />
-    <None Include="Resources\Icons\ComponentsCheck_Icon.ico" />
-    <None Include="Resources\Icons\Info_Icon.ico" />
-    <None Include="Resources\Icons\Root_Icon.ico" />
-    <None Include="Resources\Icons\ConnectionsSaveAs_Icon.ico" />
-    <None Include="Resources\Icons\Update_Icon.ico" />
-    <None Include="Resources\Icons\UVNC_SC_Icon.ico" />
-    <None Include="Resources\Images\mRemoteNG.png" />
-    <None Include="Resources\Images\tab_add.png" />
-    <None Include="Resources\Images\tab_edit.png" />
-    <None Include="Resources\Images\tab_delete.png" />
-    <None Include="Resources\Images\star.png" />
-    <Content Include="Icons\Infrastructure.ico">
-      <CopyToOutputDirectory>PreserveNewest</CopyToOutputDirectory>
-    </Content>
-    <Content Include="Icons\Production.ico">
-      <CopyToOutputDirectory>PreserveNewest</CopyToOutputDirectory>
-    </Content>
-    <Content Include="Icons\Staging.ico">
-      <CopyToOutputDirectory>PreserveNewest</CopyToOutputDirectory>
-    </Content>
-    <Content Include="Icons\PowerShell.ico">
-      <CopyToOutputDirectory>PreserveNewest</CopyToOutputDirectory>
-    </Content>
-    <Content Include="Schemas\mremoteng_confcons_v2_6.xsd">
-      <SubType>Designer</SubType>
-      <CopyToOutputDirectory>PreserveNewest</CopyToOutputDirectory>
-    </Content>
-    <None Include="Schemas\mremoteng_credrepo_list_v1_0.xsd">
-      <SubType>Designer</SubType>
-      <CopyToOutputDirectory>PreserveNewest</CopyToOutputDirectory>
-    </None>
-    <None Include="Schemas\mremoteng_creds_v1_0.xsd">
-      <SubType>Designer</SubType>
-      <CopyToOutputDirectory>PreserveNewest</CopyToOutputDirectory>
-    </None>
-  </ItemGroup>
-  <ItemGroup>
-    <None Include="Documentation\images\quick_connect_01.png" />
-    <None Include="Documentation\images\quick_connect_02.png" />
-    <None Include="Documentation\images\quick_connect_03.png" />
-    <None Include="Resources\Images\loading_spinner.gif" />
-    <None Include="Resources\Images\FamFamFam\tick.png" />
-    <None Include="Resources\Images\FamFamFam\bricks.png" />
-    <None Include="Resources\Images\FamFamFam\brick.png" />
-    <None Include="Resources\Images\FamFamFam\bricks_greyscale.png" />
-    <None Include="Resources\Images\FamFamFam\brick_large.png" />
-    <None Include="Resources\Images\FamFamFam\brick1.png" />
-    <None Include="Resources\Images\FamFamFam\bricks1.png" />
-    <None Include="Resources\Images\xml.png" />
-    <None Include="Resources\Images\keepass_32x32.png" />
-    <None Include="Resources\Images\FamFamFam\arrow_left.png" />
-    <Content Include="Resources\Images\FamFamFam\Config.png" />
-    <Content Include="Resources\Images\FamFamFam\database.png" />
-    <None Include="Resources\Images\FamFamFam\key.png" />
-    <None Include="Resources\Images\FamFamFam\key_add.png" />
-    <None Include="Resources\Images\FamFamFam\eye.png" />
-    <None Include="Resources\Images\FamFamFam\lightbulb.png" />
-    <None Include="Resources\Images\FamFamFam\lightning.png" />
-    <None Include="Resources\Images\FamFamFam\folder_key.png" />
-    <None Include="Resources\Images\FamFamFam\exclamation.png" />
-    <Content Include="Resources\Images\FamFamFam\Link.png" />
-    <None Include="Resources\Images\FamFamFam\lock.png" />
-    <Content Include="Resources\Images\FamFamFam\page_copy.png" />
-    <Content Include="Resources\Images\green_arrow1.png" />
-    <Content Include="Resources\Images\green_arrow2.png" />
-    <None Include="Resources\Images\puttycm.png" />
-    <None Include="Resources\Images\FamFamFam\monitor_go.png" />
-    <None Include="Resources\Images\FamFamFam\monitor_delete.png" />
-    <None Include="Resources\Images\FamFamFam\user_comment.png" />
-    <None Include="Resources\Images\FamFamFam\key_delete.png" />
-    <None Include="Resources\Images\PuttySessions.png" />
-    <None Include="Resources\Images\PuttyConfig.png" />
-    <None Include="Resources\Images\Play_Quick.png" />
-    <None Include="Resources\Images\SSHTransfer.png" />
-    <None Include="Resources\Images\ErrorsAndInfos.png" />
-    <None Include="Resources\Images\Screenshot.png" />
-    <None Include="Resources\Images\Sessions.png" />
-    <None Include="Resources\Images\Connections_New.png" />
-    <None Include="Resources\Images\Connections_Load.png" />
-    <None Include="Resources\Images\Connections_SaveAs.png" />
-    <None Include="Resources\Images\Connections_Save.png" />
-    <None Include="Resources\Images\Sort_ZA.png" />
-    <None Include="Resources\Images\Sort_AZ.png" />
-    <None Include="Resources\Images\Lock.png" />
-    <None Include="Resources\Images\Refresh.png" />
-    <None Include="Resources\Images\RDP.png" />
-    <None Include="Resources\Images\PropertiesDefault.png" />
-    <None Include="Resources\Images\ExtApp.png" />
-    <None Include="Resources\Images\Duplicate.png" />
-    <None Include="Resources\Images\PortScan.png" />
-    <None Include="Resources\Images\FamFamFam\Copy.png" />
-    <None Include="Resources\Images\FamFamFam\Delete.png" />
-    <None Include="Resources\Images\FamFamFam\Donate.png" />
-    <None Include="Resources\Images\FamFamFam\Info.png" />
-    <None Include="Resources\Images\FamFamFam\Inheritance.png" />
-    <None Include="Resources\Images\FamFamFam\Keyboard.png" />
-    <None Include="Resources\Images\FamFamFam\Options.png" />
-    <None Include="Resources\Images\FamFamFam\Panel_Close.png" />
-    <None Include="Resources\Images\FamFamFam\Panels.png" />
-    <None Include="Resources\Images\FamFamFam\Panel_Add.png" />
-    <None Include="Resources\Images\FamFamFam\Quit.png" />
-    <None Include="Resources\Images\FamFamFam\Save.png" />
-    <None Include="Resources\Images\FamFamFam\Screenshot.png" />
-    <None Include="Resources\Images\FamFamFam\Screenshot_Add.png" />
-    <None Include="Resources\Images\FamFamFam\Screenshot_Copy.png" />
-    <None Include="Resources\Images\FamFamFam\Screenshot_Delete.png" />
-    <None Include="Resources\Images\FamFamFam\Screenshot_Save.png" />
-    <None Include="Resources\Images\FamFamFam\Search.png" />
-    <None Include="Resources\Images\FamFamFam\View.png" />
-    <None Include="Resources\Images\FamFamFam\Warning_Small.png" />
-    <None Include="Resources\Images\FamFamFam\Website.png" />
-    <None Include="Resources\Images\FamFamFam\ExtApp.png" />
-    <None Include="Resources\Images\FamFamFam\Sessions.png" />
-    <None Include="Resources\Images\FamFamFam\Session_LogOff.png" />
-    <None Include="Resources\Images\FamFamFam\File.png" />
-    <None Include="Resources\Images\FamFamFam\Refresh.png" />
-    <None Include="Resources\Images\FamFamFam\Properties_Default.png" />
-    <None Include="Resources\Images\FamFamFam\Properties.png" />
-    <None Include="Resources\Images\FamFamFam\Arrow_Down.png" />
-    <None Include="Resources\Images\FamFamFam\Arrow_Up.png" />
-    <None Include="Resources\Images\FamFamFam\Tools.png" />
-    <None Include="Resources\Images\FamFamFam\Bug.png" />
-    <None Include="Resources\Images\FamFamFam\Help.png" />
-    <None Include="Resources\Images\FamFamFam\Page.png" />
-    <None Include="Resources\Images\FamFamFam\SmartSize.png" />
-    <None Include="Resources\Images\FamFamFam\Update.png" />
-    <None Include="Resources\Images\FamFamFam\Folder.png" />
-    <None Include="Resources\Images\FamFamFam\Folder_Add.png" />
-    <None Include="Resources\Images\FamFamFam\Pause.png" />
-    <None Include="Resources\Images\FamFamFam\Play.png" />
-    <None Include="Resources\Images\FamFamFam\Connection_Add.png" />
-    <None Include="Resources\Images\FamFamFam\Connection_Duplicate.png" />
-    <None Include="Resources\Images\FamFamFam\ExtApp_Add.png" />
-    <None Include="Resources\Images\FamFamFam\ExtApp_Delete.png" />
-    <None Include="Resources\Images\FamFamFam\ExtApp_Start.png" />
-    <None Include="Resources\Images\FamFamFam\SSHTransfer.png" />
-    <None Include="Resources\Images\FamFamFam\PortScan.png" />
-    <None Include="Resources\Images\FamFamFam\Console.png" />
-    <None Include="Resources\Images\FamFamFam\Inheritance_Default.png" />
-    <None Include="Resources\Images\FamFamFam\Chat.png" />
-    <None Include="Resources\Images\FamFamFam\JumpTo.png" />
-    <None Include="Resources\Images\FamFamFam\Monitor_GoTo.png" />
-    <None Include="Resources\Images\FamFamFam\Monitor.png" />
-    <None Include="Resources\Images\UVNC_SC.png" />
-    <None Include="Resources\Images\Bad_Symbol.png" />
-    <None Include="Resources\Images\Good_Symbol.png" />
-    <None Include="Resources\Images\ComponentsCheck.png" />
-    <None Include="Resources\Images\FamFamFam\News.png" />
-    <None Include="Documentation\conf.py" />
-    <None Include="Documentation\index.rst" />
-    <None Include="Documentation\about.rst" />
-    <None Include="Documentation\about\features.rst" />
-    <None Include="Documentation\about\license.rst" />
-    <None Include="Documentation\about\release_channels.rst" />
-    <None Include="Documentation\about\versions.rst" />
-    <None Include="Documentation\installation\install.rst" />
-    <None Include="Documentation\installation.rst" />
-    <None Include="Documentation\installation\minimum_requirements.rst" />
-    <None Include="Documentation\installation\uninstall.rst" />
-    <None Include="Documentation\howtos\sshtunnel.rst" />
-    <None Include="Documentation\user_interface.rst" />
-    <None Include="Documentation\user_interface\main_window.rst" />
-    <None Include="Documentation\user_interface\panels.rst" />
-    <None Include="Documentation\external_tools_cheat_sheet.rst" />
-    <None Include="Documentation\howtos\external_tools.rst" />
-    <None Include="Documentation\user_interface\external_tools.rst" />
-    <None Include="Documentation\images\credssp-error.png" />
-    <None Include="Documentation\images\example_et_start_application_01.png" />
-    <None Include="Documentation\images\example_et_start_application_02.png" />
-    <None Include="Documentation\images\example_et_traceroute_01.png" />
-    <None Include="Documentation\images\example_et_traceroute_02.png" />
-    <None Include="Documentation\images\example_et_traceroute_03.png" />
-    <None Include="Documentation\images\example_et_traceroute_04.png" />
-    <None Include="Documentation\images\example_et_traceroute_05.png" />
-    <None Include="Documentation\images\external_tools_external_tool_properties_01.png" />
-    <None Include="Documentation\images\external_tools_main_ui_01.png" />
-    <None Include="Documentation\images\external_tools_toolbar_01.png" />
-    <None Include="Documentation\images\external_tools_tools_list_01.png" />
-    <None Include="Documentation\images\mremoteng_favicon_32.png" />
-    <None Include="Documentation\images\mremoteng_logo.png" />
-    <None Include="Documentation\images\mremoteng_main_ui.png" />
-    <None Include="Documentation\images\mremoteng_main_ui_connect_win_server.png" />
-    <None Include="Documentation\images\oracle_remediation_setting.png" />
-    <None Include="Documentation\images\user_interface_overview.png" />
-    <None Include="Documentation\images\user_interface_panels_01.png" />
-    <None Include="Documentation\images\user_interface_panels_02.png" />
-    <None Include="Documentation\images\user_interface_panels_03.png" />
-    <Content Include="Icons\Anti Virus.ico">
-      <CopyToOutputDirectory>PreserveNewest</CopyToOutputDirectory>
-    </Content>
-    <Content Include="Icons\Backup.ico">
-      <CopyToOutputDirectory>PreserveNewest</CopyToOutputDirectory>
-    </Content>
-    <Content Include="Icons\Build Server.ico">
-      <CopyToOutputDirectory>PreserveNewest</CopyToOutputDirectory>
-    </Content>
-    <Content Include="Icons\Database.ico">
-      <CopyToOutputDirectory>PreserveNewest</CopyToOutputDirectory>
-    </Content>
-    <Content Include="Icons\Domain Controller.ico">
-      <CopyToOutputDirectory>PreserveNewest</CopyToOutputDirectory>
-    </Content>
-    <Content Include="Icons\ESX.ico">
-      <CopyToOutputDirectory>PreserveNewest</CopyToOutputDirectory>
-    </Content>
-    <Content Include="Icons\Fax.ico">
-      <CopyToOutputDirectory>PreserveNewest</CopyToOutputDirectory>
-    </Content>
-    <Content Include="Icons\File Server.ico">
-      <CopyToOutputDirectory>PreserveNewest</CopyToOutputDirectory>
-    </Content>
-    <Content Include="Icons\Finance.ico">
-      <CopyToOutputDirectory>PreserveNewest</CopyToOutputDirectory>
-    </Content>
-    <Content Include="Icons\Firewall.ico">
-      <CopyToOutputDirectory>PreserveNewest</CopyToOutputDirectory>
-    </Content>
-    <Content Include="Icons\Linux.ico">
-      <CopyToOutputDirectory>PreserveNewest</CopyToOutputDirectory>
-    </Content>
-    <Content Include="Icons\Log.ico">
-      <CopyToOutputDirectory>PreserveNewest</CopyToOutputDirectory>
-    </Content>
-    <Content Include="Icons\Mail Server.ico">
-      <CopyToOutputDirectory>PreserveNewest</CopyToOutputDirectory>
-    </Content>
-    <Content Include="Icons\mRemote.ico">
-      <CopyToOutputDirectory>PreserveNewest</CopyToOutputDirectory>
-    </Content>
-    <Content Include="Icons\mRemoteNG.ico">
-      <CopyToOutputDirectory>PreserveNewest</CopyToOutputDirectory>
-    </Content>
-    <Content Include="Icons\PuTTY.ico">
-      <CopyToOutputDirectory>PreserveNewest</CopyToOutputDirectory>
-    </Content>
-    <Content Include="Icons\Remote Desktop.ico">
-      <CopyToOutputDirectory>PreserveNewest</CopyToOutputDirectory>
-    </Content>
-    <Content Include="Icons\Router.ico">
-      <CopyToOutputDirectory>PreserveNewest</CopyToOutputDirectory>
-    </Content>
-    <Content Include="Icons\SharePoint.ico">
-      <CopyToOutputDirectory>PreserveNewest</CopyToOutputDirectory>
-    </Content>
-    <Content Include="Icons\SSH.ico">
-      <CopyToOutputDirectory>PreserveNewest</CopyToOutputDirectory>
-    </Content>
-    <Content Include="Icons\Switch.ico">
-      <CopyToOutputDirectory>PreserveNewest</CopyToOutputDirectory>
-    </Content>
-    <Content Include="Icons\Tel.ico">
-      <CopyToOutputDirectory>PreserveNewest</CopyToOutputDirectory>
-    </Content>
-    <Content Include="Icons\Telnet.ico">
-      <CopyToOutputDirectory>PreserveNewest</CopyToOutputDirectory>
-    </Content>
-    <Content Include="Icons\Terminal Server.ico">
-      <CopyToOutputDirectory>PreserveNewest</CopyToOutputDirectory>
-    </Content>
-    <Content Include="Icons\Test Server.ico">
-      <CopyToOutputDirectory>PreserveNewest</CopyToOutputDirectory>
-    </Content>
-    <Content Include="Icons\Virtual Machine.ico">
-      <CopyToOutputDirectory>PreserveNewest</CopyToOutputDirectory>
-    </Content>
-    <Content Include="Icons\Web Server.ico">
-      <CopyToOutputDirectory>PreserveNewest</CopyToOutputDirectory>
-    </Content>
-    <Content Include="Icons\WiFi.ico">
-      <CopyToOutputDirectory>PreserveNewest</CopyToOutputDirectory>
-    </Content>
-    <Content Include="Icons\Windows.ico">
-      <CopyToOutputDirectory>PreserveNewest</CopyToOutputDirectory>
-    </Content>
-    <Content Include="Icons\Workstation.ico">
-      <CopyToOutputDirectory>PreserveNewest</CopyToOutputDirectory>
-    </Content>
-    <None Include="Resources\Images\FamFamFam\application_side_tree.png" />
-    <None Include="Resources\Images\FamFamFam\arrow_out.png" />
-    <None Include="Resources\Images\FamFamFam\cog_error.png" />
-    <Content Include="Resources\Images\FamFamFam\cog.png" />
-    <Content Include="Resources\Images\database.bmp" />
-    <None Include="Resources\Images\Copy.png" />
-    <None Include="Properties\Settings.settings">
-      <CustomToolNamespace>mRemoteNG</CustomToolNamespace>
-      <Generator>SettingsSingleFileGenerator</Generator>
-      <LastGenOutput>Settings.Designer.cs</LastGenOutput>
-      <SubType>Designer</SubType>
-    </None>
-    <None Include="Resources\Images\Properties.png" />
-    <None Include="Resources\Images\Inheritance.png" />
-    <None Include="Properties\app.manifest" />
-    <None Include="Resources\Images\WarningSmall.png" />
-    <None Include="Resources\Images\Warning.png" />
-    <None Include="Resources\Images\View.png" />
-    <None Include="Resources\Images\Update.png" />
-    <None Include="Resources\Images\Tools.png" />
-    <None Include="Resources\Images\Search.png" />
-    <None Include="Resources\Images\Screenshot_Add.png" />
-    <None Include="Resources\Images\Save.png" />
-    <None Include="Resources\Images\Root.png" />
-    <None Include="Resources\Images\Rename.png" />
-    <None Include="Resources\Images\Play.png" />
-    <None Include="Resources\Images\Pause.png" />
-    <None Include="Resources\Images\Options.png" />
-    <None Include="Resources\Images\Open.png" />
-    <None Include="Resources\Images\NewFolder.png" />
-    <None Include="Resources\Images\NewConnection.png" />
-    <None Include="Resources\Images\New.png" />
-    <None Include="Resources\Images\Minimize.png" />
-    <None Include="Resources\Images\Keyboard.png" />
-    <None Include="Resources\Images\InformationSmall.png" />
-    <None Include="Resources\Images\Information.png" />
-    <None Include="Resources\Images\Info.png" />
-    <None Include="Resources\Images\HostStatus_On.png" />
-    <None Include="Resources\Images\HostStatus_Off.png" />
-    <None Include="Resources\Images\HostStatus_Check.png" />
-    <None Include="Resources\Images\Help.png" />
-    <None Include="Resources\Images\Fullscreen.png" />
-    <None Include="Resources\Images\Folder.png" />
-    <None Include="Resources\Images\File.png" />
-    <None Include="Resources\Images\Expand.png" />
-    <None Include="Resources\Images\Exit.png" />
-    <None Include="Resources\Images\ErrorSmall.png" />
-    <None Include="Resources\Images\Error.png" />
-    <None Include="Resources\Images\Delete.png" />
-    <None Include="Resources\Images\Config.png" />
-    <None Include="Resources\Images\Collapse.png" />
-    <None Include="Resources\Images\Arrow_Up.png" />
-    <None Include="Resources\Images\Arrow_Down.png" />
-    <None Include="Resources\Images\ActiveDirectory.png" />
-    <None Include="Resources\Images\Website.png" />
-  </ItemGroup>
-  <ItemGroup>
-    <BootstrapperPackage Include="Microsoft.Net.Client.3.5">
-      <Visible>False</Visible>
-      <ProductName>.NET Framework 3.5 SP1 Client Profile</ProductName>
-      <Install>false</Install>
-    </BootstrapperPackage>
-    <BootstrapperPackage Include="Microsoft.Net.Framework.2.0">
-      <Visible>False</Visible>
-      <ProductName>.NET Framework 2.0 %28x86%29</ProductName>
-      <Install>true</Install>
-    </BootstrapperPackage>
-    <BootstrapperPackage Include="Microsoft.Net.Framework.3.0">
-      <Visible>False</Visible>
-      <ProductName>.NET Framework 3.0 %28x86%29</ProductName>
-      <Install>false</Install>
-    </BootstrapperPackage>
-    <BootstrapperPackage Include="Microsoft.Net.Framework.3.5">
-      <Visible>False</Visible>
-      <ProductName>.NET Framework 3.5</ProductName>
-      <Install>false</Install>
-    </BootstrapperPackage>
-    <BootstrapperPackage Include="Microsoft.Net.Framework.3.5.SP1">
-      <Visible>False</Visible>
-      <ProductName>.NET Framework 3.5 SP1</ProductName>
-      <Install>false</Install>
-    </BootstrapperPackage>
-  </ItemGroup>
-  <ItemGroup>
-    <Reference Include="mscorlib" />
-    <Reference Include="System" />
-    <Reference Include="System.Configuration" />
-    <Reference Include="System.Data" />
-    <Reference Include="System.Drawing" />
-    <Reference Include="System.Windows.Forms" />
-    <Reference Include="System.Xml" />
-    <Reference Include="VncSharp">
-      <HintPath>References\VncSharp.dll</HintPath>
-    </Reference>
-  </ItemGroup>
-  <ItemGroup>
-    <Reference Include="mscorlib" />
-  </ItemGroup>
-  <ItemGroup>
-    <PackageReference Include="BouncyCastle">
-      <Version>1.8.6.1</Version>
-    </PackageReference>
-    <PackageReference Include="CefSharp.Common">
-      <Version>81.3.100</Version>
-    </PackageReference>
-    <PackageReference Include="CefSharp.WinForms">
-      <Version>81.3.100</Version>
-    </PackageReference>
-    <PackageReference Include="ConsoleControl">
-      <Version>1.3.0</Version>
-    </PackageReference>
-    <PackageReference Include="DockPanelSuite">
-      <Version>3.0.6</Version>
-    </PackageReference>
-    <PackageReference Include="DockPanelSuite.ThemeVS2003">
-      <Version>3.0.6</Version>
-    </PackageReference>
-    <PackageReference Include="DockPanelSuite.ThemeVS2012">
-      <Version>3.0.6</Version>
-    </PackageReference>
-    <PackageReference Include="DockPanelSuite.ThemeVS2013">
-      <Version>3.0.6</Version>
-    </PackageReference>
-    <PackageReference Include="DockPanelSuite.ThemeVS2015">
-      <Version>3.0.6</Version>
-    </PackageReference>
-    <PackageReference Include="Google.Protobuf">
-      <Version>3.12.1</Version>
-    </PackageReference>
-    <PackageReference Include="log4net">
-      <Version>2.0.8</Version>
-    </PackageReference>
-    <PackageReference Include="MySql.Data">
-      <Version>8.0.20</Version>
-    </PackageReference>
-    <PackageReference Include="NUnit3TestAdapter">
-      <Version>3.16.1</Version>
-      <IncludeAssets>runtime; build; native; contentfiles; analyzers; buildtransitive</IncludeAssets>
-      <PrivateAssets>all</PrivateAssets>
-    </PackageReference>
-    <PackageReference Include="ObjectListView.Official">
-      <Version>2.9.1</Version>
-    </PackageReference>
-    <PackageReference Include="System.DirectoryServices">
-      <Version>4.7.0</Version>
-    </PackageReference>
-    <PackageReference Include="System.Drawing.Common">
-      <Version>4.7.0</Version>
-    </PackageReference>
-    <PackageReference Include="System.IO.Packaging">
-      <Version>4.7.0</Version>
-    </PackageReference>
-    <PackageReference Include="System.Memory">
-      <Version>4.5.4</Version>
-    </PackageReference>
-    <PackageReference Include="System.Runtime.CompilerServices.Unsafe">
-      <Version>4.7.1</Version>
-    </PackageReference>
-    <PackageReference Include="System.Security.Cryptography.ProtectedData">
-      <Version>4.7.0</Version>
-    </PackageReference>
-    <PackageReference Include="System.Xml.Linq">
-      <Version>3.5.21022.801</Version>
-    </PackageReference>
-  </ItemGroup>
-  <ItemGroup>
-    <COMReference Include="AxMSTSCLib">
-      <Guid>{8C11EFA1-92C3-11D1-BC1E-00C04FA31489}</Guid>
-      <VersionMajor>1</VersionMajor>
-      <VersionMinor>0</VersionMinor>
-      <Lcid>0</Lcid>
-      <WrapperTool>aximp</WrapperTool>
-      <Isolated>False</Isolated>
-    </COMReference>
-    <COMReference Include="MSTSCLib">
-      <Guid>{8C11EFA1-92C3-11D1-BC1E-00C04FA31489}</Guid>
-      <VersionMajor>1</VersionMajor>
-      <VersionMinor>0</VersionMinor>
-      <Lcid>0</Lcid>
-      <WrapperTool>tlbimp</WrapperTool>
-      <Isolated>False</Isolated>
-    </COMReference>
-  </ItemGroup>
-  <PropertyGroup>
-    <PostBuildEvent>:: When passing paths to powershell scripts, check if the path ends with a backslash "\"
-:: If it does, then the backslash may be interpreted as an escape character. Add another backslash to cancel the first one.
-
-powershell -noprofile -command "sleep 2"
-
-set /p buildenv=&lt;buildenv.tmp
-
-:: Manual builds, set the cert password and uncomment below.
-:: IF "%25APPVEYOR_BUILD_FOLDER"=="" ( set cert_pwd= )
-
-:: Call the post build powershell script
-powershell.exe -ExecutionPolicy Bypass -File "$(SolutionDir)Tools\postbuild_mremoteng.ps1" -SolutionDir "$(SolutionDir)\" -TargetDir "%25cd%25" -TargetFileName "mRemoteNG.exe" -ConfigurationName "%25buildenv%25" -CertificatePath "$(CertPath)" -CertificatePassword "$(CertPassword)" -ExcludeFromSigning "PuTTYNG.exe"</PostBuildEvent>
-  </PropertyGroup>
-  <PropertyGroup Condition="'$(Configuration)|$(Platform)' == 'Debug|x86'">
-    <DebugSymbols>true</DebugSymbols>
-    <DefineDebug>true</DefineDebug>
-    <DefineTrace>true</DefineTrace>
-    <OutputPath>bin\Debug\</OutputPath>
-    <DefineConstants>DEBUG</DefineConstants>
-    <NoWarn>1591,660,661</NoWarn>
-    <DebugType>full</DebugType>
-    <PlatformTarget>x86</PlatformTarget>
-    <UseVSHostingProcess>false</UseVSHostingProcess>
-    <CodeAnalysisRuleSet>MinimumRecommendedRules.ruleset</CodeAnalysisRuleSet>
-    <Prefer32Bit>false</Prefer32Bit>
-  </PropertyGroup>
-  <PropertyGroup Condition="'$(Configuration)|$(Platform)' == 'Release|x86'">
-    <DebugSymbols>true</DebugSymbols>
-    <DefineTrace>true</DefineTrace>
-    <OutputPath>bin\Release\</OutputPath>
-    <NoWarn>1591,660,661</NoWarn>
-    <DebugType>full</DebugType>
-    <PlatformTarget>x86</PlatformTarget>
-    <CodeAnalysisRuleSet>AllRules.ruleset</CodeAnalysisRuleSet>
-    <WarningLevel>1</WarningLevel>
-    <UseVSHostingProcess>false</UseVSHostingProcess>
-    <Prefer32Bit>false</Prefer32Bit>
-    <DefineConstants>
-    </DefineConstants>
-  </PropertyGroup>
-  <PropertyGroup Condition="'$(Configuration)|$(Platform)' == 'Release Portable|x86'">
-    <DebugSymbols>true</DebugSymbols>
-    <DefineTrace>true</DefineTrace>
-    <OutputPath>bin\Release Portable\</OutputPath>
-    <DefineConstants>PORTABLE</DefineConstants>
-    <NoWarn>1591,660,661</NoWarn>
-    <DebugType>full</DebugType>
-    <PlatformTarget>x86</PlatformTarget>
-    <UseVSHostingProcess>false</UseVSHostingProcess>
-    <CodeAnalysisRuleSet>MinimumRecommendedRules.ruleset</CodeAnalysisRuleSet>
-    <Prefer32Bit>false</Prefer32Bit>
-  </PropertyGroup>
-  <PropertyGroup Condition="'$(Configuration)|$(Platform)' == 'Debug Portable|x86'">
-    <DebugSymbols>true</DebugSymbols>
-    <DefineDebug>true</DefineDebug>
-    <DefineTrace>true</DefineTrace>
-    <OutputPath>bin\Debug Portable\</OutputPath>
-    <DefineConstants>DEBUG;PORTABLE</DefineConstants>
-    <NoWarn>1591,660,661,618</NoWarn>
-    <DebugType>full</DebugType>
-    <PlatformTarget>x86</PlatformTarget>
-    <UseVSHostingProcess>false</UseVSHostingProcess>
-    <CodeAnalysisRuleSet>MinimumRecommendedRules.ruleset</CodeAnalysisRuleSet>
-    <Prefer32Bit>false</Prefer32Bit>
-  </PropertyGroup>
-  <PropertyGroup>
-    <TargetZone>LocalIntranet</TargetZone>
-  </PropertyGroup>
-  <PropertyGroup>
-    <RunPostBuildEvent>OnBuildSuccess</RunPostBuildEvent>
-  </PropertyGroup>
-  <!-- To modify your build process, add your task inside one of the targets below and uncomment it.
-       Other similar extension points exist, see Microsoft.Common.targets.
-  <Target Name="BeforeBuild">
-  </Target>
-  <Target Name="AfterBuild">
-  </Target>
-  -->
-  <Import Project="$(MSBuildBinPath)/Microsoft.CSharp.targets" />
-  <PropertyGroup>
-    <PreBuildEvent>echo $(ConfigurationName) &gt; buildenv.tmp</PreBuildEvent>
-  </PropertyGroup>
-=======
-﻿<?xml version="1.0" encoding="utf-8"?>
-<Project DefaultTargets="Build" xmlns="http://schemas.microsoft.com/developer/msbuild/2003" ToolsVersion="12.0">
-  <PropertyGroup>
-    <Configuration Condition=" '$(Configuration)' == '' ">Debug</Configuration>
-    <Platform Condition=" '$(Platform)' == '' ">AnyCPU</Platform>
-    <ProductVersion>9.0.30729</ProductVersion>
-    <SchemaVersion>2.0</SchemaVersion>
-    <ProjectGuid>{4934A491-40BC-4E5B-9166-EA1169A220F6}</ProjectGuid>
-    <OutputType>WinExe</OutputType>
-    <StartupObject>mRemoteNG.App.ProgramRoot</StartupObject>
-    <RootNamespace>mRemoteNG</RootNamespace>
-    <AssemblyName>mRemoteNG</AssemblyName>
-    <MyType>WindowsForms</MyType>
-    <OptionExplicit>On</OptionExplicit>
-    <FileUpgradeFlags>
-    </FileUpgradeFlags>
-    <OldToolsVersion>3.5</OldToolsVersion>
-    <UpgradeBackupLocation>
-    </UpgradeBackupLocation>
-    <IsWebBootstrapper>false</IsWebBootstrapper>
-    <ApplicationManifest>Properties\app.manifest</ApplicationManifest>
-    <ApplicationIcon>Resources\Icons\mRemoteNG_Icon.ico</ApplicationIcon>
-    <OptionStrict>Off</OptionStrict>
-    <ManifestCertificateThumbprint>B249710A6BB08171F8E75082CF2355AE2890911A</ManifestCertificateThumbprint>
-    <ManifestKeyFile>mRemoteV1_TemporaryKey.pfx</ManifestKeyFile>
-    <GenerateManifests>false</GenerateManifests>
-    <SignManifests>false</SignManifests>
-    <TargetFrameworkVersion>v4.7.2</TargetFrameworkVersion>
-    <TargetFrameworkProfile />
-    <NuGetPackageImportStamp>
-    </NuGetPackageImportStamp>
-    <ResolveComReferenceSilent>True</ResolveComReferenceSilent>
-    <PublishUrl>publish\</PublishUrl>
-    <Install>true</Install>
-    <InstallFrom>Disk</InstallFrom>
-    <UpdateEnabled>false</UpdateEnabled>
-    <UpdateMode>Foreground</UpdateMode>
-    <UpdateInterval>7</UpdateInterval>
-    <UpdateIntervalUnits>Days</UpdateIntervalUnits>
-    <UpdatePeriodically>false</UpdatePeriodically>
-    <UpdateRequired>false</UpdateRequired>
-    <MapFileExtensions>true</MapFileExtensions>
-    <ApplicationRevision>1</ApplicationRevision>
-    <ApplicationVersion>1.64.0.1</ApplicationVersion>
-    <UseApplicationTrust>false</UseApplicationTrust>
-    <PublishWizardCompleted>true</PublishWizardCompleted>
-    <BootstrapperEnabled>true</BootstrapperEnabled>
-    <CefSharpAnyCpuSupport>true</CefSharpAnyCpuSupport>
-  </PropertyGroup>
-  <ItemGroup>
-    <Folder Include="Credential\Records\" />
-    <Folder Include="Resources\Help\" />
-  </ItemGroup>
-  <ItemGroup>
-    <Compile Include="App\CompatibilityChecker.cs" />
-    <Compile Include="App\Info\GeneralAppInfo.cs" />
-    <Compile Include="App\Initialization\ConnectionIconLoader.cs" />
-    <Compile Include="App\Initialization\CredsAndConsSetup.cs" />
-    <Compile Include="App\Initialization\StartupDataLogger.cs" />
-    <Compile Include="App\Logger.cs" />
-    <Compile Include="App\Initialization\MessageCollectorSetup.cs" />
-    <Compile Include="App\NativeMethods.cs" />
-    <Compile Include="App\Runtime.cs" />
-    <Compile Include="App\Screens.cs" />
-    <Compile Include="App\Shutdown.cs" />
-    <Compile Include="App\Startup.cs" />
-    <Compile Include="App\SupportedCultures.cs" />
-    <Compile Include="App\Update\AppUpdater.cs" />
-    <Compile Include="App\Export.cs" />
-    <Compile Include="App\Import.cs" />
-    <Compile Include="App\Info\ConnectionsFileInfo.cs" />
-    <Compile Include="App\Info\CredentialsFileInfo.cs" />
-    <Compile Include="App\Info\SettingsFileInfo.cs" />
-    <Compile Include="App\Info\UpdateChannelInfo.cs" />
-    <Compile Include="App\Update\UpdateFile.cs" />
-    <Compile Include="App\Update\UpdateInfo.cs" />
-    <Compile Include="App\Windows.cs" />
-    <Compile Include="Config\Connections\ConnectionsLoadedEventArgs.cs" />
-    <Compile Include="Config\Connections\ConnectionsSavedEventArgs.cs" />
-    <Compile Include="Config\Connections\CsvConnectionsSaver.cs" />
-    <Compile Include="Config\Connections\IConnectionsLoader.cs" />
-    <Compile Include="Config\Connections\SaveConnectionsOnEdit.cs" />
-    <Compile Include="Config\Connections\SaveFormat.cs" />
-    <Compile Include="Config\Connections\Multiuser\ConnectionsUpdateCheckFinishedEventArgs.cs" />
-    <Compile Include="Config\Connections\Multiuser\IConnectionsUpdateChecker.cs" />
-    <Compile Include="Config\Connections\Multiuser\ConnectionsUpdateAvailableEventArgs.cs" />
-    <Compile Include="Config\Connections\Multiuser\RemoteConnectionsSyncronizer.cs" />
-    <Compile Include="Config\Connections\SqlConnectionsLoader.cs" />
-    <Compile Include="Config\Connections\SqlConnectionsSaver.cs" />
-    <Compile Include="Config\Connections\XmlConnectionsLoader.cs" />
-    <Compile Include="Config\Connections\XmlConnectionsSaver.cs" />
-    <Compile Include="Config\CredentialHarvester.cs" />
-    <Compile Include="Config\CredentialRecordLoader.cs" />
-    <Compile Include="Config\CredentialRecordSaver.cs" />
-    <Compile Include="Config\CredentialRepositoryListSaver.cs" />
-    <Compile Include="Config\DatabaseConnectors\ConnectionTestResult.cs" />
-    <Compile Include="Config\DatabaseConnectors\DatabaseConnectorFactory.cs" />
-    <Compile Include="Config\DatabaseConnectors\DatabaseConnectionTester.cs" />
-    <Compile Include="Config\DatabaseConnectors\MSSqlDatabaseConnector.cs" />
-    <Compile Include="Config\DataProviders\FileBackupCreator.cs" />
-    <Compile Include="Config\DataProviders\FileBackupPruner.cs" />
-    <Compile Include="Config\DataProviders\InMemoryStringDataProvider.cs" />
-    <Compile Include="Config\ILoader.cs" />
-    <Compile Include="Config\Import\MRemoteNGCsvImporter.cs" />
-    <Compile Include="Config\ISaver.cs" />
-    <Compile Include="Config\Serializers\ConnectionSerializers\Xml\XmlConnectionNodeSerializer27.cs" />
-    <Compile Include="Config\Serializers\ConnectionSerializers\MsSql\LocalConnectionPropertiesModel.cs" />
-    <Compile Include="Config\Serializers\ConnectionSerializers\MsSql\LocalConnectionPropertiesXmlSerializer.cs" />
-    <Compile Include="Config\Serializers\ConnectionSerializers\MsSql\SqlConnectionListMetaData.cs" />
-    <Compile Include="Config\Serializers\ConnectionSerializers\Xml\XmlConnectionSerializerFactory.cs" />
-    <Compile Include="Config\Serializers\ConnectionSerializers\Xml\XmlExtensions.cs" />
-    <Compile Include="Config\Serializers\CredentialProviderSerializer\CredentialRepositoryListDeserializer.cs" />
-    <Compile Include="Config\CredentialRepositoryListLoader.cs" />
-    <Compile Include="Config\Serializers\CredentialSerializer\XmlCredentialPasswordDecryptorDecorator.cs" />
-    <Compile Include="Config\Serializers\CredentialSerializer\XmlCredentialPasswordEncryptorDecorator.cs" />
-    <Compile Include="Config\Serializers\ISecureDeserializer.cs" />
-    <Compile Include="Config\Serializers\ISecureSerializer.cs" />
-    <Compile Include="Config\Serializers\MiscSerializers\ActiveDirectoryDeserializer.cs" />
-    <Compile Include="Config\Serializers\CredentialProviderSerializer\CredentialRepositoryListSerializer.cs" />
-    <Compile Include="Config\Serializers\ConnectionSerializers\Csv\CsvConnectionsDeserializerMremotengFormat.cs" />
-    <Compile Include="Config\Serializers\ConnectionSerializers\Csv\CsvConnectionsSerializerMremotengFormat.cs" />
-    <Compile Include="Config\Serializers\ConnectionSerializers\MsSql\DataTableDeserializer.cs" />
-    <Compile Include="Config\Serializers\ConnectionSerializers\MsSql\DataTableSerializer.cs" />
-    <Compile Include="Config\Serializers\MiscSerializers\PortScanDeserializer.cs" />
-    <Compile Include="Config\Serializers\MiscSerializers\PuttyConnectionManagerDeserializer.cs" />
-    <Compile Include="Config\Serializers\MiscSerializers\RemoteDesktopConnectionDeserializer.cs" />
-    <Compile Include="Config\Serializers\MiscSerializers\RemoteDesktopConnectionManagerDeserializer.cs" />
-    <Compile Include="Config\Serializers\ConnectionSerializers\Xml\XmlConnectionNodeSerializer26.cs" />
-    <Compile Include="Config\Serializers\ConnectionSerializers\MsSql\SqlDatabaseMetaDataRetriever.cs" />
-    <Compile Include="Config\Serializers\Versioning\IVersionUpgrader.cs" />
-    <Compile Include="Config\Serializers\Versioning\SqlVersion22To23Upgrader.cs" />
-    <Compile Include="Config\Serializers\Versioning\SqlVersion23To24Upgrader.cs" />
-    <Compile Include="Config\Serializers\Versioning\SqlVersion24To25Upgrader.cs" />
-    <Compile Include="Config\Serializers\Versioning\SqlVersion25To26Upgrader.cs" />
-    <Compile Include="Config\Serializers\Versioning\SqlVersion27To28Upgrader.cs" />
-    <Compile Include="Config\Serializers\Versioning\SqlVersion26To27Upgrader.cs" />
-    <Compile Include="Config\Serializers\XmlConnectionsDecryptor.cs" />
-    <Compile Include="Config\DataProviders\FileDataProviderWithRollingBackup.cs" />
-    <Compile Include="Config\DataProviders\SqlDataProvider.cs" />
-    <Compile Include="Config\Serializers\IDeserializer.cs" />
-    <Compile Include="Config\Import\IConnectionImporter.cs" />
-    <Compile Include="Config\Serializers\ISerializer.cs" />
-    <Compile Include="Config\Serializers\ConnectionSerializers\Xml\XmlConnectionsDocumentCompiler.cs" />
-    <Compile Include="Config\Serializers\ConnectionSerializers\Xml\XmlConnectionsDocumentEncryptor.cs" />
-    <Compile Include="Config\Serializers\ConnectionSerializers\Xml\XmlConnectionsSerializer.cs" />
-    <Compile Include="Config\DataProviders\FileDataProvider.cs" />
-    <Compile Include="Config\DataProviders\IDataProvider.cs" />
-    <Compile Include="Config\Connections\Multiuser\SqlConnectionsUpdateChecker.cs" />
-    <Compile Include="Config\Serializers\ConnectionSerializers\Xml\XmlConnectionsDeserializer.cs" />
-    <Compile Include="Config\Putty\PuttySessionChangedEventArgs.cs" />
-    <Compile Include="Config\Serializers\CredentialSerializer\XmlCredentialRecordDeserializer.cs" />
-    <Compile Include="Config\Serializers\CredentialSerializer\XmlCredentialRecordSerializer.cs" />
-    <Compile Include="Config\Serializers\ConnectionSerializers\Xml\XmlRootNodeSerializer.cs" />
-    <Compile Include="Config\Serializers\ConfConsEnsureConnectionsHaveIds.cs" />
-    <Compile Include="Config\Settings\DockPanelLayoutSerializer.cs" />
-    <Compile Include="Config\Settings\ExternalAppsLoader.cs" />
-    <Compile Include="Config\Settings\ExternalAppsSaver.cs" />
-    <Compile Include="Config\Settings\DockPanelLayoutLoader.cs" />
-    <Compile Include="Config\Settings\DockPanelLayoutSaver.cs" />
-    <Compile Include="Config\Settings\Providers\ChooseProvider.cs" />
-    <Compile Include="Config\Settings\SettingsLoader.cs" />
-    <Compile Include="Config\Settings\Providers\PortableSettingsProvider.cs" />
-    <Compile Include="Config\Settings\SettingsSaver.cs" />
-    <Compile Include="Config\ConfirmCloseEnum.cs" />
-    <Compile Include="Config\Import\ActiveDirectoryImporter.cs" />
-    <Compile Include="Config\Import\MRemoteNGXmlImporter.cs" />
-    <Compile Include="Config\Import\PortScanImporter.cs" />
-    <Compile Include="Config\Import\PuttyConnectionManagerImporter.cs" />
-    <Compile Include="Config\Import\RemoteDesktopConnectionImporter.cs" />
-    <Compile Include="Config\Import\RemoteDesktopConnectionManagerImporter.cs" />
-    <Compile Include="Config\Putty\PuttySessionsRegistryProvider.cs" />
-    <Compile Include="Config\Putty\PuttySessionsManager.cs" />
-    <Compile Include="Config\Putty\AbstractPuttySessionsProvider.cs" />
-    <Compile Include="Config\DatabaseConnectors\IDatabaseConnector.cs" />
-    <Compile Include="Config\DatabaseConnectors\MySqlDatabaseConnector.cs" />
-    <Compile Include="Connection\AbstractConnectionRecord.cs" />
-    <Compile Include="Connection\ConnectionInfoComparer.cs" />
-    <Compile Include="Connection\ConnectionInfoInheritance.cs" />
-    <Compile Include="App\ProgramRoot.cs" />
-    <Compile Include="Connection\ConnectionInitiator.cs" />
-    <Compile Include="Connection\ConnectionsService.cs" />
-    <Compile Include="Connection\Converter.cs" />
-    <Compile Include="Connection\DefaultConnectionInfo.cs" />
-    <Compile Include="Connection\DefaultConnectionInheritance.cs" />
-    <Compile Include="Connection\IConnectionInitiator.cs" />
-    <Compile Include="Connection\IInheritable.cs" />
-    <Compile Include="Connection\IHasParent.cs" />
-    <Compile Include="Connection\Protocol\Http\Connection.Protocol.HTTP.DownloadHandler.cs" />
-    <Compile Include="Connection\Protocol\Http\Connection.Protocol.HTTP.RequestHandler.cs" />
-    <Compile Include="Connection\Protocol\ProtocolFactory.cs" />
-    <Compile Include="Connection\Protocol\RDP\AuthenticationLevel.cs" />
-    <Compile Include="Connection\Protocol\RDP\AzureLoadBalanceInfoEncoder.cs" />
-    <Compile Include="Connection\Protocol\ISupportsViewOnly.cs" />
-    <Compile Include="Connection\Protocol\RDP\RDGatewayUsageMethod.cs" />
-    <Compile Include="Connection\Protocol\RDP\RDGatewayUseConnectionCredentials.cs" />
-    <Compile Include="Connection\Protocol\RDP\RDPColors.cs" />
-    <Compile Include="Connection\Protocol\RDP\RdpErrorCodes.cs" />
-    <Compile Include="Connection\Protocol\RDP\RdpExtensions.cs" />
-    <Compile Include="Connection\Protocol\RDP\RdpNetworkConnectionType.cs" />
-    <Compile Include="Connection\Protocol\RDP\RDPPerformanceFlags.cs" />
-    <Compile Include="Connection\Protocol\RDP\RdpProtocol7.cs" />
-    <Compile Include="Connection\Protocol\RDP\RdpProtocol8.cs" />
-    <Compile Include="Connection\Protocol\RDP\RdpProtocol9.cs" />
-    <Compile Include="Connection\Protocol\RDP\RdpProtocolFactory.cs" />
-    <Compile Include="Connection\Protocol\RDP\RDPResolutions.cs" />
-    <Compile Include="Connection\Protocol\RDP\RDPSoundQuality.cs" />
-    <Compile Include="Connection\Protocol\RDP\RDPSounds.cs" />
-    <Compile Include="Connection\Protocol\RDP\RdpVersion.cs" />
-    <Compile Include="Connection\Protocol\VNC\VNCEnum.cs" />
-    <Compile Include="Connection\WebHelper.cs" />
-    <Compile Include="Credential\PlaceholderCredentialRecord.cs" />
-    <Compile Include="Credential\Repositories\CompositeRepositoryUnlocker.cs" />
-    <Compile Include="Credential\CredentialChangedEventArgs.cs" />
-    <Compile Include="Credential\CredentialDeletionMsgBoxConfirmer.cs" />
-    <Compile Include="Credential\CredentialDomainUserComparer.cs" />
-    <Compile Include="Credential\Repositories\CredentialRepoUnlockerBuilder.cs" />
-    <Compile Include="Credential\CredentialServiceFactory.cs" />
-    <Compile Include="Credential\CredentialServiceFacade.cs" />
-    <Compile Include="Connection\Protocol\PowerShell\Connection.Protocol.PowerShell.cs" />
-    <None Include="Documentation\faq.rst" />
-    <Compile Include="Properties\Resources.Designer.cs">
-      <AutoGen>True</AutoGen>
-      <DesignTime>True</DesignTime>
-      <DependentUpon>Resources.resx</DependentUpon>
-    </Compile>
-    <Compile Include="Resources\Language\Language.Designer.cs">
-      <AutoGen>True</AutoGen>
-      <DesignTime>True</DesignTime>
-      <DependentUpon>Language.resx</DependentUpon>
-    </Compile>
-    <Compile Include="Resources\Themes\ColorMapTheme.Designer.cs">
-      <AutoGen>True</AutoGen>
-      <DesignTime>True</DesignTime>
-      <DependentUpon>ColorMapTheme.resx</DependentUpon>
-    </Compile>
-    <Compile Include="Security\Factories\CryptoProviderFactoryFromSettings.cs" />
-    <Compile Include="Security\Factories\LegacyInsecureCryptoProviderFactory.cs" />
-    <Compile Include="Security\ICryptoProviderFactory.cs" />
-    <Compile Include="Security\IKeyProvider.cs" />
-    <Compile Include="Security\RandomGenerator.cs" />
-    <Compile Include="Themes\ExtendedColorPalette.cs" />
-    <Compile Include="Themes\MremoteNGPaletteManipulator.cs" />
-    <Compile Include="Themes\MremoteNGThemeBase.cs">
-      <SubType>Component</SubType>
-    </Compile>
-    <Compile Include="Tools\ADhelper.cs" />
-    <Compile Include="Tools\Attributes\UsedInAllProtocolsExceptAttribute.cs" />
-    <Compile Include="Tools\Clipboard\WindowsClipboard.cs" />
-    <Compile Include="Tools\CustomCollections\IFullyNotifiableList.cs" />
-    <Compile Include="Tools\CustomCollections\FullyObservableCollection.cs" />
-    <Compile Include="Credential\Repositories\CredentialRepositoryChangedArgs.cs" />
-    <Compile Include="Credential\Repositories\CredentialRepositoryList.cs" />
-    <Compile Include="Credential\CredentialRecord.cs" />
-    <Compile Include="Credential\CredentialRecordTypeConverter.cs" />
-    <Compile Include="Credential\Repositories\CredentialRepositoryConfig.cs" />
-    <Compile Include="Credential\ICredentialRecord.cs" />
-    <Compile Include="Credential\ICredentialRepositoryList.cs" />
-    <Compile Include="Credential\ICredentialRepository.cs" />
-    <Compile Include="Credential\Repositories\XmlCredentialRepositoryFactory.cs" />
-    <Compile Include="Credential\Repositories\ICredentialRepositoryConfig.cs" />
-    <Compile Include="Credential\Repositories\XmlCredentialRepository.cs" />
-    <Compile Include="Messages\MessageFilteringOptions\LogMessageTypeFilteringOptions.cs" />
-    <Compile Include="Messages\WriterDecorators\MessageTypeFilterDecorator.cs" />
-    <Compile Include="Messages\MessageWriters\DebugConsoleMessageWriter.cs" />
-    <Compile Include="Messages\IMessage.cs" />
-    <Compile Include="Messages\MessageFilteringOptions\IMessageTypeFilteringOptions.cs" />
-    <Compile Include="Messages\WriterDecorators\MessageFocusDecorator.cs" />
-    <Compile Include="Messages\MessageWriters\NotificationPanelMessageWriter.cs" />
-    <Compile Include="Messages\MessageWriters\IMessageWriter.cs" />
-    <Compile Include="Messages\MessageClassEnum.cs" />
-    <Compile Include="Messages\MessageCollector.cs" />
-    <Compile Include="Messages\WriterDecorators\OnlyLogMessageFilterDecorator.cs" />
-    <Compile Include="Messages\MessageWriters\PopupMessageWriter.cs" />
-    <Compile Include="Messages\MessageWriters\TextLogMessageWriter.cs" />
-    <Compile Include="Messages\MessageFilteringOptions\NotificationPanelMessageFilteringOptions.cs" />
-    <Compile Include="Messages\MessageFilteringOptions\NotificationPanelSwitchOnMessageFilteringOptions.cs" />
-    <Compile Include="Messages\MessageFilteringOptions\PopupMessageFilteringOptions.cs" />
-    <Compile Include="Security\Authentication\PasswordAuthenticator.cs" />
-    <Compile Include="Security\BlockCipherEngines.cs" />
-    <Compile Include="Security\BlockCipherModes.cs" />
-    <Compile Include="Security\EncryptedSecureString.cs" />
-    <Compile Include="Security\Authentication\IAuthenticator.cs" />
-    <Compile Include="Security\EncryptionException.cs" />
-    <Compile Include="Security\PasswordCreation\IPasswordConstraint.cs" />
-    <Compile Include="Security\KeyDerivation\IKeyDerivationFunction.cs" />
-    <Compile Include="Security\KeyDerivation\Pkcs5S2KeyGenerator.cs" />
-    <Compile Include="Security\PasswordCreation\PasswordIncludesSpecialCharactersConstraint.cs" />
-    <Compile Include="Security\PasswordCreation\PasswordIncludesUpperCaseConstraint.cs" />
-    <Compile Include="Security\PasswordCreation\PasswordIncludesLowerCaseConstraint.cs" />
-    <Compile Include="Security\PasswordCreation\PasswordIncludesNumbersConstraint.cs" />
-    <Compile Include="Security\PasswordCreation\PasswordLengthConstraint.cs" />
-    <Compile Include="Security\SymmetricEncryption\AeadCryptographyProvider.cs" />
-    <Compile Include="Security\SymmetricEncryption\LegacyRijndaelCryptographyProvider.cs" />
-    <Compile Include="Security\ICryptographyProvider.cs" />
-    <Compile Include="Security\SecureStringExtensions.cs" />
-    <Compile Include="Security\Factories\CryptoProviderFactory.cs" />
-    <Compile Include="Security\Factories\CryptoProviderFactoryFromXml.cs" />
-    <Compile Include="Tools\Cmdline\StartupArgumentsInterpreter.cs" />
-    <Compile Include="Tools\CustomCollections\CollectionUpdatedEventArgs.cs" />
-    <Compile Include="Config\Settings\Settings.cs" />
-    <Compile Include="Tools\DisposableAction.cs" />
-    <Compile Include="Tools\DisposableOptional.cs" />
-    <Compile Include="Tools\Extensions.cs" />
-    <Compile Include="Tools\ExternalToolArgumentParser.cs" />
-    <Compile Include="Tools\Cmdline\CmdArgumentsInterpreter.cs" />
-    <Compile Include="Tools\ConnectionsTreeToMenuItemsConverter.cs" />
-    <Compile Include="Tools\ExternalToolsService.cs" />
-    <Compile Include="Tools\SshTunnelTypeConverter.cs" />
-    <Compile Include="Tools\ExternalToolsTypeConverter.cs" />
-    <Compile Include="Tools\CustomCollections\INotifyCollectionUpdated.cs" />
-    <Compile Include="Tools\Optional.cs" />
-    <Compile Include="Tools\MouseClickSimulator.cs" />
-    <Compile Include="Tools\NotificationAreaIcon.cs" />
-    <Compile Include="Tools\Attributes\UsedInProtocolAttribute.cs" />
-    <Compile Include="Tools\WindowsRegistry\IRegistry.cs" />
-    <Compile Include="Tools\WindowsRegistry\RegistryHive.cs" />
-    <Compile Include="Tools\WindowsRegistry\WindowsRegistry.cs" />
-    <Compile Include="Tools\ScanHost.cs" />
-    <Compile Include="Tools\SecureTransfer.cs" />
-    <Compile Include="Config\Serializers\Versioning\SqlDatabaseVersionVerifier.cs" />
-    <Compile Include="Tree\AlwaysConfirmYes.cs" />
-    <Compile Include="Tools\Clipboard\IClipboard.cs" />
-    <Compile Include="Tree\SelectedConnectionDeletionConfirmer.cs" />
-    <Compile Include="Tree\ConnectionTreeDragAndDropHandler.cs" />
-    <Compile Include="Tree\ConnectionTreeModel.cs" />
-    <Compile Include="Tree\ClickHandlers\ExpandNodeClickHandler.cs" />
-    <Compile Include="Tree\ClickHandlers\ITreeNodeClickHandler.cs" />
-    <Compile Include="Tree\IConfirm.cs" />
-    <Compile Include="Tree\NodeSearcher.cs" />
-    <Compile Include="Tree\NodeType.cs" />
-    <Compile Include="Tree\ClickHandlers\OpenConnectionClickHandler.cs" />
-    <Compile Include="Tree\PreviouslyOpenedFolderExpander.cs" />
-    <Compile Include="Tree\PreviousSessionOpener.cs" />
-    <Compile Include="Tree\RootNodeExpander.cs" />
-    <Compile Include="Tree\Root\RootNodeTypeEnum.cs" />
-    <Compile Include="Tree\ClickHandlers\SwitchToConnectionClickHandler.cs" />
-    <Compile Include="Tree\ClickHandlers\TreeNodeCompositeClickHandler.cs" />
-    <Compile Include="UI\Controls\AdTree.cs">
-      <SubType>UserControl</SubType>
-    </Compile>
-    <Compile Include="UI\Controls\AdTree.Designer.cs">
-      <DependentUpon>AdTree.cs</DependentUpon>
-    </Compile>
-    <Compile Include="UI\Controls\Base\NGButton.cs">
-      <SubType>Component</SubType>
-    </Compile>
-    <Compile Include="UI\Controls\Base\NGCheckBox.cs">
-      <SubType>Component</SubType>
-    </Compile>
-    <Compile Include="UI\Controls\Base\NGComboBox.cs">
-      <SubType>Component</SubType>
-    </Compile>
-    <Compile Include="UI\Controls\Base\NGGroupBox.cs">
-      <SubType>Component</SubType>
-    </Compile>
-    <Compile Include="UI\Controls\Base\NGLabel.cs">
-      <SubType>Component</SubType>
-    </Compile>
-    <Compile Include="UI\Controls\Base\NGListView.cs">
-      <SubType>Component</SubType>
-    </Compile>
-    <Compile Include="UI\Controls\Base\NGNumericUpDown.cs">
-      <SubType>Component</SubType>
-    </Compile>
-    <Compile Include="UI\Controls\Base\NGPictureBox.cs">
-      <SubType>Component</SubType>
-    </Compile>
-    <Compile Include="UI\Controls\Base\NGPictureBox.Designer.cs">
-      <DependentUpon>NGPictureBox.cs</DependentUpon>
-    </Compile>
-    <Compile Include="UI\Controls\Base\NGProgressBar.cs">
-      <SubType>Component</SubType>
-    </Compile>
-    <Compile Include="UI\Controls\Base\NGRadioButton.cs">
-      <SubType>Component</SubType>
-    </Compile>
-    <Compile Include="UI\Controls\Base\NGSearchBox.cs">
-      <SubType>Component</SubType>
-    </Compile>
-    <Compile Include="UI\Controls\Base\NGTextBox.cs">
-      <SubType>Component</SubType>
-    </Compile>
-    <Compile Include="UI\Controls\ConnectionContextMenu.cs">
-      <SubType>Component</SubType>
-    </Compile>
-    <Compile Include="UI\Controls\ConnectionInfoPropertyGrid\ConnectionInfoPropertyGrid.cs">
-      <SubType>Component</SubType>
-    </Compile>
-    <Compile Include="UI\Controls\ConnectionInfoPropertyGrid\ConnectionInfoPropertyGrid.Designer.cs">
-      <DependentUpon>ConnectionInfoPropertyGrid.cs</DependentUpon>
-    </Compile>
-    <Compile Include="UI\Controls\ConnectionInfoPropertyGrid\PropertyMode.cs" />
-    <Compile Include="UI\Controls\ConnectionTree\ConnectionTree.cs">
-      <SubType>Component</SubType>
-    </Compile>
-    <Compile Include="UI\Controls\ConnectionTree\ConnectionTree.Designer.cs">
-      <DependentUpon>ConnectionTree.cs</DependentUpon>
-    </Compile>
-    <Compile Include="UI\Controls\ConnectionTree\ConnectionTreeSearchTextFilter.cs" />
-    <Compile Include="UI\Controls\CredentialRecordComboBox.cs">
-      <SubType>Component</SubType>
-    </Compile>
-    <Compile Include="UI\Controls\CredentialRecordComboBox.Designer.cs">
-      <DependentUpon>CredentialRecordComboBox.cs</DependentUpon>
-    </Compile>
-    <Compile Include="UI\Controls\Adapters\CredentialRecordListAdaptor.cs" />
-    <Compile Include="UI\Controls\CredentialRecordListBox.cs">
-      <SubType>Component</SubType>
-    </Compile>
-    <Compile Include="UI\Controls\CredentialRecordListBox.Designer.cs">
-      <DependentUpon>CredentialRecordListBox.cs</DependentUpon>
-    </Compile>
-    <Compile Include="UI\Controls\CredentialRecordListView.cs">
-      <SubType>UserControl</SubType>
-    </Compile>
-    <Compile Include="UI\Controls\CredentialRecordListView.Designer.cs">
-      <DependentUpon>CredentialRecordListView.cs</DependentUpon>
-    </Compile>
-    <Compile Include="UI\Controls\CredentialRepositoryListView.cs">
-      <SubType>UserControl</SubType>
-    </Compile>
-    <Compile Include="UI\Controls\CredentialRepositoryListView.Designer.cs">
-      <DependentUpon>CredentialRepositoryListView.cs</DependentUpon>
-    </Compile>
-    <Compile Include="UI\Controls\ExternalToolsToolStrip.cs">
-      <SubType>Component</SubType>
-    </Compile>
-    <Compile Include="UI\Controls\FilteredPropertyGrid\FilteredPropertyGrid.cs">
-      <SubType>Component</SubType>
-    </Compile>
-    <Compile Include="UI\Controls\FilteredPropertyGrid\FilteredPropertyGrid.designer.cs">
-      <DependentUpon>FilteredPropertyGrid.cs</DependentUpon>
-    </Compile>
-    <Compile Include="UI\Controls\FilteredPropertyGrid\ObjectWrapper.cs" />
-    <Compile Include="UI\Controls\ConnectionTree\IConnectionTree.cs" />
-    <Compile Include="UI\Controls\HeadlessTabControl.cs">
-      <SubType>Component</SubType>
-    </Compile>
-    <Compile Include="UI\Controls\ISelectionTarget.cs" />
-    <Compile Include="UI\Controls\IPTextBox.cs">
-      <SubType>UserControl</SubType>
-    </Compile>
-    <Compile Include="UI\Controls\ConnectionTree\IConnectionTreeDelegate.cs" />
-    <Compile Include="UI\Controls\ConnectionTree\NameColumn.cs">
-      <SubType>Component</SubType>
-    </Compile>
-    <Compile Include="UI\Controls\MultiSshToolStrip.cs">
-      <SubType>Component</SubType>
-    </Compile>
-    <Compile Include="UI\Controls\PageSequence\ISequenceChangingNotifier.cs" />
-    <Compile Include="UI\Controls\NewPasswordWithVerification.cs">
-      <SubType>UserControl</SubType>
-    </Compile>
-    <Compile Include="UI\Controls\NewPasswordWithVerification.Designer.cs">
-      <DependentUpon>NewPasswordWithVerification.cs</DependentUpon>
-    </Compile>
-    <Compile Include="UI\Controls\NotificationMessageListViewItem.cs" />
-    <Compile Include="UI\Controls\PageSequence\PageSequence.cs" />
-    <Compile Include="UI\Controls\PageSequence\SequencedControl.cs">
-      <SubType>UserControl</SubType>
-    </Compile>
-    <Compile Include="UI\Controls\PageSequence\SequencedPageReplcementRequestArgs.cs" />
-    <Compile Include="UI\Controls\QuickConnectComboBox.cs">
-      <SubType>Component</SubType>
-    </Compile>
-    <Compile Include="UI\Controls\QuickConnectToolStrip.cs">
-      <SubType>Component</SubType>
-    </Compile>
-    <Compile Include="UI\Controls\SecureTextBox.cs">
-      <SubType>Component</SubType>
-    </Compile>
-    <Compile Include="UI\Controls\SecureTextBox.Designer.cs">
-      <DependentUpon>SecureTextBox.cs</DependentUpon>
-    </Compile>
-    <Compile Include="UI\Controls\StatusImageList.cs" />
-    <Compile Include="UI\Controls\TextBoxExtensions.cs" />
-    <Compile Include="UI\Controls\ToolStripSplitButton.cs">
-      <SubType>Component</SubType>
-    </Compile>
-    <Compile Include="UI\DialogFactory.cs" />
-    <Compile Include="UI\DisplayProperties.cs" />
-    <Compile Include="UI\FontOverrider.cs" />
-    <Compile Include="UI\FormExtensions.cs" />
-    <Compile Include="UI\Forms\FrmOptions.cs">
-      <SubType>Form</SubType>
-    </Compile>
-    <Compile Include="UI\Forms\FrmOptions.Designer.cs">
-      <DependentUpon>FrmOptions.cs</DependentUpon>
-    </Compile>
-    <Compile Include="UI\Forms\FrmSplashScreen.cs">
-      <SubType>Form</SubType>
-    </Compile>
-    <Compile Include="UI\Forms\FrmSplashScreen.Designer.cs">
-      <DependentUpon>FrmSplashScreen.cs</DependentUpon>
-    </Compile>
-    <Compile Include="UI\Forms\FullscreenHandler.cs" />
-    <Compile Include="UI\Forms\Input\FrmInputBox.cs">
-      <SubType>Form</SubType>
-    </Compile>
-    <Compile Include="UI\Forms\Input\FrmInputBox.Designer.cs">
-      <DependentUpon>FrmInputBox.cs</DependentUpon>
-    </Compile>
-    <Compile Include="UI\Forms\OptionsPages\AdvancedPage.Designer.cs">
-      <DependentUpon>AdvancedPage.cs</DependentUpon>
-    </Compile>
-    <Compile Include="UI\Forms\OptionsPages\AdvancedPage.cs">
-      <SubType>UserControl</SubType>
-    </Compile>
-    <Compile Include="UI\Forms\OptionsPages\AppearancePage.Designer.cs">
-      <DependentUpon>AppearancePage.cs</DependentUpon>
-    </Compile>
-    <Compile Include="UI\Forms\OptionsPages\AppearancePage.cs">
-      <SubType>UserControl</SubType>
-    </Compile>
-    <Compile Include="UI\Forms\OptionsPages\ComponentsPage.Designer.cs">
-      <DependentUpon>ComponentsPage.cs</DependentUpon>
-    </Compile>
-    <Compile Include="UI\Forms\OptionsPages\CredentialsPage.cs">
-      <SubType>UserControl</SubType>
-    </Compile>
-    <Compile Include="UI\Forms\OptionsPages\CredentialsPage.Designer.cs">
-      <DependentUpon>CredentialsPage.cs</DependentUpon>
-    </Compile>
-    <Compile Include="UI\Forms\OptionsPages\NotificationsPage.cs">
-      <SubType>UserControl</SubType>
-    </Compile>
-    <Compile Include="UI\Forms\OptionsPages\NotificationsPage.Designer.cs">
-      <DependentUpon>NotificationsPage.cs</DependentUpon>
-    </Compile>
-    <Compile Include="UI\Forms\OptionsPages\ConnectionsPage.Designer.cs">
-      <DependentUpon>ConnectionsPage.cs</DependentUpon>
-    </Compile>
-    <Compile Include="UI\Forms\OptionsPages\ConnectionsPage.cs">
-      <SubType>UserControl</SubType>
-    </Compile>
-    <Compile Include="UI\Forms\OptionsPages\OptionsPage.cs">
-      <SubType>UserControl</SubType>
-    </Compile>
-    <Compile Include="UI\Forms\OptionsPages\SecurityPage.cs">
-      <SubType>UserControl</SubType>
-    </Compile>
-    <Compile Include="UI\Forms\OptionsPages\SecurityPage.Designer.cs">
-      <DependentUpon>SecurityPage.cs</DependentUpon>
-    </Compile>
-    <Compile Include="UI\Forms\OptionsPages\SqlServerPage.Designer.cs">
-      <DependentUpon>SqlServerPage.cs</DependentUpon>
-    </Compile>
-    <Compile Include="UI\Forms\OptionsPages\SqlServerPage.cs">
-      <SubType>UserControl</SubType>
-    </Compile>
-    <Compile Include="UI\Forms\OptionsPages\StartupExitPage.Designer.cs">
-      <DependentUpon>StartupExitPage.cs</DependentUpon>
-    </Compile>
-    <Compile Include="UI\Forms\OptionsPages\StartupExitPage.cs">
-      <SubType>UserControl</SubType>
-    </Compile>
-    <Compile Include="UI\Forms\OptionsPages\TabsPanelsPage.Designer.cs">
-      <DependentUpon>TabsPanelsPage.cs</DependentUpon>
-    </Compile>
-    <Compile Include="UI\Forms\OptionsPages\TabsPanelsPage.cs">
-      <SubType>UserControl</SubType>
-    </Compile>
-    <Compile Include="UI\Forms\OptionsPages\ThemePage.Designer.cs">
-      <DependentUpon>ThemePage.cs</DependentUpon>
-    </Compile>
-    <Compile Include="UI\Forms\OptionsPages\ThemePage.cs">
-      <SubType>UserControl</SubType>
-    </Compile>
-    <Compile Include="UI\Forms\OptionsPages\UpdatesPage.Designer.cs">
-      <DependentUpon>UpdatesPage.cs</DependentUpon>
-    </Compile>
-    <Compile Include="UI\Forms\OptionsPages\UpdatesPage.cs">
-      <SubType>UserControl</SubType>
-    </Compile>
-    <Compile Include="Tools\Authenticode.cs" />
-    <Compile Include="Tools\EnumWindows.cs" />
-    <Compile Include="Tools\PropertyGridCommandSite.cs" />
-    <Compile Include="Connection\PuttySessionInfo.cs" />
-    <Compile Include="Tree\Root\RootPuttySessionsNodeInfo.cs" />
-    <Compile Include="Themes\ThemeManager.cs" />
-    <Compile Include="Themes\ThemeSerializer.cs" />
-    <Compile Include="Connection\ConnectionIcon.cs" />
-    <Compile Include="Connection\ConnectionInfo.cs" />
-    <Compile Include="Connection\InterfaceControl.Designer.cs">
-      <DependentUpon>InterfaceControl.cs</DependentUpon>
-    </Compile>
-    <Compile Include="Connection\InterfaceControl.cs">
-      <SubType>Component</SubType>
-    </Compile>
-    <Compile Include="Connection\Protocol\ProtocolBase.cs" />
-    <Compile Include="Connection\Protocol\Http\Connection.Protocol.HTTP.cs" />
-    <Compile Include="Connection\Protocol\Http\Connection.Protocol.HTTPBase.cs" />
-    <Compile Include="Connection\Protocol\Http\Connection.Protocol.HTTPS.cs" />
-    <Compile Include="Connection\Protocol\ICA\IcaProtocol.cs" />
-    <Compile Include="Connection\Protocol\IntegratedProgram.cs" />
-    <Compile Include="Connection\Protocol\ProtocolList.cs" />
-    <Compile Include="Connection\Protocol\ProtocolType.cs" />
-    <Compile Include="Connection\Protocol\PuttyBase.cs" />
-    <Compile Include="Connection\Protocol\RAW\RawProtocol.cs" />
-    <Compile Include="Connection\Protocol\RDP\RdpProtocol6.cs" />
-    <Compile Include="Connection\Protocol\Rlogin\Connection.Protocol.Rlogin.cs" />
-    <Compile Include="Connection\Protocol\Serial\Connection.Protocol.Serial.cs" />
-    <Compile Include="Connection\Protocol\SSH\Connection.Protocol.SSH1.cs" />
-    <Compile Include="Connection\Protocol\SSH\Connection.Protocol.SSH2.cs" />
-    <Compile Include="Connection\Protocol\Telnet\Connection.Protocol.Telnet.cs" />
-    <Compile Include="Connection\Protocol\VNC\Connection.Protocol.VNC.cs" />
-    <Compile Include="Themes\ThemeInfo.cs" />
-    <Compile Include="Tools\Cmdline\CommandLineArguments.cs" />
-    <Compile Include="Container\ContainerInfo.cs" />
-    <Compile Include="UI\Forms\FrmChoosePanel.Designer.cs">
-      <DependentUpon>FrmChoosePanel.cs</DependentUpon>
-    </Compile>
-    <Compile Include="UI\Forms\FrmChoosePanel.cs">
-      <SubType>Form</SubType>
-    </Compile>
-    <Compile Include="UI\Forms\FrmMain.Designer.cs">
-      <DependentUpon>FrmMain.cs</DependentUpon>
-    </Compile>
-    <Compile Include="UI\Forms\FrmMain.cs">
-      <SubType>Form</SubType>
-    </Compile>
-    <Compile Include="UI\Forms\PasswordForm.Designer.cs">
-      <DependentUpon>PasswordForm.cs</DependentUpon>
-    </Compile>
-    <Compile Include="UI\Forms\PasswordForm.cs">
-      <SubType>Form</SubType>
-    </Compile>
-    <Compile Include="Messages\Message.cs" />
-    <Compile Include="Properties\AssemblyInfo.cs" />
-    <Compile Include="Properties\Settings.Designer.cs">
-      <AutoGen>True</AutoGen>
-      <DesignTimeSharedInput>True</DesignTimeSharedInput>
-      <DependentUpon>Settings.settings</DependentUpon>
-    </Compile>
-    <Compile Include="Tree\Root\RootNodeInfo.cs" />
-    <Compile Include="Security\SaveFilter.cs" />
-    <Compile Include="Tools\IeBrowserEmulation.cs" />
-    <Compile Include="Tools\ProcessController.cs" />
-    <Compile Include="Tools\PuttyTypeDetector.cs" />
-    <Compile Include="Tools\PuttyProcessController.cs" />
-    <Compile Include="Tools\ReconnectGroup.Designer.cs">
-      <DependentUpon>ReconnectGroup.cs</DependentUpon>
-    </Compile>
-    <Compile Include="Tools\ReconnectGroup.cs">
-      <SubType>UserControl</SubType>
-    </Compile>
-    <Compile Include="Tools\ExternalTool.cs" />
-    <Compile Include="Tools\Tools.LocalizedAttributes.cs" />
-    <Compile Include="Tools\MiscTools.cs" />
-    <Compile Include="Tools\PortScanner.cs" />
-    <Compile Include="Tools\WindowMenu.cs" />
-    <Compile Include="Tools\Tools.WindowPlacement.cs" />
-    <Compile Include="UI\Forms\TextBox.cs">
-      <SubType>Component</SubType>
-    </Compile>
-    <Compile Include="UI\Forms\UnhandledExceptionWindow.cs">
-      <SubType>Form</SubType>
-    </Compile>
-    <Compile Include="UI\Forms\UnhandledExceptionWindow.Designer.cs">
-      <DependentUpon>UnhandledExceptionWindow.cs</DependentUpon>
-    </Compile>
-    <Compile Include="UI\GraphicsUtilities\GdiPlusGraphicsProvider.cs" />
-    <Compile Include="UI\GraphicsUtilities\IGraphicsProvider.cs" />
-    <Compile Include="UI\Menu\HelpMenu.cs">
-      <SubType>Component</SubType>
-    </Compile>
-    <Compile Include="UI\Menu\FileMenu.cs">
-      <SubType>Component</SubType>
-    </Compile>
-    <Compile Include="UI\Menu\AdvancedWindowMenu.cs" />
-    <Compile Include="UI\Menu\ToolsMenu.cs">
-      <SubType>Component</SubType>
-    </Compile>
-    <Compile Include="UI\Menu\ViewMenu.cs">
-      <SubType>Component</SubType>
-    </Compile>
-    <Compile Include="UI\Panels\PanelAdder.cs" />
-    <Compile Include="UI\Tabs\Enums.cs" />
-    <Compile Include="UI\Tabs\ConnectionTab.cs">
-      <SubType>Form</SubType>
-    </Compile>
-    <Compile Include="UI\Tabs\ConnectionTab.Designer.cs">
-      <DependentUpon>ConnectionTab.cs</DependentUpon>
-    </Compile>
-    <Compile Include="UI\Tabs\DockPaneStripNG.cs">
-      <SubType>Component</SubType>
-    </Compile>
-    <Compile Include="UI\Tabs\FloatWindowNG.cs">
-      <SubType>Form</SubType>
-    </Compile>
-    <Compile Include="UI\Tabs\MremoteNGAutoHideStrip.cs">
-      <SubType>Component</SubType>
-    </Compile>
-    <Compile Include="UI\Tabs\TabHelper.cs" />
-    <Compile Include="UI\TaskDialog\CommandButton.cs">
-      <SubType>Component</SubType>
-    </Compile>
-    <Compile Include="UI\TaskDialog\CommandButton.designer.cs">
-      <DependentUpon>CommandButton.cs</DependentUpon>
-    </Compile>
-    <Compile Include="UI\TaskDialog\cTaskDialog.cs" />
-    <Compile Include="UI\TaskDialog\frmTaskDialog.cs">
-      <SubType>Form</SubType>
-    </Compile>
-    <Compile Include="UI\TaskDialog\frmTaskDialog.designer.cs">
-      <DependentUpon>frmTaskDialog.cs</DependentUpon>
-    </Compile>
-    <Compile Include="UI\Forms\FrmAbout.cs">
-      <SubType>Form</SubType>
-    </Compile>
-    <Compile Include="UI\Forms\FrmAbout.Designer.cs">
-      <DependentUpon>FrmAbout.cs</DependentUpon>
-    </Compile>
-    <Compile Include="UI\Window\ActiveDirectoryImportWindow.Designer.cs">
-      <DependentUpon>ActiveDirectoryImportWindow.cs</DependentUpon>
-    </Compile>
-    <Compile Include="UI\Window\ActiveDirectoryImportWindow.cs">
-      <SubType>Form</SubType>
-    </Compile>
-    <Compile Include="UI\Window\BaseWindow.cs">
-      <SubType>Form</SubType>
-    </Compile>
-    <Compile Include="UI\Forms\OptionsPages\ComponentsPage.cs">
-      <SubType>UserControl</SubType>
-    </Compile>
-    <Compile Include="UI\Window\ConfigWindow.cs">
-      <SubType>Form</SubType>
-    </Compile>
-    <Compile Include="UI\Window\ConnectionWindow.cs">
-      <SubType>Form</SubType>
-    </Compile>
-    <Compile Include="UI\Window\ConnectionWindow.Designer.cs">
-      <DependentUpon>ConnectionWindow.cs</DependentUpon>
-    </Compile>
-    <Compile Include="UI\Window\ErrorAndInfoWindow.cs">
-      <SubType>Form</SubType>
-    </Compile>
-    <Compile Include="UI\Forms\ExportForm.Designer.cs">
-      <DependentUpon>ExportForm.cs</DependentUpon>
-    </Compile>
-    <Compile Include="UI\Window\ErrorAndInfoWindow.Designer.cs">
-      <DependentUpon>ErrorAndInfoWindow.cs</DependentUpon>
-    </Compile>
-    <Compile Include="UI\Window\ExternalToolsWindow.Designer.cs">
-      <DependentUpon>ExternalToolsWindow.cs</DependentUpon>
-    </Compile>
-    <Compile Include="UI\Window\ExternalToolsWindow.cs">
-      <SubType>Form</SubType>
-    </Compile>
-    <Compile Include="UI\Window\HelpWindow.cs">
-      <SubType>Form</SubType>
-    </Compile>
-    <Compile Include="UI\WindowList.cs" />
-    <Compile Include="UI\Window\HelpWindow.Designer.cs">
-      <DependentUpon>HelpWindow.cs</DependentUpon>
-    </Compile>
-    <Compile Include="UI\Window\PortScanWindow.Designer.cs">
-      <DependentUpon>PortScanWindow.cs</DependentUpon>
-    </Compile>
-    <Compile Include="UI\Window\PortScanWindow.cs">
-      <SubType>Form</SubType>
-    </Compile>
-    <Compile Include="UI\Forms\ExportForm.cs">
-      <SubType>Form</SubType>
-    </Compile>
-    <Compile Include="UI\Window\ScreenshotManagerWindow.cs">
-      <SubType>Form</SubType>
-    </Compile>
-    <Compile Include="UI\Window\SSHTransferWindow.cs">
-      <SubType>Form</SubType>
-    </Compile>
-    <Compile Include="UI\Window\ConnectionTreeWindow.Designer.cs">
-      <DependentUpon>ConnectionTreeWindow.cs</DependentUpon>
-    </Compile>
-    <Compile Include="UI\Window\ConnectionTreeWindow.cs">
-      <SubType>Form</SubType>
-    </Compile>
-    <Compile Include="UI\WindowType.cs" />
-    <Compile Include="UI\Window\UltraVNCWindow.cs">
-      <SubType>Form</SubType>
-    </Compile>
-    <Compile Include="UI\Window\UpdateWindow.Designer.cs">
-      <DependentUpon>UpdateWindow.cs</DependentUpon>
-    </Compile>
-    <Compile Include="UI\Window\UpdateWindow.cs">
-      <SubType>Form</SubType>
-    </Compile>
-  </ItemGroup>
-  <ItemGroup>
-    <EmbeddedResource Include="Resources\Language\Language.cs-CZ.resx">
-      <SubType>Designer</SubType>
-    </EmbeddedResource>
-    <EmbeddedResource Include="Resources\Language\Language.lt.resx">
-      <SubType>Designer</SubType>
-    </EmbeddedResource>
-    <EmbeddedResource Include="Resources\Language\Language.ja-JP.resx">
-      <SubType>Designer</SubType>
-    </EmbeddedResource>
-    <EmbeddedResource Include="Resources\Language\Language.ko-KR.resx">
-      <SubType>Designer</SubType>
-    </EmbeddedResource>
-    <EmbeddedResource Include="Resources\Language\Language.tr-TR.resx">
-      <SubType>Designer</SubType>
-    </EmbeddedResource>
-    <EmbeddedResource Include="Resources\Themes\ColorMapTheme.resx">
-      <Generator>ResXFileCodeGenerator</Generator>
-      <LastGenOutput>ColorMapTheme.Designer.cs</LastGenOutput>
-      <CustomToolNamespace>mRemoteNG</CustomToolNamespace>
-    </EmbeddedResource>
-    <EmbeddedResource Include="UI\Controls\AdTree.resx">
-      <DependentUpon>AdTree.cs</DependentUpon>
-    </EmbeddedResource>
-    <EmbeddedResource Include="UI\Controls\Base\NGButton.resx">
-      <DependentUpon>NGButton.cs</DependentUpon>
-    </EmbeddedResource>
-    <EmbeddedResource Include="UI\Controls\Base\NGCheckBox.resx">
-      <DependentUpon>NGCheckBox.cs</DependentUpon>
-    </EmbeddedResource>
-    <EmbeddedResource Include="UI\Controls\Base\NGComboBox.resx">
-      <DependentUpon>NGComboBox.cs</DependentUpon>
-    </EmbeddedResource>
-    <EmbeddedResource Include="UI\Controls\Base\NGGroupBox.resx">
-      <DependentUpon>NGGroupBox.cs</DependentUpon>
-    </EmbeddedResource>
-    <EmbeddedResource Include="UI\Controls\Base\NGLabel.resx">
-      <DependentUpon>NGLabel.cs</DependentUpon>
-    </EmbeddedResource>
-    <EmbeddedResource Include="UI\Controls\Base\NGListView.resx">
-      <DependentUpon>NGListView.cs</DependentUpon>
-    </EmbeddedResource>
-    <EmbeddedResource Include="UI\Controls\Base\NGNumericUpDown.resx">
-      <DependentUpon>NGNumericUpDown.cs</DependentUpon>
-    </EmbeddedResource>
-    <EmbeddedResource Include="UI\Controls\Base\NGRadioButton.resx">
-      <DependentUpon>NGRadioButton.cs</DependentUpon>
-    </EmbeddedResource>
-    <EmbeddedResource Include="UI\Controls\Base\NGSearchBox.resx">
-      <DependentUpon>NGSearchBox.cs</DependentUpon>
-    </EmbeddedResource>
-    <EmbeddedResource Include="UI\Controls\Base\NGTextBox.resx">
-      <DependentUpon>NGTextBox.cs</DependentUpon>
-    </EmbeddedResource>
-    <EmbeddedResource Include="UI\Controls\ConnectionTree\ConnectionTree.resx">
-      <DependentUpon>ConnectionTree.cs</DependentUpon>
-    </EmbeddedResource>
-    <EmbeddedResource Include="UI\Controls\CredentialRecordComboBox.resx">
-      <DependentUpon>CredentialRecordComboBox.cs</DependentUpon>
-    </EmbeddedResource>
-    <EmbeddedResource Include="UI\Controls\CredentialRecordListBox.resx">
-      <DependentUpon>CredentialRecordListBox.cs</DependentUpon>
-    </EmbeddedResource>
-    <EmbeddedResource Include="UI\Controls\CredentialRecordListView.resx">
-      <DependentUpon>CredentialRecordListView.cs</DependentUpon>
-    </EmbeddedResource>
-    <EmbeddedResource Include="UI\Controls\CredentialRepositoryListView.resx">
-      <DependentUpon>CredentialRepositoryListView.cs</DependentUpon>
-    </EmbeddedResource>
-    <EmbeddedResource Include="UI\Controls\FilteredPropertyGrid\FilteredPropertyGrid.resx">
-      <DependentUpon>FilteredPropertyGrid.cs</DependentUpon>
-    </EmbeddedResource>
-    <EmbeddedResource Include="UI\Controls\HeadlessTabControl.resx">
-      <DependentUpon>HeadlessTabControl.cs</DependentUpon>
-    </EmbeddedResource>
-    <EmbeddedResource Include="UI\Controls\IPTextBox.resx">
-      <DependentUpon>IPTextBox.cs</DependentUpon>
-    </EmbeddedResource>
-    <EmbeddedResource Include="UI\Controls\NewPasswordWithVerification.resx">
-      <DependentUpon>NewPasswordWithVerification.cs</DependentUpon>
-    </EmbeddedResource>
-    <EmbeddedResource Include="UI\Controls\PageSequence\SequencedControl.resx">
-      <DependentUpon>SequencedControl.cs</DependentUpon>
-    </EmbeddedResource>
-    <EmbeddedResource Include="UI\Controls\SecureTextBox.resx">
-      <DependentUpon>SecureTextBox.cs</DependentUpon>
-    </EmbeddedResource>
-    <EmbeddedResource Include="UI\Forms\FrmChoosePanel.resx">
-      <DependentUpon>FrmChoosePanel.cs</DependentUpon>
-      <SubType>Designer</SubType>
-    </EmbeddedResource>
-    <EmbeddedResource Include="UI\Forms\FrmMain.resx">
-      <DependentUpon>FrmMain.cs</DependentUpon>
-      <SubType>Designer</SubType>
-    </EmbeddedResource>
-    <EmbeddedResource Include="UI\Forms\FrmOptions.resx">
-      <DependentUpon>FrmOptions.cs</DependentUpon>
-    </EmbeddedResource>
-    <EmbeddedResource Include="UI\Forms\FrmSplashScreen.resx">
-      <DependentUpon>FrmSplashScreen.cs</DependentUpon>
-    </EmbeddedResource>
-    <EmbeddedResource Include="UI\Forms\Input\FrmInputBox.resx">
-      <DependentUpon>FrmInputBox.cs</DependentUpon>
-    </EmbeddedResource>
-    <EmbeddedResource Include="UI\Forms\OptionsPages\AdvancedPage.resx">
-      <DependentUpon>AdvancedPage.cs</DependentUpon>
-    </EmbeddedResource>
-    <EmbeddedResource Include="UI\Forms\OptionsPages\AppearancePage.resx">
-      <DependentUpon>AppearancePage.cs</DependentUpon>
-    </EmbeddedResource>
-    <EmbeddedResource Include="UI\Forms\OptionsPages\ConnectionsPage.resx">
-      <DependentUpon>ConnectionsPage.cs</DependentUpon>
-    </EmbeddedResource>
-    <EmbeddedResource Include="UI\Forms\OptionsPages\CredentialsPage.resx">
-      <DependentUpon>CredentialsPage.cs</DependentUpon>
-    </EmbeddedResource>
-    <EmbeddedResource Include="UI\Forms\OptionsPages\NotificationsPage.resx">
-      <DependentUpon>NotificationsPage.cs</DependentUpon>
-    </EmbeddedResource>
-    <EmbeddedResource Include="UI\Forms\OptionsPages\OptionsPage.resx">
-      <DependentUpon>OptionsPage.cs</DependentUpon>
-    </EmbeddedResource>
-    <EmbeddedResource Include="UI\Forms\OptionsPages\SecurityPage.resx">
-      <DependentUpon>SecurityPage.cs</DependentUpon>
-    </EmbeddedResource>
-    <EmbeddedResource Include="UI\Forms\OptionsPages\SqlServerPage.resx">
-      <DependentUpon>SqlServerPage.cs</DependentUpon>
-      <SubType>Designer</SubType>
-    </EmbeddedResource>
-    <EmbeddedResource Include="UI\Forms\OptionsPages\StartupExitPage.resx">
-      <DependentUpon>StartupExitPage.cs</DependentUpon>
-    </EmbeddedResource>
-    <EmbeddedResource Include="UI\Forms\OptionsPages\TabsPanelsPage.resx">
-      <DependentUpon>TabsPanelsPage.cs</DependentUpon>
-    </EmbeddedResource>
-    <EmbeddedResource Include="UI\Forms\OptionsPages\ThemePage.resx">
-      <DependentUpon>ThemePage.cs</DependentUpon>
-    </EmbeddedResource>
-    <EmbeddedResource Include="UI\Forms\OptionsPages\UpdatesPage.resx">
-      <DependentUpon>UpdatesPage.cs</DependentUpon>
-    </EmbeddedResource>
-    <EmbeddedResource Include="UI\Forms\PasswordForm.resx">
-      <DependentUpon>PasswordForm.cs</DependentUpon>
-      <SubType>Designer</SubType>
-    </EmbeddedResource>
-    <EmbeddedResource Include="Resources\Language\Language.de.resx">
-      <SubType>Designer</SubType>
-    </EmbeddedResource>
-    <EmbeddedResource Include="Resources\Language\Language.el.resx">
-      <SubType>Designer</SubType>
-    </EmbeddedResource>
-    <EmbeddedResource Include="Resources\Language\Language.en-US.resx">
-      <SubType>Designer</SubType>
-    </EmbeddedResource>
-    <EmbeddedResource Include="Resources\Language\Language.es-AR.resx">
-      <SubType>Designer</SubType>
-    </EmbeddedResource>
-    <EmbeddedResource Include="Resources\Language\Language.es.resx">
-      <SubType>Designer</SubType>
-    </EmbeddedResource>
-    <EmbeddedResource Include="Resources\Language\Language.hu.resx" />
-    <EmbeddedResource Include="Resources\Language\Language.it.resx">
-      <SubType>Designer</SubType>
-    </EmbeddedResource>
-    <EmbeddedResource Include="Resources\Language\Language.nb-NO.resx">
-      <SubType>Designer</SubType>
-    </EmbeddedResource>
-    <EmbeddedResource Include="Resources\Language\Language.nl.resx">
-      <SubType>Designer</SubType>
-    </EmbeddedResource>
-    <EmbeddedResource Include="Resources\Language\Language.pt-BR.resx">
-      <SubType>Designer</SubType>
-    </EmbeddedResource>
-    <EmbeddedResource Include="Resources\Language\Language.pt.resx">
-      <SubType>Designer</SubType>
-    </EmbeddedResource>
-    <EmbeddedResource Include="Resources\Language\Language.resx">
-      <Generator>ResXFileCodeGenerator</Generator>
-      <CustomToolNamespace>mRemoteNG</CustomToolNamespace>
-      <SubType>Designer</SubType>
-      <LastGenOutput>Language.Designer.cs</LastGenOutput>
-    </EmbeddedResource>
-    <EmbeddedResource Include="Resources\Language\Language.fr.resx">
-      <SubType>Designer</SubType>
-    </EmbeddedResource>
-    <EmbeddedResource Include="Resources\Language\Language.pl.resx">
-      <SubType>Designer</SubType>
-    </EmbeddedResource>
-    <EmbeddedResource Include="Resources\Language\Language.ru.resx">
-      <SubType>Designer</SubType>
-    </EmbeddedResource>
-    <EmbeddedResource Include="Resources\Language\Language.uk.resx">
-      <SubType>Designer</SubType>
-    </EmbeddedResource>
-    <EmbeddedResource Include="Resources\Language\Language.zh-CN.resx">
-      <SubType>Designer</SubType>
-    </EmbeddedResource>
-    <EmbeddedResource Include="Resources\Language\Language.zh-TW.resx">
-      <SubType>Designer</SubType>
-    </EmbeddedResource>
-    <EmbeddedResource Include="Properties\Resources.resx">
-      <Generator>ResXFileCodeGenerator</Generator>
-      <CustomToolNamespace>mRemoteNG</CustomToolNamespace>
-      <SubType>Designer</SubType>
-      <LastGenOutput>Resources.Designer.cs</LastGenOutput>
-    </EmbeddedResource>
-    <EmbeddedResource Include="Tools\ReconnectGroup.resx">
-      <DependentUpon>ReconnectGroup.cs</DependentUpon>
-      <SubType>Designer</SubType>
-    </EmbeddedResource>
-    <EmbeddedResource Include="UI\Forms\TextBox.resx">
-      <DependentUpon>TextBox.cs</DependentUpon>
-    </EmbeddedResource>
-    <EmbeddedResource Include="UI\Forms\UnhandledExceptionWindow.resx">
-      <DependentUpon>UnhandledExceptionWindow.cs</DependentUpon>
-    </EmbeddedResource>
-    <EmbeddedResource Include="UI\Tabs\ConnectionTab.resx">
-      <DependentUpon>ConnectionTab.cs</DependentUpon>
-    </EmbeddedResource>
-    <EmbeddedResource Include="UI\TaskDialog\CommandButton.resx">
-      <DependentUpon>CommandButton.cs</DependentUpon>
-    </EmbeddedResource>
-    <EmbeddedResource Include="UI\TaskDialog\frmTaskDialog.resx">
-      <DependentUpon>frmTaskDialog.cs</DependentUpon>
-    </EmbeddedResource>
-    <EmbeddedResource Include="UI\Forms\FrmAbout.resx">
-      <DependentUpon>FrmAbout.cs</DependentUpon>
-      <SubType>Designer</SubType>
-    </EmbeddedResource>
-    <EmbeddedResource Include="UI\Window\ActiveDirectoryImportWindow.resx">
-      <DependentUpon>ActiveDirectoryImportWindow.cs</DependentUpon>
-      <SubType>Designer</SubType>
-    </EmbeddedResource>
-    <EmbeddedResource Include="UI\Window\BaseWindow.resx">
-      <DependentUpon>BaseWindow.cs</DependentUpon>
-    </EmbeddedResource>
-    <EmbeddedResource Include="UI\Forms\OptionsPages\ComponentsPage.resx">
-      <DependentUpon>ComponentsPage.cs</DependentUpon>
-      <SubType>Designer</SubType>
-    </EmbeddedResource>
-    <EmbeddedResource Include="UI\Window\ConfigWindow.resx">
-      <SubType>Designer</SubType>
-      <DependentUpon>ConfigWindow.cs</DependentUpon>
-    </EmbeddedResource>
-    <EmbeddedResource Include="UI\Window\ConnectionWindow.resx">
-      <DependentUpon>ConnectionWindow.cs</DependentUpon>
-      <SubType>Designer</SubType>
-    </EmbeddedResource>
-    <EmbeddedResource Include="UI\Window\ErrorAndInfoWindow.resx">
-      <DependentUpon>ErrorAndInfoWindow.cs</DependentUpon>
-      <SubType>Designer</SubType>
-    </EmbeddedResource>
-    <EmbeddedResource Include="UI\Window\ExternalToolsWindow.resx">
-      <DependentUpon>ExternalToolsWindow.cs</DependentUpon>
-      <SubType>Designer</SubType>
-    </EmbeddedResource>
-    <EmbeddedResource Include="UI\Window\HelpWindow.resx">
-      <DependentUpon>HelpWindow.cs</DependentUpon>
-      <SubType>Designer</SubType>
-    </EmbeddedResource>
-    <EmbeddedResource Include="UI\Window\PortScanWindow.resx">
-      <DependentUpon>PortScanWindow.cs</DependentUpon>
-      <SubType>Designer</SubType>
-    </EmbeddedResource>
-    <EmbeddedResource Include="UI\Forms\ExportForm.resx">
-      <DependentUpon>ExportForm.cs</DependentUpon>
-      <SubType>Designer</SubType>
-    </EmbeddedResource>
-    <EmbeddedResource Include="UI\Window\ScreenshotManagerWindow.resx">
-      <DependentUpon>ScreenshotManagerWindow.cs</DependentUpon>
-      <SubType>Designer</SubType>
-    </EmbeddedResource>
-    <EmbeddedResource Include="UI\Window\SSHTransferWindow.resx">
-      <DependentUpon>SSHTransferWindow.cs</DependentUpon>
-      <SubType>Designer</SubType>
-    </EmbeddedResource>
-    <EmbeddedResource Include="UI\Window\ConnectionTreeWindow.resx">
-      <DependentUpon>ConnectionTreeWindow.cs</DependentUpon>
-      <SubType>Designer</SubType>
-    </EmbeddedResource>
-    <EmbeddedResource Include="UI\Window\UltraVNCWindow.resx">
-      <DependentUpon>UltraVNCWindow.cs</DependentUpon>
-      <SubType>Designer</SubType>
-    </EmbeddedResource>
-    <EmbeddedResource Include="UI\Window\UpdateWindow.resx">
-      <DependentUpon>UpdateWindow.cs</DependentUpon>
-      <SubType>Designer</SubType>
-    </EmbeddedResource>
-  </ItemGroup>
-  <ItemGroup>
-    <None Include=".editorconfig" />
-    <None Include="app.config">
-      <SubType>Designer</SubType>
-    </None>
-    <None Include="..\CHANGELOG.md">
-      <CopyToOutputDirectory>PreserveNewest</CopyToOutputDirectory>
-    </None>
-    <None Include="..\CREDITS.md">
-      <CopyToOutputDirectory>PreserveNewest</CopyToOutputDirectory>
-    </None>
-    <None Include="Documentation\contact_mail.rst" />
-    <None Include="Documentation\howtos\bulk_connections.rst" />
-    <None Include="Documentation\folders_and_inheritance.rst" />
-    <None Include="Documentation\migrate.rst" />
-    <None Include="Documentation\troubleshooting.rst" />
-    <None Include="Documentation\user_interface\connections.rst" />
-    <None Include="Documentation\user_interface\options.rst" />
-    <None Include="Documentation\user_interface\menu_container.rst" />
-    <None Include="Documentation\user_interface\ssh_file_transfer.rst" />
-    <None Include="Documentation\sql_configuration.rst" />
-    <None Include="Documentation\known_issues.rst" />
-    <None Include="Documentation\installation\supported_operating_systems.rst" />
-    <None Include="Documentation\keyboard_shortcuts.rst" />
-    <None Include="Documentation\command_line_switches.rst" />
-    <None Include="Documentation\user_interface\notifications.rst" />
-    <None Include="Documentation\user_interface\import_export.rst" />
-    <None Include="Documentation\user_interface\screenshot_manager.rst" />
-    <None Include="Documentation\user_interface\port_scan.rst" />
-    <None Include="Documentation\user_interface\quick_connect.rst" />
-    <None Include="Documentation\howtos\vmrdp.rst" />
-    <None Include="README.MD" />
-    <None Include="Resources\Templates\AppIcon.psd" />
-    <None Include="Resources\Templates\Header_dark.psd" />
-    <None Include="Resources\Templates\Header_light.psd" />
-    <None Include="Resources\Templates\Installer_Header.psd" />
-    <None Include="Resources\Templates\Installer_Side.psd" />
-    <None Include="Resources\Themes\darcula.vstheme">
-      <CopyToOutputDirectory>PreserveNewest</CopyToOutputDirectory>
-    </None>
-    <None Include="Resources\Themes\vs2015blue.vstheme">
-      <CopyToOutputDirectory>PreserveNewest</CopyToOutputDirectory>
-    </None>
-    <None Include="Resources\Themes\vs2015dark.vstheme">
-      <CopyToOutputDirectory>PreserveNewest</CopyToOutputDirectory>
-    </None>
-    <None Include="Resources\Themes\vs2015light.vstheme">
-      <CopyToOutputDirectory>PreserveNewest</CopyToOutputDirectory>
-    </None>
-    <None Include="Resources\Templates\VisualElements_150_dark.psd" />
-    <None Include="Resources\Templates\VisualElements_150_light.psd" />
-    <None Include="Resources\Templates\VisualElements_70_dark.psd" />
-    <None Include="Resources\Templates\VisualElements_70_light.psd" />
-    <None Include="Schemas\mremoteng_confcons_v2_5.xsd">
-      <SubType>Designer</SubType>
-      <CopyToOutputDirectory>PreserveNewest</CopyToOutputDirectory>
-    </None>
-    <None Include="Schemas\mremoteng_confcons_v2_7.xsd">
-      <SubType>Designer</SubType>
-      <CopyToOutputDirectory>PreserveNewest</CopyToOutputDirectory>
-    </None>
-    <None Include="Documentation\images\connections_status.png" />
-    <None Include="Documentation\images\putty.png" />
-    <Content Include="COPYING.TXT" />
-    <Content Include="Documentation\images\ssh_tunnel.png" />
-    <Content Include="Documentation\mssql_db_setup.sql" />
-    <Content Include="Documentation\mysql_db_setup.sql" />
-    <None Include="Documentation\images\config_top_bar.png" />
-    <None Include="Documentation\images\connections_main.png" />
-    <None Include="Documentation\images\connections_top_bar.png" />
-    <None Include="Documentation\images\import_export_dialog.png" />
-    <None Include="Documentation\images\menus_main_menu.png" />
-    <None Include="Documentation\images\menus_hide_menu_strip.png" />
-    <None Include="Documentation\images\notifications_panel.png" />
-    <None Include="Documentation\images\notifications_popup.png" />
-    <None Include="Documentation\images\folders_and_inheritance_01.png" />
-    <None Include="Documentation\images\connections_config.png" />
-    <None Include="Documentation\images\folders_and_inheritance_02.png" />
-    <None Include="Documentation\images\folders_and_inheritance_03.png" />
-    <None Include="Documentation\images\folders_and_inheritance_04.png" />
-    <None Include="Documentation\images\folders_and_inheritance_05.png" />
-    <None Include="Documentation\images\folders_and_inheritance_06.png" />
-    <None Include="Documentation\images\connections_rightclick_menu.png" />
-    <None Include="Documentation\images\connections_test_item.png" />
-    <None Include="Documentation\images\connections_open.png" />
-    <None Include="Documentation\images\screenshot_manager_rightclick_menu.png" />
-    <None Include="Documentation\images\screenshot_manager_overview.png" />
-    <Content Include="Icons\Console.ico" />
-    <Content Include="Icons\Admin.ico" />
-    <Content Include="Icons\Apple.ico">
-      <CopyToOutputDirectory>PreserveNewest</CopyToOutputDirectory>
-    </Content>
-    <None Include="Resources\Images\Header_dark.png" />
-    <None Include="Resources\Tiles\mRemoteNG.VisualElementsManifest.xml">
-      <CopyToOutputDirectory>PreserveNewest</CopyToOutputDirectory>
-    </None>
-    <None Include="Resources\Tiles\VisualElements_70.png">
-      <CopyToOutputDirectory>PreserveNewest</CopyToOutputDirectory>
-    </None>
-    <None Include="Resources\Tiles\VisualElements_150.png">
-      <CopyToOutputDirectory>PreserveNewest</CopyToOutputDirectory>
-    </None>
-    <None Include="Resources\Icons\Appearance_Icon.ico" />
-    <None Include="Resources\Icons\mRemoteNG_Icon.ico" />
-    <None Include="Resources\Icons\Comments_Icon.ico" />
-    <None Include="Resources\Icons\Config_Icon.ico" />
-    <None Include="Resources\Icons\Database_Icon.ico" />
-    <None Include="Resources\Icons\Error_Icon.ico" />
-    <None Include="Resources\Icons\ExtApp_Icon.ico" />
-    <None Include="Resources\Icons\Help_Icon.ico" />
-    <None Include="Resources\Icons\Key_Icon.ico" />
-    <None Include="Resources\Icons\Keyboard_Icon.ico" />
-    <None Include="Resources\Icons\News_Icon.ico" />
-    <None Include="Resources\Icons\Options_Icon.ico" />
-    <None Include="Resources\Icons\EditPage_Icon.ico" />
-    <None Include="Resources\Icons\Panels_Icon.ico" />
-    <None Include="Resources\Icons\PortScan_Icon.ico" />
-    <None Include="Resources\Icons\Save_Icon.ico" />
-    <None Include="Resources\Icons\Screenshot_Icon.ico" />
-    <None Include="Resources\Icons\Sessions_Icon.ico" />
-    <None Include="Resources\Icons\Shield_Icon.ico" />
-    <None Include="Resources\Icons\SSHTransfer_Icon.ico" />
-    <None Include="Resources\Icons\StartupExit_Icon.ico" />
-    <None Include="Resources\Icons\Tab_Icon.ico" />
-    <None Include="Resources\Icons\ActiveDirectory_Icon.ico" />
-    <None Include="Resources\Icons\ComponentsCheck_Icon.ico" />
-    <None Include="Resources\Icons\Info_Icon.ico" />
-    <None Include="Resources\Icons\Root_Icon.ico" />
-    <None Include="Resources\Icons\ConnectionsSaveAs_Icon.ico" />
-    <None Include="Resources\Icons\Update_Icon.ico" />
-    <None Include="Resources\Icons\UVNC_SC_Icon.ico" />
-    <None Include="Resources\Images\mRemoteNG.png" />
-    <None Include="Resources\Images\tab_add.png" />
-    <None Include="Resources\Images\tab_edit.png" />
-    <None Include="Resources\Images\tab_delete.png" />
-    <None Include="Resources\Images\star.png" />
-    <Content Include="Icons\Infrastructure.ico">
-      <CopyToOutputDirectory>PreserveNewest</CopyToOutputDirectory>
-    </Content>
-    <Content Include="Icons\Production.ico">
-      <CopyToOutputDirectory>PreserveNewest</CopyToOutputDirectory>
-    </Content>
-    <Content Include="Icons\Staging.ico">
-      <CopyToOutputDirectory>PreserveNewest</CopyToOutputDirectory>
-    </Content>
-    <Content Include="Icons\PowerShell.ico">
-      <CopyToOutputDirectory>PreserveNewest</CopyToOutputDirectory>
-    </Content>
-    <Content Include="Schemas\mremoteng_confcons_v2_6.xsd">
-      <SubType>Designer</SubType>
-      <CopyToOutputDirectory>PreserveNewest</CopyToOutputDirectory>
-    </Content>
-    <None Include="Schemas\mremoteng_credrepo_list_v1_0.xsd">
-      <SubType>Designer</SubType>
-      <CopyToOutputDirectory>PreserveNewest</CopyToOutputDirectory>
-    </None>
-    <None Include="Schemas\mremoteng_creds_v1_0.xsd">
-      <SubType>Designer</SubType>
-      <CopyToOutputDirectory>PreserveNewest</CopyToOutputDirectory>
-    </None>
-  </ItemGroup>
-  <ItemGroup>
-    <None Include="Documentation\images\quick_connect_01.png" />
-    <None Include="Documentation\images\quick_connect_02.png" />
-    <None Include="Documentation\images\quick_connect_03.png" />
-    <None Include="Resources\Images\loading_spinner.gif" />
-    <None Include="Resources\Images\FamFamFam\tick.png" />
-    <None Include="Resources\Images\FamFamFam\bricks.png" />
-    <None Include="Resources\Images\FamFamFam\brick.png" />
-    <None Include="Resources\Images\FamFamFam\bricks_greyscale.png" />
-    <None Include="Resources\Images\FamFamFam\brick_large.png" />
-    <None Include="Resources\Images\FamFamFam\brick1.png" />
-    <None Include="Resources\Images\FamFamFam\bricks1.png" />
-    <None Include="Resources\Images\xml.png" />
-    <None Include="Resources\Images\keepass_32x32.png" />
-    <None Include="Resources\Images\FamFamFam\arrow_left.png" />
-    <Content Include="Resources\Images\FamFamFam\Config.png" />
-    <Content Include="Resources\Images\FamFamFam\database.png" />
-    <None Include="Resources\Images\FamFamFam\key.png" />
-    <None Include="Resources\Images\FamFamFam\key_add.png" />
-    <None Include="Resources\Images\FamFamFam\eye.png" />
-    <None Include="Resources\Images\FamFamFam\lightbulb.png" />
-    <None Include="Resources\Images\FamFamFam\lightning.png" />
-    <None Include="Resources\Images\FamFamFam\folder_key.png" />
-    <None Include="Resources\Images\FamFamFam\exclamation.png" />
-    <Content Include="Resources\Images\FamFamFam\Link.png" />
-    <None Include="Resources\Images\FamFamFam\lock.png" />
-    <Content Include="Resources\Images\FamFamFam\page_copy.png" />
-    <Content Include="Resources\Images\green_arrow1.png" />
-    <Content Include="Resources\Images\green_arrow2.png" />
-    <None Include="Resources\Images\puttycm.png" />
-    <None Include="Resources\Images\FamFamFam\monitor_go.png" />
-    <None Include="Resources\Images\FamFamFam\monitor_delete.png" />
-    <None Include="Resources\Images\FamFamFam\user_comment.png" />
-    <None Include="Resources\Images\FamFamFam\key_delete.png" />
-    <None Include="Resources\Images\PuttySessions.png" />
-    <None Include="Resources\Images\PuttyConfig.png" />
-    <None Include="Resources\Images\Play_Quick.png" />
-    <None Include="Resources\Images\SSHTransfer.png" />
-    <None Include="Resources\Images\ErrorsAndInfos.png" />
-    <None Include="Resources\Images\Screenshot.png" />
-    <None Include="Resources\Images\Sessions.png" />
-    <None Include="Resources\Images\Connections_New.png" />
-    <None Include="Resources\Images\Connections_Load.png" />
-    <None Include="Resources\Images\Connections_SaveAs.png" />
-    <None Include="Resources\Images\Connections_Save.png" />
-    <None Include="Resources\Images\Sort_ZA.png" />
-    <None Include="Resources\Images\Sort_AZ.png" />
-    <None Include="Resources\Images\Lock.png" />
-    <None Include="Resources\Images\Refresh.png" />
-    <None Include="Resources\Images\RDP.png" />
-    <None Include="Resources\Images\PropertiesDefault.png" />
-    <None Include="Resources\Images\ExtApp.png" />
-    <None Include="Resources\Images\Duplicate.png" />
-    <None Include="Resources\Images\PortScan.png" />
-    <None Include="Resources\Images\FamFamFam\Copy.png" />
-    <None Include="Resources\Images\FamFamFam\Delete.png" />
-    <None Include="Resources\Images\FamFamFam\Donate.png" />
-    <None Include="Resources\Images\FamFamFam\Info.png" />
-    <None Include="Resources\Images\FamFamFam\Inheritance.png" />
-    <None Include="Resources\Images\FamFamFam\Keyboard.png" />
-    <None Include="Resources\Images\FamFamFam\Options.png" />
-    <None Include="Resources\Images\FamFamFam\Panel_Close.png" />
-    <None Include="Resources\Images\FamFamFam\Panels.png" />
-    <None Include="Resources\Images\FamFamFam\Panel_Add.png" />
-    <None Include="Resources\Images\FamFamFam\Quit.png" />
-    <None Include="Resources\Images\FamFamFam\Save.png" />
-    <None Include="Resources\Images\FamFamFam\Screenshot.png" />
-    <None Include="Resources\Images\FamFamFam\Screenshot_Add.png" />
-    <None Include="Resources\Images\FamFamFam\Screenshot_Copy.png" />
-    <None Include="Resources\Images\FamFamFam\Screenshot_Delete.png" />
-    <None Include="Resources\Images\FamFamFam\Screenshot_Save.png" />
-    <None Include="Resources\Images\FamFamFam\Search.png" />
-    <None Include="Resources\Images\FamFamFam\View.png" />
-    <None Include="Resources\Images\FamFamFam\Warning_Small.png" />
-    <None Include="Resources\Images\FamFamFam\Website.png" />
-    <None Include="Resources\Images\FamFamFam\ExtApp.png" />
-    <None Include="Resources\Images\FamFamFam\Sessions.png" />
-    <None Include="Resources\Images\FamFamFam\Session_LogOff.png" />
-    <None Include="Resources\Images\FamFamFam\File.png" />
-    <None Include="Resources\Images\FamFamFam\Refresh.png" />
-    <None Include="Resources\Images\FamFamFam\Properties_Default.png" />
-    <None Include="Resources\Images\FamFamFam\Properties.png" />
-    <None Include="Resources\Images\FamFamFam\Arrow_Down.png" />
-    <None Include="Resources\Images\FamFamFam\Arrow_Up.png" />
-    <None Include="Resources\Images\FamFamFam\Tools.png" />
-    <None Include="Resources\Images\FamFamFam\Bug.png" />
-    <None Include="Resources\Images\FamFamFam\Help.png" />
-    <None Include="Resources\Images\FamFamFam\Page.png" />
-    <None Include="Resources\Images\FamFamFam\SmartSize.png" />
-    <None Include="Resources\Images\FamFamFam\Update.png" />
-    <None Include="Resources\Images\FamFamFam\Folder.png" />
-    <None Include="Resources\Images\FamFamFam\Folder_Add.png" />
-    <None Include="Resources\Images\FamFamFam\Pause.png" />
-    <None Include="Resources\Images\FamFamFam\Play.png" />
-    <None Include="Resources\Images\FamFamFam\Connection_Add.png" />
-    <None Include="Resources\Images\FamFamFam\Connection_Duplicate.png" />
-    <None Include="Resources\Images\FamFamFam\ExtApp_Add.png" />
-    <None Include="Resources\Images\FamFamFam\ExtApp_Delete.png" />
-    <None Include="Resources\Images\FamFamFam\ExtApp_Start.png" />
-    <None Include="Resources\Images\FamFamFam\SSHTransfer.png" />
-    <None Include="Resources\Images\FamFamFam\PortScan.png" />
-    <None Include="Resources\Images\FamFamFam\Console.png" />
-    <None Include="Resources\Images\FamFamFam\Inheritance_Default.png" />
-    <None Include="Resources\Images\FamFamFam\Chat.png" />
-    <None Include="Resources\Images\FamFamFam\JumpTo.png" />
-    <None Include="Resources\Images\FamFamFam\Monitor_GoTo.png" />
-    <None Include="Resources\Images\FamFamFam\Monitor.png" />
-    <None Include="Resources\Images\UVNC_SC.png" />
-    <None Include="Resources\Images\Bad_Symbol.png" />
-    <None Include="Resources\Images\Good_Symbol.png" />
-    <None Include="Resources\Images\ComponentsCheck.png" />
-    <None Include="Resources\Images\FamFamFam\News.png" />
-    <None Include="Documentation\conf.py" />
-    <None Include="Documentation\index.rst" />
-    <None Include="Documentation\about.rst" />
-    <None Include="Documentation\about\features.rst" />
-    <None Include="Documentation\about\license.rst" />
-    <None Include="Documentation\about\release_channels.rst" />
-    <None Include="Documentation\about\versions.rst" />
-    <None Include="Documentation\installation\install.rst" />
-    <None Include="Documentation\installation.rst" />
-    <None Include="Documentation\installation\minimum_requirements.rst" />
-    <None Include="Documentation\installation\uninstall.rst" />
-    <None Include="Documentation\howtos\sshtunnel.rst" />
-    <None Include="Documentation\user_interface.rst" />
-    <None Include="Documentation\user_interface\main_window.rst" />
-    <None Include="Documentation\user_interface\panels.rst" />
-    <None Include="Documentation\external_tools_cheat_sheet.rst" />
-    <None Include="Documentation\howtos\external_tools.rst" />
-    <None Include="Documentation\user_interface\external_tools.rst" />
-    <None Include="Documentation\images\credssp-error.png" />
-    <None Include="Documentation\images\example_et_start_application_01.png" />
-    <None Include="Documentation\images\example_et_start_application_02.png" />
-    <None Include="Documentation\images\example_et_traceroute_01.png" />
-    <None Include="Documentation\images\example_et_traceroute_02.png" />
-    <None Include="Documentation\images\example_et_traceroute_03.png" />
-    <None Include="Documentation\images\example_et_traceroute_04.png" />
-    <None Include="Documentation\images\example_et_traceroute_05.png" />
-    <None Include="Documentation\images\external_tools_external_tool_properties_01.png" />
-    <None Include="Documentation\images\external_tools_main_ui_01.png" />
-    <None Include="Documentation\images\external_tools_toolbar_01.png" />
-    <None Include="Documentation\images\external_tools_tools_list_01.png" />
-    <None Include="Documentation\images\mremoteng_favicon_32.png" />
-    <None Include="Documentation\images\mremoteng_logo.png" />
-    <None Include="Documentation\images\mremoteng_main_ui.png" />
-    <None Include="Documentation\images\mremoteng_main_ui_connect_win_server.png" />
-    <None Include="Documentation\images\oracle_remediation_setting.png" />
-    <None Include="Documentation\images\user_interface_overview.png" />
-    <None Include="Documentation\images\user_interface_panels_01.png" />
-    <None Include="Documentation\images\user_interface_panels_02.png" />
-    <None Include="Documentation\images\user_interface_panels_03.png" />
-    <Content Include="Icons\Anti Virus.ico">
-      <CopyToOutputDirectory>PreserveNewest</CopyToOutputDirectory>
-    </Content>
-    <Content Include="Icons\Backup.ico">
-      <CopyToOutputDirectory>PreserveNewest</CopyToOutputDirectory>
-    </Content>
-    <Content Include="Icons\Build Server.ico">
-      <CopyToOutputDirectory>PreserveNewest</CopyToOutputDirectory>
-    </Content>
-    <Content Include="Icons\Database.ico">
-      <CopyToOutputDirectory>PreserveNewest</CopyToOutputDirectory>
-    </Content>
-    <Content Include="Icons\Domain Controller.ico">
-      <CopyToOutputDirectory>PreserveNewest</CopyToOutputDirectory>
-    </Content>
-    <Content Include="Icons\ESX.ico">
-      <CopyToOutputDirectory>PreserveNewest</CopyToOutputDirectory>
-    </Content>
-    <Content Include="Icons\Fax.ico">
-      <CopyToOutputDirectory>PreserveNewest</CopyToOutputDirectory>
-    </Content>
-    <Content Include="Icons\File Server.ico">
-      <CopyToOutputDirectory>PreserveNewest</CopyToOutputDirectory>
-    </Content>
-    <Content Include="Icons\Finance.ico">
-      <CopyToOutputDirectory>PreserveNewest</CopyToOutputDirectory>
-    </Content>
-    <Content Include="Icons\Firewall.ico">
-      <CopyToOutputDirectory>PreserveNewest</CopyToOutputDirectory>
-    </Content>
-    <Content Include="Icons\Linux.ico">
-      <CopyToOutputDirectory>PreserveNewest</CopyToOutputDirectory>
-    </Content>
-    <Content Include="Icons\Log.ico">
-      <CopyToOutputDirectory>PreserveNewest</CopyToOutputDirectory>
-    </Content>
-    <Content Include="Icons\Mail Server.ico">
-      <CopyToOutputDirectory>PreserveNewest</CopyToOutputDirectory>
-    </Content>
-    <Content Include="Icons\mRemote.ico">
-      <CopyToOutputDirectory>PreserveNewest</CopyToOutputDirectory>
-    </Content>
-    <Content Include="Icons\mRemoteNG.ico">
-      <CopyToOutputDirectory>PreserveNewest</CopyToOutputDirectory>
-    </Content>
-    <Content Include="Icons\PuTTY.ico">
-      <CopyToOutputDirectory>PreserveNewest</CopyToOutputDirectory>
-    </Content>
-    <Content Include="Icons\Remote Desktop.ico">
-      <CopyToOutputDirectory>PreserveNewest</CopyToOutputDirectory>
-    </Content>
-    <Content Include="Icons\Router.ico">
-      <CopyToOutputDirectory>PreserveNewest</CopyToOutputDirectory>
-    </Content>
-    <Content Include="Icons\SharePoint.ico">
-      <CopyToOutputDirectory>PreserveNewest</CopyToOutputDirectory>
-    </Content>
-    <Content Include="Icons\SSH.ico">
-      <CopyToOutputDirectory>PreserveNewest</CopyToOutputDirectory>
-    </Content>
-    <Content Include="Icons\Switch.ico">
-      <CopyToOutputDirectory>PreserveNewest</CopyToOutputDirectory>
-    </Content>
-    <Content Include="Icons\Tel.ico">
-      <CopyToOutputDirectory>PreserveNewest</CopyToOutputDirectory>
-    </Content>
-    <Content Include="Icons\Telnet.ico">
-      <CopyToOutputDirectory>PreserveNewest</CopyToOutputDirectory>
-    </Content>
-    <Content Include="Icons\Terminal Server.ico">
-      <CopyToOutputDirectory>PreserveNewest</CopyToOutputDirectory>
-    </Content>
-    <Content Include="Icons\Test Server.ico">
-      <CopyToOutputDirectory>PreserveNewest</CopyToOutputDirectory>
-    </Content>
-    <Content Include="Icons\Virtual Machine.ico">
-      <CopyToOutputDirectory>PreserveNewest</CopyToOutputDirectory>
-    </Content>
-    <Content Include="Icons\Web Server.ico">
-      <CopyToOutputDirectory>PreserveNewest</CopyToOutputDirectory>
-    </Content>
-    <Content Include="Icons\WiFi.ico">
-      <CopyToOutputDirectory>PreserveNewest</CopyToOutputDirectory>
-    </Content>
-    <Content Include="Icons\Windows.ico">
-      <CopyToOutputDirectory>PreserveNewest</CopyToOutputDirectory>
-    </Content>
-    <Content Include="Icons\Workstation.ico">
-      <CopyToOutputDirectory>PreserveNewest</CopyToOutputDirectory>
-    </Content>
-    <None Include="Resources\Images\FamFamFam\application_side_tree.png" />
-    <None Include="Resources\Images\FamFamFam\arrow_out.png" />
-    <None Include="Resources\Images\FamFamFam\cog_error.png" />
-    <Content Include="Resources\Images\FamFamFam\cog.png" />
-    <Content Include="Resources\Images\database.bmp" />
-    <None Include="Resources\Images\Copy.png" />
-    <None Include="Properties\Settings.settings">
-      <CustomToolNamespace>mRemoteNG</CustomToolNamespace>
-      <Generator>SettingsSingleFileGenerator</Generator>
-      <LastGenOutput>Settings.Designer.cs</LastGenOutput>
-      <SubType>Designer</SubType>
-    </None>
-    <None Include="Resources\Images\Properties.png" />
-    <None Include="Resources\Images\Inheritance.png" />
-    <None Include="Properties\app.manifest" />
-    <None Include="Resources\Images\WarningSmall.png" />
-    <None Include="Resources\Images\Warning.png" />
-    <None Include="Resources\Images\View.png" />
-    <None Include="Resources\Images\Update.png" />
-    <None Include="Resources\Images\Tools.png" />
-    <None Include="Resources\Images\Search.png" />
-    <None Include="Resources\Images\Screenshot_Add.png" />
-    <None Include="Resources\Images\Save.png" />
-    <None Include="Resources\Images\Root.png" />
-    <None Include="Resources\Images\Rename.png" />
-    <None Include="Resources\Images\Play.png" />
-    <None Include="Resources\Images\Pause.png" />
-    <None Include="Resources\Images\Options.png" />
-    <None Include="Resources\Images\Open.png" />
-    <None Include="Resources\Images\NewFolder.png" />
-    <None Include="Resources\Images\NewConnection.png" />
-    <None Include="Resources\Images\New.png" />
-    <None Include="Resources\Images\Minimize.png" />
-    <None Include="Resources\Images\Keyboard.png" />
-    <None Include="Resources\Images\InformationSmall.png" />
-    <None Include="Resources\Images\Information.png" />
-    <None Include="Resources\Images\Info.png" />
-    <None Include="Resources\Images\HostStatus_On.png" />
-    <None Include="Resources\Images\HostStatus_Off.png" />
-    <None Include="Resources\Images\HostStatus_Check.png" />
-    <None Include="Resources\Images\Help.png" />
-    <None Include="Resources\Images\Fullscreen.png" />
-    <None Include="Resources\Images\Folder.png" />
-    <None Include="Resources\Images\File.png" />
-    <None Include="Resources\Images\Expand.png" />
-    <None Include="Resources\Images\Exit.png" />
-    <None Include="Resources\Images\ErrorSmall.png" />
-    <None Include="Resources\Images\Error.png" />
-    <None Include="Resources\Images\Delete.png" />
-    <None Include="Resources\Images\Config.png" />
-    <None Include="Resources\Images\Collapse.png" />
-    <None Include="Resources\Images\Arrow_Up.png" />
-    <None Include="Resources\Images\Arrow_Down.png" />
-    <None Include="Resources\Images\ActiveDirectory.png" />
-    <None Include="Resources\Images\Website.png" />
-  </ItemGroup>
-  <ItemGroup>
-    <BootstrapperPackage Include="Microsoft.Net.Client.3.5">
-      <Visible>False</Visible>
-      <ProductName>.NET Framework 3.5 SP1 Client Profile</ProductName>
-      <Install>false</Install>
-    </BootstrapperPackage>
-    <BootstrapperPackage Include="Microsoft.Net.Framework.2.0">
-      <Visible>False</Visible>
-      <ProductName>.NET Framework 2.0 %28x86%29</ProductName>
-      <Install>true</Install>
-    </BootstrapperPackage>
-    <BootstrapperPackage Include="Microsoft.Net.Framework.3.0">
-      <Visible>False</Visible>
-      <ProductName>.NET Framework 3.0 %28x86%29</ProductName>
-      <Install>false</Install>
-    </BootstrapperPackage>
-    <BootstrapperPackage Include="Microsoft.Net.Framework.3.5">
-      <Visible>False</Visible>
-      <ProductName>.NET Framework 3.5</ProductName>
-      <Install>false</Install>
-    </BootstrapperPackage>
-    <BootstrapperPackage Include="Microsoft.Net.Framework.3.5.SP1">
-      <Visible>False</Visible>
-      <ProductName>.NET Framework 3.5 SP1</ProductName>
-      <Install>false</Install>
-    </BootstrapperPackage>
-  </ItemGroup>
-  <ItemGroup>
-    <Reference Include="mscorlib" />
-    <Reference Include="System" />
-    <Reference Include="System.Configuration" />
-    <Reference Include="System.Data" />
-    <Reference Include="System.Drawing" />
-    <Reference Include="System.Windows.Forms" />
-    <Reference Include="System.Xml" />
-    <Reference Include="VncSharp">
-      <HintPath>References\VncSharp.dll</HintPath>
-    </Reference>
-  </ItemGroup>
-  <ItemGroup>
-    <Reference Include="mscorlib" />
-  </ItemGroup>
-  <ItemGroup>
-    <PackageReference Include="BouncyCastle">
-      <Version>1.8.6.1</Version>
-    </PackageReference>
-    <PackageReference Include="CefSharp.Common">
-      <Version>81.3.100</Version>
-    </PackageReference>
-    <PackageReference Include="CefSharp.WinForms">
-      <Version>81.3.100</Version>
-    </PackageReference>
-    <PackageReference Include="ConsoleControl">
-      <Version>1.3.0</Version>
-    </PackageReference>
-    <PackageReference Include="DockPanelSuite">
-      <Version>3.0.6</Version>
-    </PackageReference>
-    <PackageReference Include="DockPanelSuite.ThemeVS2003">
-      <Version>3.0.6</Version>
-    </PackageReference>
-    <PackageReference Include="DockPanelSuite.ThemeVS2012">
-      <Version>3.0.6</Version>
-    </PackageReference>
-    <PackageReference Include="DockPanelSuite.ThemeVS2013">
-      <Version>3.0.6</Version>
-    </PackageReference>
-    <PackageReference Include="DockPanelSuite.ThemeVS2015">
-      <Version>3.0.6</Version>
-    </PackageReference>
-    <PackageReference Include="Google.Protobuf">
-      <Version>3.12.1</Version>
-    </PackageReference>
-    <PackageReference Include="log4net">
-      <Version>2.0.8</Version>
-    </PackageReference>
-    <PackageReference Include="MySql.Data">
-      <Version>8.0.20</Version>
-    </PackageReference>
-    <PackageReference Include="NUnit3TestAdapter">
-      <Version>3.16.1</Version>
-      <IncludeAssets>runtime; build; native; contentfiles; analyzers; buildtransitive</IncludeAssets>
-      <PrivateAssets>all</PrivateAssets>
-    </PackageReference>
-    <PackageReference Include="ObjectListView.Official">
-      <Version>2.9.1</Version>
-    </PackageReference>
-    <PackageReference Include="System.DirectoryServices">
-      <Version>4.7.0</Version>
-    </PackageReference>
-    <PackageReference Include="System.Drawing.Common">
-      <Version>4.7.0</Version>
-    </PackageReference>
-    <PackageReference Include="System.IO.Packaging">
-      <Version>4.7.0</Version>
-    </PackageReference>
-    <PackageReference Include="System.Memory">
-      <Version>4.5.4</Version>
-    </PackageReference>
-    <PackageReference Include="System.Runtime.CompilerServices.Unsafe">
-      <Version>4.7.1</Version>
-    </PackageReference>
-    <PackageReference Include="System.Security.Cryptography.ProtectedData">
-      <Version>4.7.0</Version>
-    </PackageReference>
-    <PackageReference Include="System.Xml.Linq">
-      <Version>3.5.21022.801</Version>
-    </PackageReference>
-  </ItemGroup>
-  <ItemGroup>
-    <COMReference Include="AxMSTSCLib">
-      <Guid>{8C11EFA1-92C3-11D1-BC1E-00C04FA31489}</Guid>
-      <VersionMajor>1</VersionMajor>
-      <VersionMinor>0</VersionMinor>
-      <Lcid>0</Lcid>
-      <WrapperTool>aximp</WrapperTool>
-      <Isolated>False</Isolated>
-    </COMReference>
-    <COMReference Include="AxWFICALib">
-      <Guid>{238F6F80-B8B4-11CF-8771-00A024541EE3}</Guid>
-      <VersionMajor>2</VersionMajor>
-      <VersionMinor>7</VersionMinor>
-      <Lcid>0</Lcid>
-      <WrapperTool>aximp</WrapperTool>
-      <Isolated>False</Isolated>
-    </COMReference>
-    <COMReference Include="MSTSCLib">
-      <Guid>{8C11EFA1-92C3-11D1-BC1E-00C04FA31489}</Guid>
-      <VersionMajor>1</VersionMajor>
-      <VersionMinor>0</VersionMinor>
-      <Lcid>0</Lcid>
-      <WrapperTool>tlbimp</WrapperTool>
-      <Isolated>False</Isolated>
-    </COMReference>
-    <COMReference Include="WFICALib">
-      <Guid>{238F6F80-B8B4-11CF-8771-00A024541EE3}</Guid>
-      <VersionMajor>2</VersionMajor>
-      <VersionMinor>7</VersionMinor>
-      <Lcid>0</Lcid>
-      <WrapperTool>tlbimp</WrapperTool>
-      <Isolated>False</Isolated>
-    </COMReference>
-  </ItemGroup>
-  <PropertyGroup>
-    <PostBuildEvent>:: When passing paths to powershell scripts, check if the path ends with a backslash "\"
-:: If it does, then the backslash may be interpreted as an escape character. Add another backslash to cancel the first one.
-
-powershell -noprofile -command "sleep 2"
-
-set /p buildenv=&lt;buildenv.tmp
-
-:: Manual builds, set the cert password and uncomment below.
-:: IF "%25APPVEYOR_BUILD_FOLDER"=="" ( set cert_pwd= )
-
-:: Call the post build powershell script
-powershell.exe -ExecutionPolicy Bypass -File "$(SolutionDir)Tools\postbuild_mremoteng.ps1" -SolutionDir "$(SolutionDir)\" -TargetDir "%25cd%25" -TargetFileName "mRemoteNG.exe" -ConfigurationName "%25buildenv%25" -CertificatePath "$(CertPath)" -CertificatePassword "$(CertPassword)" -ExcludeFromSigning "PuTTYNG.exe"</PostBuildEvent>
-  </PropertyGroup>
-  <PropertyGroup Condition="'$(Configuration)|$(Platform)' == 'Debug|x86'">
-    <DebugSymbols>true</DebugSymbols>
-    <DefineDebug>true</DefineDebug>
-    <DefineTrace>true</DefineTrace>
-    <OutputPath>bin\Debug\</OutputPath>
-    <DefineConstants>DEBUG</DefineConstants>
-    <NoWarn>1591,660,661</NoWarn>
-    <DebugType>full</DebugType>
-    <PlatformTarget>x86</PlatformTarget>
-    <UseVSHostingProcess>false</UseVSHostingProcess>
-    <CodeAnalysisRuleSet>MinimumRecommendedRules.ruleset</CodeAnalysisRuleSet>
-    <Prefer32Bit>false</Prefer32Bit>
-  </PropertyGroup>
-  <PropertyGroup Condition="'$(Configuration)|$(Platform)' == 'Release|x86'">
-    <DebugSymbols>true</DebugSymbols>
-    <DefineTrace>true</DefineTrace>
-    <OutputPath>bin\Release\</OutputPath>
-    <NoWarn>1591,660,661</NoWarn>
-    <DebugType>full</DebugType>
-    <PlatformTarget>x86</PlatformTarget>
-    <CodeAnalysisRuleSet>AllRules.ruleset</CodeAnalysisRuleSet>
-    <WarningLevel>1</WarningLevel>
-    <UseVSHostingProcess>false</UseVSHostingProcess>
-    <Prefer32Bit>false</Prefer32Bit>
-    <DefineConstants>
-    </DefineConstants>
-  </PropertyGroup>
-  <PropertyGroup Condition="'$(Configuration)|$(Platform)' == 'Release Portable|x86'">
-    <DebugSymbols>true</DebugSymbols>
-    <DefineTrace>true</DefineTrace>
-    <OutputPath>bin\Release Portable\</OutputPath>
-    <DefineConstants>PORTABLE</DefineConstants>
-    <NoWarn>1591,660,661</NoWarn>
-    <DebugType>full</DebugType>
-    <PlatformTarget>x86</PlatformTarget>
-    <UseVSHostingProcess>false</UseVSHostingProcess>
-    <CodeAnalysisRuleSet>MinimumRecommendedRules.ruleset</CodeAnalysisRuleSet>
-    <Prefer32Bit>false</Prefer32Bit>
-  </PropertyGroup>
-  <PropertyGroup Condition="'$(Configuration)|$(Platform)' == 'Debug Portable|x86'">
-    <DebugSymbols>true</DebugSymbols>
-    <DefineDebug>true</DefineDebug>
-    <DefineTrace>true</DefineTrace>
-    <OutputPath>bin\Debug Portable\</OutputPath>
-    <DefineConstants>DEBUG;PORTABLE</DefineConstants>
-    <NoWarn>1591,660,661,618</NoWarn>
-    <DebugType>full</DebugType>
-    <PlatformTarget>x86</PlatformTarget>
-    <UseVSHostingProcess>false</UseVSHostingProcess>
-    <CodeAnalysisRuleSet>MinimumRecommendedRules.ruleset</CodeAnalysisRuleSet>
-    <Prefer32Bit>false</Prefer32Bit>
-  </PropertyGroup>
-  <PropertyGroup>
-    <TargetZone>LocalIntranet</TargetZone>
-  </PropertyGroup>
-  <PropertyGroup>
-    <RunPostBuildEvent>OnBuildSuccess</RunPostBuildEvent>
-  </PropertyGroup>
-  <!-- To modify your build process, add your task inside one of the targets below and uncomment it.
-       Other similar extension points exist, see Microsoft.Common.targets.
-  <Target Name="BeforeBuild">
-  </Target>
-  <Target Name="AfterBuild">
-  </Target>
-  -->
-  <Import Project="$(MSBuildBinPath)/Microsoft.CSharp.targets" />
-  <PropertyGroup>
-    <PreBuildEvent>echo $(ConfigurationName) &gt; buildenv.tmp</PreBuildEvent>
-  </PropertyGroup>
->>>>>>> 6bc22fe0
+﻿<?xml version="1.0" encoding="utf-8"?>
+<Project DefaultTargets="Build" xmlns="http://schemas.microsoft.com/developer/msbuild/2003" ToolsVersion="12.0">
+  <PropertyGroup>
+    <Configuration Condition=" '$(Configuration)' == '' ">Debug</Configuration>
+    <Platform Condition=" '$(Platform)' == '' ">AnyCPU</Platform>
+    <ProductVersion>9.0.30729</ProductVersion>
+    <SchemaVersion>2.0</SchemaVersion>
+    <ProjectGuid>{4934A491-40BC-4E5B-9166-EA1169A220F6}</ProjectGuid>
+    <OutputType>WinExe</OutputType>
+    <StartupObject>mRemoteNG.App.ProgramRoot</StartupObject>
+    <RootNamespace>mRemoteNG</RootNamespace>
+    <AssemblyName>mRemoteNG</AssemblyName>
+    <MyType>WindowsForms</MyType>
+    <OptionExplicit>On</OptionExplicit>
+    <FileUpgradeFlags>
+    </FileUpgradeFlags>
+    <OldToolsVersion>3.5</OldToolsVersion>
+    <UpgradeBackupLocation>
+    </UpgradeBackupLocation>
+    <IsWebBootstrapper>false</IsWebBootstrapper>
+    <ApplicationManifest>Properties\app.manifest</ApplicationManifest>
+    <ApplicationIcon>Resources\Icons\mRemoteNG_Icon.ico</ApplicationIcon>
+    <OptionStrict>Off</OptionStrict>
+    <ManifestCertificateThumbprint>B249710A6BB08171F8E75082CF2355AE2890911A</ManifestCertificateThumbprint>
+    <ManifestKeyFile>mRemoteV1_TemporaryKey.pfx</ManifestKeyFile>
+    <GenerateManifests>false</GenerateManifests>
+    <SignManifests>false</SignManifests>
+    <TargetFrameworkVersion>v4.7.2</TargetFrameworkVersion>
+    <TargetFrameworkProfile />
+    <NuGetPackageImportStamp>
+    </NuGetPackageImportStamp>
+    <ResolveComReferenceSilent>True</ResolveComReferenceSilent>
+    <PublishUrl>publish\</PublishUrl>
+    <Install>true</Install>
+    <InstallFrom>Disk</InstallFrom>
+    <UpdateEnabled>false</UpdateEnabled>
+    <UpdateMode>Foreground</UpdateMode>
+    <UpdateInterval>7</UpdateInterval>
+    <UpdateIntervalUnits>Days</UpdateIntervalUnits>
+    <UpdatePeriodically>false</UpdatePeriodically>
+    <UpdateRequired>false</UpdateRequired>
+    <MapFileExtensions>true</MapFileExtensions>
+    <ApplicationRevision>1</ApplicationRevision>
+    <ApplicationVersion>1.64.0.1</ApplicationVersion>
+    <UseApplicationTrust>false</UseApplicationTrust>
+    <PublishWizardCompleted>true</PublishWizardCompleted>
+    <BootstrapperEnabled>true</BootstrapperEnabled>
+    <CefSharpAnyCpuSupport>true</CefSharpAnyCpuSupport>
+  </PropertyGroup>
+  <ItemGroup>
+    <Folder Include="Credential\Records\" />
+    <Folder Include="Resources\Help\" />
+  </ItemGroup>
+  <ItemGroup>
+    <Compile Include="App\CompatibilityChecker.cs" />
+    <Compile Include="App\Info\GeneralAppInfo.cs" />
+    <Compile Include="App\Initialization\ConnectionIconLoader.cs" />
+    <Compile Include="App\Initialization\CredsAndConsSetup.cs" />
+    <Compile Include="App\Initialization\StartupDataLogger.cs" />
+    <Compile Include="App\Logger.cs" />
+    <Compile Include="App\Initialization\MessageCollectorSetup.cs" />
+    <Compile Include="App\NativeMethods.cs" />
+    <Compile Include="App\Runtime.cs" />
+    <Compile Include="App\Screens.cs" />
+    <Compile Include="App\Shutdown.cs" />
+    <Compile Include="App\Startup.cs" />
+    <Compile Include="App\SupportedCultures.cs" />
+    <Compile Include="App\Update\AppUpdater.cs" />
+    <Compile Include="App\Export.cs" />
+    <Compile Include="App\Import.cs" />
+    <Compile Include="App\Info\ConnectionsFileInfo.cs" />
+    <Compile Include="App\Info\CredentialsFileInfo.cs" />
+    <Compile Include="App\Info\SettingsFileInfo.cs" />
+    <Compile Include="App\Info\UpdateChannelInfo.cs" />
+    <Compile Include="App\Update\UpdateFile.cs" />
+    <Compile Include="App\Update\UpdateInfo.cs" />
+    <Compile Include="App\Windows.cs" />
+    <Compile Include="Config\Connections\ConnectionsLoadedEventArgs.cs" />
+    <Compile Include="Config\Connections\ConnectionsSavedEventArgs.cs" />
+    <Compile Include="Config\Connections\CsvConnectionsSaver.cs" />
+    <Compile Include="Config\Connections\IConnectionsLoader.cs" />
+    <Compile Include="Config\Connections\SaveConnectionsOnEdit.cs" />
+    <Compile Include="Config\Connections\SaveFormat.cs" />
+    <Compile Include="Config\Connections\Multiuser\ConnectionsUpdateCheckFinishedEventArgs.cs" />
+    <Compile Include="Config\Connections\Multiuser\IConnectionsUpdateChecker.cs" />
+    <Compile Include="Config\Connections\Multiuser\ConnectionsUpdateAvailableEventArgs.cs" />
+    <Compile Include="Config\Connections\Multiuser\RemoteConnectionsSyncronizer.cs" />
+    <Compile Include="Config\Connections\SqlConnectionsLoader.cs" />
+    <Compile Include="Config\Connections\SqlConnectionsSaver.cs" />
+    <Compile Include="Config\Connections\XmlConnectionsLoader.cs" />
+    <Compile Include="Config\Connections\XmlConnectionsSaver.cs" />
+    <Compile Include="Config\CredentialHarvester.cs" />
+    <Compile Include="Config\CredentialRecordLoader.cs" />
+    <Compile Include="Config\CredentialRecordSaver.cs" />
+    <Compile Include="Config\CredentialRepositoryListSaver.cs" />
+    <Compile Include="Config\DatabaseConnectors\ConnectionTestResult.cs" />
+    <Compile Include="Config\DatabaseConnectors\DatabaseConnectorFactory.cs" />
+    <Compile Include="Config\DatabaseConnectors\DatabaseConnectionTester.cs" />
+    <Compile Include="Config\DatabaseConnectors\MSSqlDatabaseConnector.cs" />
+    <Compile Include="Config\DataProviders\FileBackupCreator.cs" />
+    <Compile Include="Config\DataProviders\FileBackupPruner.cs" />
+    <Compile Include="Config\DataProviders\InMemoryStringDataProvider.cs" />
+    <Compile Include="Config\ILoader.cs" />
+    <Compile Include="Config\Import\MRemoteNGCsvImporter.cs" />
+    <Compile Include="Config\ISaver.cs" />
+    <Compile Include="Config\Serializers\ConnectionSerializers\Xml\XmlConnectionNodeSerializer27.cs" />
+    <Compile Include="Config\Serializers\ConnectionSerializers\MsSql\LocalConnectionPropertiesModel.cs" />
+    <Compile Include="Config\Serializers\ConnectionSerializers\MsSql\LocalConnectionPropertiesXmlSerializer.cs" />
+    <Compile Include="Config\Serializers\ConnectionSerializers\MsSql\SqlConnectionListMetaData.cs" />
+    <Compile Include="Config\Serializers\ConnectionSerializers\Xml\XmlConnectionSerializerFactory.cs" />
+    <Compile Include="Config\Serializers\ConnectionSerializers\Xml\XmlExtensions.cs" />
+    <Compile Include="Config\Serializers\CredentialProviderSerializer\CredentialRepositoryListDeserializer.cs" />
+    <Compile Include="Config\CredentialRepositoryListLoader.cs" />
+    <Compile Include="Config\Serializers\CredentialSerializer\XmlCredentialPasswordDecryptorDecorator.cs" />
+    <Compile Include="Config\Serializers\CredentialSerializer\XmlCredentialPasswordEncryptorDecorator.cs" />
+    <Compile Include="Config\Serializers\ISecureDeserializer.cs" />
+    <Compile Include="Config\Serializers\ISecureSerializer.cs" />
+    <Compile Include="Config\Serializers\MiscSerializers\ActiveDirectoryDeserializer.cs" />
+    <Compile Include="Config\Serializers\CredentialProviderSerializer\CredentialRepositoryListSerializer.cs" />
+    <Compile Include="Config\Serializers\ConnectionSerializers\Csv\CsvConnectionsDeserializerMremotengFormat.cs" />
+    <Compile Include="Config\Serializers\ConnectionSerializers\Csv\CsvConnectionsSerializerMremotengFormat.cs" />
+    <Compile Include="Config\Serializers\ConnectionSerializers\MsSql\DataTableDeserializer.cs" />
+    <Compile Include="Config\Serializers\ConnectionSerializers\MsSql\DataTableSerializer.cs" />
+    <Compile Include="Config\Serializers\MiscSerializers\PortScanDeserializer.cs" />
+    <Compile Include="Config\Serializers\MiscSerializers\PuttyConnectionManagerDeserializer.cs" />
+    <Compile Include="Config\Serializers\MiscSerializers\RemoteDesktopConnectionDeserializer.cs" />
+    <Compile Include="Config\Serializers\MiscSerializers\RemoteDesktopConnectionManagerDeserializer.cs" />
+    <Compile Include="Config\Serializers\ConnectionSerializers\Xml\XmlConnectionNodeSerializer26.cs" />
+    <Compile Include="Config\Serializers\ConnectionSerializers\MsSql\SqlDatabaseMetaDataRetriever.cs" />
+    <Compile Include="Config\Serializers\Versioning\IVersionUpgrader.cs" />
+    <Compile Include="Config\Serializers\Versioning\SqlVersion22To23Upgrader.cs" />
+    <Compile Include="Config\Serializers\Versioning\SqlVersion23To24Upgrader.cs" />
+    <Compile Include="Config\Serializers\Versioning\SqlVersion24To25Upgrader.cs" />
+    <Compile Include="Config\Serializers\Versioning\SqlVersion25To26Upgrader.cs" />
+    <Compile Include="Config\Serializers\Versioning\SqlVersion27To28Upgrader.cs" />
+    <Compile Include="Config\Serializers\Versioning\SqlVersion26To27Upgrader.cs" />
+    <Compile Include="Config\Serializers\XmlConnectionsDecryptor.cs" />
+    <Compile Include="Config\DataProviders\FileDataProviderWithRollingBackup.cs" />
+    <Compile Include="Config\DataProviders\SqlDataProvider.cs" />
+    <Compile Include="Config\Serializers\IDeserializer.cs" />
+    <Compile Include="Config\Import\IConnectionImporter.cs" />
+    <Compile Include="Config\Serializers\ISerializer.cs" />
+    <Compile Include="Config\Serializers\ConnectionSerializers\Xml\XmlConnectionsDocumentCompiler.cs" />
+    <Compile Include="Config\Serializers\ConnectionSerializers\Xml\XmlConnectionsDocumentEncryptor.cs" />
+    <Compile Include="Config\Serializers\ConnectionSerializers\Xml\XmlConnectionsSerializer.cs" />
+    <Compile Include="Config\DataProviders\FileDataProvider.cs" />
+    <Compile Include="Config\DataProviders\IDataProvider.cs" />
+    <Compile Include="Config\Connections\Multiuser\SqlConnectionsUpdateChecker.cs" />
+    <Compile Include="Config\Serializers\ConnectionSerializers\Xml\XmlConnectionsDeserializer.cs" />
+    <Compile Include="Config\Putty\PuttySessionChangedEventArgs.cs" />
+    <Compile Include="Config\Serializers\CredentialSerializer\XmlCredentialRecordDeserializer.cs" />
+    <Compile Include="Config\Serializers\CredentialSerializer\XmlCredentialRecordSerializer.cs" />
+    <Compile Include="Config\Serializers\ConnectionSerializers\Xml\XmlRootNodeSerializer.cs" />
+    <Compile Include="Config\Serializers\ConfConsEnsureConnectionsHaveIds.cs" />
+    <Compile Include="Config\Settings\DockPanelLayoutSerializer.cs" />
+    <Compile Include="Config\Settings\ExternalAppsLoader.cs" />
+    <Compile Include="Config\Settings\ExternalAppsSaver.cs" />
+    <Compile Include="Config\Settings\DockPanelLayoutLoader.cs" />
+    <Compile Include="Config\Settings\DockPanelLayoutSaver.cs" />
+    <Compile Include="Config\Settings\Providers\ChooseProvider.cs" />
+    <Compile Include="Config\Settings\SettingsLoader.cs" />
+    <Compile Include="Config\Settings\Providers\PortableSettingsProvider.cs" />
+    <Compile Include="Config\Settings\SettingsSaver.cs" />
+    <Compile Include="Config\ConfirmCloseEnum.cs" />
+    <Compile Include="Config\Import\ActiveDirectoryImporter.cs" />
+    <Compile Include="Config\Import\MRemoteNGXmlImporter.cs" />
+    <Compile Include="Config\Import\PortScanImporter.cs" />
+    <Compile Include="Config\Import\PuttyConnectionManagerImporter.cs" />
+    <Compile Include="Config\Import\RemoteDesktopConnectionImporter.cs" />
+    <Compile Include="Config\Import\RemoteDesktopConnectionManagerImporter.cs" />
+    <Compile Include="Config\Putty\PuttySessionsRegistryProvider.cs" />
+    <Compile Include="Config\Putty\PuttySessionsManager.cs" />
+    <Compile Include="Config\Putty\AbstractPuttySessionsProvider.cs" />
+    <Compile Include="Config\DatabaseConnectors\IDatabaseConnector.cs" />
+    <Compile Include="Config\DatabaseConnectors\MySqlDatabaseConnector.cs" />
+    <Compile Include="Connection\AbstractConnectionRecord.cs" />
+    <Compile Include="Connection\ConnectionInfoComparer.cs" />
+    <Compile Include="Connection\ConnectionInfoInheritance.cs" />
+    <Compile Include="App\ProgramRoot.cs" />
+    <Compile Include="Connection\ConnectionInitiator.cs" />
+    <Compile Include="Connection\ConnectionsService.cs" />
+    <Compile Include="Connection\Converter.cs" />
+    <Compile Include="Connection\DefaultConnectionInfo.cs" />
+    <Compile Include="Connection\DefaultConnectionInheritance.cs" />
+    <Compile Include="Connection\IConnectionInitiator.cs" />
+    <Compile Include="Connection\IInheritable.cs" />
+    <Compile Include="Connection\IHasParent.cs" />
+    <Compile Include="Connection\Protocol\Http\Connection.Protocol.HTTP.DownloadHandler.cs" />
+    <Compile Include="Connection\Protocol\Http\Connection.Protocol.HTTP.RequestHandler.cs" />
+    <Compile Include="Connection\Protocol\ProtocolFactory.cs" />
+    <Compile Include="Connection\Protocol\RDP\AuthenticationLevel.cs" />
+    <Compile Include="Connection\Protocol\RDP\AzureLoadBalanceInfoEncoder.cs" />
+    <Compile Include="Connection\Protocol\ISupportsViewOnly.cs" />
+    <Compile Include="Connection\Protocol\RDP\RDGatewayUsageMethod.cs" />
+    <Compile Include="Connection\Protocol\RDP\RDGatewayUseConnectionCredentials.cs" />
+    <Compile Include="Connection\Protocol\RDP\RDPColors.cs" />
+    <Compile Include="Connection\Protocol\RDP\RdpErrorCodes.cs" />
+    <Compile Include="Connection\Protocol\RDP\RdpExtensions.cs" />
+    <Compile Include="Connection\Protocol\RDP\RdpNetworkConnectionType.cs" />
+    <Compile Include="Connection\Protocol\RDP\RDPPerformanceFlags.cs" />
+    <Compile Include="Connection\Protocol\RDP\RdpProtocol7.cs" />
+    <Compile Include="Connection\Protocol\RDP\RdpProtocol8.cs" />
+    <Compile Include="Connection\Protocol\RDP\RdpProtocol9.cs" />
+    <Compile Include="Connection\Protocol\RDP\RdpProtocolFactory.cs" />
+    <Compile Include="Connection\Protocol\RDP\RDPResolutions.cs" />
+    <Compile Include="Connection\Protocol\RDP\RDPSoundQuality.cs" />
+    <Compile Include="Connection\Protocol\RDP\RDPSounds.cs" />
+    <Compile Include="Connection\Protocol\RDP\RdpVersion.cs" />
+    <Compile Include="Connection\Protocol\VNC\VNCEnum.cs" />
+    <Compile Include="Connection\WebHelper.cs" />
+    <Compile Include="Credential\PlaceholderCredentialRecord.cs" />
+    <Compile Include="Credential\Repositories\CompositeRepositoryUnlocker.cs" />
+    <Compile Include="Credential\CredentialChangedEventArgs.cs" />
+    <Compile Include="Credential\CredentialDeletionMsgBoxConfirmer.cs" />
+    <Compile Include="Credential\CredentialDomainUserComparer.cs" />
+    <Compile Include="Credential\Repositories\CredentialRepoUnlockerBuilder.cs" />
+    <Compile Include="Credential\CredentialServiceFactory.cs" />
+    <Compile Include="Credential\CredentialServiceFacade.cs" />
+    <Compile Include="Connection\Protocol\PowerShell\Connection.Protocol.PowerShell.cs" />
+    <None Include="Documentation\faq.rst" />
+    <Compile Include="Properties\Resources.Designer.cs">
+      <AutoGen>True</AutoGen>
+      <DesignTime>True</DesignTime>
+      <DependentUpon>Resources.resx</DependentUpon>
+    </Compile>
+    <Compile Include="Resources\Language\Language.Designer.cs">
+      <AutoGen>True</AutoGen>
+      <DesignTime>True</DesignTime>
+      <DependentUpon>Language.resx</DependentUpon>
+    </Compile>
+    <Compile Include="Resources\Themes\ColorMapTheme.Designer.cs">
+      <AutoGen>True</AutoGen>
+      <DesignTime>True</DesignTime>
+      <DependentUpon>ColorMapTheme.resx</DependentUpon>
+    </Compile>
+    <Compile Include="Security\Factories\CryptoProviderFactoryFromSettings.cs" />
+    <Compile Include="Security\Factories\LegacyInsecureCryptoProviderFactory.cs" />
+    <Compile Include="Security\ICryptoProviderFactory.cs" />
+    <Compile Include="Security\IKeyProvider.cs" />
+    <Compile Include="Security\RandomGenerator.cs" />
+    <Compile Include="Themes\ExtendedColorPalette.cs" />
+    <Compile Include="Themes\MremoteNGPaletteManipulator.cs" />
+    <Compile Include="Themes\MremoteNGThemeBase.cs">
+      <SubType>Component</SubType>
+    </Compile>
+    <Compile Include="Tools\ADhelper.cs" />
+    <Compile Include="Tools\Attributes\AttributeUsedInAllProtocolsExcept.cs" />
+    <Compile Include="Tools\Clipboard\WindowsClipboard.cs" />
+    <Compile Include="Tools\CustomCollections\IFullyNotifiableList.cs" />
+    <Compile Include="Tools\CustomCollections\FullyObservableCollection.cs" />
+    <Compile Include="Credential\Repositories\CredentialRepositoryChangedArgs.cs" />
+    <Compile Include="Credential\Repositories\CredentialRepositoryList.cs" />
+    <Compile Include="Credential\CredentialRecord.cs" />
+    <Compile Include="Credential\CredentialRecordTypeConverter.cs" />
+    <Compile Include="Credential\Repositories\CredentialRepositoryConfig.cs" />
+    <Compile Include="Credential\ICredentialRecord.cs" />
+    <Compile Include="Credential\ICredentialRepositoryList.cs" />
+    <Compile Include="Credential\ICredentialRepository.cs" />
+    <Compile Include="Credential\Repositories\XmlCredentialRepositoryFactory.cs" />
+    <Compile Include="Credential\Repositories\ICredentialRepositoryConfig.cs" />
+    <Compile Include="Credential\Repositories\XmlCredentialRepository.cs" />
+    <Compile Include="Messages\MessageFilteringOptions\LogMessageTypeFilteringOptions.cs" />
+    <Compile Include="Messages\WriterDecorators\MessageTypeFilterDecorator.cs" />
+    <Compile Include="Messages\MessageWriters\DebugConsoleMessageWriter.cs" />
+    <Compile Include="Messages\IMessage.cs" />
+    <Compile Include="Messages\MessageFilteringOptions\IMessageTypeFilteringOptions.cs" />
+    <Compile Include="Messages\WriterDecorators\MessageFocusDecorator.cs" />
+    <Compile Include="Messages\MessageWriters\NotificationPanelMessageWriter.cs" />
+    <Compile Include="Messages\MessageWriters\IMessageWriter.cs" />
+    <Compile Include="Messages\MessageClassEnum.cs" />
+    <Compile Include="Messages\MessageCollector.cs" />
+    <Compile Include="Messages\WriterDecorators\OnlyLogMessageFilterDecorator.cs" />
+    <Compile Include="Messages\MessageWriters\PopupMessageWriter.cs" />
+    <Compile Include="Messages\MessageWriters\TextLogMessageWriter.cs" />
+    <Compile Include="Messages\MessageFilteringOptions\NotificationPanelMessageFilteringOptions.cs" />
+    <Compile Include="Messages\MessageFilteringOptions\NotificationPanelSwitchOnMessageFilteringOptions.cs" />
+    <Compile Include="Messages\MessageFilteringOptions\PopupMessageFilteringOptions.cs" />
+    <Compile Include="Security\Authentication\PasswordAuthenticator.cs" />
+    <Compile Include="Security\BlockCipherEngines.cs" />
+    <Compile Include="Security\BlockCipherModes.cs" />
+    <Compile Include="Security\EncryptedSecureString.cs" />
+    <Compile Include="Security\Authentication\IAuthenticator.cs" />
+    <Compile Include="Security\EncryptionException.cs" />
+    <Compile Include="Security\PasswordCreation\IPasswordConstraint.cs" />
+    <Compile Include="Security\KeyDerivation\IKeyDerivationFunction.cs" />
+    <Compile Include="Security\KeyDerivation\Pkcs5S2KeyGenerator.cs" />
+    <Compile Include="Security\PasswordCreation\PasswordIncludesSpecialCharactersConstraint.cs" />
+    <Compile Include="Security\PasswordCreation\PasswordIncludesUpperCaseConstraint.cs" />
+    <Compile Include="Security\PasswordCreation\PasswordIncludesLowerCaseConstraint.cs" />
+    <Compile Include="Security\PasswordCreation\PasswordIncludesNumbersConstraint.cs" />
+    <Compile Include="Security\PasswordCreation\PasswordLengthConstraint.cs" />
+    <Compile Include="Security\SymmetricEncryption\AeadCryptographyProvider.cs" />
+    <Compile Include="Security\SymmetricEncryption\LegacyRijndaelCryptographyProvider.cs" />
+    <Compile Include="Security\ICryptographyProvider.cs" />
+    <Compile Include="Security\SecureStringExtensions.cs" />
+    <Compile Include="Security\Factories\CryptoProviderFactory.cs" />
+    <Compile Include="Security\Factories\CryptoProviderFactoryFromXml.cs" />
+    <Compile Include="Tools\Cmdline\StartupArgumentsInterpreter.cs" />
+    <Compile Include="Tools\CustomCollections\CollectionUpdatedEventArgs.cs" />
+    <Compile Include="Config\Settings\Settings.cs" />
+    <Compile Include="Tools\DisposableAction.cs" />
+    <Compile Include="Tools\DisposableOptional.cs" />
+    <Compile Include="Tools\Extensions.cs" />
+    <Compile Include="Tools\ExternalToolArgumentParser.cs" />
+    <Compile Include="Tools\Cmdline\CmdArgumentsInterpreter.cs" />
+    <Compile Include="Tools\ConnectionsTreeToMenuItemsConverter.cs" />
+    <Compile Include="Tools\ExternalToolsService.cs" />
+    <Compile Include="Tools\SshTunnelTypeConverter.cs" />
+    <Compile Include="Tools\ExternalToolsTypeConverter.cs" />
+    <Compile Include="Tools\CustomCollections\INotifyCollectionUpdated.cs" />
+    <Compile Include="Tools\Optional.cs" />
+    <Compile Include="Tools\MouseClickSimulator.cs" />
+    <Compile Include="Tools\NotificationAreaIcon.cs" />
+    <Compile Include="Tools\Attributes\AttributeUsedInProtocol.cs" />
+    <Compile Include="Tools\WindowsRegistry\IRegistry.cs" />
+    <Compile Include="Tools\WindowsRegistry\RegistryHive.cs" />
+    <Compile Include="Tools\WindowsRegistry\WindowsRegistry.cs" />
+    <Compile Include="Tools\ScanHost.cs" />
+    <Compile Include="Tools\SecureTransfer.cs" />
+    <Compile Include="Config\Serializers\Versioning\SqlDatabaseVersionVerifier.cs" />
+    <Compile Include="Tree\AlwaysConfirmYes.cs" />
+    <Compile Include="Tools\Clipboard\IClipboard.cs" />
+    <Compile Include="Tree\SelectedConnectionDeletionConfirmer.cs" />
+    <Compile Include="Tree\ConnectionTreeDragAndDropHandler.cs" />
+    <Compile Include="Tree\ConnectionTreeModel.cs" />
+    <Compile Include="Tree\ClickHandlers\ExpandNodeClickHandler.cs" />
+    <Compile Include="Tree\ClickHandlers\ITreeNodeClickHandler.cs" />
+    <Compile Include="Tree\IConfirm.cs" />
+    <Compile Include="Tree\NodeSearcher.cs" />
+    <Compile Include="Tree\NodeType.cs" />
+    <Compile Include="Tree\ClickHandlers\OpenConnectionClickHandler.cs" />
+    <Compile Include="Tree\PreviouslyOpenedFolderExpander.cs" />
+    <Compile Include="Tree\PreviousSessionOpener.cs" />
+    <Compile Include="Tree\RootNodeExpander.cs" />
+    <Compile Include="Tree\Root\RootNodeTypeEnum.cs" />
+    <Compile Include="Tree\ClickHandlers\SwitchToConnectionClickHandler.cs" />
+    <Compile Include="Tree\ClickHandlers\TreeNodeCompositeClickHandler.cs" />
+    <Compile Include="UI\Controls\AdTree.cs">
+      <SubType>UserControl</SubType>
+    </Compile>
+    <Compile Include="UI\Controls\AdTree.Designer.cs">
+      <DependentUpon>AdTree.cs</DependentUpon>
+    </Compile>
+    <Compile Include="UI\Controls\Base\NGButton.cs">
+      <SubType>Component</SubType>
+    </Compile>
+    <Compile Include="UI\Controls\Base\NGCheckBox.cs">
+      <SubType>Component</SubType>
+    </Compile>
+    <Compile Include="UI\Controls\Base\NGComboBox.cs">
+      <SubType>Component</SubType>
+    </Compile>
+    <Compile Include="UI\Controls\Base\NGGroupBox.cs">
+      <SubType>Component</SubType>
+    </Compile>
+    <Compile Include="UI\Controls\Base\NGLabel.cs">
+      <SubType>Component</SubType>
+    </Compile>
+    <Compile Include="UI\Controls\Base\NGListView.cs">
+      <SubType>Component</SubType>
+    </Compile>
+    <Compile Include="UI\Controls\Base\NGNumericUpDown.cs">
+      <SubType>Component</SubType>
+    </Compile>
+    <Compile Include="UI\Controls\Base\NGPictureBox.cs">
+      <SubType>Component</SubType>
+    </Compile>
+    <Compile Include="UI\Controls\Base\NGPictureBox.Designer.cs">
+      <DependentUpon>NGPictureBox.cs</DependentUpon>
+    </Compile>
+    <Compile Include="UI\Controls\Base\NGProgressBar.cs">
+      <SubType>Component</SubType>
+    </Compile>
+    <Compile Include="UI\Controls\Base\NGRadioButton.cs">
+      <SubType>Component</SubType>
+    </Compile>
+    <Compile Include="UI\Controls\Base\NGSearchBox.cs">
+      <SubType>Component</SubType>
+    </Compile>
+    <Compile Include="UI\Controls\Base\NGTextBox.cs">
+      <SubType>Component</SubType>
+    </Compile>
+    <Compile Include="UI\Controls\ConnectionContextMenu.cs">
+      <SubType>Component</SubType>
+    </Compile>
+    <Compile Include="UI\Controls\ConnectionInfoPropertyGrid\ConnectionInfoPropertyGrid.cs">
+      <SubType>Component</SubType>
+    </Compile>
+    <Compile Include="UI\Controls\ConnectionInfoPropertyGrid\ConnectionInfoPropertyGrid.Designer.cs">
+      <DependentUpon>ConnectionInfoPropertyGrid.cs</DependentUpon>
+    </Compile>
+    <Compile Include="UI\Controls\ConnectionInfoPropertyGrid\PropertyMode.cs" />
+    <Compile Include="UI\Controls\ConnectionTree\ConnectionTree.cs">
+      <SubType>Component</SubType>
+    </Compile>
+    <Compile Include="UI\Controls\ConnectionTree\ConnectionTree.Designer.cs">
+      <DependentUpon>ConnectionTree.cs</DependentUpon>
+    </Compile>
+    <Compile Include="UI\Controls\ConnectionTree\ConnectionTreeSearchTextFilter.cs" />
+    <Compile Include="UI\Controls\CredentialRecordComboBox.cs">
+      <SubType>Component</SubType>
+    </Compile>
+    <Compile Include="UI\Controls\CredentialRecordComboBox.Designer.cs">
+      <DependentUpon>CredentialRecordComboBox.cs</DependentUpon>
+    </Compile>
+    <Compile Include="UI\Controls\Adapters\CredentialRecordListAdaptor.cs" />
+    <Compile Include="UI\Controls\CredentialRecordListBox.cs">
+      <SubType>Component</SubType>
+    </Compile>
+    <Compile Include="UI\Controls\CredentialRecordListBox.Designer.cs">
+      <DependentUpon>CredentialRecordListBox.cs</DependentUpon>
+    </Compile>
+    <Compile Include="UI\Controls\CredentialRecordListView.cs">
+      <SubType>UserControl</SubType>
+    </Compile>
+    <Compile Include="UI\Controls\CredentialRecordListView.Designer.cs">
+      <DependentUpon>CredentialRecordListView.cs</DependentUpon>
+    </Compile>
+    <Compile Include="UI\Controls\CredentialRepositoryListView.cs">
+      <SubType>UserControl</SubType>
+    </Compile>
+    <Compile Include="UI\Controls\CredentialRepositoryListView.Designer.cs">
+      <DependentUpon>CredentialRepositoryListView.cs</DependentUpon>
+    </Compile>
+    <Compile Include="UI\Controls\ExternalToolsToolStrip.cs">
+      <SubType>Component</SubType>
+    </Compile>
+    <Compile Include="UI\Controls\FilteredPropertyGrid\FilteredPropertyGrid.cs">
+      <SubType>Component</SubType>
+    </Compile>
+    <Compile Include="UI\Controls\FilteredPropertyGrid\FilteredPropertyGrid.designer.cs">
+      <DependentUpon>FilteredPropertyGrid.cs</DependentUpon>
+    </Compile>
+    <Compile Include="UI\Controls\FilteredPropertyGrid\ObjectWrapper.cs" />
+    <Compile Include="UI\Controls\ConnectionTree\IConnectionTree.cs" />
+    <Compile Include="UI\Controls\HeadlessTabControl.cs">
+      <SubType>Component</SubType>
+    </Compile>
+    <Compile Include="UI\Controls\ISelectionTarget.cs" />
+    <Compile Include="UI\Controls\IPTextBox.cs">
+      <SubType>UserControl</SubType>
+    </Compile>
+    <Compile Include="UI\Controls\ConnectionTree\IConnectionTreeDelegate.cs" />
+    <Compile Include="UI\Controls\ConnectionTree\NameColumn.cs">
+      <SubType>Component</SubType>
+    </Compile>
+    <Compile Include="UI\Controls\MultiSshToolStrip.cs">
+      <SubType>Component</SubType>
+    </Compile>
+    <Compile Include="UI\Controls\PageSequence\ISequenceChangingNotifier.cs" />
+    <Compile Include="UI\Controls\NewPasswordWithVerification.cs">
+      <SubType>UserControl</SubType>
+    </Compile>
+    <Compile Include="UI\Controls\NewPasswordWithVerification.Designer.cs">
+      <DependentUpon>NewPasswordWithVerification.cs</DependentUpon>
+    </Compile>
+    <Compile Include="UI\Controls\NotificationMessageListViewItem.cs" />
+    <Compile Include="UI\Controls\PageSequence\PageSequence.cs" />
+    <Compile Include="UI\Controls\PageSequence\SequencedControl.cs">
+      <SubType>UserControl</SubType>
+    </Compile>
+    <Compile Include="UI\Controls\PageSequence\SequencedPageReplcementRequestArgs.cs" />
+    <Compile Include="UI\Controls\QuickConnectComboBox.cs">
+      <SubType>Component</SubType>
+    </Compile>
+    <Compile Include="UI\Controls\QuickConnectToolStrip.cs">
+      <SubType>Component</SubType>
+    </Compile>
+    <Compile Include="UI\Controls\SecureTextBox.cs">
+      <SubType>Component</SubType>
+    </Compile>
+    <Compile Include="UI\Controls\SecureTextBox.Designer.cs">
+      <DependentUpon>SecureTextBox.cs</DependentUpon>
+    </Compile>
+    <Compile Include="UI\Controls\StatusImageList.cs" />
+    <Compile Include="UI\Controls\TextBoxExtensions.cs" />
+    <Compile Include="UI\Controls\ToolStripSplitButton.cs">
+      <SubType>Component</SubType>
+    </Compile>
+    <Compile Include="UI\DialogFactory.cs" />
+    <Compile Include="UI\DisplayProperties.cs" />
+    <Compile Include="UI\FontOverrider.cs" />
+    <Compile Include="UI\FormExtensions.cs" />
+    <Compile Include="UI\Forms\FrmOptions.cs">
+      <SubType>Form</SubType>
+    </Compile>
+    <Compile Include="UI\Forms\FrmOptions.Designer.cs">
+      <DependentUpon>FrmOptions.cs</DependentUpon>
+    </Compile>
+    <Compile Include="UI\Forms\FrmSplashScreen.cs">
+      <SubType>Form</SubType>
+    </Compile>
+    <Compile Include="UI\Forms\FrmSplashScreen.Designer.cs">
+      <DependentUpon>FrmSplashScreen.cs</DependentUpon>
+    </Compile>
+    <Compile Include="UI\Forms\FullscreenHandler.cs" />
+    <Compile Include="UI\Forms\Input\FrmInputBox.cs">
+      <SubType>Form</SubType>
+    </Compile>
+    <Compile Include="UI\Forms\Input\FrmInputBox.Designer.cs">
+      <DependentUpon>FrmInputBox.cs</DependentUpon>
+    </Compile>
+    <Compile Include="UI\Forms\OptionsPages\AdvancedPage.Designer.cs">
+      <DependentUpon>AdvancedPage.cs</DependentUpon>
+    </Compile>
+    <Compile Include="UI\Forms\OptionsPages\AdvancedPage.cs">
+      <SubType>UserControl</SubType>
+    </Compile>
+    <Compile Include="UI\Forms\OptionsPages\AppearancePage.Designer.cs">
+      <DependentUpon>AppearancePage.cs</DependentUpon>
+    </Compile>
+    <Compile Include="UI\Forms\OptionsPages\AppearancePage.cs">
+      <SubType>UserControl</SubType>
+    </Compile>
+    <Compile Include="UI\Forms\OptionsPages\ComponentsPage.Designer.cs">
+      <DependentUpon>ComponentsPage.cs</DependentUpon>
+    </Compile>
+    <Compile Include="UI\Forms\OptionsPages\CredentialsPage.cs">
+      <SubType>UserControl</SubType>
+    </Compile>
+    <Compile Include="UI\Forms\OptionsPages\CredentialsPage.Designer.cs">
+      <DependentUpon>CredentialsPage.cs</DependentUpon>
+    </Compile>
+    <Compile Include="UI\Forms\OptionsPages\NotificationsPage.cs">
+      <SubType>UserControl</SubType>
+    </Compile>
+    <Compile Include="UI\Forms\OptionsPages\NotificationsPage.Designer.cs">
+      <DependentUpon>NotificationsPage.cs</DependentUpon>
+    </Compile>
+    <Compile Include="UI\Forms\OptionsPages\ConnectionsPage.Designer.cs">
+      <DependentUpon>ConnectionsPage.cs</DependentUpon>
+    </Compile>
+    <Compile Include="UI\Forms\OptionsPages\ConnectionsPage.cs">
+      <SubType>UserControl</SubType>
+    </Compile>
+    <Compile Include="UI\Forms\OptionsPages\OptionsPage.cs">
+      <SubType>UserControl</SubType>
+    </Compile>
+    <Compile Include="UI\Forms\OptionsPages\SecurityPage.cs">
+      <SubType>UserControl</SubType>
+    </Compile>
+    <Compile Include="UI\Forms\OptionsPages\SecurityPage.Designer.cs">
+      <DependentUpon>SecurityPage.cs</DependentUpon>
+    </Compile>
+    <Compile Include="UI\Forms\OptionsPages\SqlServerPage.Designer.cs">
+      <DependentUpon>SqlServerPage.cs</DependentUpon>
+    </Compile>
+    <Compile Include="UI\Forms\OptionsPages\SqlServerPage.cs">
+      <SubType>UserControl</SubType>
+    </Compile>
+    <Compile Include="UI\Forms\OptionsPages\StartupExitPage.Designer.cs">
+      <DependentUpon>StartupExitPage.cs</DependentUpon>
+    </Compile>
+    <Compile Include="UI\Forms\OptionsPages\StartupExitPage.cs">
+      <SubType>UserControl</SubType>
+    </Compile>
+    <Compile Include="UI\Forms\OptionsPages\TabsPanelsPage.Designer.cs">
+      <DependentUpon>TabsPanelsPage.cs</DependentUpon>
+    </Compile>
+    <Compile Include="UI\Forms\OptionsPages\TabsPanelsPage.cs">
+      <SubType>UserControl</SubType>
+    </Compile>
+    <Compile Include="UI\Forms\OptionsPages\ThemePage.Designer.cs">
+      <DependentUpon>ThemePage.cs</DependentUpon>
+    </Compile>
+    <Compile Include="UI\Forms\OptionsPages\ThemePage.cs">
+      <SubType>UserControl</SubType>
+    </Compile>
+    <Compile Include="UI\Forms\OptionsPages\UpdatesPage.Designer.cs">
+      <DependentUpon>UpdatesPage.cs</DependentUpon>
+    </Compile>
+    <Compile Include="UI\Forms\OptionsPages\UpdatesPage.cs">
+      <SubType>UserControl</SubType>
+    </Compile>
+    <Compile Include="Tools\Authenticode.cs" />
+    <Compile Include="Tools\EnumWindows.cs" />
+    <Compile Include="Tools\PropertyGridCommandSite.cs" />
+    <Compile Include="Connection\PuttySessionInfo.cs" />
+    <Compile Include="Tree\Root\RootPuttySessionsNodeInfo.cs" />
+    <Compile Include="Themes\ThemeManager.cs" />
+    <Compile Include="Themes\ThemeSerializer.cs" />
+    <Compile Include="Connection\ConnectionIcon.cs" />
+    <Compile Include="Connection\ConnectionInfo.cs" />
+    <Compile Include="Connection\InterfaceControl.Designer.cs">
+      <DependentUpon>InterfaceControl.cs</DependentUpon>
+    </Compile>
+    <Compile Include="Connection\InterfaceControl.cs">
+      <SubType>Component</SubType>
+    </Compile>
+    <Compile Include="Connection\Protocol\ProtocolBase.cs" />
+    <Compile Include="Connection\Protocol\Http\Connection.Protocol.HTTP.cs" />
+    <Compile Include="Connection\Protocol\Http\Connection.Protocol.HTTPBase.cs" />
+    <Compile Include="Connection\Protocol\Http\Connection.Protocol.HTTPS.cs" />
+    <Compile Include="Connection\Protocol\IntegratedProgram.cs" />
+    <Compile Include="Connection\Protocol\ProtocolList.cs" />
+    <Compile Include="Connection\Protocol\ProtocolType.cs" />
+    <Compile Include="Connection\Protocol\PuttyBase.cs" />
+    <Compile Include="Connection\Protocol\RAW\RawProtocol.cs" />
+    <Compile Include="Connection\Protocol\RDP\RdpProtocol6.cs" />
+    <Compile Include="Connection\Protocol\Rlogin\Connection.Protocol.Rlogin.cs" />
+    <Compile Include="Connection\Protocol\Serial\Connection.Protocol.Serial.cs" />
+    <Compile Include="Connection\Protocol\SSH\Connection.Protocol.SSH1.cs" />
+    <Compile Include="Connection\Protocol\SSH\Connection.Protocol.SSH2.cs" />
+    <Compile Include="Connection\Protocol\Telnet\Connection.Protocol.Telnet.cs" />
+    <Compile Include="Connection\Protocol\VNC\Connection.Protocol.VNC.cs" />
+    <Compile Include="Themes\ThemeInfo.cs" />
+    <Compile Include="Tools\Cmdline\CommandLineArguments.cs" />
+    <Compile Include="Container\ContainerInfo.cs" />
+    <Compile Include="UI\Forms\FrmChoosePanel.Designer.cs">
+      <DependentUpon>FrmChoosePanel.cs</DependentUpon>
+    </Compile>
+    <Compile Include="UI\Forms\FrmChoosePanel.cs">
+      <SubType>Form</SubType>
+    </Compile>
+    <Compile Include="UI\Forms\FrmMain.Designer.cs">
+      <DependentUpon>FrmMain.cs</DependentUpon>
+    </Compile>
+    <Compile Include="UI\Forms\FrmMain.cs">
+      <SubType>Form</SubType>
+    </Compile>
+    <Compile Include="UI\Forms\PasswordForm.Designer.cs">
+      <DependentUpon>PasswordForm.cs</DependentUpon>
+    </Compile>
+    <Compile Include="UI\Forms\PasswordForm.cs">
+      <SubType>Form</SubType>
+    </Compile>
+    <Compile Include="Messages\Message.cs" />
+    <Compile Include="Properties\AssemblyInfo.cs" />
+    <Compile Include="Properties\Settings.Designer.cs">
+      <AutoGen>True</AutoGen>
+      <DesignTimeSharedInput>True</DesignTimeSharedInput>
+      <DependentUpon>Settings.settings</DependentUpon>
+    </Compile>
+    <Compile Include="Tree\Root\RootNodeInfo.cs" />
+    <Compile Include="Security\SaveFilter.cs" />
+    <Compile Include="Tools\IeBrowserEmulation.cs" />
+    <Compile Include="Tools\ProcessController.cs" />
+    <Compile Include="Tools\PuttyTypeDetector.cs" />
+    <Compile Include="Tools\PuttyProcessController.cs" />
+    <Compile Include="Tools\ReconnectGroup.Designer.cs">
+      <DependentUpon>ReconnectGroup.cs</DependentUpon>
+    </Compile>
+    <Compile Include="Tools\ReconnectGroup.cs">
+      <SubType>UserControl</SubType>
+    </Compile>
+    <Compile Include="Tools\ExternalTool.cs" />
+    <Compile Include="Tools\Tools.LocalizedAttributes.cs" />
+    <Compile Include="Tools\MiscTools.cs" />
+    <Compile Include="Tools\PortScanner.cs" />
+    <Compile Include="Tools\WindowMenu.cs" />
+    <Compile Include="Tools\Tools.WindowPlacement.cs" />
+    <Compile Include="UI\Forms\TextBox.cs">
+      <SubType>Component</SubType>
+    </Compile>
+    <Compile Include="UI\Forms\UnhandledExceptionWindow.cs">
+      <SubType>Form</SubType>
+    </Compile>
+    <Compile Include="UI\Forms\UnhandledExceptionWindow.Designer.cs">
+      <DependentUpon>UnhandledExceptionWindow.cs</DependentUpon>
+    </Compile>
+    <Compile Include="UI\GraphicsUtilities\GdiPlusGraphicsProvider.cs" />
+    <Compile Include="UI\GraphicsUtilities\IGraphicsProvider.cs" />
+    <Compile Include="UI\Menu\HelpMenu.cs">
+      <SubType>Component</SubType>
+    </Compile>
+    <Compile Include="UI\Menu\FileMenu.cs">
+      <SubType>Component</SubType>
+    </Compile>
+    <Compile Include="UI\Menu\AdvancedWindowMenu.cs" />
+    <Compile Include="UI\Menu\ToolsMenu.cs">
+      <SubType>Component</SubType>
+    </Compile>
+    <Compile Include="UI\Menu\ViewMenu.cs">
+      <SubType>Component</SubType>
+    </Compile>
+    <Compile Include="UI\Panels\PanelAdder.cs" />
+    <Compile Include="UI\Tabs\Enums.cs" />
+    <Compile Include="UI\Tabs\ConnectionTab.cs">
+      <SubType>Form</SubType>
+    </Compile>
+    <Compile Include="UI\Tabs\ConnectionTab.Designer.cs">
+      <DependentUpon>ConnectionTab.cs</DependentUpon>
+    </Compile>
+    <Compile Include="UI\Tabs\DockPaneStripNG.cs">
+      <SubType>Component</SubType>
+    </Compile>
+    <Compile Include="UI\Tabs\FloatWindowNG.cs">
+      <SubType>Form</SubType>
+    </Compile>
+    <Compile Include="UI\Tabs\MremoteNGAutoHideStrip.cs">
+      <SubType>Component</SubType>
+    </Compile>
+    <Compile Include="UI\Tabs\TabHelper.cs" />
+    <Compile Include="UI\TaskDialog\CommandButton.cs">
+      <SubType>Component</SubType>
+    </Compile>
+    <Compile Include="UI\TaskDialog\CommandButton.designer.cs">
+      <DependentUpon>CommandButton.cs</DependentUpon>
+    </Compile>
+    <Compile Include="UI\TaskDialog\cTaskDialog.cs" />
+    <Compile Include="UI\TaskDialog\frmTaskDialog.cs">
+      <SubType>Form</SubType>
+    </Compile>
+    <Compile Include="UI\TaskDialog\frmTaskDialog.designer.cs">
+      <DependentUpon>frmTaskDialog.cs</DependentUpon>
+    </Compile>
+    <Compile Include="UI\Forms\FrmAbout.cs">
+      <SubType>Form</SubType>
+    </Compile>
+    <Compile Include="UI\Forms\FrmAbout.Designer.cs">
+      <DependentUpon>FrmAbout.cs</DependentUpon>
+    </Compile>
+    <Compile Include="UI\Window\ActiveDirectoryImportWindow.Designer.cs">
+      <DependentUpon>ActiveDirectoryImportWindow.cs</DependentUpon>
+    </Compile>
+    <Compile Include="UI\Window\ActiveDirectoryImportWindow.cs">
+      <SubType>Form</SubType>
+    </Compile>
+    <Compile Include="UI\Window\BaseWindow.cs">
+      <SubType>Form</SubType>
+    </Compile>
+    <Compile Include="UI\Forms\OptionsPages\ComponentsPage.cs">
+      <SubType>UserControl</SubType>
+    </Compile>
+    <Compile Include="UI\Window\ConfigWindow.cs">
+      <SubType>Form</SubType>
+    </Compile>
+    <Compile Include="UI\Window\ConnectionWindow.cs">
+      <SubType>Form</SubType>
+    </Compile>
+    <Compile Include="UI\Window\ConnectionWindow.Designer.cs">
+      <DependentUpon>ConnectionWindow.cs</DependentUpon>
+    </Compile>
+    <Compile Include="UI\Window\ErrorAndInfoWindow.cs">
+      <SubType>Form</SubType>
+    </Compile>
+    <Compile Include="UI\Forms\ExportForm.Designer.cs">
+      <DependentUpon>ExportForm.cs</DependentUpon>
+    </Compile>
+    <Compile Include="UI\Window\ErrorAndInfoWindow.Designer.cs">
+      <DependentUpon>ErrorAndInfoWindow.cs</DependentUpon>
+    </Compile>
+    <Compile Include="UI\Window\ExternalToolsWindow.Designer.cs">
+      <DependentUpon>ExternalToolsWindow.cs</DependentUpon>
+    </Compile>
+    <Compile Include="UI\Window\ExternalToolsWindow.cs">
+      <SubType>Form</SubType>
+    </Compile>
+    <Compile Include="UI\Window\HelpWindow.cs">
+      <SubType>Form</SubType>
+    </Compile>
+    <Compile Include="UI\WindowList.cs" />
+    <Compile Include="UI\Window\HelpWindow.Designer.cs">
+      <DependentUpon>HelpWindow.cs</DependentUpon>
+    </Compile>
+    <Compile Include="UI\Window\PortScanWindow.Designer.cs">
+      <DependentUpon>PortScanWindow.cs</DependentUpon>
+    </Compile>
+    <Compile Include="UI\Window\PortScanWindow.cs">
+      <SubType>Form</SubType>
+    </Compile>
+    <Compile Include="UI\Forms\ExportForm.cs">
+      <SubType>Form</SubType>
+    </Compile>
+    <Compile Include="UI\Window\ScreenshotManagerWindow.cs">
+      <SubType>Form</SubType>
+    </Compile>
+    <Compile Include="UI\Window\SSHTransferWindow.cs">
+      <SubType>Form</SubType>
+    </Compile>
+    <Compile Include="UI\Window\ConnectionTreeWindow.Designer.cs">
+      <DependentUpon>ConnectionTreeWindow.cs</DependentUpon>
+    </Compile>
+    <Compile Include="UI\Window\ConnectionTreeWindow.cs">
+      <SubType>Form</SubType>
+    </Compile>
+    <Compile Include="UI\WindowType.cs" />
+    <Compile Include="UI\Window\UltraVNCWindow.cs">
+      <SubType>Form</SubType>
+    </Compile>
+    <Compile Include="UI\Window\UpdateWindow.Designer.cs">
+      <DependentUpon>UpdateWindow.cs</DependentUpon>
+    </Compile>
+    <Compile Include="UI\Window\UpdateWindow.cs">
+      <SubType>Form</SubType>
+    </Compile>
+  </ItemGroup>
+  <ItemGroup>
+    <EmbeddedResource Include="Resources\Language\Language.cs-CZ.resx">
+      <SubType>Designer</SubType>
+    </EmbeddedResource>
+    <EmbeddedResource Include="Resources\Language\Language.lt.resx">
+      <SubType>Designer</SubType>
+    </EmbeddedResource>
+    <EmbeddedResource Include="Resources\Language\Language.ja-JP.resx">
+      <SubType>Designer</SubType>
+    </EmbeddedResource>
+    <EmbeddedResource Include="Resources\Language\Language.ko-KR.resx">
+      <SubType>Designer</SubType>
+    </EmbeddedResource>
+    <EmbeddedResource Include="Resources\Language\Language.tr-TR.resx">
+      <SubType>Designer</SubType>
+    </EmbeddedResource>
+    <EmbeddedResource Include="Resources\Themes\ColorMapTheme.resx">
+      <Generator>ResXFileCodeGenerator</Generator>
+      <LastGenOutput>ColorMapTheme.Designer.cs</LastGenOutput>
+      <CustomToolNamespace>mRemoteNG</CustomToolNamespace>
+    </EmbeddedResource>
+    <EmbeddedResource Include="UI\Controls\AdTree.resx">
+      <DependentUpon>AdTree.cs</DependentUpon>
+    </EmbeddedResource>
+    <EmbeddedResource Include="UI\Controls\Base\NGButton.resx">
+      <DependentUpon>NGButton.cs</DependentUpon>
+    </EmbeddedResource>
+    <EmbeddedResource Include="UI\Controls\Base\NGCheckBox.resx">
+      <DependentUpon>NGCheckBox.cs</DependentUpon>
+    </EmbeddedResource>
+    <EmbeddedResource Include="UI\Controls\Base\NGComboBox.resx">
+      <DependentUpon>NGComboBox.cs</DependentUpon>
+    </EmbeddedResource>
+    <EmbeddedResource Include="UI\Controls\Base\NGGroupBox.resx">
+      <DependentUpon>NGGroupBox.cs</DependentUpon>
+    </EmbeddedResource>
+    <EmbeddedResource Include="UI\Controls\Base\NGLabel.resx">
+      <DependentUpon>NGLabel.cs</DependentUpon>
+    </EmbeddedResource>
+    <EmbeddedResource Include="UI\Controls\Base\NGListView.resx">
+      <DependentUpon>NGListView.cs</DependentUpon>
+    </EmbeddedResource>
+    <EmbeddedResource Include="UI\Controls\Base\NGNumericUpDown.resx">
+      <DependentUpon>NGNumericUpDown.cs</DependentUpon>
+    </EmbeddedResource>
+    <EmbeddedResource Include="UI\Controls\Base\NGRadioButton.resx">
+      <DependentUpon>NGRadioButton.cs</DependentUpon>
+    </EmbeddedResource>
+    <EmbeddedResource Include="UI\Controls\Base\NGSearchBox.resx">
+      <DependentUpon>NGSearchBox.cs</DependentUpon>
+    </EmbeddedResource>
+    <EmbeddedResource Include="UI\Controls\Base\NGTextBox.resx">
+      <DependentUpon>NGTextBox.cs</DependentUpon>
+    </EmbeddedResource>
+    <EmbeddedResource Include="UI\Controls\ConnectionTree\ConnectionTree.resx">
+      <DependentUpon>ConnectionTree.cs</DependentUpon>
+    </EmbeddedResource>
+    <EmbeddedResource Include="UI\Controls\CredentialRecordComboBox.resx">
+      <DependentUpon>CredentialRecordComboBox.cs</DependentUpon>
+    </EmbeddedResource>
+    <EmbeddedResource Include="UI\Controls\CredentialRecordListBox.resx">
+      <DependentUpon>CredentialRecordListBox.cs</DependentUpon>
+    </EmbeddedResource>
+    <EmbeddedResource Include="UI\Controls\CredentialRecordListView.resx">
+      <DependentUpon>CredentialRecordListView.cs</DependentUpon>
+    </EmbeddedResource>
+    <EmbeddedResource Include="UI\Controls\CredentialRepositoryListView.resx">
+      <DependentUpon>CredentialRepositoryListView.cs</DependentUpon>
+    </EmbeddedResource>
+    <EmbeddedResource Include="UI\Controls\FilteredPropertyGrid\FilteredPropertyGrid.resx">
+      <DependentUpon>FilteredPropertyGrid.cs</DependentUpon>
+    </EmbeddedResource>
+    <EmbeddedResource Include="UI\Controls\HeadlessTabControl.resx">
+      <DependentUpon>HeadlessTabControl.cs</DependentUpon>
+    </EmbeddedResource>
+    <EmbeddedResource Include="UI\Controls\IPTextBox.resx">
+      <DependentUpon>IPTextBox.cs</DependentUpon>
+    </EmbeddedResource>
+    <EmbeddedResource Include="UI\Controls\NewPasswordWithVerification.resx">
+      <DependentUpon>NewPasswordWithVerification.cs</DependentUpon>
+    </EmbeddedResource>
+    <EmbeddedResource Include="UI\Controls\PageSequence\SequencedControl.resx">
+      <DependentUpon>SequencedControl.cs</DependentUpon>
+    </EmbeddedResource>
+    <EmbeddedResource Include="UI\Controls\SecureTextBox.resx">
+      <DependentUpon>SecureTextBox.cs</DependentUpon>
+    </EmbeddedResource>
+    <EmbeddedResource Include="UI\Forms\FrmChoosePanel.resx">
+      <DependentUpon>FrmChoosePanel.cs</DependentUpon>
+      <SubType>Designer</SubType>
+    </EmbeddedResource>
+    <EmbeddedResource Include="UI\Forms\FrmMain.resx">
+      <DependentUpon>FrmMain.cs</DependentUpon>
+      <SubType>Designer</SubType>
+    </EmbeddedResource>
+    <EmbeddedResource Include="UI\Forms\FrmOptions.resx">
+      <DependentUpon>FrmOptions.cs</DependentUpon>
+    </EmbeddedResource>
+    <EmbeddedResource Include="UI\Forms\FrmSplashScreen.resx">
+      <DependentUpon>FrmSplashScreen.cs</DependentUpon>
+    </EmbeddedResource>
+    <EmbeddedResource Include="UI\Forms\Input\FrmInputBox.resx">
+      <DependentUpon>FrmInputBox.cs</DependentUpon>
+    </EmbeddedResource>
+    <EmbeddedResource Include="UI\Forms\OptionsPages\AdvancedPage.resx">
+      <DependentUpon>AdvancedPage.cs</DependentUpon>
+    </EmbeddedResource>
+    <EmbeddedResource Include="UI\Forms\OptionsPages\AppearancePage.resx">
+      <DependentUpon>AppearancePage.cs</DependentUpon>
+    </EmbeddedResource>
+    <EmbeddedResource Include="UI\Forms\OptionsPages\ConnectionsPage.resx">
+      <DependentUpon>ConnectionsPage.cs</DependentUpon>
+    </EmbeddedResource>
+    <EmbeddedResource Include="UI\Forms\OptionsPages\CredentialsPage.resx">
+      <DependentUpon>CredentialsPage.cs</DependentUpon>
+    </EmbeddedResource>
+    <EmbeddedResource Include="UI\Forms\OptionsPages\NotificationsPage.resx">
+      <DependentUpon>NotificationsPage.cs</DependentUpon>
+    </EmbeddedResource>
+    <EmbeddedResource Include="UI\Forms\OptionsPages\OptionsPage.resx">
+      <DependentUpon>OptionsPage.cs</DependentUpon>
+    </EmbeddedResource>
+    <EmbeddedResource Include="UI\Forms\OptionsPages\SecurityPage.resx">
+      <DependentUpon>SecurityPage.cs</DependentUpon>
+    </EmbeddedResource>
+    <EmbeddedResource Include="UI\Forms\OptionsPages\SqlServerPage.resx">
+      <DependentUpon>SqlServerPage.cs</DependentUpon>
+      <SubType>Designer</SubType>
+    </EmbeddedResource>
+    <EmbeddedResource Include="UI\Forms\OptionsPages\StartupExitPage.resx">
+      <DependentUpon>StartupExitPage.cs</DependentUpon>
+    </EmbeddedResource>
+    <EmbeddedResource Include="UI\Forms\OptionsPages\TabsPanelsPage.resx">
+      <DependentUpon>TabsPanelsPage.cs</DependentUpon>
+    </EmbeddedResource>
+    <EmbeddedResource Include="UI\Forms\OptionsPages\ThemePage.resx">
+      <DependentUpon>ThemePage.cs</DependentUpon>
+    </EmbeddedResource>
+    <EmbeddedResource Include="UI\Forms\OptionsPages\UpdatesPage.resx">
+      <DependentUpon>UpdatesPage.cs</DependentUpon>
+    </EmbeddedResource>
+    <EmbeddedResource Include="UI\Forms\PasswordForm.resx">
+      <DependentUpon>PasswordForm.cs</DependentUpon>
+      <SubType>Designer</SubType>
+    </EmbeddedResource>
+    <EmbeddedResource Include="Resources\Language\Language.de.resx">
+      <SubType>Designer</SubType>
+    </EmbeddedResource>
+    <EmbeddedResource Include="Resources\Language\Language.el.resx">
+      <SubType>Designer</SubType>
+    </EmbeddedResource>
+    <EmbeddedResource Include="Resources\Language\Language.en-US.resx">
+      <SubType>Designer</SubType>
+    </EmbeddedResource>
+    <EmbeddedResource Include="Resources\Language\Language.es-AR.resx">
+      <SubType>Designer</SubType>
+    </EmbeddedResource>
+    <EmbeddedResource Include="Resources\Language\Language.es.resx">
+      <SubType>Designer</SubType>
+    </EmbeddedResource>
+    <EmbeddedResource Include="Resources\Language\Language.hu.resx" />
+    <EmbeddedResource Include="Resources\Language\Language.it.resx">
+      <SubType>Designer</SubType>
+    </EmbeddedResource>
+    <EmbeddedResource Include="Resources\Language\Language.nb-NO.resx">
+      <SubType>Designer</SubType>
+    </EmbeddedResource>
+    <EmbeddedResource Include="Resources\Language\Language.nl.resx">
+      <SubType>Designer</SubType>
+    </EmbeddedResource>
+    <EmbeddedResource Include="Resources\Language\Language.pt-BR.resx">
+      <SubType>Designer</SubType>
+    </EmbeddedResource>
+    <EmbeddedResource Include="Resources\Language\Language.pt.resx">
+      <SubType>Designer</SubType>
+    </EmbeddedResource>
+    <EmbeddedResource Include="Resources\Language\Language.resx">
+      <Generator>ResXFileCodeGenerator</Generator>
+      <CustomToolNamespace>mRemoteNG</CustomToolNamespace>
+      <SubType>Designer</SubType>
+      <LastGenOutput>Language.Designer.cs</LastGenOutput>
+    </EmbeddedResource>
+    <EmbeddedResource Include="Resources\Language\Language.fr.resx">
+      <SubType>Designer</SubType>
+    </EmbeddedResource>
+    <EmbeddedResource Include="Resources\Language\Language.pl.resx">
+      <SubType>Designer</SubType>
+    </EmbeddedResource>
+    <EmbeddedResource Include="Resources\Language\Language.ru.resx">
+      <SubType>Designer</SubType>
+    </EmbeddedResource>
+    <EmbeddedResource Include="Resources\Language\Language.uk.resx">
+      <SubType>Designer</SubType>
+    </EmbeddedResource>
+    <EmbeddedResource Include="Resources\Language\Language.zh-CN.resx">
+      <SubType>Designer</SubType>
+    </EmbeddedResource>
+    <EmbeddedResource Include="Resources\Language\Language.zh-TW.resx">
+      <SubType>Designer</SubType>
+    </EmbeddedResource>
+    <EmbeddedResource Include="Properties\Resources.resx">
+      <Generator>ResXFileCodeGenerator</Generator>
+      <CustomToolNamespace>mRemoteNG</CustomToolNamespace>
+      <SubType>Designer</SubType>
+      <LastGenOutput>Resources.Designer.cs</LastGenOutput>
+    </EmbeddedResource>
+    <EmbeddedResource Include="Tools\ReconnectGroup.resx">
+      <DependentUpon>ReconnectGroup.cs</DependentUpon>
+      <SubType>Designer</SubType>
+    </EmbeddedResource>
+    <EmbeddedResource Include="UI\Forms\TextBox.resx">
+      <DependentUpon>TextBox.cs</DependentUpon>
+    </EmbeddedResource>
+    <EmbeddedResource Include="UI\Forms\UnhandledExceptionWindow.resx">
+      <DependentUpon>UnhandledExceptionWindow.cs</DependentUpon>
+    </EmbeddedResource>
+    <EmbeddedResource Include="UI\Tabs\ConnectionTab.resx">
+      <DependentUpon>ConnectionTab.cs</DependentUpon>
+    </EmbeddedResource>
+    <EmbeddedResource Include="UI\TaskDialog\CommandButton.resx">
+      <DependentUpon>CommandButton.cs</DependentUpon>
+    </EmbeddedResource>
+    <EmbeddedResource Include="UI\TaskDialog\frmTaskDialog.resx">
+      <DependentUpon>frmTaskDialog.cs</DependentUpon>
+    </EmbeddedResource>
+    <EmbeddedResource Include="UI\Forms\FrmAbout.resx">
+      <DependentUpon>FrmAbout.cs</DependentUpon>
+      <SubType>Designer</SubType>
+    </EmbeddedResource>
+    <EmbeddedResource Include="UI\Window\ActiveDirectoryImportWindow.resx">
+      <DependentUpon>ActiveDirectoryImportWindow.cs</DependentUpon>
+      <SubType>Designer</SubType>
+    </EmbeddedResource>
+    <EmbeddedResource Include="UI\Window\BaseWindow.resx">
+      <DependentUpon>BaseWindow.cs</DependentUpon>
+    </EmbeddedResource>
+    <EmbeddedResource Include="UI\Forms\OptionsPages\ComponentsPage.resx">
+      <DependentUpon>ComponentsPage.cs</DependentUpon>
+      <SubType>Designer</SubType>
+    </EmbeddedResource>
+    <EmbeddedResource Include="UI\Window\ConfigWindow.resx">
+      <SubType>Designer</SubType>
+      <DependentUpon>ConfigWindow.cs</DependentUpon>
+    </EmbeddedResource>
+    <EmbeddedResource Include="UI\Window\ConnectionWindow.resx">
+      <DependentUpon>ConnectionWindow.cs</DependentUpon>
+      <SubType>Designer</SubType>
+    </EmbeddedResource>
+    <EmbeddedResource Include="UI\Window\ErrorAndInfoWindow.resx">
+      <DependentUpon>ErrorAndInfoWindow.cs</DependentUpon>
+      <SubType>Designer</SubType>
+    </EmbeddedResource>
+    <EmbeddedResource Include="UI\Window\ExternalToolsWindow.resx">
+      <DependentUpon>ExternalToolsWindow.cs</DependentUpon>
+      <SubType>Designer</SubType>
+    </EmbeddedResource>
+    <EmbeddedResource Include="UI\Window\HelpWindow.resx">
+      <DependentUpon>HelpWindow.cs</DependentUpon>
+      <SubType>Designer</SubType>
+    </EmbeddedResource>
+    <EmbeddedResource Include="UI\Window\PortScanWindow.resx">
+      <DependentUpon>PortScanWindow.cs</DependentUpon>
+      <SubType>Designer</SubType>
+    </EmbeddedResource>
+    <EmbeddedResource Include="UI\Forms\ExportForm.resx">
+      <DependentUpon>ExportForm.cs</DependentUpon>
+      <SubType>Designer</SubType>
+    </EmbeddedResource>
+    <EmbeddedResource Include="UI\Window\ScreenshotManagerWindow.resx">
+      <DependentUpon>ScreenshotManagerWindow.cs</DependentUpon>
+      <SubType>Designer</SubType>
+    </EmbeddedResource>
+    <EmbeddedResource Include="UI\Window\SSHTransferWindow.resx">
+      <DependentUpon>SSHTransferWindow.cs</DependentUpon>
+      <SubType>Designer</SubType>
+    </EmbeddedResource>
+    <EmbeddedResource Include="UI\Window\ConnectionTreeWindow.resx">
+      <DependentUpon>ConnectionTreeWindow.cs</DependentUpon>
+      <SubType>Designer</SubType>
+    </EmbeddedResource>
+    <EmbeddedResource Include="UI\Window\UltraVNCWindow.resx">
+      <DependentUpon>UltraVNCWindow.cs</DependentUpon>
+      <SubType>Designer</SubType>
+    </EmbeddedResource>
+    <EmbeddedResource Include="UI\Window\UpdateWindow.resx">
+      <DependentUpon>UpdateWindow.cs</DependentUpon>
+      <SubType>Designer</SubType>
+    </EmbeddedResource>
+  </ItemGroup>
+  <ItemGroup>
+    <None Include=".editorconfig" />
+    <None Include="app.config">
+      <SubType>Designer</SubType>
+    </None>
+    <None Include="..\CHANGELOG.md">
+      <CopyToOutputDirectory>PreserveNewest</CopyToOutputDirectory>
+    </None>
+    <None Include="..\CREDITS.md">
+      <CopyToOutputDirectory>PreserveNewest</CopyToOutputDirectory>
+    </None>
+    <None Include="Documentation\contact_mail.rst" />
+    <None Include="Documentation\howtos\bulk_connections.rst" />
+    <None Include="Documentation\folders_and_inheritance.rst" />
+    <None Include="Documentation\migrate.rst" />
+    <None Include="Documentation\troubleshooting.rst" />
+    <None Include="Documentation\user_interface\connections.rst" />
+    <None Include="Documentation\user_interface\options.rst" />
+    <None Include="Documentation\user_interface\menu_container.rst" />
+    <None Include="Documentation\user_interface\ssh_file_transfer.rst" />
+    <None Include="Documentation\sql_configuration.rst" />
+    <None Include="Documentation\known_issues.rst" />
+    <None Include="Documentation\installation\supported_operating_systems.rst" />
+    <None Include="Documentation\keyboard_shortcuts.rst" />
+    <None Include="Documentation\command_line_switches.rst" />
+    <None Include="Documentation\user_interface\notifications.rst" />
+    <None Include="Documentation\user_interface\import_export.rst" />
+    <None Include="Documentation\user_interface\screenshot_manager.rst" />
+    <None Include="Documentation\user_interface\port_scan.rst" />
+    <None Include="Documentation\user_interface\quick_connect.rst" />
+    <None Include="Documentation\howtos\vmrdp.rst" />
+    <None Include="README.MD" />
+    <None Include="Resources\Templates\AppIcon.psd" />
+    <None Include="Resources\Templates\Header_dark.psd" />
+    <None Include="Resources\Templates\Header_light.psd" />
+    <None Include="Resources\Templates\Installer_Header.psd" />
+    <None Include="Resources\Templates\Installer_Side.psd" />
+    <None Include="Resources\Themes\darcula.vstheme">
+      <CopyToOutputDirectory>PreserveNewest</CopyToOutputDirectory>
+    </None>
+    <None Include="Resources\Themes\vs2015blue.vstheme">
+      <CopyToOutputDirectory>PreserveNewest</CopyToOutputDirectory>
+    </None>
+    <None Include="Resources\Themes\vs2015dark.vstheme">
+      <CopyToOutputDirectory>PreserveNewest</CopyToOutputDirectory>
+    </None>
+    <None Include="Resources\Themes\vs2015light.vstheme">
+      <CopyToOutputDirectory>PreserveNewest</CopyToOutputDirectory>
+    </None>
+    <None Include="Resources\Templates\VisualElements_150_dark.psd" />
+    <None Include="Resources\Templates\VisualElements_150_light.psd" />
+    <None Include="Resources\Templates\VisualElements_70_dark.psd" />
+    <None Include="Resources\Templates\VisualElements_70_light.psd" />
+    <None Include="Schemas\mremoteng_confcons_v2_5.xsd">
+      <SubType>Designer</SubType>
+      <CopyToOutputDirectory>PreserveNewest</CopyToOutputDirectory>
+    </None>
+    <None Include="Schemas\mremoteng_confcons_v2_7.xsd">
+      <SubType>Designer</SubType>
+      <CopyToOutputDirectory>PreserveNewest</CopyToOutputDirectory>
+    </None>
+    <None Include="Documentation\images\connections_status.png" />
+    <None Include="Documentation\images\putty.png" />
+    <Content Include="COPYING.TXT" />
+    <Content Include="Documentation\images\ssh_tunnel.png" />
+    <Content Include="Documentation\mssql_db_setup.sql" />
+    <Content Include="Documentation\mysql_db_setup.sql" />
+    <None Include="Documentation\images\config_top_bar.png" />
+    <None Include="Documentation\images\connections_main.png" />
+    <None Include="Documentation\images\connections_top_bar.png" />
+    <None Include="Documentation\images\import_export_dialog.png" />
+    <None Include="Documentation\images\menus_main_menu.png" />
+    <None Include="Documentation\images\menus_hide_menu_strip.png" />
+    <None Include="Documentation\images\notifications_panel.png" />
+    <None Include="Documentation\images\notifications_popup.png" />
+    <None Include="Documentation\images\folders_and_inheritance_01.png" />
+    <None Include="Documentation\images\connections_config.png" />
+    <None Include="Documentation\images\folders_and_inheritance_02.png" />
+    <None Include="Documentation\images\folders_and_inheritance_03.png" />
+    <None Include="Documentation\images\folders_and_inheritance_04.png" />
+    <None Include="Documentation\images\folders_and_inheritance_05.png" />
+    <None Include="Documentation\images\folders_and_inheritance_06.png" />
+    <None Include="Documentation\images\connections_rightclick_menu.png" />
+    <None Include="Documentation\images\connections_test_item.png" />
+    <None Include="Documentation\images\connections_open.png" />
+    <None Include="Documentation\images\screenshot_manager_rightclick_menu.png" />
+    <None Include="Documentation\images\screenshot_manager_overview.png" />
+    <Content Include="Icons\Console.ico" />
+    <Content Include="Icons\Admin.ico" />
+    <Content Include="Icons\Apple.ico">
+      <CopyToOutputDirectory>PreserveNewest</CopyToOutputDirectory>
+    </Content>
+    <None Include="Resources\Images\Header_dark.png" />
+    <None Include="Resources\Tiles\mRemoteNG.VisualElementsManifest.xml">
+      <CopyToOutputDirectory>PreserveNewest</CopyToOutputDirectory>
+    </None>
+    <None Include="Resources\Tiles\VisualElements_70.png">
+      <CopyToOutputDirectory>PreserveNewest</CopyToOutputDirectory>
+    </None>
+    <None Include="Resources\Tiles\VisualElements_150.png">
+      <CopyToOutputDirectory>PreserveNewest</CopyToOutputDirectory>
+    </None>
+    <None Include="Resources\Icons\Appearance_Icon.ico" />
+    <None Include="Resources\Icons\mRemoteNG_Icon.ico" />
+    <None Include="Resources\Icons\Comments_Icon.ico" />
+    <None Include="Resources\Icons\Config_Icon.ico" />
+    <None Include="Resources\Icons\Database_Icon.ico" />
+    <None Include="Resources\Icons\Error_Icon.ico" />
+    <None Include="Resources\Icons\ExtApp_Icon.ico" />
+    <None Include="Resources\Icons\Help_Icon.ico" />
+    <None Include="Resources\Icons\Key_Icon.ico" />
+    <None Include="Resources\Icons\Keyboard_Icon.ico" />
+    <None Include="Resources\Icons\News_Icon.ico" />
+    <None Include="Resources\Icons\Options_Icon.ico" />
+    <None Include="Resources\Icons\EditPage_Icon.ico" />
+    <None Include="Resources\Icons\Panels_Icon.ico" />
+    <None Include="Resources\Icons\PortScan_Icon.ico" />
+    <None Include="Resources\Icons\Save_Icon.ico" />
+    <None Include="Resources\Icons\Screenshot_Icon.ico" />
+    <None Include="Resources\Icons\Sessions_Icon.ico" />
+    <None Include="Resources\Icons\Shield_Icon.ico" />
+    <None Include="Resources\Icons\SSHTransfer_Icon.ico" />
+    <None Include="Resources\Icons\StartupExit_Icon.ico" />
+    <None Include="Resources\Icons\Tab_Icon.ico" />
+    <None Include="Resources\Icons\ActiveDirectory_Icon.ico" />
+    <None Include="Resources\Icons\ComponentsCheck_Icon.ico" />
+    <None Include="Resources\Icons\Info_Icon.ico" />
+    <None Include="Resources\Icons\Root_Icon.ico" />
+    <None Include="Resources\Icons\ConnectionsSaveAs_Icon.ico" />
+    <None Include="Resources\Icons\Update_Icon.ico" />
+    <None Include="Resources\Icons\UVNC_SC_Icon.ico" />
+    <None Include="Resources\Images\mRemoteNG.png" />
+    <None Include="Resources\Images\tab_add.png" />
+    <None Include="Resources\Images\tab_edit.png" />
+    <None Include="Resources\Images\tab_delete.png" />
+    <None Include="Resources\Images\star.png" />
+    <Content Include="Icons\Infrastructure.ico">
+      <CopyToOutputDirectory>PreserveNewest</CopyToOutputDirectory>
+    </Content>
+    <Content Include="Icons\Production.ico">
+      <CopyToOutputDirectory>PreserveNewest</CopyToOutputDirectory>
+    </Content>
+    <Content Include="Icons\Staging.ico">
+      <CopyToOutputDirectory>PreserveNewest</CopyToOutputDirectory>
+    </Content>
+    <Content Include="Icons\PowerShell.ico">
+      <CopyToOutputDirectory>PreserveNewest</CopyToOutputDirectory>
+    </Content>
+    <Content Include="Schemas\mremoteng_confcons_v2_6.xsd">
+      <SubType>Designer</SubType>
+      <CopyToOutputDirectory>PreserveNewest</CopyToOutputDirectory>
+    </Content>
+    <None Include="Schemas\mremoteng_credrepo_list_v1_0.xsd">
+      <SubType>Designer</SubType>
+      <CopyToOutputDirectory>PreserveNewest</CopyToOutputDirectory>
+    </None>
+    <None Include="Schemas\mremoteng_creds_v1_0.xsd">
+      <SubType>Designer</SubType>
+      <CopyToOutputDirectory>PreserveNewest</CopyToOutputDirectory>
+    </None>
+  </ItemGroup>
+  <ItemGroup>
+    <None Include="Documentation\images\quick_connect_01.png" />
+    <None Include="Documentation\images\quick_connect_02.png" />
+    <None Include="Documentation\images\quick_connect_03.png" />
+    <None Include="Resources\Images\loading_spinner.gif" />
+    <None Include="Resources\Images\FamFamFam\tick.png" />
+    <None Include="Resources\Images\FamFamFam\bricks.png" />
+    <None Include="Resources\Images\FamFamFam\brick.png" />
+    <None Include="Resources\Images\FamFamFam\bricks_greyscale.png" />
+    <None Include="Resources\Images\FamFamFam\brick_large.png" />
+    <None Include="Resources\Images\FamFamFam\brick1.png" />
+    <None Include="Resources\Images\FamFamFam\bricks1.png" />
+    <None Include="Resources\Images\xml.png" />
+    <None Include="Resources\Images\keepass_32x32.png" />
+    <None Include="Resources\Images\FamFamFam\arrow_left.png" />
+    <Content Include="Resources\Images\FamFamFam\Config.png" />
+    <Content Include="Resources\Images\FamFamFam\database.png" />
+    <None Include="Resources\Images\FamFamFam\key.png" />
+    <None Include="Resources\Images\FamFamFam\key_add.png" />
+    <None Include="Resources\Images\FamFamFam\eye.png" />
+    <None Include="Resources\Images\FamFamFam\lightbulb.png" />
+    <None Include="Resources\Images\FamFamFam\lightning.png" />
+    <None Include="Resources\Images\FamFamFam\folder_key.png" />
+    <None Include="Resources\Images\FamFamFam\exclamation.png" />
+    <Content Include="Resources\Images\FamFamFam\Link.png" />
+    <None Include="Resources\Images\FamFamFam\lock.png" />
+    <Content Include="Resources\Images\FamFamFam\page_copy.png" />
+    <Content Include="Resources\Images\green_arrow1.png" />
+    <Content Include="Resources\Images\green_arrow2.png" />
+    <None Include="Resources\Images\puttycm.png" />
+    <None Include="Resources\Images\FamFamFam\monitor_go.png" />
+    <None Include="Resources\Images\FamFamFam\monitor_delete.png" />
+    <None Include="Resources\Images\FamFamFam\user_comment.png" />
+    <None Include="Resources\Images\FamFamFam\key_delete.png" />
+    <None Include="Resources\Images\PuttySessions.png" />
+    <None Include="Resources\Images\PuttyConfig.png" />
+    <None Include="Resources\Images\Play_Quick.png" />
+    <None Include="Resources\Images\SSHTransfer.png" />
+    <None Include="Resources\Images\ErrorsAndInfos.png" />
+    <None Include="Resources\Images\Screenshot.png" />
+    <None Include="Resources\Images\Sessions.png" />
+    <None Include="Resources\Images\Connections_New.png" />
+    <None Include="Resources\Images\Connections_Load.png" />
+    <None Include="Resources\Images\Connections_SaveAs.png" />
+    <None Include="Resources\Images\Connections_Save.png" />
+    <None Include="Resources\Images\Sort_ZA.png" />
+    <None Include="Resources\Images\Sort_AZ.png" />
+    <None Include="Resources\Images\Lock.png" />
+    <None Include="Resources\Images\Refresh.png" />
+    <None Include="Resources\Images\RDP.png" />
+    <None Include="Resources\Images\PropertiesDefault.png" />
+    <None Include="Resources\Images\ExtApp.png" />
+    <None Include="Resources\Images\Duplicate.png" />
+    <None Include="Resources\Images\PortScan.png" />
+    <None Include="Resources\Images\FamFamFam\Copy.png" />
+    <None Include="Resources\Images\FamFamFam\Delete.png" />
+    <None Include="Resources\Images\FamFamFam\Donate.png" />
+    <None Include="Resources\Images\FamFamFam\Info.png" />
+    <None Include="Resources\Images\FamFamFam\Inheritance.png" />
+    <None Include="Resources\Images\FamFamFam\Keyboard.png" />
+    <None Include="Resources\Images\FamFamFam\Options.png" />
+    <None Include="Resources\Images\FamFamFam\Panel_Close.png" />
+    <None Include="Resources\Images\FamFamFam\Panels.png" />
+    <None Include="Resources\Images\FamFamFam\Panel_Add.png" />
+    <None Include="Resources\Images\FamFamFam\Quit.png" />
+    <None Include="Resources\Images\FamFamFam\Save.png" />
+    <None Include="Resources\Images\FamFamFam\Screenshot.png" />
+    <None Include="Resources\Images\FamFamFam\Screenshot_Add.png" />
+    <None Include="Resources\Images\FamFamFam\Screenshot_Copy.png" />
+    <None Include="Resources\Images\FamFamFam\Screenshot_Delete.png" />
+    <None Include="Resources\Images\FamFamFam\Screenshot_Save.png" />
+    <None Include="Resources\Images\FamFamFam\Search.png" />
+    <None Include="Resources\Images\FamFamFam\View.png" />
+    <None Include="Resources\Images\FamFamFam\Warning_Small.png" />
+    <None Include="Resources\Images\FamFamFam\Website.png" />
+    <None Include="Resources\Images\FamFamFam\ExtApp.png" />
+    <None Include="Resources\Images\FamFamFam\Sessions.png" />
+    <None Include="Resources\Images\FamFamFam\Session_LogOff.png" />
+    <None Include="Resources\Images\FamFamFam\File.png" />
+    <None Include="Resources\Images\FamFamFam\Refresh.png" />
+    <None Include="Resources\Images\FamFamFam\Properties_Default.png" />
+    <None Include="Resources\Images\FamFamFam\Properties.png" />
+    <None Include="Resources\Images\FamFamFam\Arrow_Down.png" />
+    <None Include="Resources\Images\FamFamFam\Arrow_Up.png" />
+    <None Include="Resources\Images\FamFamFam\Tools.png" />
+    <None Include="Resources\Images\FamFamFam\Bug.png" />
+    <None Include="Resources\Images\FamFamFam\Help.png" />
+    <None Include="Resources\Images\FamFamFam\Page.png" />
+    <None Include="Resources\Images\FamFamFam\SmartSize.png" />
+    <None Include="Resources\Images\FamFamFam\Update.png" />
+    <None Include="Resources\Images\FamFamFam\Folder.png" />
+    <None Include="Resources\Images\FamFamFam\Folder_Add.png" />
+    <None Include="Resources\Images\FamFamFam\Pause.png" />
+    <None Include="Resources\Images\FamFamFam\Play.png" />
+    <None Include="Resources\Images\FamFamFam\Connection_Add.png" />
+    <None Include="Resources\Images\FamFamFam\Connection_Duplicate.png" />
+    <None Include="Resources\Images\FamFamFam\ExtApp_Add.png" />
+    <None Include="Resources\Images\FamFamFam\ExtApp_Delete.png" />
+    <None Include="Resources\Images\FamFamFam\ExtApp_Start.png" />
+    <None Include="Resources\Images\FamFamFam\SSHTransfer.png" />
+    <None Include="Resources\Images\FamFamFam\PortScan.png" />
+    <None Include="Resources\Images\FamFamFam\Console.png" />
+    <None Include="Resources\Images\FamFamFam\Inheritance_Default.png" />
+    <None Include="Resources\Images\FamFamFam\Chat.png" />
+    <None Include="Resources\Images\FamFamFam\JumpTo.png" />
+    <None Include="Resources\Images\FamFamFam\Monitor_GoTo.png" />
+    <None Include="Resources\Images\FamFamFam\Monitor.png" />
+    <None Include="Resources\Images\UVNC_SC.png" />
+    <None Include="Resources\Images\Bad_Symbol.png" />
+    <None Include="Resources\Images\Good_Symbol.png" />
+    <None Include="Resources\Images\ComponentsCheck.png" />
+    <None Include="Resources\Images\FamFamFam\News.png" />
+    <None Include="Documentation\conf.py" />
+    <None Include="Documentation\index.rst" />
+    <None Include="Documentation\about.rst" />
+    <None Include="Documentation\about\features.rst" />
+    <None Include="Documentation\about\license.rst" />
+    <None Include="Documentation\about\release_channels.rst" />
+    <None Include="Documentation\about\versions.rst" />
+    <None Include="Documentation\installation\install.rst" />
+    <None Include="Documentation\installation.rst" />
+    <None Include="Documentation\installation\minimum_requirements.rst" />
+    <None Include="Documentation\installation\uninstall.rst" />
+    <None Include="Documentation\howtos\sshtunnel.rst" />
+    <None Include="Documentation\user_interface.rst" />
+    <None Include="Documentation\user_interface\main_window.rst" />
+    <None Include="Documentation\user_interface\panels.rst" />
+    <None Include="Documentation\external_tools_cheat_sheet.rst" />
+    <None Include="Documentation\howtos\external_tools.rst" />
+    <None Include="Documentation\user_interface\external_tools.rst" />
+    <None Include="Documentation\images\credssp-error.png" />
+    <None Include="Documentation\images\example_et_start_application_01.png" />
+    <None Include="Documentation\images\example_et_start_application_02.png" />
+    <None Include="Documentation\images\example_et_traceroute_01.png" />
+    <None Include="Documentation\images\example_et_traceroute_02.png" />
+    <None Include="Documentation\images\example_et_traceroute_03.png" />
+    <None Include="Documentation\images\example_et_traceroute_04.png" />
+    <None Include="Documentation\images\example_et_traceroute_05.png" />
+    <None Include="Documentation\images\external_tools_external_tool_properties_01.png" />
+    <None Include="Documentation\images\external_tools_main_ui_01.png" />
+    <None Include="Documentation\images\external_tools_toolbar_01.png" />
+    <None Include="Documentation\images\external_tools_tools_list_01.png" />
+    <None Include="Documentation\images\mremoteng_favicon_32.png" />
+    <None Include="Documentation\images\mremoteng_logo.png" />
+    <None Include="Documentation\images\mremoteng_main_ui.png" />
+    <None Include="Documentation\images\mremoteng_main_ui_connect_win_server.png" />
+    <None Include="Documentation\images\oracle_remediation_setting.png" />
+    <None Include="Documentation\images\user_interface_overview.png" />
+    <None Include="Documentation\images\user_interface_panels_01.png" />
+    <None Include="Documentation\images\user_interface_panels_02.png" />
+    <None Include="Documentation\images\user_interface_panels_03.png" />
+    <Content Include="Icons\Anti Virus.ico">
+      <CopyToOutputDirectory>PreserveNewest</CopyToOutputDirectory>
+    </Content>
+    <Content Include="Icons\Backup.ico">
+      <CopyToOutputDirectory>PreserveNewest</CopyToOutputDirectory>
+    </Content>
+    <Content Include="Icons\Build Server.ico">
+      <CopyToOutputDirectory>PreserveNewest</CopyToOutputDirectory>
+    </Content>
+    <Content Include="Icons\Database.ico">
+      <CopyToOutputDirectory>PreserveNewest</CopyToOutputDirectory>
+    </Content>
+    <Content Include="Icons\Domain Controller.ico">
+      <CopyToOutputDirectory>PreserveNewest</CopyToOutputDirectory>
+    </Content>
+    <Content Include="Icons\ESX.ico">
+      <CopyToOutputDirectory>PreserveNewest</CopyToOutputDirectory>
+    </Content>
+    <Content Include="Icons\Fax.ico">
+      <CopyToOutputDirectory>PreserveNewest</CopyToOutputDirectory>
+    </Content>
+    <Content Include="Icons\File Server.ico">
+      <CopyToOutputDirectory>PreserveNewest</CopyToOutputDirectory>
+    </Content>
+    <Content Include="Icons\Finance.ico">
+      <CopyToOutputDirectory>PreserveNewest</CopyToOutputDirectory>
+    </Content>
+    <Content Include="Icons\Firewall.ico">
+      <CopyToOutputDirectory>PreserveNewest</CopyToOutputDirectory>
+    </Content>
+    <Content Include="Icons\Linux.ico">
+      <CopyToOutputDirectory>PreserveNewest</CopyToOutputDirectory>
+    </Content>
+    <Content Include="Icons\Log.ico">
+      <CopyToOutputDirectory>PreserveNewest</CopyToOutputDirectory>
+    </Content>
+    <Content Include="Icons\Mail Server.ico">
+      <CopyToOutputDirectory>PreserveNewest</CopyToOutputDirectory>
+    </Content>
+    <Content Include="Icons\mRemote.ico">
+      <CopyToOutputDirectory>PreserveNewest</CopyToOutputDirectory>
+    </Content>
+    <Content Include="Icons\mRemoteNG.ico">
+      <CopyToOutputDirectory>PreserveNewest</CopyToOutputDirectory>
+    </Content>
+    <Content Include="Icons\PuTTY.ico">
+      <CopyToOutputDirectory>PreserveNewest</CopyToOutputDirectory>
+    </Content>
+    <Content Include="Icons\Remote Desktop.ico">
+      <CopyToOutputDirectory>PreserveNewest</CopyToOutputDirectory>
+    </Content>
+    <Content Include="Icons\Router.ico">
+      <CopyToOutputDirectory>PreserveNewest</CopyToOutputDirectory>
+    </Content>
+    <Content Include="Icons\SharePoint.ico">
+      <CopyToOutputDirectory>PreserveNewest</CopyToOutputDirectory>
+    </Content>
+    <Content Include="Icons\SSH.ico">
+      <CopyToOutputDirectory>PreserveNewest</CopyToOutputDirectory>
+    </Content>
+    <Content Include="Icons\Switch.ico">
+      <CopyToOutputDirectory>PreserveNewest</CopyToOutputDirectory>
+    </Content>
+    <Content Include="Icons\Tel.ico">
+      <CopyToOutputDirectory>PreserveNewest</CopyToOutputDirectory>
+    </Content>
+    <Content Include="Icons\Telnet.ico">
+      <CopyToOutputDirectory>PreserveNewest</CopyToOutputDirectory>
+    </Content>
+    <Content Include="Icons\Terminal Server.ico">
+      <CopyToOutputDirectory>PreserveNewest</CopyToOutputDirectory>
+    </Content>
+    <Content Include="Icons\Test Server.ico">
+      <CopyToOutputDirectory>PreserveNewest</CopyToOutputDirectory>
+    </Content>
+    <Content Include="Icons\Virtual Machine.ico">
+      <CopyToOutputDirectory>PreserveNewest</CopyToOutputDirectory>
+    </Content>
+    <Content Include="Icons\Web Server.ico">
+      <CopyToOutputDirectory>PreserveNewest</CopyToOutputDirectory>
+    </Content>
+    <Content Include="Icons\WiFi.ico">
+      <CopyToOutputDirectory>PreserveNewest</CopyToOutputDirectory>
+    </Content>
+    <Content Include="Icons\Windows.ico">
+      <CopyToOutputDirectory>PreserveNewest</CopyToOutputDirectory>
+    </Content>
+    <Content Include="Icons\Workstation.ico">
+      <CopyToOutputDirectory>PreserveNewest</CopyToOutputDirectory>
+    </Content>
+    <None Include="Resources\Images\FamFamFam\application_side_tree.png" />
+    <None Include="Resources\Images\FamFamFam\arrow_out.png" />
+    <None Include="Resources\Images\FamFamFam\cog_error.png" />
+    <Content Include="Resources\Images\FamFamFam\cog.png" />
+    <Content Include="Resources\Images\database.bmp" />
+    <None Include="Resources\Images\Copy.png" />
+    <None Include="Properties\Settings.settings">
+      <CustomToolNamespace>mRemoteNG</CustomToolNamespace>
+      <Generator>SettingsSingleFileGenerator</Generator>
+      <LastGenOutput>Settings.Designer.cs</LastGenOutput>
+      <SubType>Designer</SubType>
+    </None>
+    <None Include="Resources\Images\Properties.png" />
+    <None Include="Resources\Images\Inheritance.png" />
+    <None Include="Properties\app.manifest" />
+    <None Include="Resources\Images\WarningSmall.png" />
+    <None Include="Resources\Images\Warning.png" />
+    <None Include="Resources\Images\View.png" />
+    <None Include="Resources\Images\Update.png" />
+    <None Include="Resources\Images\Tools.png" />
+    <None Include="Resources\Images\Search.png" />
+    <None Include="Resources\Images\Screenshot_Add.png" />
+    <None Include="Resources\Images\Save.png" />
+    <None Include="Resources\Images\Root.png" />
+    <None Include="Resources\Images\Rename.png" />
+    <None Include="Resources\Images\Play.png" />
+    <None Include="Resources\Images\Pause.png" />
+    <None Include="Resources\Images\Options.png" />
+    <None Include="Resources\Images\Open.png" />
+    <None Include="Resources\Images\NewFolder.png" />
+    <None Include="Resources\Images\NewConnection.png" />
+    <None Include="Resources\Images\New.png" />
+    <None Include="Resources\Images\Minimize.png" />
+    <None Include="Resources\Images\Keyboard.png" />
+    <None Include="Resources\Images\InformationSmall.png" />
+    <None Include="Resources\Images\Information.png" />
+    <None Include="Resources\Images\Info.png" />
+    <None Include="Resources\Images\HostStatus_On.png" />
+    <None Include="Resources\Images\HostStatus_Off.png" />
+    <None Include="Resources\Images\HostStatus_Check.png" />
+    <None Include="Resources\Images\Help.png" />
+    <None Include="Resources\Images\Fullscreen.png" />
+    <None Include="Resources\Images\Folder.png" />
+    <None Include="Resources\Images\File.png" />
+    <None Include="Resources\Images\Expand.png" />
+    <None Include="Resources\Images\Exit.png" />
+    <None Include="Resources\Images\ErrorSmall.png" />
+    <None Include="Resources\Images\Error.png" />
+    <None Include="Resources\Images\Delete.png" />
+    <None Include="Resources\Images\Config.png" />
+    <None Include="Resources\Images\Collapse.png" />
+    <None Include="Resources\Images\Arrow_Up.png" />
+    <None Include="Resources\Images\Arrow_Down.png" />
+    <None Include="Resources\Images\ActiveDirectory.png" />
+    <None Include="Resources\Images\Website.png" />
+  </ItemGroup>
+  <ItemGroup>
+    <BootstrapperPackage Include="Microsoft.Net.Client.3.5">
+      <Visible>False</Visible>
+      <ProductName>.NET Framework 3.5 SP1 Client Profile</ProductName>
+      <Install>false</Install>
+    </BootstrapperPackage>
+    <BootstrapperPackage Include="Microsoft.Net.Framework.2.0">
+      <Visible>False</Visible>
+      <ProductName>.NET Framework 2.0 %28x86%29</ProductName>
+      <Install>true</Install>
+    </BootstrapperPackage>
+    <BootstrapperPackage Include="Microsoft.Net.Framework.3.0">
+      <Visible>False</Visible>
+      <ProductName>.NET Framework 3.0 %28x86%29</ProductName>
+      <Install>false</Install>
+    </BootstrapperPackage>
+    <BootstrapperPackage Include="Microsoft.Net.Framework.3.5">
+      <Visible>False</Visible>
+      <ProductName>.NET Framework 3.5</ProductName>
+      <Install>false</Install>
+    </BootstrapperPackage>
+    <BootstrapperPackage Include="Microsoft.Net.Framework.3.5.SP1">
+      <Visible>False</Visible>
+      <ProductName>.NET Framework 3.5 SP1</ProductName>
+      <Install>false</Install>
+    </BootstrapperPackage>
+  </ItemGroup>
+  <ItemGroup>
+    <Reference Include="mscorlib" />
+    <Reference Include="System" />
+    <Reference Include="System.Configuration" />
+    <Reference Include="System.Data" />
+    <Reference Include="System.Drawing" />
+    <Reference Include="System.Windows.Forms" />
+    <Reference Include="System.Xml" />
+    <Reference Include="VncSharp">
+      <HintPath>References\VncSharp.dll</HintPath>
+    </Reference>
+  </ItemGroup>
+  <ItemGroup>
+    <Reference Include="mscorlib" />
+  </ItemGroup>
+  <ItemGroup>
+    <PackageReference Include="BouncyCastle">
+      <Version>1.8.6.1</Version>
+    </PackageReference>
+    <PackageReference Include="CefSharp.Common">
+      <Version>81.3.100</Version>
+    </PackageReference>
+    <PackageReference Include="CefSharp.WinForms">
+      <Version>81.3.100</Version>
+    </PackageReference>
+    <PackageReference Include="ConsoleControl">
+      <Version>1.3.0</Version>
+    </PackageReference>
+    <PackageReference Include="DockPanelSuite">
+      <Version>3.0.6</Version>
+    </PackageReference>
+    <PackageReference Include="DockPanelSuite.ThemeVS2003">
+      <Version>3.0.6</Version>
+    </PackageReference>
+    <PackageReference Include="DockPanelSuite.ThemeVS2012">
+      <Version>3.0.6</Version>
+    </PackageReference>
+    <PackageReference Include="DockPanelSuite.ThemeVS2013">
+      <Version>3.0.6</Version>
+    </PackageReference>
+    <PackageReference Include="DockPanelSuite.ThemeVS2015">
+      <Version>3.0.6</Version>
+    </PackageReference>
+    <PackageReference Include="Google.Protobuf">
+      <Version>3.12.1</Version>
+    </PackageReference>
+    <PackageReference Include="log4net">
+      <Version>2.0.8</Version>
+    </PackageReference>
+    <PackageReference Include="MySql.Data">
+      <Version>8.0.20</Version>
+    </PackageReference>
+    <PackageReference Include="NUnit3TestAdapter">
+      <Version>3.16.1</Version>
+      <IncludeAssets>runtime; build; native; contentfiles; analyzers; buildtransitive</IncludeAssets>
+      <PrivateAssets>all</PrivateAssets>
+    </PackageReference>
+    <PackageReference Include="ObjectListView.Official">
+      <Version>2.9.1</Version>
+    </PackageReference>
+    <PackageReference Include="System.DirectoryServices">
+      <Version>4.7.0</Version>
+    </PackageReference>
+    <PackageReference Include="System.Drawing.Common">
+      <Version>4.7.0</Version>
+    </PackageReference>
+    <PackageReference Include="System.IO.Packaging">
+      <Version>4.7.0</Version>
+    </PackageReference>
+    <PackageReference Include="System.Memory">
+      <Version>4.5.4</Version>
+    </PackageReference>
+    <PackageReference Include="System.Runtime.CompilerServices.Unsafe">
+      <Version>4.7.1</Version>
+    </PackageReference>
+    <PackageReference Include="System.Security.Cryptography.ProtectedData">
+      <Version>4.7.0</Version>
+    </PackageReference>
+    <PackageReference Include="System.Xml.Linq">
+      <Version>3.5.21022.801</Version>
+    </PackageReference>
+  </ItemGroup>
+  <ItemGroup>
+    <COMReference Include="AxMSTSCLib">
+      <Guid>{8C11EFA1-92C3-11D1-BC1E-00C04FA31489}</Guid>
+      <VersionMajor>1</VersionMajor>
+      <VersionMinor>0</VersionMinor>
+      <Lcid>0</Lcid>
+      <WrapperTool>aximp</WrapperTool>
+      <Isolated>False</Isolated>
+    </COMReference>
+    <COMReference Include="MSTSCLib">
+      <Guid>{8C11EFA1-92C3-11D1-BC1E-00C04FA31489}</Guid>
+      <VersionMajor>1</VersionMajor>
+      <VersionMinor>0</VersionMinor>
+      <Lcid>0</Lcid>
+      <WrapperTool>tlbimp</WrapperTool>
+      <Isolated>False</Isolated>
+    </COMReference>
+  </ItemGroup>
+  <PropertyGroup>
+    <PostBuildEvent>:: When passing paths to powershell scripts, check if the path ends with a backslash "\"
+:: If it does, then the backslash may be interpreted as an escape character. Add another backslash to cancel the first one.
+
+powershell -noprofile -command "sleep 2"
+
+set /p buildenv=&lt;buildenv.tmp
+
+:: Manual builds, set the cert password and uncomment below.
+:: IF "%25APPVEYOR_BUILD_FOLDER"=="" ( set cert_pwd= )
+
+:: Call the post build powershell script
+powershell.exe -ExecutionPolicy Bypass -File "$(SolutionDir)Tools\postbuild_mremoteng.ps1" -SolutionDir "$(SolutionDir)\" -TargetDir "%25cd%25" -TargetFileName "mRemoteNG.exe" -ConfigurationName "%25buildenv%25" -CertificatePath "$(CertPath)" -CertificatePassword "$(CertPassword)" -ExcludeFromSigning "PuTTYNG.exe"</PostBuildEvent>
+  </PropertyGroup>
+  <PropertyGroup Condition="'$(Configuration)|$(Platform)' == 'Debug|x86'">
+    <DebugSymbols>true</DebugSymbols>
+    <DefineDebug>true</DefineDebug>
+    <DefineTrace>true</DefineTrace>
+    <OutputPath>bin\Debug\</OutputPath>
+    <DefineConstants>DEBUG</DefineConstants>
+    <NoWarn>1591,660,661</NoWarn>
+    <DebugType>full</DebugType>
+    <PlatformTarget>x86</PlatformTarget>
+    <UseVSHostingProcess>false</UseVSHostingProcess>
+    <CodeAnalysisRuleSet>MinimumRecommendedRules.ruleset</CodeAnalysisRuleSet>
+    <Prefer32Bit>false</Prefer32Bit>
+  </PropertyGroup>
+  <PropertyGroup Condition="'$(Configuration)|$(Platform)' == 'Release|x86'">
+    <DebugSymbols>true</DebugSymbols>
+    <DefineTrace>true</DefineTrace>
+    <OutputPath>bin\Release\</OutputPath>
+    <NoWarn>1591,660,661</NoWarn>
+    <DebugType>full</DebugType>
+    <PlatformTarget>x86</PlatformTarget>
+    <CodeAnalysisRuleSet>AllRules.ruleset</CodeAnalysisRuleSet>
+    <WarningLevel>1</WarningLevel>
+    <UseVSHostingProcess>false</UseVSHostingProcess>
+    <Prefer32Bit>false</Prefer32Bit>
+    <DefineConstants>
+    </DefineConstants>
+  </PropertyGroup>
+  <PropertyGroup Condition="'$(Configuration)|$(Platform)' == 'Release Portable|x86'">
+    <DebugSymbols>true</DebugSymbols>
+    <DefineTrace>true</DefineTrace>
+    <OutputPath>bin\Release Portable\</OutputPath>
+    <DefineConstants>PORTABLE</DefineConstants>
+    <NoWarn>1591,660,661</NoWarn>
+    <DebugType>full</DebugType>
+    <PlatformTarget>x86</PlatformTarget>
+    <UseVSHostingProcess>false</UseVSHostingProcess>
+    <CodeAnalysisRuleSet>MinimumRecommendedRules.ruleset</CodeAnalysisRuleSet>
+    <Prefer32Bit>false</Prefer32Bit>
+  </PropertyGroup>
+  <PropertyGroup Condition="'$(Configuration)|$(Platform)' == 'Debug Portable|x86'">
+    <DebugSymbols>true</DebugSymbols>
+    <DefineDebug>true</DefineDebug>
+    <DefineTrace>true</DefineTrace>
+    <OutputPath>bin\Debug Portable\</OutputPath>
+    <DefineConstants>DEBUG;PORTABLE</DefineConstants>
+    <NoWarn>1591,660,661,618</NoWarn>
+    <DebugType>full</DebugType>
+    <PlatformTarget>x86</PlatformTarget>
+    <UseVSHostingProcess>false</UseVSHostingProcess>
+    <CodeAnalysisRuleSet>MinimumRecommendedRules.ruleset</CodeAnalysisRuleSet>
+    <Prefer32Bit>false</Prefer32Bit>
+  </PropertyGroup>
+  <PropertyGroup>
+    <TargetZone>LocalIntranet</TargetZone>
+  </PropertyGroup>
+  <PropertyGroup>
+    <RunPostBuildEvent>OnBuildSuccess</RunPostBuildEvent>
+  </PropertyGroup>
+  <!-- To modify your build process, add your task inside one of the targets below and uncomment it.
+       Other similar extension points exist, see Microsoft.Common.targets.
+  <Target Name="BeforeBuild">
+  </Target>
+  <Target Name="AfterBuild">
+  </Target>
+  -->
+  <Import Project="$(MSBuildBinPath)/Microsoft.CSharp.targets" />
+  <PropertyGroup>
+    <PreBuildEvent>echo $(ConfigurationName) &gt; buildenv.tmp</PreBuildEvent>
+  </PropertyGroup>
 </Project>