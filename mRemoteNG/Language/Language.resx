--- conflicted
+++ resolved
@@ -1,4 +1,3 @@
-<<<<<<< HEAD
 ﻿<?xml version="1.0" encoding="utf-8"?>
 <root>
   <!-- 
@@ -1314,7 +1313,7 @@
     <value>Creating quick connect failed</value>
   </data>
   <data name="_CloseWarnAll" xml:space="preserve">
-    <value>&amp;Warn me when closing connections</value>
+    <value>Warn me when closing connections</value>
   </data>
   <data name="RadioCloseWarnExit" xml:space="preserve">
     <value>Warn me only when e&amp;xiting mRemoteNG</value>
@@ -1484,8 +1483,35 @@
   <data name="SaveConnectionsFileBeforeOpeningAnother" xml:space="preserve">
     <value>Do you want to save the current connections file before loading another?</value>
   </data>
-  <data name="SaveConsOnExit" xml:space="preserve">
-    <value>Save connections on exit</value>
+  <data name="ConnectionsBackupFrequencyDaily" xml:space="preserve">
+    <value>Daily</value>
+  </data>
+  <data name="strConnectionBackupFrequency" xml:space="preserve">
+    <value>Connection Backup Frequency</value>
+  </data>
+  <data name="ConnectionsBackupFrequencyWeekly" xml:space="preserve">
+    <value>Weekly</value>
+  </data>
+  <data name="strConnectionsBackupMaxCount" xml:space="preserve">
+    <value>Maximum number of backups</value>
+  </data>
+  <data name="strConnectionsBackupPath" xml:space="preserve">
+    <value>Location of connection file backup</value>
+  </data>
+  <data name="ConnectionsBackupFrequencyOnEdit" xml:space="preserve">
+    <value>On Edit</value>
+  </data>
+  <data name="ConnectionsBackupFrequencyOnExit" xml:space="preserve">
+    <value>On Exit</value>
+  </data>
+  <data name="ConnectionsBackupFrequencyNever" xml:space="preserve">
+    <value>Never backup connections</value>
+  </data>
+  <data name="strBrowse" xml:space="preserve">
+    <value>Browse...</value>
+  </data>
+  <data name="strBackup" xml:space="preserve">
+    <value>Backup</value>
   </data>
   <data name="SaveImageFilter" xml:space="preserve">
     <value>Graphics Interchange Format File (.gif)|*.gif|Joint Photographic Experts Group File (.jpeg)|*.jpeg|Joint Photographic Experts Group File (.jpg)|*.jpg|Portable Network Graphics File (.png)|*.png</value>
@@ -1835,7 +1861,6 @@
   </data>
   <data name="CredentialUnavailable" xml:space="preserve">
     <value>Credential not available</value>
-    
   </data>
   <data name="OptionsThemeDeleteConfirmation" xml:space="preserve">
     <value>Do you really want to delete the theme?</value>
@@ -2142,2194 +2167,6 @@
   <data name="ShowHideMenu" xml:space="preserve">
     <value>Show/Hide Menu Strip</value>
   </data>
-  <data name="PropertyDescriptionStartProgram" xml:space="preserve">
-    <value>Start Program/alternate shell</value>
-  </data>
-  <data name="StartProgram" xml:space="preserve">
-    <value>Start Program</value>
-  </data>
-  <data name="WebView2InitializationFailed" xml:space="preserve">
-    <value>WebView2 creation failed with exception</value>
-  </data>
-  <data name="ApplyInheritanceToChildren" xml:space="preserve">
-    <value>Apply inheritance to children</value>
-  </data>
-  <data name="ApplyDefaultInheritance" xml:space="preserve">
-    <value>Apply default inheritance</value>
-  </data>
-  <data name="SmartCard" xml:space="preserve">
-    <value>SmartCard</value>
-  </data>
-=======
-﻿<?xml version="1.0" encoding="utf-8"?>
-<root>
-  <!-- 
-    Microsoft ResX Schema 
-    
-    Version 2.0
-    
-    The primary goals of this format is to allow a simple XML format 
-    that is mostly human readable. The generation and parsing of the 
-    various data types are done through the TypeConverter classes 
-    associated with the data types.
-    
-    Example:
-    
-    ... ado.net/XML headers & schema ...
-    <resheader name="resmimetype">text/microsoft-resx</resheader>
-    <resheader name="version">2.0</resheader>
-    <resheader name="reader">System.Resources.ResXResourceReader, System.Windows.Forms, ...</resheader>
-    <resheader name="writer">System.Resources.ResXResourceWriter, System.Windows.Forms, ...</resheader>
-    <data name="Name1"><value>this is my long string</value><comment>this is a comment</comment></data>
-    <data name="Color1" type="System.Drawing.Color, System.Drawing">Blue</data>
-    <data name="Bitmap1" mimetype="application/x-microsoft.net.object.binary.base64">
-        <value>[base64 mime encoded serialized .NET Framework object]</value>
-    </data>
-    <data name="Icon1" type="System.Drawing.Icon, System.Drawing" mimetype="application/x-microsoft.net.object.bytearray.base64">
-        <value>[base64 mime encoded string representing a byte array form of the .NET Framework object]</value>
-        <comment>This is a comment</comment>
-    </data>
-                
-    There are any number of "resheader" rows that contain simple 
-    name/value pairs.
-    
-    Each data row contains a name, and value. The row also contains a 
-    type or mimetype. Type corresponds to a .NET class that support 
-    text/value conversion through the TypeConverter architecture. 
-    Classes that don't support this are serialized and stored with the 
-    mimetype set.
-    
-    The mimetype is used for serialized objects, and tells the 
-    ResXResourceReader how to depersist the object. This is currently not 
-    extensible. For a given mimetype the value must be set accordingly:
-    
-    Note - application/x-microsoft.net.object.binary.base64 is the format 
-    that the ResXResourceWriter will generate, however the reader can 
-    read any of the formats listed below.
-    
-    mimetype: application/x-microsoft.net.object.binary.base64
-    value   : The object must be serialized with 
-            : System.Runtime.Serialization.Formatters.Binary.BinaryFormatter
-            : and then encoded with base64 encoding.
-    
-    mimetype: application/x-microsoft.net.object.soap.base64
-    value   : The object must be serialized with 
-            : System.Runtime.Serialization.Formatters.Soap.SoapFormatter
-            : and then encoded with base64 encoding.
-
-    mimetype: application/x-microsoft.net.object.bytearray.base64
-    value   : The object must be serialized into a byte array 
-            : using a System.ComponentModel.TypeConverter
-            : and then encoded with base64 encoding.
-    -->
-  <xsd:schema id="root" xmlns="" xmlns:xsd="http://www.w3.org/2001/XMLSchema" xmlns:msdata="urn:schemas-microsoft-com:xml-msdata">
-    <xsd:import namespace="http://www.w3.org/XML/1998/namespace" />
-    <xsd:element name="root" msdata:IsDataSet="true">
-      <xsd:complexType>
-        <xsd:choice maxOccurs="unbounded">
-          <xsd:element name="metadata">
-            <xsd:complexType>
-              <xsd:sequence>
-                <xsd:element name="value" type="xsd:string" minOccurs="0" />
-              </xsd:sequence>
-              <xsd:attribute name="name" use="required" type="xsd:string" />
-              <xsd:attribute name="type" type="xsd:string" />
-              <xsd:attribute name="mimetype" type="xsd:string" />
-              <xsd:attribute ref="xml:space" />
-            </xsd:complexType>
-          </xsd:element>
-          <xsd:element name="assembly">
-            <xsd:complexType>
-              <xsd:attribute name="alias" type="xsd:string" />
-              <xsd:attribute name="name" type="xsd:string" />
-            </xsd:complexType>
-          </xsd:element>
-          <xsd:element name="data">
-            <xsd:complexType>
-              <xsd:sequence>
-                <xsd:element name="value" type="xsd:string" minOccurs="0" msdata:Ordinal="1" />
-                <xsd:element name="comment" type="xsd:string" minOccurs="0" msdata:Ordinal="2" />
-              </xsd:sequence>
-              <xsd:attribute name="name" type="xsd:string" use="required" msdata:Ordinal="1" />
-              <xsd:attribute name="type" type="xsd:string" msdata:Ordinal="3" />
-              <xsd:attribute name="mimetype" type="xsd:string" msdata:Ordinal="4" />
-              <xsd:attribute ref="xml:space" />
-            </xsd:complexType>
-          </xsd:element>
-          <xsd:element name="resheader">
-            <xsd:complexType>
-              <xsd:sequence>
-                <xsd:element name="value" type="xsd:string" minOccurs="0" msdata:Ordinal="1" />
-              </xsd:sequence>
-              <xsd:attribute name="name" type="xsd:string" use="required" />
-            </xsd:complexType>
-          </xsd:element>
-        </xsd:choice>
-      </xsd:complexType>
-    </xsd:element>
-  </xsd:schema>
-  <resheader name="resmimetype">
-    <value>text/microsoft-resx</value>
-  </resheader>
-  <resheader name="version">
-    <value>2.0</value>
-  </resheader>
-  <resheader name="reader">
-    <value>System.Resources.ResXResourceReader, System.Windows.Forms, Version=4.0.0.0, Culture=neutral, PublicKeyToken=b77a5c561934e089</value>
-  </resheader>
-  <resheader name="writer">
-    <value>System.Resources.ResXResourceWriter, System.Windows.Forms, Version=4.0.0.0, Culture=neutral, PublicKeyToken=b77a5c561934e089</value>
-  </resheader>
-  <data name="About" xml:space="preserve">
-    <value>About</value>
-  </data>
-  <data name="ActiveDirectory" xml:space="preserve">
-    <value>Active Directory</value>
-  </data>
-  <data name="AddNodeFromXmlFailed" xml:space="preserve">
-    <value>AddNodeFromXML failed!</value>
-  </data>
-  <data name="AllowOnlySingleInstance" xml:space="preserve">
-    <value>Allow only a single instance of the application (mRemoteNG restart required)</value>
-  </data>
-  <data name="Always" xml:space="preserve">
-    <value>Always</value>
-  </data>
-  <data name="AlwaysConnectEvenIfAuthFails" xml:space="preserve">
-    <value>Always connect, even if authentication fails</value>
-  </data>
-  <data name="AlwaysShowPanelSelection" xml:space="preserve">
-    <value>Always show panel selection dialog when opening connections</value>
-  </data>
-  <data name="AlwaysShowPanelTabs" xml:space="preserve">
-    <value>Always show panel tabs</value>
-  </data>
-  <data name="AlwaysShowSysTrayIcon" xml:space="preserve">
-    <value>Always show notification area icon</value>
-  </data>
-  <data name="AskUpdatesCommandAskLater" xml:space="preserve">
-    <value>Ask me again later</value>
-  </data>
-  <data name="AskUpdatesCommandCustom" xml:space="preserve">
-    <value>Customize the settings now</value>
-  </data>
-  <data name="AskUpdatesCommandRecommended" xml:space="preserve">
-    <value>Use the recommended settings</value>
-  </data>
-  <data name="AskUpdatesContent" xml:space="preserve">
-    <value>{0} can automatically check for updates that may provide new features and bug fixes. It is recommended that you allow {0} to check for updates weekly.</value>
-  </data>
-  <data name="AskUpdatesMainInstruction" xml:space="preserve">
-    <value>Automatic update settings</value>
-  </data>
-  <data name="Aspect" xml:space="preserve">
-    <value>Aspect</value>
-  </data>
-  <data name="AutoSaveEvery" xml:space="preserve">
-    <value>Auto save time in minutes (0 means disabled):</value>
-  </data>
-  <data name="AvailableVersion" xml:space="preserve">
-    <value>Latest version</value>
-  </data>
-  <data name="_Browse" xml:space="preserve">
-    <value>&amp;Browse...</value>
-  </data>
-  <data name="_Cancel" xml:space="preserve">
-    <value>&amp;Cancel</value>
-  </data>
-  <data name="Change" xml:space="preserve">
-    <value>Change</value>
-  </data>
-  <data name="_Close" xml:space="preserve">
-    <value>&amp;Close</value>
-  </data>
-  <data name="ButtonDefaultInheritance" xml:space="preserve">
-    <value>Default Inheritance</value>
-  </data>
-  <data name="ButtonDefaultProperties" xml:space="preserve">
-    <value>Default Properties</value>
-  </data>
-  <data name="Disconnect" xml:space="preserve">
-    <value>Disconnect</value>
-  </data>
-  <data name="Icon" xml:space="preserve">
-    <value>Icon</value>
-  </data>
-  <data name="_Import" xml:space="preserve">
-    <value>&amp;Import</value>
-  </data>
-  <data name="Inheritance" xml:space="preserve">
-    <value>Inheritance</value>
-  </data>
-  <data name="_Launch" xml:space="preserve">
-    <value>&amp;Launch</value>
-  </data>
-  <data name="ButtonLaunchPutty" xml:space="preserve">
-    <value>Launch PuTTY</value>
-  </data>
-  <data name="_Ok" xml:space="preserve">
-    <value>&amp;OK</value>
-  </data>
-  <data name="Properties" xml:space="preserve">
-    <value>Properties</value>
-  </data>
-  <data name="_Scan" xml:space="preserve">
-    <value>&amp;Scan</value>
-  </data>
-  <data name="_Stop" xml:space="preserve">
-    <value>&amp;Stop</value>
-  </data>
-  <data name="TestProxy" xml:space="preserve">
-    <value>Test Proxy</value>
-  </data>
-  <data name="CannotStartPortScan" xml:space="preserve">
-    <value>Cannot start Port Scan, incorrect IP format!</value>
-  </data>
-  <data name="Appearance" xml:space="preserve">
-    <value>Appearance</value>
-  </data>
-  <data name="Connection" xml:space="preserve">
-    <value>Connection</value>
-  </data>
-  <data name="Display" xml:space="preserve">
-    <value>Display</value>
-  </data>
-  <data name="Gateway" xml:space="preserve">
-    <value>Gateway</value>
-  </data>
-  <data name="Miscellaneous" xml:space="preserve">
-    <value>Miscellaneous</value>
-  </data>
-  <data name="Protocol" xml:space="preserve">
-    <value>Protocol</value>
-  </data>
-  <data name="Redirect" xml:space="preserve">
-    <value>Redirect</value>
-  </data>
-  <data name="CheckFailed" xml:space="preserve">
-    <value>Check failed!</value>
-  </data>
-  <data name="CheckboxAutomaticReconnect" xml:space="preserve">
-    <value>Automatically try to reconnect when disconnected from server (RDP &amp;&amp; ICA only)</value>
-  </data>
-  <data name="CheckboxDoNotShowThisMessageAgain" xml:space="preserve">
-    <value>Do not show this message again.</value>
-  </data>
-  <data name="CheckboxProxyAuthentication" xml:space="preserve">
-    <value>This proxy server requires authentication</value>
-  </data>
-  <data name="CheckboxPuttyPath" xml:space="preserve">
-    <value>Use custom PuTTY path:</value>
-  </data>
-  <data name="CheckboxReconnectWhenReady" xml:space="preserve">
-    <value>Reconnect when ready</value>
-  </data>
-  <data name="CheckboxUpdateUseProxy" xml:space="preserve">
-    <value>Use a proxy server to connect</value>
-  </data>
-  <data name="Username" xml:space="preserve">
-    <value>Username</value>
-  </data>
-  <data name="WaitForExit" xml:space="preserve">
-    <value>Wait for exit</value>
-  </data>
-  <data name="CheckAgain" xml:space="preserve">
-    <value>Check Again</value>
-  </data>
-  <data name="CheckForUpdatesOnStartup" xml:space="preserve">
-    <value>Check for updates at startup</value>
-  </data>
-  <data name="CheckNow" xml:space="preserve">
-    <value>Check now</value>
-  </data>
-  <data name="CheckProperInstallationOfComponentsAtStartup" xml:space="preserve">
-    <value>Check proper installation of components at startup</value>
-  </data>
-  <data name="ChoosePanelBeforeConnecting" xml:space="preserve">
-    <value>Choose panel before connecting</value>
-  </data>
-  <data name="ClosedPorts" xml:space="preserve">
-    <value>Closed Ports</value>
-  </data>
-  <data name="CollapseAllFolders" xml:space="preserve">
-    <value>Collapse all folders</value>
-  </data>
-  <data name="Arguments" xml:space="preserve">
-    <value>Arguments</value>
-  </data>
-  <data name="Filename" xml:space="preserve">
-    <value>Filename</value>
-  </data>
-  <data name="Message" xml:space="preserve">
-    <value>Message</value>
-  </data>
-  <data name="CommandExitProgram" xml:space="preserve">
-    <value>E&amp;xit {0}</value>
-  </data>
-  <data name="CommandLineArgsCouldNotBeParsed" xml:space="preserve">
-    <value>Couldn't parse command line args!</value>
-  </data>
-  <data name="CommandOpenConnectionFile" xml:space="preserve">
-    <value>&amp;Open a connection file</value>
-  </data>
-  <data name="_TryAgain" xml:space="preserve">
-    <value>&amp;Try again</value>
-  </data>
-  <data name="CompatibilityLenovoAutoScrollUtilityDetected" xml:space="preserve">
-    <value>{0} has detected the Lenovo Auto Scroll Utility running on this system. This utility is known to cause problems with {0}. It is recommended that you disable or uninstall it.</value>
-  </data>
-  <data name="CompatibilityProblemDetected" xml:space="preserve">
-    <value>Compatibility problem detected</value>
-  </data>
-  <data name="ConfigPropertyGridButtonIconClickFailed" xml:space="preserve">
-    <value>btnIcon_Click failed!</value>
-  </data>
-  <data name="ConfigPropertyGridHideItemsFailed" xml:space="preserve">
-    <value>ShowHideGridItems failed!</value>
-  </data>
-  <data name="ConfigPropertyGridMenuClickFailed" xml:space="preserve">
-    <value>IconMenu_Click failed!</value>
-  </data>
-  <data name="ConfigPropertyGridObjectFailed" xml:space="preserve">
-    <value>Property Grid object failed!</value>
-  </data>
-  <data name="ConfigPropertyGridSetHostStatusFailed" xml:space="preserve">
-    <value>SetHostStatus failed!</value>
-  </data>
-  <data name="ConfigPropertyGridValueFailed" xml:space="preserve">
-    <value>pGrid_PopertyValueChanged failed!</value>
-  </data>
-  <data name="ConfigUiLoadFailed" xml:space="preserve">
-    <value>Config UI load failed!</value>
-  </data>
-  <data name="ConfirmCloseConnectionPanelMainInstruction" xml:space="preserve">
-    <value>Are you sure you want to close the panel, "{0}"? Any connections that it contains will also be closed.</value>
-  </data>
-  <data name="ConfirmDeleteExternalTool" xml:space="preserve">
-    <value>Are you sure you want to delete the external tool, "{0}"?</value>
-  </data>
-  <data name="ConfirmDeleteExternalToolMultiple" xml:space="preserve">
-    <value>Are you sure you want to delete the {0} selected external tools?</value>
-  </data>
-  <data name="ConfirmDeleteNodeConnection" xml:space="preserve">
-    <value>Are you sure you want to delete the connection, "{0}"?</value>
-  </data>
-  <data name="ConfirmDeleteNodeFolder" xml:space="preserve">
-    <value>Are you sure you want to delete the empty folder, "{0}"?</value>
-  </data>
-  <data name="ConfirmDeleteNodeFolderNotEmpty" xml:space="preserve">
-    <value>Are you sure you want to delete the folder, "{0}"? Any folders or connections that it contains will also be deleted.</value>
-  </data>
-  <data name="ConfirmExitMainInstruction" xml:space="preserve">
-    <value>Do you want to close all open connections?</value>
-  </data>
-  <data name="ConfirmResetLayout" xml:space="preserve">
-    <value>Are you sure you want to reset the panels to their default layout?</value>
-  </data>
-  <data name="Connect" xml:space="preserve">
-    <value>Connect</value>
-  </data>
-  <data name="ConnectInFullscreen" xml:space="preserve">
-    <value>Connect in fullscreen mode</value>
-  </data>
-  <data name="Connecting" xml:space="preserve">
-    <value>Connecting...</value>
-  </data>
-  <data name="ConnectionEventConnected" xml:space="preserve">
-    <value>Protocol Event Connected</value>
-  </data>
-  <data name="ConnectionEventConnectedDetail" xml:space="preserve">
-    <value>Connection to "{0}" via "{1}" established by user "{2}" (Description: "{3}"; User Field: "{4}")</value>
-  </data>
-  <data name="ConnectionFailed" xml:space="preserve">
-    <value>Connection failed!</value>
-  </data>
-  <data name="ConnectionEventErrorOccured" xml:space="preserve">
-    <value>A connection protocol error occurred. Host: "{1}"; Error code: "{2}"; Error Description: "{0}"</value>
-  </data>
-  <data name="ConnectionOpenFailed" xml:space="preserve">
-    <value>Opening connection failed!</value>
-  </data>
-  <data name="ConnectionOpenFailedNoHostname" xml:space="preserve">
-    <value>Cannot open connection: No hostname specified!</value>
-  </data>
-  <data name="Connections" xml:space="preserve">
-    <value>Connections</value>
-  </data>
-  <data name="ConnectionSetDefaultPortFailed" xml:space="preserve">
-    <value>Couldn't set default port!</value>
-  </data>
-  <data name="ConnectionsFileBackupFailed" xml:space="preserve">
-    <value>Couldn't create backup of connections file!</value>
-  </data>
-  <data name="ConnectionsFileCouldNotBeLoaded" xml:space="preserve">
-    <value>Connections file "{0}" could not be loaded!</value>
-  </data>
-  <data name="ConnectionsFileCouldNotBeLoadedNew" xml:space="preserve">
-    <value>Connections file "{0}" could not be loaded!
-Starting with new connections file.</value>
-  </data>
-  <data name="ConnectionsFileCouldNotSaveAs" xml:space="preserve">
-    <value>Couldn't save connections file as "{0}"!</value>
-  </data>
-  <data name="ConnectNoCredentials" xml:space="preserve">
-    <value>Connect without credentials</value>
-  </data>
-  <data name="ConnectToConsoleSession" xml:space="preserve">
-    <value>Connect to console session</value>
-  </data>
-  <data name="ConnectWithOptions" xml:space="preserve">
-    <value>Connect (with options)</value>
-  </data>
-  <data name="ConnenctionClosedByUser" xml:space="preserve">
-    <value>Connection to {0} via {1} closed by user {2}.</value>
-  </data>
-  <data name="ConnenctionCloseEvent" xml:space="preserve">
-    <value>Connection Event Closed</value>
-  </data>
-  <data name="ConnenctionCloseEventFailed" xml:space="preserve">
-    <value>Connection Event Closed failed!</value>
-  </data>
-  <data name="CouldNotCreateNewConnectionsFile" xml:space="preserve">
-    <value>Couldn't create new connections file!</value>
-  </data>
-  <data name="CouldNotFindToolStripInFilteredPropertyGrid" xml:space="preserve">
-    <value>Could not find ToolStrip control in FilteredPropertyGrid.</value>
-  </data>
-  <data name="Detect" xml:space="preserve">
-    <value>Detect</value>
-  </data>
-  <data name="DontConnectToConsoleSession" xml:space="preserve">
-    <value>Don't connect to console session</value>
-  </data>
-  <data name="DontConnectWhenAuthFails" xml:space="preserve">
-    <value>Don't connect if authentication fails</value>
-  </data>
-  <data name="DoubleClickTabClosesIt" xml:space="preserve">
-    <value>Double click on tab closes it</value>
-  </data>
-  <data name="DownloadAndInstall" xml:space="preserve">
-    <value>Download and Install</value>
-  </data>
-  <data name="Duplicate" xml:space="preserve">
-    <value>Duplicate</value>
-  </data>
-  <data name="EmptyPasswordContinue" xml:space="preserve">
-    <value>Do you want to continue with no password?</value>
-  </data>
-  <data name="EmptyUsernamePasswordDomainFields" xml:space="preserve">
-    <value>For empty Username, Password or Domain fields use:</value>
-  </data>
-  <data name="EncryptCompleteConnectionFile" xml:space="preserve">
-    <value>Completely encrypt connection file</value>
-  </data>
-  <data name="LastIp" xml:space="preserve">
-    <value>Last IP</value>
-  </data>
-  <data name="LastPort" xml:space="preserve">
-    <value>Last Port</value>
-  </data>
-  <data name="ErrorAddExternalToolsToToolBarFailed" xml:space="preserve">
-    <value>AddExternalToolsToToolBar (frmMain) failed. {0}</value>
-  </data>
-  <data name="ErrorAddFolderFailed" xml:space="preserve">
-    <value>AddFolder (UI.Window.ConnectionTreeWindow) failed. {0}</value>
-  </data>
-  <data name="ErrorBadDatabaseVersion" xml:space="preserve">
-    <value>The database version {0} is not compatible with this version of {1}.</value>
-  </data>
-  <data name="ErrorConnectionListSaveFailed" xml:space="preserve">
-    <value>The connection list could not be saved.</value>
-  </data>
-  <data name="ErrorCouldNotLaunchPutty" xml:space="preserve">
-    <value>PuTTY could not be launched.</value>
-  </data>
-  <data name="ErrorDecryptionFailed" xml:space="preserve">
-    <value>Decryption failed. {0}</value>
-  </data>
-  <data name="ErrorEncryptionFailed" xml:space="preserve">
-    <value>Encryption failed. {0}</value>
-  </data>
-  <data name="ErrorFipsPolicyIncompatible" xml:space="preserve">
-    <value>The Windows security setting, "System cryptography: Use FIPS compliant algorithms for encryption, hashing, and signing", is enabled. 
-
-See the Microsoft Support article at http://support.microsoft.com/kb/811833 for more information.
-
-{0} is not fully FIPS compliant. Click OK to proceed at your own discretion, or Cancel to Exit.</value>
-  </data>
-  <data name="Errors" xml:space="preserve">
-    <value>Errors</value>
-  </data>
-  <data name="ErrorStartupConnectionFileLoad" xml:space="preserve">
-    <value>The startup connection file could not be loaded.{0}{0}{2}{0}{3}{0}{0}In order to prevent data loss, {1} will now exit.</value>
-  </data>
-  <data name="ErrorVerifyDatabaseVersionFailed" xml:space="preserve">
-    <value>VerifyDatabaseVersion (Config.Connections.Save) failed. {0}</value>
-  </data>
-  <data name="ExpandAllFolders" xml:space="preserve">
-    <value>Expand all folders</value>
-  </data>
-  <data name="Experimental" xml:space="preserve">
-    <value>Experimental</value>
-  </data>
-  <data name="Export" xml:space="preserve">
-    <value>Export</value>
-  </data>
-  <data name="ExportEverything" xml:space="preserve">
-    <value>Export everything</value>
-  </data>
-  <data name="ExportFile" xml:space="preserve">
-    <value>Export File</value>
-  </data>
-  <data name="ExportItems" xml:space="preserve">
-    <value>Export Items</value>
-  </data>
-  <data name="ExportProperties" xml:space="preserve">
-    <value>Export Properties</value>
-  </data>
-  <data name="ExportSelectedConnection" xml:space="preserve">
-    <value>Export the currently selected connection</value>
-  </data>
-  <data name="ExportSelectedFolder" xml:space="preserve">
-    <value>Export the currently selected folder</value>
-  </data>
-  <data name="_ExportToFile" xml:space="preserve">
-    <value>&amp;Export to File...</value>
-  </data>
-  <data name="ExternalToolDefaultName" xml:space="preserve">
-    <value>New External Tool</value>
-  </data>
-  <data name="FileFormat" xml:space="preserve">
-    <value>File &amp;Format:</value>
-  </data>
-  <data name="FilterAll" xml:space="preserve">
-    <value>All Files (*.*)</value>
-  </data>
-  <data name="FilterAllImportable" xml:space="preserve">
-    <value>All importable files</value>
-  </data>
-  <data name="FilterApplication" xml:space="preserve">
-    <value>Application Files (*.exe)</value>
-  </data>
-  <data name="FiltermRemoteCSV" xml:space="preserve">
-    <value>mRemote CSV Files (*.csv)</value>
-  </data>
-  <data name="FiltermRemoteXML" xml:space="preserve">
-    <value>mRemote XML Files (*.xml)</value>
-  </data>
-  <data name="FilterPuttyConnectionManager" xml:space="preserve">
-    <value>PuTTY Connection Manager files</value>
-  </data>
-  <data name="FilterRdgFiles" xml:space="preserve">
-    <value>Remote Desktop Connection Manager files (*.rdg)</value>
-  </data>
-  <data name="FilterRDP" xml:space="preserve">
-    <value>RDP Files (*.rdp)</value>
-  </data>
-  <data name="FormatInherit" xml:space="preserve">
-    <value>Inherit {0}</value>
-  </data>
-  <data name="FormatInheritDescription" xml:space="preserve">
-    <value>Description of inherited property: {0}</value>
-  </data>
-  <data name="Free" xml:space="preserve">
-    <value>Free</value>
-  </data>
-  <data name="Fullscreen" xml:space="preserve">
-    <value>Fullscreen</value>
-  </data>
-  <data name="General" xml:space="preserve">
-    <value>General</value>
-  </data>
-  <data name="GetConnectionInfoFromXmlFailed" xml:space="preserve">
-    <value>An error occured while loading the connection entry for "{0}" from "{1}". {2}</value>
-  </data>
-  <data name="GroupboxAutomaticReconnect" xml:space="preserve">
-    <value>Automatic Reconnect</value>
-  </data>
-  <data name="ExternalToolProperties" xml:space="preserve">
-    <value>External Tool Properties</value>
-  </data>
-  <data name="Files" xml:space="preserve">
-    <value>Files</value>
-  </data>
-  <data name="Host" xml:space="preserve">
-    <value>Host</value>
-  </data>
-  <data name="Http" xml:space="preserve">
-    <value>HTTP</value>
-  </data>
-  <data name="HttpConnectFailed" xml:space="preserve">
-    <value>HTTP Connect Failed!</value>
-  </data>
-  <data name="HttpConnectionFailed" xml:space="preserve">
-    <value>Couldn't create new HTTP Connection!</value>
-  </data>
-  <data name="HttpDocumentTileChangeFailed" xml:space="preserve">
-    <value>Changing HTTP Document Tile Failed!</value>
-  </data>
-  <data name="HttpInternetExplorer" xml:space="preserve">
-    <value>Internet Explorer</value>
-  </data>
-  <data name="Https" xml:space="preserve">
-    <value>HTTPS</value>
-  </data>
-  <data name="HttpSetPropsFailed" xml:space="preserve">
-    <value>Set HTTP Props failed!</value>
-  </data>
-  <data name="IdentifyQuickConnectTabs" xml:space="preserve">
-    <value>Identify quick connect tabs by adding the prefix "Quick:"</value>
-  </data>
-  <data name="ImportAD" xml:space="preserve">
-    <value>Import from Active Directory</value>
-  </data>
-  <data name="ImportFileFailedContent" xml:space="preserve">
-    <value>An error occurred while importing the file "{0}".</value>
-  </data>
-  <data name="ImportFromFile" xml:space="preserve">
-    <value>Import from &amp;File...</value>
-  </data>
-  <data name="ImportPortScan" xml:space="preserve">
-    <value>Import from Port Scan</value>
-  </data>
-  <data name="Informations" xml:space="preserve">
-    <value>Informations</value>
-  </data>
-  <data name="IntAppDisposeFailed" xml:space="preserve">
-    <value>Dispose of Int App process failed!</value>
-  </data>
-  <data name="IntAppFocusFailed" xml:space="preserve">
-    <value>Int App Focus Failed!</value>
-  </data>
-  <data name="IntAppHandle" xml:space="preserve">
-    <value>Int App Handle: {0}</value>
-  </data>
-  <data name="IntAppKillFailed" xml:space="preserve">
-    <value>Killing Int App Process failed!</value>
-  </data>
-  <data name="IntAppResizeFailed" xml:space="preserve">
-    <value>Int App Resize failed!</value>
-  </data>
-  <data name="IntAppStuff" xml:space="preserve">
-    <value>--- IntApp Stuff ---</value>
-  </data>
-  <data name="IntAppTitle" xml:space="preserve">
-    <value>Int App Title: {0}</value>
-  </data>
-  <data name="Address" xml:space="preserve">
-    <value>Address:</value>
-  </data>
-  <data name="ClosingConnections" xml:space="preserve">
-    <value>When closing connections:</value>
-  </data>
-  <data name="DisplayName" xml:space="preserve">
-    <value>Display Name</value>
-  </data>
-  <data name="Domain" xml:space="preserve">
-    <value>Domain</value>
-  </data>
-  <data name="Hostname" xml:space="preserve">
-    <value>Hostname:</value>
-  </data>
-  <data name="PortableEdition" xml:space="preserve">
-    <value>Portable Edition</value>
-  </data>
-  <data name="PuttySessionsConfig" xml:space="preserve">
-    <value>To configure PuTTY sessions click this button:</value>
-  </data>
-  <data name="PuttyTimeout" xml:space="preserve">
-    <value>Maximum PuTTY and integrated external tools wait time:</value>
-  </data>
-  <data name="ReleasedUnderGPL" xml:space="preserve">
-    <value>Released under the GNU General Public License (GPL)</value>
-  </data>
-  <data name="Seconds" xml:space="preserve">
-    <value>Seconds</value>
-  </data>
-  <data name="SelectPanel" xml:space="preserve">
-    <value>Select a panel from the list below or click New to add a new one. Click OK to continue.</value>
-  </data>
-  <data name="ServerStatus" xml:space="preserve">
-    <value>Server status:</value>
-  </data>
-  <data name="Database" xml:space="preserve">
-    <value>Database:</value>
-  </data>
-  <data name="Verify" xml:space="preserve">
-    <value>Verify:</value>
-  </data>
-  <data name="LanguageString" xml:space="preserve">
-    <value>Language</value>
-  </data>
-  <data name="LanguageDefault" xml:space="preserve">
-    <value>(Automatically Detect)</value>
-  </data>
-  <data name="LanguageRestartRequired" xml:space="preserve">
-    <value>{0} must be restarted before changes to the language will take effect.</value>
-  </data>
-  <data name="LoadFromSqlFailed" xml:space="preserve">
-    <value>Load from SQL failed</value>
-  </data>
-  <data name="LoadFromSqlFailedContent" xml:space="preserve">
-    <value>The connection information could not be loaded from the SQL server.</value>
-  </data>
-  <data name="LoadFromXmlFailed" xml:space="preserve">
-    <value>Load From XML failed!</value>
-  </data>
-  <data name="LocalFile" xml:space="preserve">
-    <value>Local file</value>
-  </data>
-  <data name="LocalFileDoesNotExist" xml:space="preserve">
-    <value>Local file does not exist!</value>
-  </data>
-  <data name="AddConnectionPanel" xml:space="preserve">
-    <value>Add Connection Panel</value>
-  </data>
-  <data name="CheckForUpdates" xml:space="preserve">
-    <value>Check for Updates</value>
-  </data>
-  <data name="Config" xml:space="preserve">
-    <value>Config</value>
-  </data>
-  <data name="ConnectionPanels" xml:space="preserve">
-    <value>Connection Panels</value>
-  </data>
-  <data name="Copy" xml:space="preserve">
-    <value>Copy</value>
-  </data>
-  <data name="CtrlAltDel" xml:space="preserve">
-    <value>Ctrl-Alt-Del</value>
-  </data>
-  <data name="CtrlEsc" xml:space="preserve">
-    <value>Ctrl-Esc</value>
-  </data>
-  <data name="DeleteExternalTool" xml:space="preserve">
-    <value>Delete External Tool...</value>
-  </data>
-  <data name="Donate" xml:space="preserve">
-    <value>Donate</value>
-  </data>
-  <data name="DuplicateTab" xml:space="preserve">
-    <value>Duplicate Tab</value>
-  </data>
-  <data name="Exit" xml:space="preserve">
-    <value>Exit</value>
-  </data>
-  <data name="ExternalToolsToolbar" xml:space="preserve">
-    <value>External Tools Toolbar</value>
-  </data>
-  <data name="_File" xml:space="preserve">
-    <value>&amp;File</value>
-  </data>
-  <data name="_Help" xml:space="preserve">
-    <value>&amp;Help</value>
-  </data>
-  <data name="HelpContents" xml:space="preserve">
-    <value>mRemoteNG Help</value>
-  </data>
-  <data name="LaunchExternalTool" xml:space="preserve">
-    <value>Launch External Tool</value>
-  </data>
-  <data name="NewConnectionFile" xml:space="preserve">
-    <value>New Connection File</value>
-  </data>
-  <data name="NewExternalTool" xml:space="preserve">
-    <value>New External Tool</value>
-  </data>
-  <data name="Notifications" xml:space="preserve">
-    <value>Notifications</value>
-  </data>
-  <data name="CopyAll" xml:space="preserve">
-    <value>Copy All</value>
-  </data>
-  <data name="DeleteAll" xml:space="preserve">
-    <value>Delete All</value>
-  </data>
-  <data name="OpenConnectionFile" xml:space="preserve">
-    <value>Open Connection File...</value>
-  </data>
-  <data name="Options" xml:space="preserve">
-    <value>Options</value>
-  </data>
-  <data name="PortScan" xml:space="preserve">
-    <value>Port Scan</value>
-  </data>
-  <data name="QuickConnectToolbar" xml:space="preserve">
-    <value>Quick Connect Toolbar</value>
-  </data>
-  <data name="Reconnect" xml:space="preserve">
-    <value>Reconnect</value>
-  </data>
-  <data name="RefreshScreen" xml:space="preserve">
-    <value>Refresh Screen (VNC)</value>
-  </data>
-  <data name="RenameTab" xml:space="preserve">
-    <value>Rename Tab</value>
-  </data>
-  <data name="ReportBug" xml:space="preserve">
-    <value>Report a Bug</value>
-  </data>
-  <data name="ResetLayout" xml:space="preserve">
-    <value>Reset layout</value>
-  </data>
-  <data name="SaveConnectionFile" xml:space="preserve">
-    <value>Save Connection File</value>
-  </data>
-  <data name="SaveConnectionFileAs" xml:space="preserve">
-    <value>Save Connection File As...</value>
-  </data>
-  <data name="SendSpecialKeys" xml:space="preserve">
-    <value>Send Special Keys (VNC)</value>
-  </data>
-  <data name="ShowHelpText" xml:space="preserve">
-    <value>&amp;Show Help Text</value>
-  </data>
-  <data name="ShowText" xml:space="preserve">
-    <value>Show Text</value>
-  </data>
-  <data name="SmartSize" xml:space="preserve">
-    <value>SmartSize (RDP/VNC)</value>
-  </data>
-  <data name="SshFileTransfer" xml:space="preserve">
-    <value>SSH File Transfer</value>
-  </data>
-  <data name="StartChat" xml:space="preserve">
-    <value>Start Chat (VNC)</value>
-  </data>
-  <data name="SupportForum" xml:space="preserve">
-    <value>Support Forum</value>
-  </data>
-  <data name="_Tools" xml:space="preserve">
-    <value>&amp;Tools</value>
-  </data>
-  <data name="TransferFile" xml:space="preserve">
-    <value>Transfer File (SSH)</value>
-  </data>
-  <data name="_View" xml:space="preserve">
-    <value>&amp;View</value>
-  </data>
-  <data name="ViewOnly" xml:space="preserve">
-    <value>View Only</value>
-  </data>
-  <data name="Website" xml:space="preserve">
-    <value>Website</value>
-  </data>
-  <data name="MinimizeToSysTray" xml:space="preserve">
-    <value>Minimize to notification area</value>
-  </data>
-  <data name="MoveDown" xml:space="preserve">
-    <value>Move down</value>
-  </data>
-  <data name="MoveUp" xml:space="preserve">
-    <value>Move up</value>
-  </data>
-  <data name="MremoteNgCsv" xml:space="preserve">
-    <value>mRemoteNG CSV</value>
-  </data>
-  <data name="MremoteNgXml" xml:space="preserve">
-    <value>mRemoteNG XML</value>
-  </data>
-  <data name="MyCurrentWindowsCreds" xml:space="preserve">
-    <value>My current credentials (Windows logon information)</value>
-  </data>
-  <data name="Never" xml:space="preserve">
-    <value>Never</value>
-  </data>
-  <data name="NewConnection" xml:space="preserve">
-    <value>New Connection</value>
-  </data>
-  <data name="NewFolder" xml:space="preserve">
-    <value>New Folder</value>
-  </data>
-  <data name="NewPanel" xml:space="preserve">
-    <value>New Panel</value>
-  </data>
-  <data name="NewTitle" xml:space="preserve">
-    <value>New Title</value>
-  </data>
-  <data name="No" xml:space="preserve">
-    <value>No</value>
-  </data>
-  <data name="NoCompression" xml:space="preserve">
-    <value>No сompression</value>
-  </data>
-  <data name="NoExtAppDefined" xml:space="preserve">
-    <value>No ext. app specified.</value>
-  </data>
-  <data name="None" xml:space="preserve">
-    <value>None</value>
-  </data>
-  <data name="Normal" xml:space="preserve">
-    <value>Normal</value>
-  </data>
-  <data name="NoSmartSize" xml:space="preserve">
-    <value>No SmartSize</value>
-  </data>
-  <data name="NoUpdateAvailable" xml:space="preserve">
-    <value>No update available</value>
-  </data>
-  <data name="OldConffile" xml:space="preserve">
-    <value>You are trying to load a connection file that was created using an very early version of mRemote, this could result in an runtime error.
-If you run into such an error, please create a new connection file!</value>
-  </data>
-  <data name="OpenNewTabRight" xml:space="preserve">
-    <value>Open new tab to the right of the currently selected tab</value>
-  </data>
-  <data name="OpenPorts" xml:space="preserve">
-    <value>Open Ports</value>
-  </data>
-  <data name="OptionsProxyTesting" xml:space="preserve">
-    <value>Testing...</value>
-  </data>
-  <data name="Theme" xml:space="preserve">
-    <value>Theme</value>
-  </data>
-  <data name="_Delete" xml:space="preserve">
-    <value>&amp;Delete</value>
-  </data>
-  <data name="_New" xml:space="preserve">
-    <value>&amp;New</value>
-  </data>
-  <data name="PanelName" xml:space="preserve">
-    <value>Panel Name</value>
-  </data>
-  <data name="PasswordProtect" xml:space="preserve">
-    <value>Password protect</value>
-  </data>
-  <data name="PasswordStatusMustMatch" xml:space="preserve">
-    <value>Both passwords must match.</value>
-  </data>
-  <data name="PasswordStatusTooShort" xml:space="preserve">
-    <value>The password must be at least 3 characters long.</value>
-  </data>
-  <data name="PleaseFillAllFields" xml:space="preserve">
-    <value>Please fill all fields</value>
-  </data>
-  <data name="PortScanComplete" xml:space="preserve">
-    <value>Port scan complete.</value>
-  </data>
-  <data name="PortScanCouldNotLoadPanel" xml:space="preserve">
-    <value>Couldn't load PortScan panel!</value>
-  </data>
-  <data name="PropertyDescriptionHostnameIp" xml:space="preserve">
-    <value>Enter the hostname or ip you want to connect to.</value>
-  </data>
-  <data name="PropertyDescriptionAll" xml:space="preserve">
-    <value>Toggle all inheritance options.</value>
-  </data>
-  <data name="PropertyDescriptionAuthenticationLevel" xml:space="preserve">
-    <value>Select which authentication level this connection should use.</value>
-  </data>
-  <data name="PropertyDescriptionAuthenticationMode" xml:space="preserve">
-    <value>Select how you want to authenticate against the VNC server.</value>
-  </data>
-  <data name="PropertyDescriptionAutomaticResize" xml:space="preserve">
-    <value>Select whether to automatically resize the connection when the window is resized or when fullscreen mode is toggled. Requires RDC 8.0 or higher.</value>
-  </data>
-  <data name="PropertyDescriptionCacheBitmaps" xml:space="preserve">
-    <value>Select whether to use bitmap caching or not.</value>
-  </data>
-  <data name="PropertyDescriptionColors" xml:space="preserve">
-    <value>Select the colour quality to be used.</value>
-  </data>
-  <data name="PropertyDescriptionCompression" xml:space="preserve">
-    <value>Select the compression value to be used.</value>
-  </data>
-  <data name="PropertyDescriptionDescription" xml:space="preserve">
-    <value>Put your notes or a description for the host here.</value>
-  </data>
-  <data name="PropertyDescriptionDisplayThemes" xml:space="preserve">
-    <value>Select yes if the theme of the remote host should be displayed.</value>
-  </data>
-  <data name="PropertyDescriptionDisplayWallpaper" xml:space="preserve">
-    <value>Select yes if the wallpaper of the remote host should be displayed.</value>
-  </data>
-  <data name="PropertyDescriptionDomain" xml:space="preserve">
-    <value>Enter your domain.</value>
-  </data>
-  <data name="PropertyDescriptionEnableDesktopComposition" xml:space="preserve">
-    <value>Select whether to use desktop composition or not.</value>
-  </data>
-  <data name="PropertyDescriptionEnableFontSmoothing" xml:space="preserve">
-    <value>Select whether to use font smoothing or not.</value>
-  </data>
-  <data name="PropertyDescriptionEncoding" xml:space="preserve">
-    <value>Select the encoding mode to be used.</value>
-  </data>
-  <data name="PropertyDescriptionExternalTool" xml:space="preserve">
-    <value>Select the external tool to be started.</value>
-  </data>
-  <data name="PropertyDescriptionExternalToolAfter" xml:space="preserve">
-    <value>Select a external tool to be started after the disconnection to the remote host.</value>
-  </data>
-  <data name="PropertyDescriptionExternalToolBefore" xml:space="preserve">
-    <value>Select a external tool to be started before the connection to the remote host is established.</value>
-  </data>
-  <data name="PropertyDescriptionIcon" xml:space="preserve">
-    <value>Choose a icon that will be displayed when connected to the host.</value>
-  </data>
-  <data name="PropertyDescriptionLoadBalanceInfo" xml:space="preserve">
-    <value>Specifies the load balancing information for use by load balancing routers to choose the best server.</value>
-  </data>
-  <data name="PropertyDescriptionMACAddress" xml:space="preserve">
-    <value>Enter the MAC address of the remote host if you wish to use it in an external tool.</value>
-  </data>
-  <data name="PropertyDescriptionName" xml:space="preserve">
-    <value>This is the name that will be displayed in the connections tree.</value>
-  </data>
-  <data name="PropertyDescriptionPanel" xml:space="preserve">
-    <value>Sets the panel in which the connection will open.</value>
-  </data>
-  <data name="PropertyDescriptionPassword" xml:space="preserve">
-    <value>Enter your password.</value>
-  </data>
-  <data name="PropertyDescriptionPort" xml:space="preserve">
-    <value>Enter the port the selected protocol is listening on.</value>
-  </data>
-  <data name="PropertyDescriptionProtocol" xml:space="preserve">
-    <value>Choose the protocol mRemoteNG should use to connect to the host.</value>
-  </data>
-  <data name="PropertyDescriptionPuttySession" xml:space="preserve">
-    <value>Select a PuTTY session to be used when connecting.</value>
-  </data>
-  <data name="PropertyDescriptionRDGatewayDomain" xml:space="preserve">
-    <value>Specifies the domain name that a user provides to connect to the RD Gateway server.</value>
-  </data>
-  <data name="PropertyDescriptionRDGatewayHostname" xml:space="preserve">
-    <value>Specifies the host name of the Remote Desktop Gateway server.</value>
-  </data>
-  <data name="PropertyDescriptionRdpGatewayUsageMethod" xml:space="preserve">
-    <value>Specifies when to use a Remote Desktop Gateway (RD Gateway) server.</value>
-  </data>
-  <data name="PropertyDescriptionRDGatewayUseConnectionCredentials" xml:space="preserve">
-    <value>Specifies whether or not to log on to the gateway using the same username and password as the connection.</value>
-  </data>
-  <data name="PropertyDescriptionRDGatewayUsername" xml:space="preserve">
-    <value>Specifies the user name that a user provides to connect to the RD Gateway server.</value>
-  </data>
-  <data name="PropertyDescriptionRedirectDrives" xml:space="preserve">
-    <value>Select whether local disk drives should be shown on the remote host.</value>
-  </data>
-  <data name="PropertyDescriptionRedirectKeys" xml:space="preserve">
-    <value>Select whether key combinations (e.g. Alt-Tab) should be redirected to the remote host.</value>
-  </data>
-  <data name="PropertyDescriptionRedirectPorts" xml:space="preserve">
-    <value>Select whether local ports (ie. com, parallel) should be shown on the remote host.</value>
-  </data>
-  <data name="PropertyDescriptionRedirectPrinters" xml:space="preserve">
-    <value>Select whether local printers should be shown on the remote host.</value>
-  </data>
-  <data name="PropertyDescriptionRedirectClipboard" xml:space="preserve">
-    <value>Select whether the clipboard should be shared.</value>
-  </data>
-  <data name="PropertyDescriptionRedirectSmartCards" xml:space="preserve">
-    <value>Select whether local smart cards should be available on the remote host.</value>
-  </data>
-  <data name="PropertyDescriptionRedirectSounds" xml:space="preserve">
-    <value>Select how remote sound should be redirected.</value>
-  </data>
-  <data name="PropertyDescriptionRedirectAudioCapture" xml:space="preserve">
-    <value>Select whether the default audio input device on the remote machine should be redirected to this computer.</value>
-  </data>
-  <data name="PropertyDescriptionRenderingEngine" xml:space="preserve">
-    <value>Select one of the available rendering engines that will be used to display HTML.</value>
-  </data>
-  <data name="PropertyDescriptionResolution" xml:space="preserve">
-    <value>Choose the resolution or mode this connection will open in.</value>
-  </data>
-  <data name="PropertyDescriptionSmartSizeMode" xml:space="preserve">
-    <value>Select the SmartSize mode to be used.</value>
-  </data>
-  <data name="PropertyDescriptionUseConsoleSession" xml:space="preserve">
-    <value>Connect to the console session of the remote host.</value>
-  </data>
-  <data name="PropertyDescriptionUseCredSsp" xml:space="preserve">
-    <value>Use the Credential Security Support Provider (CredSSP) for authentication if it is available.</value>
-  </data>
-  <data name="PropertyDescriptionUser1" xml:space="preserve">
-    <value>Feel free to enter any information you need here.</value>
-  </data>
-  <data name="PropertyDescriptionUsername" xml:space="preserve">
-    <value>Enter your username.</value>
-  </data>
-  <data name="PropertyDescriptionViewOnly" xml:space="preserve">
-    <value>If you want to establish a view only connection to the host select yes.</value>
-  </data>
-  <data name="PropertyDescriptionVNCProxyAddress" xml:space="preserve">
-    <value>Enter the proxy address to be used.</value>
-  </data>
-  <data name="PropertyDescriptionVNCProxyPassword" xml:space="preserve">
-    <value>Enter your password for authenticating against the proxy.</value>
-  </data>
-  <data name="PropertyDescriptionVNCProxyPort" xml:space="preserve">
-    <value>Enter the port the proxy server listens on.</value>
-  </data>
-  <data name="PropertyDescriptionVNCProxyType" xml:space="preserve">
-    <value>If you use a proxy to tunnel VNC connections, select which type it is.</value>
-  </data>
-  <data name="PropertyDescriptionVNCProxyUsername" xml:space="preserve">
-    <value>Enter your username for authenticating against the proxy.</value>
-  </data>
-  <data name="HostnameIp" xml:space="preserve">
-    <value>Hostname/IP</value>
-  </data>
-  <data name="All" xml:space="preserve">
-    <value>All</value>
-  </data>
-  <data name="AuthenticationLevel" xml:space="preserve">
-    <value>Server Authentication</value>
-  </data>
-  <data name="AuthenticationMode" xml:space="preserve">
-    <value>Authentication mode</value>
-  </data>
-  <data name="AutomaticResize" xml:space="preserve">
-    <value>Automatic resize</value>
-  </data>
-  <data name="CacheBitmaps" xml:space="preserve">
-    <value>Cache Bitmaps</value>
-  </data>
-  <data name="Colors" xml:space="preserve">
-    <value>Colours</value>
-  </data>
-  <data name="Compression" xml:space="preserve">
-    <value>Compression</value>
-  </data>
-  <data name="Description" xml:space="preserve">
-    <value>Description</value>
-  </data>
-  <data name="DisplayThemes" xml:space="preserve">
-    <value>Display Themes</value>
-  </data>
-  <data name="DisplayWallpaper" xml:space="preserve">
-    <value>Display Wallpaper</value>
-  </data>
-  <data name="EnableDesktopComposition" xml:space="preserve">
-    <value>Desktop Composition</value>
-  </data>
-  <data name="FontSmoothing" xml:space="preserve">
-    <value>Font Smoothing</value>
-  </data>
-  <data name="Encoding" xml:space="preserve">
-    <value>Encoding</value>
-  </data>
-  <data name="ExternalTool" xml:space="preserve">
-    <value>External Tool</value>
-  </data>
-  <data name="ExternalToolAfter" xml:space="preserve">
-    <value>External Tool After</value>
-  </data>
-  <data name="ExternalToolBefore" xml:space="preserve">
-    <value>External Tool Before</value>
-  </data>
-  <data name="LoadBalanceInfo" xml:space="preserve">
-    <value>Load Balance Info</value>
-  </data>
-  <data name="MacAddress" xml:space="preserve">
-    <value>MAC Address</value>
-  </data>
-  <data name="Name" xml:space="preserve">
-    <value>Name</value>
-  </data>
-  <data name="Panel" xml:space="preserve">
-    <value>Panel</value>
-  </data>
-  <data name="Password" xml:space="preserve">
-    <value>Password</value>
-  </data>
-  <data name="Port" xml:space="preserve">
-    <value>Port</value>
-  </data>
-  <data name="PuttySession" xml:space="preserve">
-    <value>PuTTY Session</value>
-  </data>
-  <data name="RdpGatewayDomain" xml:space="preserve">
-    <value>Gateway Domain</value>
-  </data>
-  <data name="RdpGatewayHostname" xml:space="preserve">
-    <value>Gateway Hostname</value>
-  </data>
-  <data name="RdpGatewayPassword" xml:space="preserve">
-    <value>Remote Desktop Gateway Password</value>
-  </data>
-  <data name="RdpGatewayUsageMethod" xml:space="preserve">
-    <value>Use Gateway</value>
-  </data>
-  <data name="RdpGatewayUseConnectionCredentials" xml:space="preserve">
-    <value>Gateway Credentials</value>
-  </data>
-  <data name="RdpGatewayUsername" xml:space="preserve">
-    <value>Gateway Username</value>
-  </data>
-  <data name="DiskDrives" xml:space="preserve">
-    <value>Disk Drives</value>
-  </data>
-  <data name="RedirectKeys" xml:space="preserve">
-    <value>Key Combinations</value>
-  </data>
-  <data name="Ports" xml:space="preserve">
-    <value>Ports</value>
-  </data>
-  <data name="Printers" xml:space="preserve">
-    <value>Printers</value>
-  </data>
-  <data name="Clipboard" xml:space="preserve">
-    <value>Clipboard</value>
-  </data>
-  <data name="Sounds" xml:space="preserve">
-    <value>Sounds</value>
-  </data>
-  <data name="AudioCapture" xml:space="preserve">
-    <value>Audio Capture</value>
-  </data>
-  <data name="RenderingEngine" xml:space="preserve">
-    <value>Rendering Engine</value>
-  </data>
-  <data name="Resolution" xml:space="preserve">
-    <value>Resolution</value>
-  </data>
-  <data name="SmartSizeMode" xml:space="preserve">
-    <value>SmartSize Mode</value>
-  </data>
-  <data name="UseConsoleSession" xml:space="preserve">
-    <value>Use Console Session</value>
-  </data>
-  <data name="UseCredSsp" xml:space="preserve">
-    <value>Use CredSSP</value>
-  </data>
-  <data name="UserField" xml:space="preserve">
-    <value>User Field</value>
-  </data>
-  <data name="ProxyAddress" xml:space="preserve">
-    <value>Proxy Address</value>
-  </data>
-  <data name="ProxyPassword" xml:space="preserve">
-    <value>Proxy Password</value>
-  </data>
-  <data name="ProxyPort" xml:space="preserve">
-    <value>Proxy Port</value>
-  </data>
-  <data name="ProxyType" xml:space="preserve">
-    <value>Proxy Type</value>
-  </data>
-  <data name="ProxyUsername" xml:space="preserve">
-    <value>Proxy Username</value>
-  </data>
-  <data name="ProtocolEventDisconnected" xml:space="preserve">
-    <value>Protocol Event Disconnected. Host: "{1}"; Protocol: "{2}" Message: "{0}"</value>
-  </data>
-  <data name="ProtocolEventDisconnectFailed" xml:space="preserve">
-    <value>Protocol Event Disconnected failed.
-{0}</value>
-  </data>
-  <data name="ProtocolToImport" xml:space="preserve">
-    <value>Protocol to import</value>
-  </data>
-  <data name="ProxyTestFailed" xml:space="preserve">
-    <value>Proxy test failed!</value>
-  </data>
-  <data name="ProxyTestSucceeded" xml:space="preserve">
-    <value>Proxy test succeeded!</value>
-  </data>
-  <data name="PuttyDisposeFailed" xml:space="preserve">
-    <value>Dispose of Putty process failed!</value>
-  </data>
-  <data name="PuttyFocusFailed" xml:space="preserve">
-    <value>Couldn't set focus!</value>
-  </data>
-  <data name="PuttyHandle" xml:space="preserve">
-    <value>Putty Handle: {0}</value>
-  </data>
-  <data name="PuttyKillFailed" xml:space="preserve">
-    <value>Killing Putty Process failed!</value>
-  </data>
-  <data name="PanelHandle" xml:space="preserve">
-    <value>Panel Handle: {0}</value>
-  </data>
-  <data name="PuttyResizeFailed" xml:space="preserve">
-    <value>Putty Resize Failed!</value>
-  </data>
-  <data name="PuttySavedSessionsRootName" xml:space="preserve">
-    <value>PuTTY Saved Sessions</value>
-  </data>
-  <data name="PuttySettings" xml:space="preserve">
-    <value>PuTTY Settings</value>
-  </data>
-  <data name="PuttyShowSettingsDialogFailed" xml:space="preserve">
-    <value>Show PuTTY Settings Dialog failed!</value>
-  </data>
-  <data name="PuttyStuff" xml:space="preserve">
-    <value>--- PuTTY Stuff ---</value>
-  </data>
-  <data name="PuttyTitle" xml:space="preserve">
-    <value>PuTTY Title: {0}</value>
-  </data>
-  <data name="Quick" xml:space="preserve">
-    <value>Quick: {0}</value>
-  </data>
-  <data name="QuickConnect" xml:space="preserve">
-    <value>Quick Connect</value>
-  </data>
-  <data name="QuickConnectAddFailed" xml:space="preserve">
-    <value>Quick Connect Add Failed!</value>
-  </data>
-  <data name="QuickConnectFailed" xml:space="preserve">
-    <value>Creating quick connect failed</value>
-  </data>
-  <data name="_CloseWarnAll" xml:space="preserve">
-    <value>Warn me when closing connections</value>
-  </data>
-  <data name="RadioCloseWarnExit" xml:space="preserve">
-    <value>Warn me only when e&amp;xiting mRemoteNG</value>
-  </data>
-  <data name="RadioCloseWarnMultiple" xml:space="preserve">
-    <value>Warn me only when closing &amp;multiple connections</value>
-  </data>
-  <data name="RadioCloseWarnNever" xml:space="preserve">
-    <value>Do &amp;not warn me when closing connections</value>
-  </data>
-  <data name="Raw" xml:space="preserve">
-    <value>RAW</value>
-  </data>
-  <data name="Rdp" xml:space="preserve">
-    <value>RDP</value>
-  </data>
-  <data name="Rdp16777216Colors" xml:space="preserve">
-    <value>16777216 Colours (24-bit)</value>
-  </data>
-  <data name="Rdp256Colors" xml:space="preserve">
-    <value>256 Colours (8-bit)</value>
-  </data>
-  <data name="Rdp32768Colors" xml:space="preserve">
-    <value>32768 Colours (15-bit)</value>
-  </data>
-  <data name="Rdp4294967296Colors" xml:space="preserve">
-    <value>16777216 Colours (32-bit)</value>
-  </data>
-  <data name="Rdp65536Colors" xml:space="preserve">
-    <value>65536 Colours (16-bit)</value>
-  </data>
-  <data name="RdpControlCreationFailed" xml:space="preserve">
-    <value>Couldn't create RDP control, please check mRemoteNG requirements.</value>
-  </data>
-  <data name="DisableCursorBlinking" xml:space="preserve">
-    <value>Disable Cursor blinking</value>
-  </data>
-  <data name="DisableCursorShadow" xml:space="preserve">
-    <value>Disable Cursor Shadow</value>
-  </data>
-  <data name="DisableFullWindowDrag" xml:space="preserve">
-    <value>Disable Full Window drag</value>
-  </data>
-  <data name="DisableMenuAnimations" xml:space="preserve">
-    <value>Disable Menu Animations</value>
-  </data>
-  <data name="RdpDisconnectFailed" xml:space="preserve">
-    <value>RDP Disconnect failed, trying to close!</value>
-  </data>
-  <data name="RdpErrorCode1" xml:space="preserve">
-    <value>Internal error code 1.</value>
-  </data>
-  <data name="RdpErrorCode2" xml:space="preserve">
-    <value>Internal error code 2.</value>
-  </data>
-  <data name="RdpErrorCode3" xml:space="preserve">
-    <value>Internal error code 3. This is not a valid state.</value>
-  </data>
-  <data name="RdpErrorCode4" xml:space="preserve">
-    <value>Internal error code 4.</value>
-  </data>
-  <data name="RdpErrorConnection" xml:space="preserve">
-    <value>An unrecoverable error has occurred during client connection.</value>
-  </data>
-  <data name="RdpErrorGetFailure" xml:space="preserve">
-    <value>GetError failed (FatalErrors)</value>
-  </data>
-  <data name="RdpErrorOutOfMemory" xml:space="preserve">
-    <value>An out-of-memory error has occurred.</value>
-  </data>
-  <data name="RdpErrorUnknown" xml:space="preserve">
-    <value>An unknown error has occurred.</value>
-  </data>
-  <data name="RdpErrorWindowCreation" xml:space="preserve">
-    <value>A window-creation error has occurred.</value>
-  </data>
-  <data name="RdpErrorWinsock" xml:space="preserve">
-    <value>Winsock initialization error.</value>
-  </data>
-  <data name="FitToPanel" xml:space="preserve">
-    <value>Fit To Panel</value>
-  </data>
-  <data name="RdpFocusFailed" xml:space="preserve">
-    <value>RDP Focus failed!</value>
-  </data>
-  <data name="RdpGatewayIsSupported" xml:space="preserve">
-    <value>RDP Gateway is supported.</value>
-  </data>
-  <data name="RdpGatewayNotSupported" xml:space="preserve">
-    <value>RDP Gateway is not supported!</value>
-  </data>
-  <data name="RdpReconnectCount" xml:space="preserve">
-    <value>RDP reconnection count:</value>
-  </data>
-  <data name="RdpSetAuthenticationLevelFailed" xml:space="preserve">
-    <value>RDP SetAuthenticationLevel failed!</value>
-  </data>
-  <data name="RdpSetConsoleSessionFailed" xml:space="preserve">
-    <value>RDP SetUseConsoleSession failed!</value>
-  </data>
-  <data name="RdpSetConsoleSwitch" xml:space="preserve">
-    <value>RDP Setting Console switch for RDC {0}.</value>
-  </data>
-  <data name="RdpSetCredentialsFailed" xml:space="preserve">
-    <value>RDP SetCredentials failed!</value>
-  </data>
-  <data name="RdpSetEventHandlersFailed" xml:space="preserve">
-    <value>RDP SetEventHandlers failed!</value>
-  </data>
-  <data name="RdpSetGatewayFailed" xml:space="preserve">
-    <value>RDP SetRDGateway failed!</value>
-  </data>
-  <data name="RdpSetPerformanceFlagsFailed" xml:space="preserve">
-    <value>RDP SetPerformanceFlags failed!</value>
-  </data>
-  <data name="RdpSetPortFailed" xml:space="preserve">
-    <value>RDP SetPort failed!</value>
-  </data>
-  <data name="RdpSetPropsFailed" xml:space="preserve">
-    <value>RDP SetProps failed!</value>
-  </data>
-  <data name="RdpSetRedirectionFailed" xml:space="preserve">
-    <value>RDP Set Redirection Failed!</value>
-  </data>
-  <data name="RdpSetRedirectKeysFailed" xml:space="preserve">
-    <value>RDP Set Redirect Keys Failed!</value>
-  </data>
-  <data name="RdpSetResolutionFailed" xml:space="preserve">
-    <value>RDP SetResolution failed!</value>
-  </data>
-  <data name="RdpSoundBringToThisComputer" xml:space="preserve">
-    <value>Bring to this computer</value>
-  </data>
-  <data name="DoNotPlay" xml:space="preserve">
-    <value>Do not play</value>
-  </data>
-  <data name="RdpSoundLeaveAtRemoteComputer" xml:space="preserve">
-    <value>Leave at remote computer</value>
-  </data>
-  <data name="RdpToggleFullscreenFailed" xml:space="preserve">
-    <value>RDP ToggleFullscreen failed!</value>
-  </data>
-  <data name="RdpToggleSmartSizeFailed" xml:space="preserve">
-    <value>RDP ToggleSmartSize failed!</value>
-  </data>
-  <data name="ReconnectAtStartup" xml:space="preserve">
-    <value>Reconnect to previously opened sessions on startup</value>
-  </data>
-  <data name="RemoteFile" xml:space="preserve">
-    <value>Remote file</value>
-  </data>
-  <data name="RemoveAll" xml:space="preserve">
-    <value>Remove All</value>
-  </data>
-  <data name="Rename" xml:space="preserve">
-    <value>Rename</value>
-  </data>
-  <data name="Rlogin" xml:space="preserve">
-    <value>Rlogin</value>
-  </data>
-  <data name="Save" xml:space="preserve">
-    <value>Save</value>
-  </data>
-  <data name="SaveAll" xml:space="preserve">
-    <value>Save All</value>
-  </data>
-  <data name="SaveConnectionsFileBeforeOpeningAnother" xml:space="preserve">
-    <value>Do you want to save the current connections file before loading another?</value>
-  </data>
-  <data name="ConnectionsBackupFrequencyDaily" xml:space="preserve">
-    <value>Daily</value>
-  </data>
-  <data name="strConnectionBackupFrequency" xml:space="preserve">
-    <value>Connection Backup Frequency</value>
-  </data>
-  <data name="ConnectionsBackupFrequencyWeekly" xml:space="preserve">
-    <value>Weekly</value>
-  </data>
-  <data name="strConnectionsBackupMaxCount" xml:space="preserve">
-    <value>Maximum number of backups</value>
-  </data>
-  <data name="strConnectionsBackupPath" xml:space="preserve">
-    <value>Location of connection file backup</value>
-  </data>
-  <data name="ConnectionsBackupFrequencyOnEdit" xml:space="preserve">
-    <value>On Edit</value>
-  </data>
-  <data name="ConnectionsBackupFrequencyOnExit" xml:space="preserve">
-    <value>On Exit</value>
-  </data>
-  <data name="ConnectionsBackupFrequencyNever" xml:space="preserve">
-    <value>Never backup connections</value>
-  </data>
-  <data name="strBrowse" xml:space="preserve">
-    <value>Browse...</value>
-  </data>
-  <data name="strBackup" xml:space="preserve">
-    <value>Backup</value>
-  </data>
-  <data name="SaveImageFilter" xml:space="preserve">
-    <value>Graphics Interchange Format File (.gif)|*.gif|Joint Photographic Experts Group File (.jpeg)|*.jpeg|Joint Photographic Experts Group File (.jpg)|*.jpg|Portable Network Graphics File (.png)|*.png</value>
-  </data>
-  <data name="Screen" xml:space="preserve">
-    <value>Screen</value>
-  </data>
-  <data name="Screenshot" xml:space="preserve">
-    <value>Screenshot</value>
-  </data>
-  <data name="Screenshots" xml:space="preserve">
-    <value>Screenshots</value>
-  </data>
-  <data name="SearchPrompt" xml:space="preserve">
-    <value>Search</value>
-  </data>
-  <data name="SendTo" xml:space="preserve">
-    <value>Send To...</value>
-  </data>
-  <data name="SetHostnameLikeDisplayName" xml:space="preserve">
-    <value>Set hostname like display name when creating or renaming connections</value>
-  </data>
-  <data name="SettingsCouldNotBeSavedOrTrayDispose" xml:space="preserve">
-    <value>Couldn't save settings or dispose SysTray Icon!</value>
-  </data>
-  <data name="ShowDescriptionTooltips" xml:space="preserve">
-    <value>Show description tooltips in connection tree</value>
-  </data>
-  <data name="ShowFullConsFilePath" xml:space="preserve">
-    <value>Show full connections file path in window title</value>
-  </data>
-  <data name="ShowLogonInfoOnTabs" xml:space="preserve">
-    <value>Show logon information on tab names</value>
-  </data>
-  <data name="ShowProtocolOnTabs" xml:space="preserve">
-    <value>Show protocols on tab names</value>
-  </data>
-  <data name="SingleClickOnConnectionOpensIt" xml:space="preserve">
-    <value>Single click on connection opens it</value>
-  </data>
-  <data name="SingleClickOnOpenConnectionSwitchesToIt" xml:space="preserve">
-    <value>Single click on opened connection in Connection Tree switches to opened Connection Tab</value>
-  </data>
-  <data name="Socks5" xml:space="preserve">
-    <value>Socks 5</value>
-  </data>
-  <data name="Sort" xml:space="preserve">
-    <value>Sort</value>
-  </data>
-  <data name="SortAsc" xml:space="preserve">
-    <value>Ascending (A-Z)</value>
-  </data>
-  <data name="SortDesc" xml:space="preserve">
-    <value>Descending (Z-A)</value>
-  </data>
-  <data name="SQLInfo" xml:space="preserve">
-    <value>Please see Help - Getting started - SQL Configuration for more Info!</value>
-  </data>
-  <data name="SQLServer" xml:space="preserve">
-    <value>SQL Server</value>
-  </data>
-  <data name="SshV1" xml:space="preserve">
-    <value>SSH version 1</value>
-  </data>
-  <data name="SshV2" xml:space="preserve">
-    <value>SSH version 2</value>
-  </data>
-  <data name="SshBackgroundTransferFailed" xml:space="preserve">
-    <value>SSH background transfer failed!</value>
-  </data>
-  <data name="SshTransferFailed" xml:space="preserve">
-    <value>SSH transfer failed.</value>
-  </data>
-  <data name="FirstIp" xml:space="preserve">
-    <value>First IP</value>
-  </data>
-  <data name="FirstPort" xml:space="preserve">
-    <value>First Port</value>
-  </data>
-  <data name="StartupExit" xml:space="preserve">
-    <value>Startup/Exit</value>
-  </data>
-  <data name="Status" xml:space="preserve">
-    <value>Status</value>
-  </data>
-  <data name="SwitchToErrorsAndInfos" xml:space="preserve">
-    <value>Switch to Notifications panel on:</value>
-  </data>
-  <data name="Advanced" xml:space="preserve">
-    <value>Advanced</value>
-  </data>
-  <data name="TabsAndPanels" xml:space="preserve">
-    <value>Tabs &amp;&amp; Panels</value>
-  </data>
-  <data name="Updates" xml:space="preserve">
-    <value>Updates</value>
-  </data>
-  <data name="Telnet" xml:space="preserve">
-    <value>Telnet</value>
-  </data>
-  <data name="TheFollowing" xml:space="preserve">
-    <value>The following:</value>
-  </data>
-  <data name="TitleError" xml:space="preserve">
-    <value>Error ({0})</value>
-  </data>
-  <data name="TitleInformation" xml:space="preserve">
-    <value>Information ({0})</value>
-  </data>
-  <data name="TitlePassword" xml:space="preserve">
-    <value>mRemoteNG password</value>
-  </data>
-  <data name="TitlePasswordWithName" xml:space="preserve">
-    <value>mRemoteNG password for {0}</value>
-  </data>
-  <data name="TitleSelectPanel" xml:space="preserve">
-    <value>Select Panel</value>
-  </data>
-  <data name="TitleWarning" xml:space="preserve">
-    <value>Warning ({0})</value>
-  </data>
-  <data name="Transfer" xml:space="preserve">
-    <value>Transfer</value>
-  </data>
-  <data name="TryToIntegrate" xml:space="preserve">
-    <value>Try to integrate</value>
-  </data>
-  <data name="ShowOnToolbar" xml:space="preserve">
-    <value>Show On Toolbar</value>
-  </data>
-  <data name="UltraVncRepeater" xml:space="preserve">
-    <value>Ultra VNC Repeater</value>
-  </data>
-  <data name="UltraVNCSCListeningPort" xml:space="preserve">
-    <value>UltraVNC SingleClick port:</value>
-  </data>
-  <data name="UncheckProperties" xml:space="preserve">
-    <value>Uncheck the properties you want not to be saved!</value>
-  </data>
-  <data name="UpdateAvailable" xml:space="preserve">
-    <value>mRemoteNG requires an update</value>
-  </data>
-  <data name="UpdateCheck" xml:space="preserve">
-    <value>mRemoteNG can periodically connect to the mRemoteNG website to check for updates.</value>
-  </data>
-  <data name="UpdateCheckCompleteFailed" xml:space="preserve">
-    <value>The update information could not be downloaded.</value>
-  </data>
-  <data name="UpdateDownloadComplete" xml:space="preserve">
-    <value>Download complete!
-mRemoteNG will now quit and begin with the installation.</value>
-  </data>
-  <data name="UpdateDownloadCompleteFailed" xml:space="preserve">
-    <value>The update could not be downloaded.</value>
-  </data>
-  <data name="UpdateDownloadFailed" xml:space="preserve">
-    <value>The update download could not be initiated.</value>
-  </data>
-  <data name="UpdateFrequencyCustom" xml:space="preserve">
-    <value>Every {0} days</value>
-  </data>
-  <data name="Daily" xml:space="preserve">
-    <value>Daily</value>
-  </data>
-  <data name="Monthly" xml:space="preserve">
-    <value>Monthly</value>
-  </data>
-  <data name="Weekly" xml:space="preserve">
-    <value>Weekly</value>
-  </data>
-  <data name="UpdateGetChangeLogFailed" xml:space="preserve">
-    <value>The change log could not be downloaded.</value>
-  </data>
-  <data name="UseDifferentUsernameAndPassword" xml:space="preserve">
-    <value>Use a different username and password</value>
-  </data>
-  <data name="User" xml:space="preserve">
-    <value>User</value>
-  </data>
-  <data name="UseSameUsernameAndPassword" xml:space="preserve">
-    <value>Use the same username and password</value>
-  </data>
-  <data name="UseSmartCard" xml:space="preserve">
-    <value>Use a smart card</value>
-  </data>
-  <data name="UseSQLServer" xml:space="preserve">
-    <value>Use SQL Server to load &amp;&amp; save connections</value>
-  </data>
-  <data name="Version" xml:space="preserve">
-    <value>Version</value>
-  </data>
-  <data name="Vnc" xml:space="preserve">
-    <value>VNC</value>
-  </data>
-  <data name="VncConnectionDisconnectFailed" xml:space="preserve">
-    <value>VNC disconnect failed!</value>
-  </data>
-  <data name="VncRefreshFailed" xml:space="preserve">
-    <value>VNC Refresh Screen Failed!</value>
-  </data>
-  <data name="VncSendSpecialKeysFailed" xml:space="preserve">
-    <value>VNC SendSpecialKeys failed!</value>
-  </data>
-  <data name="VncSetEventHandlersFailed" xml:space="preserve">
-    <value>VNC Set Event Handlers failed!</value>
-  </data>
-  <data name="VncSetPropsFailed" xml:space="preserve">
-    <value>VNC Set Props Failed!</value>
-  </data>
-  <data name="VncToggleSmartSizeFailed" xml:space="preserve">
-    <value>VNC Toggle SmartSize Failed!</value>
-  </data>
-  <data name="VncToggleViewOnlyFailed" xml:space="preserve">
-    <value>VNC Toggle ViewOnly Failed!</value>
-  </data>
-  <data name="WarnIfAuthFails" xml:space="preserve">
-    <value>Warn me if authentication fails</value>
-  </data>
-  <data name="Warnings" xml:space="preserve">
-    <value>Warnings</value>
-  </data>
-  <data name="Yes" xml:space="preserve">
-    <value>Yes</value>
-  </data>
-  <data name="RdpOverallConnectionTimeout" xml:space="preserve">
-    <value>RDP Connection Timeout</value>
-  </data>
-  <data name="NodeAlreadyInFolder" xml:space="preserve">
-    <value>This node is already in this folder.</value>
-  </data>
-  <data name="NodeCannotDragOnSelf" xml:space="preserve">
-    <value>Cannot drag node onto itself.</value>
-  </data>
-  <data name="NodeCannotDragParentOnChild" xml:space="preserve">
-    <value>Cannot drag parent node onto child.</value>
-  </data>
-  <data name="NodeNotDraggable" xml:space="preserve">
-    <value>This node is not draggable.</value>
-  </data>
-  <data name="EncryptionBlockCipherMode" xml:space="preserve">
-    <value>Block Cipher Mode</value>
-  </data>
-  <data name="EncryptionEngine" xml:space="preserve">
-    <value>Encryption Engine</value>
-  </data>
-  <data name="TabSecurity" xml:space="preserve">
-    <value>Security</value>
-  </data>
-  <data name="EncryptionKeyDerivationIterations" xml:space="preserve">
-    <value>Key Derivation Function Iterations</value>
-  </data>
-  <data name="Dynamic" xml:space="preserve">
-    <value>Dynamic</value>
-  </data>
-  <data name="High" xml:space="preserve">
-    <value>High</value>
-  </data>
-  <data name="Medium" xml:space="preserve">
-    <value>Medium</value>
-  </data>
-  <data name="PropertyDescriptionSoundQuality" xml:space="preserve">
-    <value>Choose the Sound Quality provided by the protocol: Dynamic, Medium, High</value>
-  </data>
-  <data name="SoundQuality" xml:space="preserve">
-    <value>Sound quality</value>
-  </data>
-  <data name="UpdatePortableDownloadComplete" xml:space="preserve">
-    <value>Download Completed!</value>
-  </data>
-  <data name="Download" xml:space="preserve">
-    <value>Download</value>
-  </data>
-  <data name="PropertyDescriptionRDPMinutesToIdleTimeout" xml:space="preserve">
-    <value>The number of minutes for the RDP session to sit idle before automatically disconnecting (for no limit use 0)</value>
-  </data>
-  <data name="MinutesToIdleTimeout" xml:space="preserve">
-    <value>Minutes to Idle</value>
-  </data>
-  <data name="Add" xml:space="preserve">
-    <value>Add</value>
-  </data>
-  <data name="Title" xml:space="preserve">
-    <value>Title</value>
-  </data>
-  <data name="ConfirmDeleteCredentialRecord" xml:space="preserve">
-    <value>Are you sure you want to delete the credential record, {0}?</value>
-  </data>
-  <data name="PropertyDescriptionRDPAlertIdleTimeout" xml:space="preserve">
-    <value>Select whether to receive an alert after the RDP session disconnects due to inactivity</value>
-  </data>
-  <data name="PasswordConstainsSpecialCharactersConstraintHint" xml:space="preserve">
-    <value>Password must contain at least {0} of the following characters: {1}</value>
-  </data>
-  <data name="PasswordContainsLowerCaseConstraintHint" xml:space="preserve">
-    <value>Password must contain at least {0} lower case character(s)</value>
-  </data>
-  <data name="PasswordContainsNumbersConstraint" xml:space="preserve">
-    <value>Password must contain at least {0} number(s)</value>
-  </data>
-  <data name="PasswordContainsUpperCaseConstraintHint" xml:space="preserve">
-    <value>Password must contain at least {0} upper case character(s)</value>
-  </data>
-  <data name="PasswordLengthConstraintHint" xml:space="preserve">
-    <value>Password length must be between {0} and {1}</value>
-  </data>
-  <data name="ChooseLogPath" xml:space="preserve">
-    <value>Choose a path for the mRemoteNG log file</value>
-  </data>
-  <data name="Debug" xml:space="preserve">
-    <value>Debug</value>
-  </data>
-  <data name="ShowTheseMessageTypes" xml:space="preserve">
-    <value>Show these message types</value>
-  </data>
-  <data name="LogFilePath" xml:space="preserve">
-    <value>Log file path</value>
-  </data>
-  <data name="LogTheseMessageTypes" xml:space="preserve">
-    <value>Log these message types</value>
-  </data>
-  <data name="ChoosePath" xml:space="preserve">
-    <value>Choose path</value>
-  </data>
-  <data name="OpenFile" xml:space="preserve">
-    <value>Open file</value>
-  </data>
-  <data name="UseDefault" xml:space="preserve">
-    <value>Use default</value>
-  </data>
-  <data name="Logging" xml:space="preserve">
-    <value>Logging</value>
-  </data>
-  <data name="Popups" xml:space="preserve">
-    <value>Popups</value>
-  </data>
-  <data name="LogToAppDir" xml:space="preserve">
-    <value>Log to application directory</value>
-  </data>
-  <data name="AssignedCredential" xml:space="preserve">
-    <value>Assigned Credential</value>
-  </data>
-  <data name="Credentials" xml:space="preserve">
-    <value>Credentials</value>
-  </data>
-  <data name="OpenADifferentFile" xml:space="preserve">
-    <value>Open a different file</value>
-  </data>
-  <data name="CredentialUnavailable" xml:space="preserve">
-    <value>Credential not available</value>
-  </data>
-  <data name="OptionsThemeDeleteConfirmation" xml:space="preserve">
-    <value>Do you really want to delete the theme?</value>
-  </data>
-  <data name="OptionsThemeNewThemeCaption" xml:space="preserve">
-    <value>New theme name</value>
-  </data>
-  <data name="OptionsThemeNewThemeError" xml:space="preserve">
-    <value>Cannot create theme, name already present or special characters in the name</value>
-  </data>
-  <data name="OptionsThemeNewThemeText" xml:space="preserve">
-    <value>Type the new theme name</value>
-  </data>
-  <data name="OptionsThemeChangeWarning" xml:space="preserve">
-    <value>Warning: Restart is required to commit any theme configuration change.</value>
-  </data>
-  <data name="CouldNotFindExternalTool" xml:space="preserve">
-    <value>Could not find external tool with name "{0}"</value>
-  </data>
-  <data name="ConfigurationCreateNew" xml:space="preserve">
-    <value>Create a New Connection File</value>
-  </data>
-  <data name="ConnectionFileNotFound" xml:space="preserve">
-    <value>The connection file could not be found.</value>
-  </data>
-  <data name="ConfigurationImportFile" xml:space="preserve">
-    <value>Import an Existing File</value>
-  </data>
-  <data name="ConfigurationCustomPath" xml:space="preserve">
-    <value>Use a Custom File Path</value>
-  </data>
-  <data name="TestingConnection" xml:space="preserve">
-    <value>Testing connection</value>
-  </data>
-  <data name="ServerNotAccessible" xml:space="preserve">
-    <value>Server '{0}' was not accessible.</value>
-  </data>
-  <data name="ConnectionSuccessful" xml:space="preserve">
-    <value>Connection successful</value>
-  </data>
-  <data name="LoginFailedForUser" xml:space="preserve">
-    <value>Login failed for user '{0}'.</value>
-  </data>
-  <data name="DatabaseNotAvailable" xml:space="preserve">
-    <value>Database '{0}' not available.</value>
-  </data>
-  <data name="SaveConnectionsAfterEveryEdit" xml:space="preserve">
-    <value>Save connections after every edit</value>
-  </data>
-  <data name="FilterSearchMatchesInConnectionTree" xml:space="preserve">
-    <value>Filter search matches in connection tree</value>
-  </data>
-  <data name="TestConnection" xml:space="preserve">
-    <value>Test connection</value>
-  </data>
-  <data name="ReadOnly" xml:space="preserve">
-    <value>Read only:</value>
-  </data>
-  <data name="LoadBalanceInfoUseUtf8" xml:space="preserve">
-    <value>Use UTF8 encoding for RDP "Load Balance Info" property</value>
-  </data>
-  <data name="TimeoutInSeconds" xml:space="preserve">
-    <value>Timeout [seconds]</value>
-  </data>
-  <data name="WorkingDirectory" xml:space="preserve">
-    <value>Working directory:</value>
-  </data>
-  <data name="RunElevated" xml:space="preserve">
-    <value>Run elevated</value>
-  </data>
-  <data name="ShowOnToolbarColumnHeader" xml:space="preserve">
-    <value>Show on toolbar column</value>
-  </data>
-  <data name="WorkingDirColumnHeader" xml:space="preserve">
-    <value>Working directory</value>
-  </data>
-  <data name="LockToolbars" xml:space="preserve">
-    <value>Lock toolbar positions</value>
-  </data>
-  <data name="MultiSshToolbar" xml:space="preserve">
-    <value>Multi SSH toolbar</value>
-  </data>
-  <data name="ImportSubOUs" xml:space="preserve">
-    <value>Import sub OUs</value>
-  </data>
-  <data name="AdvancedSecurityOptions" xml:space="preserve">
-    <value>Advanced security options</value>
-  </data>
-  <data name="OptionsPageTitle" xml:space="preserve">
-    <value>mRemoteNG Options</value>
-  </data>
-  <data name="CreateEmptyPanelOnStartUp" xml:space="preserve">
-    <value>Create an empty panel when mRemoteNG starts</value>
-  </data>
-  <data name="MustBeBetween0And255" xml:space="preserve">
-    <value>Must Be Between 0 and 255</value>
-  </data>
-  <data name="OutOfRange" xml:space="preserve">
-    <value>Out Of Range</value>
-  </data>
-  <data name="Delete" xml:space="preserve">
-    <value>Delete</value>
-  </data>
-  <data name="ReconnectAllConnections" xml:space="preserve">
-    <value>Reconnect All Connections</value>
-  </data>
-  <data name="UltraVNCSingleClick" xml:space="preserve">
-    <value>UltraVNC SingleClick</value>
-  </data>
-  <data name="DisconnectOthersRight" xml:space="preserve">
-    <value>Disconnect Tabs To The Right</value>
-  </data>
-  <data name="DisconnectOthers" xml:space="preserve">
-    <value>Disconnect All But This</value>
-  </data>
-  <data name="ConfirmCloseConnectionOthersInstruction" xml:space="preserve">
-    <value>Are you sure you want to close all connections except for "{0}"?</value>
-  </data>
-  <data name="AutomaticReconnectError" xml:space="preserve">
-    <value>An error occurred while trying to reconnect to RDP host '{0}'</value>
-  </data>
-  <data name="ChangeConnectionResolutionError" xml:space="preserve">
-    <value>An error occurred while trying to change the connection resolution to host '{0}'</value>
-  </data>
-  <data name="StackTrace" xml:space="preserve">
-    <value>Stack trace</value>
-  </data>
-  <data name="ExceptionMessage" xml:space="preserve">
-    <value>Exception Message</value>
-  </data>
-  <data name="mRemoteNGUnhandledException" xml:space="preserve">
-    <value>mRemoteNG Unhandled Exception</value>
-  </data>
-  <data name="UnhandledExceptionOccured" xml:space="preserve">
-    <value>An unhandled exception has occurred</value>
-  </data>
-  <data name="ExceptionForcesmRemoteNGToClose" xml:space="preserve">
-    <value>This exception will force mRemoteNG to close</value>
-  </data>
-  <data name="CopyHostname" xml:space="preserve">
-    <value>Copy Hostname</value>
-  </data>
-  <data name="PlaceSearchBarAboveConnectionTree" xml:space="preserve">
-    <value>Place search bar above connection tree</value>
-  </data>
-  <data name="TrackActiveConnectionInConnectionTree" xml:space="preserve">
-    <value>Track active connection in the connection tree</value>
-  </data>
-  <data name="AlwaysShowConnectionTabs" xml:space="preserve">
-    <value>Always show connection tabs</value>
-  </data>
-  <data name="ReleaseChannel" xml:space="preserve">
-    <value>Release Channel</value>
-  </data>
-  <data name="ReleaseChannelExplanation" xml:space="preserve">
-    <value>Stable channel includes final releases only.
-Preview channel includes Betas &amp; Release Candidates.
-Nightly Channel includes Alphas, Betas &amp; Release Candidates.</value>
-  </data>
-  <data name="Apply" xml:space="preserve">
-    <value>Apply</value>
-  </data>
-  <data name="Proxy" xml:space="preserve">
-    <value>Proxy</value>
-  </data>
-  <data name="MultiSsh" xml:space="preserve">
-    <value>Multi SSH:</value>
-  </data>
-  <data name="MultiSshToolTip" xml:space="preserve">
-    <value>Press ENTER to send. Ctrl+C is sent immediately.</value>
-  </data>
-  <data name="PropertyDescriptionFavorite" xml:space="preserve">
-    <value>Show this connection in the favorites menu.</value>
-  </data>
-  <data name="Favorite" xml:space="preserve">
-    <value>Favorite</value>
-  </data>
-  <data name="Favorites" xml:space="preserve">
-    <value>Favorites</value>
-  </data>
-  <data name="ClearSearchString" xml:space="preserve">
-    <value>Clear search string</value>
-  </data>
-  <data name="ConnectInViewOnlyMode" xml:space="preserve">
-    <value>Connect in View Only mode</value>
-  </data>
-  <data name="DoNotTrimUsername" xml:space="preserve">
-    <value>Do not trim spaces from usernames</value>
-  </data>
-  <data name="Environment" xml:space="preserve">
-    <value>Environment</value>
-  </data>
-  <data name="EncryptionTestResultMessage" xml:space="preserve">
-    <value>Encrypting {0} entries using {1}/{2} and {3} iterations took {4} seconds.</value>
-  </data>
-  <data name="EncryptionTest" xml:space="preserve">
-    <value>Encryption Test</value>
-  </data>
-  <data name="TestSettings" xml:space="preserve">
-    <value>Test Settings</value>
-  </data>
-  <data name="PropertyDescriptionRdpVersion" xml:space="preserve">
-    <value>Sets the version of RDP to use when opening connections.</value>
-  </data>
-  <data name="RdpVersion" xml:space="preserve">
-    <value>RDP Version</value>
-  </data>
-  <data name="PropertyDescriptionUseVmId" xml:space="preserve">
-    <value>Use VM ID to connect to VM running on Hyper-V.</value>
-  </data>
-  <data name="PropertyDescriptionVmId" xml:space="preserve">
-    <value>The ID of the Hyper-V virtual machine to connect to.</value>
-  </data>
-  <data name="UseVmId" xml:space="preserve">
-    <value>Use VM ID</value>
-  </data>
-  <data name="VmId" xml:space="preserve">
-    <value>VM ID</value>
-  </data>
-  <data name="RdpProtocolVersionNotSupported" xml:space="preserve">
-    <value>Could not create RDP client. RDP protocol version {0} is not supported on this machine. Please choose an older protocol version.</value>
-  </data>
-  <data name="PropertyDescriptionSshTunnel" xml:space="preserve">
-    <value>For connection through a SSH tunnel (jump host) specify SSH connection to be used to establish SSH tunnel.</value>
-  </data>
-  <data name="SshTunnel" xml:space="preserve">
-    <value>SSH Tunnel</value>
-  </data>
-  <data name="PropertyDescriptionSshOptions" xml:space="preserve">
-    <value>Specify here additional options to be used for SSH connection. See putty documentation for further details.</value>
-  </data>
-  <data name="SshOptions" xml:space="preserve">
-    <value>SSH Options</value>
-  </data>
-  <data name="SshTunnelConfigProblem" xml:space="preserve">
-    <value>SSH Tunnel connection configuration problem. Connection to: "{0}" via SSH Tunnel: "{1}" not possible. A connection with the name configured as SSH Tunnel and protocol SSH version 1 or SSH2 version 2 cannot be found in the connection tree. Clear SSH Tunnel configuration or specify existing SSH connection.</value>
-  </data>
-  <data name="SshTunnelIsNotPutty" xml:space="preserve">
-    <value>SSH tunnel configuration problem. Connection to: "{0}" via SSH Tunnel: "{1}" not possible. Connection configured as SSH Tunnel found in tree, but protocol is not derived from putty. Make sure connection configured as SSH Tunnel is using SSH protocol.</value>
-  </data>
-  <data name="SshTunnelNotInitialized" xml:space="preserve">
-    <value>SSH tunnel initialization problem. Connection to: "{0}" via SSH Tunnel: "{1}" not possible. SSH connection could not be initialized. Check for any problems with the connection configured as SSH Tunnel.</value>
-  </data>
-  <data name="SshTunnelNotConnected" xml:space="preserve">
-    <value>SSH tunnel connection problem. Connection to: "{0}" via SSH Tunnel: "{1}" not possible. SSH connection failed. Check for any problems with the connection configured as SSH Tunnel.</value>
-  </data>
-  <data name="SshTunnelFailed" xml:space="preserve">
-    <value>SSH tunnel connection failed. Connection to: "{0}" via SSH Tunnel: "{1}" not possible. Putty process terminated. Check for any problems with the connection configured as SSH Tunnel.</value>
-  </data>
-  <data name="SshTunnelPortNotReadyInTime" xml:space="preserve">
-    <value>SSH tunnel connection timed out. Connection to: "{0}" via SSH Tunnel: "{1}" not possible. Local tunnel port did not become available in time. Check for any problems with the connection configured as SSH Tunnel.</value>
-  </data>
-  <data name="StartMinimized" xml:space="preserve">
-    <value>Start minimized</value>
-  </data>
-  <data name="PropertyDescriptionPasswordProtect" xml:space="preserve">
-    <value>Set a password needed to encrypt the connection file with. You will be prompted to enter your passcode before starting mRemoteNG.</value>
-  </data>
-  <data name="PropertyDescriptionUseEnhancedMode" xml:space="preserve">
-    <value>Connect to a Hyper-V host with enhanced mode enabled.</value>
-  </data>
-  <data name="UseEnhancedMode" xml:space="preserve">
-    <value>Use enhanced mode</value>
-  </data>
-  <data name="PropertyDescriptionRdpGatewayPassword" xml:space="preserve">
-    <value>Specifies the password of the Remote Desktop Gateway server.</value>
-  </data>
-  <data name="CloseToSysTray" xml:space="preserve">
-    <value>Close to notification area</value>
-  </data>
-  <data name="Windows" xml:space="preserve">
-    <value>Windows</value>
-  </data>
-  <data name="PowerShell" xml:space="preserve">
-    <value>PowerShell</value>
-  </data>
-  <data name="Changelog" xml:space="preserve">
-    <value>Changelog</value>
-  </data>
-  <data name="Credits" xml:space="preserve">
-    <value>Credits</value>
-  </data>
-  <data name="License" xml:space="preserve">
-    <value>License</value>
-  </data>
-  <data name="PropertyDescriptionDisableCursorBlinking" xml:space="preserve">
-    <value>Determines whether cursor flashes should be disabled.</value>
-  </data>
-  <data name="PropertyDescriptionDisableCursorShadow" xml:space="preserve">
-    <value>Determines whether a mouse shadow should be visible.</value>
-  </data>
-  <data name="PropertyDescriptionDisableFullWindowDrag" xml:space="preserve">
-    <value>Determines whether window content is displayed when you drag the window to a new location.</value>
-  </data>
-  <data name="PropertyDescriptionDisableMenuAnimations" xml:space="preserve">
-    <value>Determines whether menus and windows can be displayed with animation effects in the remote session.</value>
-  </data>
-  <data name="HttpCEF" xml:space="preserve">
-    <value>Edge Chromium</value>
-  </data>
-  <data name="HttpFailedUrlBuild" xml:space="preserve">
-    <value>Failed to contruct the URL to load</value>
-  </data>
-  <data name="ShowHideMenu" xml:space="preserve">
-    <value>Show/Hide Menu Strip</value>
-  </data>
   <data name="PropertyDescriptionRDPStartProgram" xml:space="preserve">
     <value>The program to be started on the remote server upon connection.</value>
   </data>
@@ -4350,8 +2187,16 @@
   <data name="RedirectSmartCards" xml:space="preserve">
     <value>Smart Cards</value>
   </data>
+  <data name="ApplyInheritanceToChildren" xml:space="preserve">
+    <value>Apply inheritance to children</value>
+  </data>
+  <data name="ApplyDefaultInheritance" xml:space="preserve">
+    <value>Apply default inheritance</value>
+  </data>
+  <data name="SmartCard" xml:space="preserve">
+    <value>SmartCard</value>
+  </data>
   <data name="RemoteDesktopServices" xml:space="preserve">
     <value>Remote Desktop Services</value>
   </data>
->>>>>>> 9624bc96
 </root>