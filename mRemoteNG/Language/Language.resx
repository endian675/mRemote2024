--- conflicted
+++ resolved
@@ -2150,15 +2150,13 @@
   <data name="WebView2InitializationFailed" xml:space="preserve">
     <value>WebView2 creation failed with exception</value>
   </data>
-<<<<<<< HEAD
   <data name="ApplyInheritanceToChildren" xml:space="preserve">
     <value>Apply inheritance to children</value>
   </data>
   <data name="ApplyDefaultInheritance" xml:space="preserve">
     <value>Apply default inheritance</value>
-=======
+  </data>
   <data name="SmartCard" xml:space="preserve">
     <value>SmartCard</value>
->>>>>>> fdea0144
   </data>
 </root>