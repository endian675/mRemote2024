﻿using System;
using System.Diagnostics;
using System.Drawing;
using System.IO;
using System.Linq;
using System.Threading;
using mRemoteNG.App;
using mRemoteNG.App.Info;
using mRemoteNG.Connection.Protocol.RDP;
using mRemoteNG.Messages;
using mRemoteNG.Properties;
using mRemoteNG.Resources.Language;
using mRemoteNG.Themes;

namespace mRemoteNG.UI.Forms.OptionsPages
{
    public partial class ComponentsPage
    {
        public ComponentsPage()
        {
            ApplyTheme();
            PageIcon = Properties.Resources.ComponentsCheck_Icon;
            InitializeComponent();
            FontOverrider.FontOverride(this);
            ThemeManager.getInstance().ThemeChanged += ApplyTheme;
        }

        public override string PageName
        {
            get => Language.ComponentsCheck;
            set { }
        }

        #region Form Stuff

        public override void ApplyLanguage()
        {
            base.ApplyLanguage();

            Text = Language.ComponentsCheck;
            btnCheck.Text = Language.Refresh;
        }

        private void BtnCheckAgain_Click(object sender, EventArgs e)
        {
            Runtime.MessageCollector.AddMessage(MessageClass.InformationMsg, "Beginning component check", true);
            CheckRdp();
            CheckVnc();
            CheckPutty();
            Runtime.MessageCollector.AddMessage(MessageClass.InformationMsg, "Finished component check", true);
        }

        #endregion

        private void CheckRdp()
        {
            pnlCheck1.Visible = true;
            var rdpProtocolFactory = new RdpProtocolFactory();
            var supportedVersions = rdpProtocolFactory.GetSupportedVersions();

            if (supportedVersions.Any())
            {
                pbCheck1.Image = Properties.Resources.Good_Symbol;
                lblCheck1.ForeColor = Color.DarkOliveGreen;
                lblCheck1.Text = "RDP (Remote Desktop) " + Language.CheckSucceeded;
                txtCheck1.Text = string.Format(Language.CcRDPOK, string.Join(", ", supportedVersions));
                Runtime.MessageCollector.AddMessage(MessageClass.InformationMsg, "RDP versions installed: "+ string.Join(",", supportedVersions), true);
            }
            else
            {
                pbCheck1.Image = Properties.Resources.Bad_Symbol;
                lblCheck1.ForeColor = Color.Firebrick;
                lblCheck1.Text = "RDP (Remote Desktop) " + Language.CheckFailed;
                txtCheck1.Text = string.Format(Language.CcRDPFailed, GeneralAppInfo.UrlForum);

                Runtime.MessageCollector.AddMessage(MessageClass.WarningMsg,
                                                    "RDP " + Language.CcNotInstalledProperly, true);
            }
        }

        private void CheckVnc()
        {
            pnlCheck2.Visible = true;

            try
            {
                using (var vnc = new VncSharp.RemoteDesktop())
                {
                    vnc.CreateControl();

                    while (!vnc.Created)
                    {
                        Thread.Sleep(10);
                        System.Windows.Forms.Application.DoEvents();
                    }

                    pbCheck2.Image = Properties.Resources.Good_Symbol;
                    lblCheck2.ForeColor = Color.DarkOliveGreen;
                    lblCheck2.Text = "VNC (Virtual Network Computing) " + Language.CheckSucceeded;
                    txtCheck2.Text = string.Format(Language.CcVNCOK, vnc.ProductVersion);
                    Runtime.MessageCollector.AddMessage(MessageClass.InformationMsg, "VNC installed", true);
                }
            }
            catch (Exception)
            {
                pbCheck2.Image = Properties.Resources.Bad_Symbol;
                lblCheck2.ForeColor = Color.Firebrick;
                lblCheck2.Text = "VNC (Virtual Network Computing) " + Language.CheckFailed;
                txtCheck2.Text = string.Format(Language.CcVNCFailed, GeneralAppInfo.UrlForum);

                Runtime.MessageCollector.AddMessage(MessageClass.WarningMsg,
                                                    "VNC " + Language.CcNotInstalledProperly, true);
            }
        }

        private void CheckPutty()
        {
            pnlCheck3.Visible = true;
            string pPath;
            if (Settings.Default.UseCustomPuttyPath == false)
            {
                pPath = GeneralAppInfo.HomePath + "\\PuTTYNG.exe";
            }
            else
            {
                pPath = Settings.Default.CustomPuttyPath;
            }

            if (File.Exists(pPath))
            {
                var versionInfo = FileVersionInfo.GetVersionInfo(pPath);

                pbCheck3.Image = Properties.Resources.Good_Symbol;
                lblCheck3.ForeColor = Color.DarkOliveGreen;
                lblCheck3.Text = "PuTTY (SSH/Telnet/Rlogin/RAW) " + Language.CheckSucceeded;
                txtCheck3.Text =
                    $"{Language.CcPuttyOK}{Environment.NewLine}Version: {versionInfo.ProductName} Release: {versionInfo.FileVersion}";
                Runtime.MessageCollector.AddMessage(MessageClass.InformationMsg, "PuTTY installed", true);
            }
            else
            {
                pbCheck3.Image = Properties.Resources.Bad_Symbol;
                lblCheck3.ForeColor = Color.Firebrick;
                lblCheck3.Text = "PuTTY (SSH/Telnet/Rlogin/RAW) " + Language.CheckFailed;
                txtCheck3.Text = Language.CcPuttyFailed;

                Runtime.MessageCollector.AddMessage(MessageClass.WarningMsg,
                                                    "PuTTY " + Language.CcNotInstalledProperly, true);
                Runtime.MessageCollector.AddMessage(MessageClass.ErrorMsg, "File " + pPath + " does not exist.",
                                                    true);
            }
        }

<<<<<<< HEAD
        
=======
        private void CheckIca()
        {
            pnlCheck4.Visible = true;

            try
            {
                using (var ica = new AxICAClient())
                {
                    ica.Parent = this;

                    pbCheck4.Image = Properties.Resources.Good_Symbol;
                    lblCheck4.ForeColor = Color.DarkOliveGreen;
                    lblCheck4.Text = @"ICA (Citrix ICA) " + Language.CheckSucceeded;
                    txtCheck4.Text = string.Format(Language.CcICAOK, ica.Version);
                    Runtime.MessageCollector.AddMessage(MessageClass.InformationMsg, "ICA installed", true);
                }
            }
            catch (Exception ex)
            {
                pbCheck4.Image = Properties.Resources.Bad_Symbol;
                lblCheck4.ForeColor = Color.Firebrick;
                lblCheck4.Text = @"ICA (Citrix ICA) " + Language.CheckFailed;
                txtCheck4.Text = string.Format(Language.CcICAFailed, GeneralAppInfo.UrlForum);

                Runtime.MessageCollector.AddMessage(MessageClass.WarningMsg,
                                                    "ICA " + Language.CcNotInstalledProperly, true);
                Runtime.MessageCollector.AddMessage(MessageClass.ErrorMsg, ex.Message, true);
            }
        }
>>>>>>> 430a2529
    }
}<|MERGE_RESOLUTION|>--- conflicted
+++ resolved
@@ -151,38 +151,6 @@
             }
         }
 
-<<<<<<< HEAD
         
-=======
-        private void CheckIca()
-        {
-            pnlCheck4.Visible = true;
-
-            try
-            {
-                using (var ica = new AxICAClient())
-                {
-                    ica.Parent = this;
-
-                    pbCheck4.Image = Properties.Resources.Good_Symbol;
-                    lblCheck4.ForeColor = Color.DarkOliveGreen;
-                    lblCheck4.Text = @"ICA (Citrix ICA) " + Language.CheckSucceeded;
-                    txtCheck4.Text = string.Format(Language.CcICAOK, ica.Version);
-                    Runtime.MessageCollector.AddMessage(MessageClass.InformationMsg, "ICA installed", true);
-                }
-            }
-            catch (Exception ex)
-            {
-                pbCheck4.Image = Properties.Resources.Bad_Symbol;
-                lblCheck4.ForeColor = Color.Firebrick;
-                lblCheck4.Text = @"ICA (Citrix ICA) " + Language.CheckFailed;
-                txtCheck4.Text = string.Format(Language.CcICAFailed, GeneralAppInfo.UrlForum);
-
-                Runtime.MessageCollector.AddMessage(MessageClass.WarningMsg,
-                                                    "ICA " + Language.CcNotInstalledProperly, true);
-                Runtime.MessageCollector.AddMessage(MessageClass.ErrorMsg, ex.Message, true);
-            }
-        }
->>>>>>> 430a2529
     }
 }