--- conflicted
+++ resolved
@@ -1,397 +1,397 @@
-﻿using System.Collections.Generic;
-using System.ComponentModel;
-using mRemoteNG.Connection.Protocol;
-using mRemoteNG.Connection.Protocol.Http;
-using mRemoteNG.Connection.Protocol.RDP;
-using mRemoteNG.Connection.Protocol.VNC;
-using mRemoteNG.Properties;
-using mRemoteNG.Tools;
-using mRemoteNG.Tools.Attributes;
-using mRemoteNG.Resources.Language;
-
-
-namespace mRemoteNG.Connection
-{
-    public abstract class AbstractConnectionRecord : INotifyPropertyChanged
-    {
-        #region Property Names
-        public const string Prop_StartProgram = "StartProgram";
-        public const string Prop_StartProgramWorkDir = "StartProgramWorkDir";
+﻿using System.Collections.Generic;
+using System.ComponentModel;
+using mRemoteNG.Connection.Protocol;
+using mRemoteNG.Connection.Protocol.Http;
+using mRemoteNG.Connection.Protocol.RDP;
+using mRemoteNG.Connection.Protocol.VNC;
+using mRemoteNG.Properties;
+using mRemoteNG.Tools;
+using mRemoteNG.Tools.Attributes;
+using mRemoteNG.Resources.Language;
+
+
+namespace mRemoteNG.Connection
+{
+    public abstract class AbstractConnectionRecord : INotifyPropertyChanged
+    {
+        #region Property Names
+        public const string Prop_StartProgram = "StartProgram";
+        public const string Prop_StartProgramWorkDir = "StartProgramWorkDir";
+        #endregion
+
+        #region Fields
+
+        private string _name;
+        private string _description;
+        private string _icon;
+        private string _panel;
+
+        private string _hostname;
+        private string _username = "";
+        private string _password = "";
+        private string _domain = "";
+        private string _vmId = "";
+        private bool _useEnhancedMode;
+        private string _startProgram = "";
+        private string _startProgramWorkDir = "";
+        
+        private string _sshTunnelConnectionName = "";
+        private ProtocolType _protocol;
+        private RdpVersion _rdpProtocolVersion;
+        private string _extApp;
+        private int _port;
+        private string _sshOptions = "";
+        private string _puttySession;
+        private bool _useConsoleSession;
+        private AuthenticationLevel _rdpAuthenticationLevel;
+        private int _rdpMinutesToIdleTimeout;
+        private bool _rdpAlertIdleTimeout;
+        private string _loadBalanceInfo;
+        private HTTPBase.RenderingEngine _renderingEngine;
+        private bool _useCredSsp;
+        private bool _useVmId;
+
+        private RDGatewayUsageMethod _rdGatewayUsageMethod;
+        private string _rdGatewayHostname;
+        private RDGatewayUseConnectionCredentials _rdGatewayUseConnectionCredentials;
+        private string _rdGatewayUsername;
+        private string _rdGatewayPassword;
+        private string _rdGatewayDomain;
+
+        private RDPResolutions _resolution;
+        private bool _automaticResize;
+        private RDPColors _colors;
+        private bool _cacheBitmaps;
+        private bool _displayWallpaper;
+        private bool _displayThemes;
+        private bool _enableFontSmoothing;
+        private bool _enableDesktopComposition;
+        private bool _disableFullWindowDrag;
+        private bool _disableMenuAnimations;
+        private bool _disableCursorShadow;
+        private bool _disableCursorBlinking;
+
+        private bool _redirectKeys;
+        private bool _redirectDiskDrives;
+        private bool _redirectPrinters;
+        private bool _redirectClipboard;
+        private bool _redirectPorts;
+        private bool _redirectSmartCards;
+        private RDPSounds _redirectSound;
+        private RDPSoundQuality _soundQuality;
+        private bool _redirectAudioCapture;
+
+        private string _preExtApp;
+        private string _postExtApp;
+        private string _macAddress;
+        private string _openingCommand;
+        private string _userField;
+        private string _startProgram;
+        private bool _favorite;
+
+        private ProtocolVNC.Compression _vncCompression;
+        private ProtocolVNC.Encoding _vncEncoding;
+        private ProtocolVNC.AuthMode _vncAuthMode;
+        private ProtocolVNC.ProxyType _vncProxyType;
+        private string _vncProxyIp;
+        private int _vncProxyPort;
+        private string _vncProxyUsername;
+        private string _vncProxyPassword;
+        private ProtocolVNC.Colors _vncColors;
+        private ProtocolVNC.SmartSizeMode _vncSmartSizeMode;
+        private bool _vncViewOnly;
+
+        #endregion
+
+        #region Properties
+
+        #region Display
+
+        [LocalizedAttributes.LocalizedCategory(nameof(Language.Display)),
+         LocalizedAttributes.LocalizedDisplayName(nameof(Language.Name)),
+         LocalizedAttributes.LocalizedDescription(nameof(Language.PropertyDescriptionName))]
+        public virtual string Name
+        {
+            get => _name;
+            set => SetField(ref _name, value, "Name");
+        }
+
+        [LocalizedAttributes.LocalizedCategory(nameof(Language.Display)),
+         LocalizedAttributes.LocalizedDisplayName(nameof(Language.Description)),
+         LocalizedAttributes.LocalizedDescription(nameof(Language.PropertyDescriptionDescription))]
+        public virtual string Description
+        {
+            get => GetPropertyValue("Description", _description);
+            set => SetField(ref _description, value, "Description");
+        }
+
+        [LocalizedAttributes.LocalizedCategory(nameof(Language.Display)),
+         TypeConverter(typeof(ConnectionIcon)),
+         LocalizedAttributes.LocalizedDisplayName(nameof(Language.Icon)),
+         LocalizedAttributes.LocalizedDescription(nameof(Language.PropertyDescriptionIcon))]
+        public virtual string Icon
+        {
+            get => GetPropertyValue("Icon", _icon);
+            set => SetField(ref _icon, value, "Icon");
+        }
+
+        [LocalizedAttributes.LocalizedCategory(nameof(Language.Display)),
+         LocalizedAttributes.LocalizedDisplayName(nameof(Language.Panel)),
+         LocalizedAttributes.LocalizedDescription(nameof(Language.PropertyDescriptionPanel))]
+        public virtual string Panel
+        {
+            get => GetPropertyValue("Panel", _panel);
+            set => SetField(ref _panel, value, "Panel");
+        }
+
+        #endregion
+
+        #region Connection
+
+        [LocalizedAttributes.LocalizedCategory(nameof(Language.Connection), 2),
+         LocalizedAttributes.LocalizedDisplayName(nameof(Language.HostnameIp)),
+         LocalizedAttributes.LocalizedDescription(nameof(Language.PropertyDescriptionHostnameIp)),
+         AttributeUsedInAllProtocolsExcept()]
+        public virtual string Hostname
+        {
+            get => _hostname.Trim();
+            set => SetField(ref _hostname, value?.Trim(), "Hostname");
+        }
+
+        [LocalizedAttributes.LocalizedCategory(nameof(Language.Connection), 2),
+         LocalizedAttributes.LocalizedDisplayName(nameof(Language.Port)),
+         LocalizedAttributes.LocalizedDescription(nameof(Language.PropertyDescriptionPort)),
+         AttributeUsedInAllProtocolsExcept()]
+        public virtual int Port
+        {
+            get => GetPropertyValue("Port", _port);
+            set => SetField(ref _port, value, "Port");
+        }
+
+        [LocalizedAttributes.LocalizedCategory(nameof(Language.Connection), 2),
+         LocalizedAttributes.LocalizedDisplayName(nameof(Language.Username)),
+         LocalizedAttributes.LocalizedDescription(nameof(Language.PropertyDescriptionUsername)),
+         AttributeUsedInAllProtocolsExcept(ProtocolType.VNC, ProtocolType.Telnet, ProtocolType.Rlogin, ProtocolType.RAW)]
+        public virtual string Username
+        {
+            get => GetPropertyValue("Username", _username);
+            set => SetField(ref _username, Settings.Default.DoNotTrimUsername ? value : value?.Trim(), "Username");
+        }
+
+        [LocalizedAttributes.LocalizedCategory(nameof(Language.Connection), 2),
+         LocalizedAttributes.LocalizedDisplayName(nameof(Language.Password)),
+         LocalizedAttributes.LocalizedDescription(nameof(Language.PropertyDescriptionPassword)),
+         PasswordPropertyText(true),
+         AttributeUsedInAllProtocolsExcept(ProtocolType.Telnet, ProtocolType.Rlogin, ProtocolType.RAW)]
+        public virtual string Password
+        {
+            get => GetPropertyValue("Password", _password);
+            set => SetField(ref _password, value, "Password");
+        }
+
+        [LocalizedAttributes.LocalizedCategory(nameof(Language.Connection), 2),
+         LocalizedAttributes.LocalizedDisplayName(nameof(Language.Domain)),
+         LocalizedAttributes.LocalizedDescription(nameof(Language.PropertyDescriptionDomain)),
+         AttributeUsedInProtocol(ProtocolType.RDP, ProtocolType.IntApp, ProtocolType.PowerShell)]
+        public string Domain
+        {
+            get => GetPropertyValue("Domain", _domain).Trim();
+            set => SetField(ref _domain, value?.Trim(), "Domain");
+        }
+
+        [LocalizedAttributes.LocalizedCategory(nameof(Language.Connection), 2),
+         LocalizedAttributes.LocalizedDisplayName(nameof(Language.VmId)),
+         LocalizedAttributes.LocalizedDescription(nameof(Language.PropertyDescriptionVmId)),
+         AttributeUsedInProtocol(ProtocolType.RDP)]
+        public string VmId
+        {
+            get => GetPropertyValue("VmId", _vmId).Trim();
+            set => SetField(ref _vmId, value?.Trim(), "VmId");
+        }
+
+        [LocalizedAttributes.LocalizedCategory(nameof(Language.Connection), 2),
+         LocalizedAttributes.LocalizedDisplayName(nameof(Language.SshTunnel)),
+         LocalizedAttributes.LocalizedDescription(nameof(Language.PropertyDescriptionSshTunnel)),
+         TypeConverter(typeof(SshTunnelTypeConverter)),
+         AttributeUsedInAllProtocolsExcept()]
+        public string SSHTunnelConnectionName
+        {
+            get => GetPropertyValue("SSHTunnelConnectionName", _sshTunnelConnectionName).Trim();
+            set => SetField(ref _sshTunnelConnectionName, value?.Trim(), "SSHTunnelConnectionName");
+        }
+
+        [LocalizedAttributes.LocalizedCategory(nameof(Language.Miscellaneous), 7),
+        LocalizedAttributes.LocalizedDisplayName(nameof(Language.OpeningCommand)),
+        LocalizedAttributes.LocalizedDescription(nameof(Language.PropertyDescriptionOpeningCommand)),
+           AttributeUsedInProtocol(ProtocolType.SSH1, ProtocolType.SSH2)]
+        public virtual string OpeningCommand
+        {
+            get => GetPropertyValue("OpeningCommand", _openingCommand);
+            set => SetField(ref _openingCommand, value, "OpeningCommand");
+        }
+        #endregion
+
+        #region Protocol
+
+        [LocalizedAttributes.LocalizedCategory(nameof(Language.Protocol), 3),
+         LocalizedAttributes.LocalizedDisplayName(nameof(Language.Protocol)),
+         LocalizedAttributes.LocalizedDescription(nameof(Language.PropertyDescriptionProtocol)),
+         TypeConverter(typeof(MiscTools.EnumTypeConverter))]
+        public virtual ProtocolType Protocol
+        {
+            get => GetPropertyValue("Protocol", _protocol);
+            set => SetField(ref _protocol, value, "Protocol");
+        }
+
+        [LocalizedAttributes.LocalizedCategory(nameof(Language.Protocol), 3),
+         LocalizedAttributes.LocalizedDisplayName(nameof(Language.RdpVersion)),
+         LocalizedAttributes.LocalizedDescription(nameof(Language.PropertyDescriptionRdpVersion)),
+         TypeConverter(typeof(MiscTools.EnumTypeConverter)),
+         AttributeUsedInProtocol(ProtocolType.RDP)]
+        public virtual RdpVersion RdpVersion
+        {
+            get => GetPropertyValue("RdpVersion", _rdpProtocolVersion);
+            set => SetField(ref _rdpProtocolVersion, value, nameof(RdpVersion));
+        }
+
+        [LocalizedAttributes.LocalizedCategory(nameof(Language.Protocol), 3),
+         LocalizedAttributes.LocalizedDisplayName(nameof(Language.ExternalTool)),
+         LocalizedAttributes.LocalizedDescription(nameof(Language.PropertyDescriptionExternalTool)),
+         TypeConverter(typeof(ExternalToolsTypeConverter)),
+         AttributeUsedInProtocol(ProtocolType.IntApp)]
+        public string ExtApp
+        {
+            get => GetPropertyValue("ExtApp", _extApp);
+            set => SetField(ref _extApp, value, "ExtApp");
+        }
+
+        [LocalizedAttributes.LocalizedCategory(nameof(Language.Protocol), 3),
+         LocalizedAttributes.LocalizedDisplayName(nameof(Language.PuttySession)),
+         LocalizedAttributes.LocalizedDescription(nameof(Language.PropertyDescriptionPuttySession)),
+         TypeConverter(typeof(Config.Putty.PuttySessionsManager.SessionList)),
+         AttributeUsedInProtocol(ProtocolType.SSH1, ProtocolType.SSH2, ProtocolType.Telnet,
+            ProtocolType.RAW, ProtocolType.Rlogin)]
+        public virtual string PuttySession
+        {
+            get => GetPropertyValue("PuttySession", _puttySession);
+            set => SetField(ref _puttySession, value, "PuttySession");
+        }
+
+        [LocalizedAttributes.LocalizedCategory(nameof(Language.Protocol), 3),
+         LocalizedAttributes.LocalizedDisplayName(nameof(Language.SshOptions)),
+         LocalizedAttributes.LocalizedDescription(nameof(Language.PropertyDescriptionSshOptions)),
+         AttributeUsedInProtocol(ProtocolType.SSH1, ProtocolType.SSH2)]
+        public virtual string SSHOptions
+        {
+            get => GetPropertyValue("SSHOptions", _sshOptions);
+            set => SetField(ref _sshOptions, value, "SSHOptions");
+        }
+
+        [LocalizedAttributes.LocalizedCategory(nameof(Language.Protocol), 3),
+         LocalizedAttributes.LocalizedDisplayName(nameof(Language.UseConsoleSession)),
+         LocalizedAttributes.LocalizedDescription(nameof(Language.PropertyDescriptionUseConsoleSession)),
+         TypeConverter(typeof(MiscTools.YesNoTypeConverter)),
+         AttributeUsedInProtocol(ProtocolType.RDP)]
+        public bool UseConsoleSession
+        {
+            get => GetPropertyValue("UseConsoleSession", _useConsoleSession);
+            set => SetField(ref _useConsoleSession, value, "UseConsoleSession");
+        }
+
+        [LocalizedAttributes.LocalizedCategory(nameof(Language.Protocol), 3),
+         LocalizedAttributes.LocalizedDisplayName(nameof(Language.AuthenticationLevel)),
+         LocalizedAttributes.LocalizedDescription(nameof(Language.PropertyDescriptionAuthenticationLevel)),
+         TypeConverter(typeof(MiscTools.EnumTypeConverter)),
+         AttributeUsedInProtocol(ProtocolType.RDP)]
+        public AuthenticationLevel RDPAuthenticationLevel
+        {
+            get => GetPropertyValue("RDPAuthenticationLevel", _rdpAuthenticationLevel);
+            set => SetField(ref _rdpAuthenticationLevel, value, "RDPAuthenticationLevel");
+        }
+
+        [LocalizedAttributes.LocalizedCategory(nameof(Language.Protocol), 3),
+         LocalizedAttributes.LocalizedDisplayName(nameof(Language.MinutesToIdleTimeout)),
+         LocalizedAttributes.LocalizedDescription(nameof(Language.PropertyDescriptionRDPMinutesToIdleTimeout)),
+         AttributeUsedInProtocol(ProtocolType.RDP)]
+        public virtual int RDPMinutesToIdleTimeout
+        {
+            get => GetPropertyValue("RDPMinutesToIdleTimeout", _rdpMinutesToIdleTimeout);
+            set
+            {
+                if (value < 0)
+                    value = 0;
+                else if (value > 240)
+                    value = 240;
+                SetField(ref _rdpMinutesToIdleTimeout, value, "RDPMinutesToIdleTimeout");
+            }
+        }
+
+        [LocalizedAttributes.LocalizedCategory(nameof(Language.Protocol), 3),
+         LocalizedAttributes.LocalizedDisplayName(nameof(Language.MinutesToIdleTimeout)),
+         LocalizedAttributes.LocalizedDescription(nameof(Language.PropertyDescriptionRDPAlertIdleTimeout)),
+         AttributeUsedInProtocol(ProtocolType.RDP)]
+        public bool RDPAlertIdleTimeout
+        {
+            get => GetPropertyValue("RDPAlertIdleTimeout", _rdpAlertIdleTimeout);
+            set => SetField(ref _rdpAlertIdleTimeout, value, "RDPAlertIdleTimeout");
+        }
+
+        [LocalizedAttributes.LocalizedCategory(nameof(Language.Protocol), 3),
+         LocalizedAttributes.LocalizedDisplayName(nameof(Language.LoadBalanceInfo)),
+         LocalizedAttributes.LocalizedDescription(nameof(Language.PropertyDescriptionLoadBalanceInfo)),
+         AttributeUsedInProtocol(ProtocolType.RDP)]
+        public string LoadBalanceInfo
+        {
+            get => GetPropertyValue("LoadBalanceInfo", _loadBalanceInfo).Trim();
+            set => SetField(ref _loadBalanceInfo, value?.Trim(), "LoadBalanceInfo");
+        }
+
+        [LocalizedAttributes.LocalizedCategory(nameof(Language.Protocol), 3),
+         LocalizedAttributes.LocalizedDisplayName(nameof(Language.RenderingEngine)),
+         LocalizedAttributes.LocalizedDescription(nameof(Language.PropertyDescriptionRenderingEngine)),
+         TypeConverter(typeof(MiscTools.EnumTypeConverter)),
+         AttributeUsedInProtocol(ProtocolType.HTTP, ProtocolType.HTTPS)]
+        public HTTPBase.RenderingEngine RenderingEngine
+        {
+            get => GetPropertyValue("RenderingEngine", _renderingEngine);
+            set => SetField(ref _renderingEngine, value, "RenderingEngine");
+        }
+
+        [LocalizedAttributes.LocalizedCategory(nameof(Language.Protocol), 3),
+         LocalizedAttributes.LocalizedDisplayName(nameof(Language.UseCredSsp)),
+         LocalizedAttributes.LocalizedDescription(nameof(Language.PropertyDescriptionUseCredSsp)),
+         TypeConverter(typeof(MiscTools.YesNoTypeConverter)),
+         AttributeUsedInProtocol(ProtocolType.RDP)]
+        public bool UseCredSsp
+        {
+            get => GetPropertyValue("UseCredSsp", _useCredSsp);
+            set => SetField(ref _useCredSsp, value, "UseCredSsp");
+        }
+
+        [LocalizedAttributes.LocalizedCategory(nameof(Language.Protocol), 3),
+         LocalizedAttributes.LocalizedDisplayName(nameof(Language.UseVmId)),
+         LocalizedAttributes.LocalizedDescription(nameof(Language.PropertyDescriptionUseVmId)),
+         TypeConverter(typeof(MiscTools.YesNoTypeConverter)),
+         AttributeUsedInProtocol(ProtocolType.RDP)]
+        public bool UseVmId
+        {
+            get => GetPropertyValue("UseVmId", _useVmId);
+            set => SetField(ref _useVmId, value, "UseVmId");
+        }
+
+        [LocalizedAttributes.LocalizedCategory(nameof(Language.Protocol), 3),
+         LocalizedAttributes.LocalizedDisplayName(nameof(Language.UseEnhancedMode)),
+         LocalizedAttributes.LocalizedDescription(nameof(Language.PropertyDescriptionUseEnhancedMode)),
+         TypeConverter(typeof(MiscTools.YesNoTypeConverter)),
+         AttributeUsedInProtocol(ProtocolType.RDP)]
+        public bool UseEnhancedMode
+        {
+            get => GetPropertyValue("UseEnhancedMode", _useEnhancedMode);
+            set => SetField(ref _useEnhancedMode, value, "UseEnhancedMode");
+        }
         #endregion
-
-        #region Fields
-
-        private string _name;
-        private string _description;
-        private string _icon;
-        private string _panel;
-
-        private string _hostname;
-        private string _username = "";
-        private string _password = "";
-        private string _domain = "";
-        private string _vmId = "";
-        private bool _useEnhancedMode;
-        private string _startProgram = "";
-        private string _startProgramWorkDir = "";
-        
-        private string _sshTunnelConnectionName = "";
-        private ProtocolType _protocol;
-        private RdpVersion _rdpProtocolVersion;
-        private string _extApp;
-        private int _port;
-        private string _sshOptions = "";
-        private string _puttySession;
-        private bool _useConsoleSession;
-        private AuthenticationLevel _rdpAuthenticationLevel;
-        private int _rdpMinutesToIdleTimeout;
-        private bool _rdpAlertIdleTimeout;
-        private string _loadBalanceInfo;
-        private HTTPBase.RenderingEngine _renderingEngine;
-        private bool _useCredSsp;
-        private bool _useVmId;
-
-        private RDGatewayUsageMethod _rdGatewayUsageMethod;
-        private string _rdGatewayHostname;
-        private RDGatewayUseConnectionCredentials _rdGatewayUseConnectionCredentials;
-        private string _rdGatewayUsername;
-        private string _rdGatewayPassword;
-        private string _rdGatewayDomain;
-
-        private RDPResolutions _resolution;
-        private bool _automaticResize;
-        private RDPColors _colors;
-        private bool _cacheBitmaps;
-        private bool _displayWallpaper;
-        private bool _displayThemes;
-        private bool _enableFontSmoothing;
-        private bool _enableDesktopComposition;
-        private bool _disableFullWindowDrag;
-        private bool _disableMenuAnimations;
-        private bool _disableCursorShadow;
-        private bool _disableCursorBlinking;
-
-        private bool _redirectKeys;
-        private bool _redirectDiskDrives;
-        private bool _redirectPrinters;
-        private bool _redirectClipboard;
-        private bool _redirectPorts;
-        private bool _redirectSmartCards;
-        private RDPSounds _redirectSound;
-        private RDPSoundQuality _soundQuality;
-        private bool _redirectAudioCapture;
-
-        private string _preExtApp;
-        private string _postExtApp;
-        private string _macAddress;
-        private string _openingCommand;
-        private string _userField;
-        private string _startProgram;
-        private bool _favorite;
-
-        private ProtocolVNC.Compression _vncCompression;
-        private ProtocolVNC.Encoding _vncEncoding;
-        private ProtocolVNC.AuthMode _vncAuthMode;
-        private ProtocolVNC.ProxyType _vncProxyType;
-        private string _vncProxyIp;
-        private int _vncProxyPort;
-        private string _vncProxyUsername;
-        private string _vncProxyPassword;
-        private ProtocolVNC.Colors _vncColors;
-        private ProtocolVNC.SmartSizeMode _vncSmartSizeMode;
-        private bool _vncViewOnly;
-
-        #endregion
-
-        #region Properties
-
-        #region Display
-
-        [LocalizedAttributes.LocalizedCategory(nameof(Language.Display)),
-         LocalizedAttributes.LocalizedDisplayName(nameof(Language.Name)),
-         LocalizedAttributes.LocalizedDescription(nameof(Language.PropertyDescriptionName))]
-        public virtual string Name
-        {
-            get => _name;
-            set => SetField(ref _name, value, "Name");
-        }
-
-        [LocalizedAttributes.LocalizedCategory(nameof(Language.Display)),
-         LocalizedAttributes.LocalizedDisplayName(nameof(Language.Description)),
-         LocalizedAttributes.LocalizedDescription(nameof(Language.PropertyDescriptionDescription))]
-        public virtual string Description
-        {
-            get => GetPropertyValue("Description", _description);
-            set => SetField(ref _description, value, "Description");
-        }
-
-        [LocalizedAttributes.LocalizedCategory(nameof(Language.Display)),
-         TypeConverter(typeof(ConnectionIcon)),
-         LocalizedAttributes.LocalizedDisplayName(nameof(Language.Icon)),
-         LocalizedAttributes.LocalizedDescription(nameof(Language.PropertyDescriptionIcon))]
-        public virtual string Icon
-        {
-            get => GetPropertyValue("Icon", _icon);
-            set => SetField(ref _icon, value, "Icon");
-        }
-
-        [LocalizedAttributes.LocalizedCategory(nameof(Language.Display)),
-         LocalizedAttributes.LocalizedDisplayName(nameof(Language.Panel)),
-         LocalizedAttributes.LocalizedDescription(nameof(Language.PropertyDescriptionPanel))]
-        public virtual string Panel
-        {
-            get => GetPropertyValue("Panel", _panel);
-            set => SetField(ref _panel, value, "Panel");
-        }
-
-        #endregion
-
-        #region Connection
-
-        [LocalizedAttributes.LocalizedCategory(nameof(Language.Connection), 2),
-         LocalizedAttributes.LocalizedDisplayName(nameof(Language.HostnameIp)),
-         LocalizedAttributes.LocalizedDescription(nameof(Language.PropertyDescriptionHostnameIp)),
-         AttributeUsedInAllProtocolsExcept()]
-        public virtual string Hostname
-        {
-            get => _hostname.Trim();
-            set => SetField(ref _hostname, value?.Trim(), "Hostname");
-        }
-
-        [LocalizedAttributes.LocalizedCategory(nameof(Language.Connection), 2),
-         LocalizedAttributes.LocalizedDisplayName(nameof(Language.Port)),
-         LocalizedAttributes.LocalizedDescription(nameof(Language.PropertyDescriptionPort)),
-         AttributeUsedInAllProtocolsExcept()]
-        public virtual int Port
-        {
-            get => GetPropertyValue("Port", _port);
-            set => SetField(ref _port, value, "Port");
-        }
-
-        [LocalizedAttributes.LocalizedCategory(nameof(Language.Connection), 2),
-         LocalizedAttributes.LocalizedDisplayName(nameof(Language.Username)),
-         LocalizedAttributes.LocalizedDescription(nameof(Language.PropertyDescriptionUsername)),
-         AttributeUsedInAllProtocolsExcept(ProtocolType.VNC, ProtocolType.Telnet, ProtocolType.Rlogin, ProtocolType.RAW)]
-        public virtual string Username
-        {
-            get => GetPropertyValue("Username", _username);
-            set => SetField(ref _username, Settings.Default.DoNotTrimUsername ? value : value?.Trim(), "Username");
-        }
-
-        [LocalizedAttributes.LocalizedCategory(nameof(Language.Connection), 2),
-         LocalizedAttributes.LocalizedDisplayName(nameof(Language.Password)),
-         LocalizedAttributes.LocalizedDescription(nameof(Language.PropertyDescriptionPassword)),
-         PasswordPropertyText(true),
-         AttributeUsedInAllProtocolsExcept(ProtocolType.Telnet, ProtocolType.Rlogin, ProtocolType.RAW)]
-        public virtual string Password
-        {
-            get => GetPropertyValue("Password", _password);
-            set => SetField(ref _password, value, "Password");
-        }
-
-        [LocalizedAttributes.LocalizedCategory(nameof(Language.Connection), 2),
-         LocalizedAttributes.LocalizedDisplayName(nameof(Language.Domain)),
-         LocalizedAttributes.LocalizedDescription(nameof(Language.PropertyDescriptionDomain)),
-         AttributeUsedInProtocol(ProtocolType.RDP, ProtocolType.IntApp, ProtocolType.PowerShell)]
-        public string Domain
-        {
-            get => GetPropertyValue("Domain", _domain).Trim();
-            set => SetField(ref _domain, value?.Trim(), "Domain");
-        }
-
-        [LocalizedAttributes.LocalizedCategory(nameof(Language.Connection), 2),
-         LocalizedAttributes.LocalizedDisplayName(nameof(Language.VmId)),
-         LocalizedAttributes.LocalizedDescription(nameof(Language.PropertyDescriptionVmId)),
-         AttributeUsedInProtocol(ProtocolType.RDP)]
-        public string VmId
-        {
-            get => GetPropertyValue("VmId", _vmId).Trim();
-            set => SetField(ref _vmId, value?.Trim(), "VmId");
-        }
-
-        [LocalizedAttributes.LocalizedCategory(nameof(Language.Connection), 2),
-         LocalizedAttributes.LocalizedDisplayName(nameof(Language.SshTunnel)),
-         LocalizedAttributes.LocalizedDescription(nameof(Language.PropertyDescriptionSshTunnel)),
-         TypeConverter(typeof(SshTunnelTypeConverter)),
-         AttributeUsedInAllProtocolsExcept()]
-        public string SSHTunnelConnectionName
-        {
-            get => GetPropertyValue("SSHTunnelConnectionName", _sshTunnelConnectionName).Trim();
-            set => SetField(ref _sshTunnelConnectionName, value?.Trim(), "SSHTunnelConnectionName");
-        }
-
-        [LocalizedAttributes.LocalizedCategory(nameof(Language.Miscellaneous), 7),
-        LocalizedAttributes.LocalizedDisplayName(nameof(Language.OpeningCommand)),
-        LocalizedAttributes.LocalizedDescription(nameof(Language.PropertyDescriptionOpeningCommand)),
-           AttributeUsedInProtocol(ProtocolType.SSH1, ProtocolType.SSH2)]
-        public virtual string OpeningCommand
-        {
-            get => GetPropertyValue("OpeningCommand", _openingCommand);
-            set => SetField(ref _openingCommand, value, "OpeningCommand");
-        }
-        #endregion
-
-        #region Protocol
-
-        [LocalizedAttributes.LocalizedCategory(nameof(Language.Protocol), 3),
-         LocalizedAttributes.LocalizedDisplayName(nameof(Language.Protocol)),
-         LocalizedAttributes.LocalizedDescription(nameof(Language.PropertyDescriptionProtocol)),
-         TypeConverter(typeof(MiscTools.EnumTypeConverter))]
-        public virtual ProtocolType Protocol
-        {
-            get => GetPropertyValue("Protocol", _protocol);
-            set => SetField(ref _protocol, value, "Protocol");
-        }
-
-        [LocalizedAttributes.LocalizedCategory(nameof(Language.Protocol), 3),
-         LocalizedAttributes.LocalizedDisplayName(nameof(Language.RdpVersion)),
-         LocalizedAttributes.LocalizedDescription(nameof(Language.PropertyDescriptionRdpVersion)),
-         TypeConverter(typeof(MiscTools.EnumTypeConverter)),
-         AttributeUsedInProtocol(ProtocolType.RDP)]
-        public virtual RdpVersion RdpVersion
-        {
-            get => GetPropertyValue("RdpVersion", _rdpProtocolVersion);
-            set => SetField(ref _rdpProtocolVersion, value, nameof(RdpVersion));
-        }
-
-        [LocalizedAttributes.LocalizedCategory(nameof(Language.Protocol), 3),
-         LocalizedAttributes.LocalizedDisplayName(nameof(Language.ExternalTool)),
-         LocalizedAttributes.LocalizedDescription(nameof(Language.PropertyDescriptionExternalTool)),
-         TypeConverter(typeof(ExternalToolsTypeConverter)),
-         AttributeUsedInProtocol(ProtocolType.IntApp)]
-        public string ExtApp
-        {
-            get => GetPropertyValue("ExtApp", _extApp);
-            set => SetField(ref _extApp, value, "ExtApp");
-        }
-
-        [LocalizedAttributes.LocalizedCategory(nameof(Language.Protocol), 3),
-         LocalizedAttributes.LocalizedDisplayName(nameof(Language.PuttySession)),
-         LocalizedAttributes.LocalizedDescription(nameof(Language.PropertyDescriptionPuttySession)),
-         TypeConverter(typeof(Config.Putty.PuttySessionsManager.SessionList)),
-         AttributeUsedInProtocol(ProtocolType.SSH1, ProtocolType.SSH2, ProtocolType.Telnet,
-            ProtocolType.RAW, ProtocolType.Rlogin)]
-        public virtual string PuttySession
-        {
-            get => GetPropertyValue("PuttySession", _puttySession);
-            set => SetField(ref _puttySession, value, "PuttySession");
-        }
-
-        [LocalizedAttributes.LocalizedCategory(nameof(Language.Protocol), 3),
-         LocalizedAttributes.LocalizedDisplayName(nameof(Language.SshOptions)),
-         LocalizedAttributes.LocalizedDescription(nameof(Language.PropertyDescriptionSshOptions)),
-         AttributeUsedInProtocol(ProtocolType.SSH1, ProtocolType.SSH2)]
-        public virtual string SSHOptions
-        {
-            get => GetPropertyValue("SSHOptions", _sshOptions);
-            set => SetField(ref _sshOptions, value, "SSHOptions");
-        }
-
-        [LocalizedAttributes.LocalizedCategory(nameof(Language.Protocol), 3),
-         LocalizedAttributes.LocalizedDisplayName(nameof(Language.UseConsoleSession)),
-         LocalizedAttributes.LocalizedDescription(nameof(Language.PropertyDescriptionUseConsoleSession)),
-         TypeConverter(typeof(MiscTools.YesNoTypeConverter)),
-         AttributeUsedInProtocol(ProtocolType.RDP)]
-        public bool UseConsoleSession
-        {
-            get => GetPropertyValue("UseConsoleSession", _useConsoleSession);
-            set => SetField(ref _useConsoleSession, value, "UseConsoleSession");
-        }
-
-        [LocalizedAttributes.LocalizedCategory(nameof(Language.Protocol), 3),
-         LocalizedAttributes.LocalizedDisplayName(nameof(Language.AuthenticationLevel)),
-         LocalizedAttributes.LocalizedDescription(nameof(Language.PropertyDescriptionAuthenticationLevel)),
-         TypeConverter(typeof(MiscTools.EnumTypeConverter)),
-         AttributeUsedInProtocol(ProtocolType.RDP)]
-        public AuthenticationLevel RDPAuthenticationLevel
-        {
-            get => GetPropertyValue("RDPAuthenticationLevel", _rdpAuthenticationLevel);
-            set => SetField(ref _rdpAuthenticationLevel, value, "RDPAuthenticationLevel");
-        }
-
-        [LocalizedAttributes.LocalizedCategory(nameof(Language.Protocol), 3),
-         LocalizedAttributes.LocalizedDisplayName(nameof(Language.MinutesToIdleTimeout)),
-         LocalizedAttributes.LocalizedDescription(nameof(Language.PropertyDescriptionRDPMinutesToIdleTimeout)),
-         AttributeUsedInProtocol(ProtocolType.RDP)]
-        public virtual int RDPMinutesToIdleTimeout
-        {
-            get => GetPropertyValue("RDPMinutesToIdleTimeout", _rdpMinutesToIdleTimeout);
-            set
-            {
-                if (value < 0)
-                    value = 0;
-                else if (value > 240)
-                    value = 240;
-                SetField(ref _rdpMinutesToIdleTimeout, value, "RDPMinutesToIdleTimeout");
-            }
-        }
-
-        [LocalizedAttributes.LocalizedCategory(nameof(Language.Protocol), 3),
-         LocalizedAttributes.LocalizedDisplayName(nameof(Language.MinutesToIdleTimeout)),
-         LocalizedAttributes.LocalizedDescription(nameof(Language.PropertyDescriptionRDPAlertIdleTimeout)),
-         AttributeUsedInProtocol(ProtocolType.RDP)]
-        public bool RDPAlertIdleTimeout
-        {
-            get => GetPropertyValue("RDPAlertIdleTimeout", _rdpAlertIdleTimeout);
-            set => SetField(ref _rdpAlertIdleTimeout, value, "RDPAlertIdleTimeout");
-        }
-
-        [LocalizedAttributes.LocalizedCategory(nameof(Language.Protocol), 3),
-         LocalizedAttributes.LocalizedDisplayName(nameof(Language.LoadBalanceInfo)),
-         LocalizedAttributes.LocalizedDescription(nameof(Language.PropertyDescriptionLoadBalanceInfo)),
-         AttributeUsedInProtocol(ProtocolType.RDP)]
-        public string LoadBalanceInfo
-        {
-            get => GetPropertyValue("LoadBalanceInfo", _loadBalanceInfo).Trim();
-            set => SetField(ref _loadBalanceInfo, value?.Trim(), "LoadBalanceInfo");
-        }
-
-        [LocalizedAttributes.LocalizedCategory(nameof(Language.Protocol), 3),
-         LocalizedAttributes.LocalizedDisplayName(nameof(Language.RenderingEngine)),
-         LocalizedAttributes.LocalizedDescription(nameof(Language.PropertyDescriptionRenderingEngine)),
-         TypeConverter(typeof(MiscTools.EnumTypeConverter)),
-         AttributeUsedInProtocol(ProtocolType.HTTP, ProtocolType.HTTPS)]
-        public HTTPBase.RenderingEngine RenderingEngine
-        {
-            get => GetPropertyValue("RenderingEngine", _renderingEngine);
-            set => SetField(ref _renderingEngine, value, "RenderingEngine");
-        }
-
-        [LocalizedAttributes.LocalizedCategory(nameof(Language.Protocol), 3),
-         LocalizedAttributes.LocalizedDisplayName(nameof(Language.UseCredSsp)),
-         LocalizedAttributes.LocalizedDescription(nameof(Language.PropertyDescriptionUseCredSsp)),
-         TypeConverter(typeof(MiscTools.YesNoTypeConverter)),
-         AttributeUsedInProtocol(ProtocolType.RDP)]
-        public bool UseCredSsp
-        {
-            get => GetPropertyValue("UseCredSsp", _useCredSsp);
-            set => SetField(ref _useCredSsp, value, "UseCredSsp");
-        }
-
-        [LocalizedAttributes.LocalizedCategory(nameof(Language.Protocol), 3),
-         LocalizedAttributes.LocalizedDisplayName(nameof(Language.UseVmId)),
-         LocalizedAttributes.LocalizedDescription(nameof(Language.PropertyDescriptionUseVmId)),
-         TypeConverter(typeof(MiscTools.YesNoTypeConverter)),
-         AttributeUsedInProtocol(ProtocolType.RDP)]
-        public bool UseVmId
-        {
-            get => GetPropertyValue("UseVmId", _useVmId);
-            set => SetField(ref _useVmId, value, "UseVmId");
-        }
-
-        [LocalizedAttributes.LocalizedCategory(nameof(Language.Protocol), 3),
-         LocalizedAttributes.LocalizedDisplayName(nameof(Language.UseEnhancedMode)),
-         LocalizedAttributes.LocalizedDescription(nameof(Language.PropertyDescriptionUseEnhancedMode)),
-         TypeConverter(typeof(MiscTools.YesNoTypeConverter)),
-         AttributeUsedInProtocol(ProtocolType.RDP)]
-        public bool UseEnhancedMode
-        {
-            get => GetPropertyValue("UseEnhancedMode", _useEnhancedMode);
-            set => SetField(ref _useEnhancedMode, value, "UseEnhancedMode");
-        }
-        #endregion
-
-        #region Remote Desktop Services
+
+        #region Remote Desktop Services
 
         [LocalizedAttributes.LocalizedCategory(nameof(Language.RemoteDesktopServices), 3),
          LocalizedAttributes.LocalizedDisplayName(nameof(Language.RDPStartProgram)),
@@ -407,547 +407,539 @@
          LocalizedAttributes.LocalizedDisplayName(nameof(Language.RDPStartProgramWorkDir)),
          LocalizedAttributes.LocalizedDescription(nameof(Language.PropertyDescriptionRDPStartProgramWorkDir)),
          AttributeUsedInProtocol(ProtocolType.RDP)]
-        public string StartProgramWorkDir
+        public string StartProgramWorkDir
         {
             get => GetPropertyValue(Prop_StartProgramWorkDir, _startProgramWorkDir);
             set => SetField(ref _startProgramWorkDir, value, Prop_StartProgramWorkDir);
-        }
-        #endregion
-
-        #region RD Gateway
-
-        [LocalizedAttributes.LocalizedCategory(nameof(Language.Gateway), 4),
-         LocalizedAttributes.LocalizedDisplayName(nameof(Language.RdpGatewayUsageMethod)),
-         LocalizedAttributes.LocalizedDescription(nameof(Language.PropertyDescriptionRdpGatewayUsageMethod)),
-         TypeConverter(typeof(MiscTools.EnumTypeConverter)),
-         AttributeUsedInProtocol(ProtocolType.RDP)]
-        public RDGatewayUsageMethod RDGatewayUsageMethod
-        {
-            get => GetPropertyValue("RDGatewayUsageMethod", _rdGatewayUsageMethod);
-            set => SetField(ref _rdGatewayUsageMethod, value, "RDGatewayUsageMethod");
-        }
-
-        [LocalizedAttributes.LocalizedCategory(nameof(Language.Gateway), 4),
-         LocalizedAttributes.LocalizedDisplayName(nameof(Language.RdpGatewayHostname)),
-         LocalizedAttributes.LocalizedDescription(nameof(Language.PropertyDescriptionRDGatewayHostname)),
-         AttributeUsedInProtocol(ProtocolType.RDP)]
-        public string RDGatewayHostname
-        {
-            get => GetPropertyValue("RDGatewayHostname", _rdGatewayHostname).Trim();
-            set => SetField(ref _rdGatewayHostname, value?.Trim(), "RDGatewayHostname");
-        }
-
-        [LocalizedAttributes.LocalizedCategory(nameof(Language.Gateway), 4),
-         LocalizedAttributes.LocalizedDisplayName(nameof(Language.RdpGatewayUseConnectionCredentials)),
-         LocalizedAttributes.LocalizedDescription(nameof(Language.PropertyDescriptionRDGatewayUseConnectionCredentials)),
-         TypeConverter(typeof(MiscTools.EnumTypeConverter)),
-         AttributeUsedInProtocol(ProtocolType.RDP)]
-        public RDGatewayUseConnectionCredentials RDGatewayUseConnectionCredentials
-        {
-            get => GetPropertyValue("RDGatewayUseConnectionCredentials", _rdGatewayUseConnectionCredentials);
-            set => SetField(ref _rdGatewayUseConnectionCredentials, value, "RDGatewayUseConnectionCredentials");
-        }
-
-        [LocalizedAttributes.LocalizedCategory(nameof(Language.Gateway), 4),
-         LocalizedAttributes.LocalizedDisplayName(nameof(Language.RdpGatewayUsername)),
-         LocalizedAttributes.LocalizedDescription(nameof(Language.PropertyDescriptionRDGatewayUsername)),
-         AttributeUsedInProtocol(ProtocolType.RDP)]
-        public string RDGatewayUsername
-        {
-            get => GetPropertyValue("RDGatewayUsername", _rdGatewayUsername).Trim();
-            set => SetField(ref _rdGatewayUsername, value?.Trim(), "RDGatewayUsername");
-        }
-
-        [LocalizedAttributes.LocalizedCategory(nameof(Language.Gateway), 4),
-         LocalizedAttributes.LocalizedDisplayName(nameof(Language.RdpGatewayPassword)),
-         LocalizedAttributes.LocalizedDescription(nameof(Language.PropertyDescriptionRdpGatewayPassword)),
-         PasswordPropertyText(true),
-         AttributeUsedInProtocol(ProtocolType.RDP)]
-        public string RDGatewayPassword
-        {
-            get => GetPropertyValue("RDGatewayPassword", _rdGatewayPassword);
-            set => SetField(ref _rdGatewayPassword, value, "RDGatewayPassword");
-        }
-
-        [LocalizedAttributes.LocalizedCategory(nameof(Language.Gateway), 4),
-         LocalizedAttributes.LocalizedDisplayName(nameof(Language.RdpGatewayDomain)),
-         LocalizedAttributes.LocalizedDescription(nameof(Language.PropertyDescriptionRDGatewayDomain)),
-         AttributeUsedInProtocol(ProtocolType.RDP)]
-        public string RDGatewayDomain
-        {
-            get => GetPropertyValue("RDGatewayDomain", _rdGatewayDomain).Trim();
-            set => SetField(ref _rdGatewayDomain, value?.Trim(), "RDGatewayDomain");
-        }
-
-        #endregion
-
-        #region Appearance
-
-        [LocalizedAttributes.LocalizedCategory(nameof(Language.Appearance), 5),
-         LocalizedAttributes.LocalizedDisplayName(nameof(Language.Resolution)),
-         LocalizedAttributes.LocalizedDescription(nameof(Language.PropertyDescriptionResolution)),
-         TypeConverter(typeof(MiscTools.EnumTypeConverter)),
-         AttributeUsedInProtocol(ProtocolType.RDP)]
-        public RDPResolutions Resolution
-        {
-            get => GetPropertyValue("Resolution", _resolution);
-            set => SetField(ref _resolution, value, "Resolution");
-        }
-
-        [LocalizedAttributes.LocalizedCategory(nameof(Language.Appearance), 5),
-         LocalizedAttributes.LocalizedDisplayName(nameof(Language.AutomaticResize)),
-         LocalizedAttributes.LocalizedDescription(nameof(Language.PropertyDescriptionAutomaticResize)),
-         TypeConverter(typeof(MiscTools.YesNoTypeConverter)),
-         AttributeUsedInProtocol(ProtocolType.RDP)]
-        public bool AutomaticResize
-        {
-            get => GetPropertyValue("AutomaticResize", _automaticResize);
-            set => SetField(ref _automaticResize, value, "AutomaticResize");
-        }
-
-        [LocalizedAttributes.LocalizedCategory(nameof(Language.Appearance), 5),
-         LocalizedAttributes.LocalizedDisplayName(nameof(Language.Colors)),
-         LocalizedAttributes.LocalizedDescription(nameof(Language.PropertyDescriptionColors)),
-         TypeConverter(typeof(MiscTools.EnumTypeConverter)),
-         AttributeUsedInProtocol(ProtocolType.RDP)]
-        public RDPColors Colors
-        {
-            get => GetPropertyValue("Colors", _colors);
-            set => SetField(ref _colors, value, "Colors");
-        }
-
-        [LocalizedAttributes.LocalizedCategory(nameof(Language.Appearance), 5),
-         LocalizedAttributes.LocalizedDisplayName(nameof(Language.CacheBitmaps)),
-         LocalizedAttributes.LocalizedDescription(nameof(Language.PropertyDescriptionCacheBitmaps)),
-         TypeConverter(typeof(MiscTools.YesNoTypeConverter)),
-         AttributeUsedInProtocol(ProtocolType.RDP)]
-        public bool CacheBitmaps
-        {
-            get => GetPropertyValue("CacheBitmaps", _cacheBitmaps);
-            set => SetField(ref _cacheBitmaps, value, "CacheBitmaps");
-        }
-
-        [LocalizedAttributes.LocalizedCategory(nameof(Language.Appearance), 5),
-         LocalizedAttributes.LocalizedDisplayName(nameof(Language.DisplayWallpaper)),
-         LocalizedAttributes.LocalizedDescription(nameof(Language.PropertyDescriptionDisplayWallpaper)),
-         TypeConverter(typeof(MiscTools.YesNoTypeConverter)),
-         AttributeUsedInProtocol(ProtocolType.RDP)]
-        public bool DisplayWallpaper
-        {
-            get => GetPropertyValue("DisplayWallpaper", _displayWallpaper);
-            set => SetField(ref _displayWallpaper, value, "DisplayWallpaper");
-        }
-
-        [LocalizedAttributes.LocalizedCategory(nameof(Language.Appearance), 5),
-         LocalizedAttributes.LocalizedDisplayName(nameof(Language.DisplayThemes)),
-         LocalizedAttributes.LocalizedDescription(nameof(Language.PropertyDescriptionDisplayThemes)),
-         TypeConverter(typeof(MiscTools.YesNoTypeConverter)),
-         AttributeUsedInProtocol(ProtocolType.RDP)]
-        public bool DisplayThemes
-        {
-            get => GetPropertyValue("DisplayThemes", _displayThemes);
-            set => SetField(ref _displayThemes, value, "DisplayThemes");
-        }
-
-        [LocalizedAttributes.LocalizedCategory(nameof(Language.Appearance), 5),
-         LocalizedAttributes.LocalizedDisplayName(nameof(Language.FontSmoothing)),
-         LocalizedAttributes.LocalizedDescription(nameof(Language.PropertyDescriptionEnableFontSmoothing)),
-         TypeConverter(typeof(MiscTools.YesNoTypeConverter)),
-         AttributeUsedInProtocol(ProtocolType.RDP)]
-        public bool EnableFontSmoothing
-        {
-            get => GetPropertyValue("EnableFontSmoothing", _enableFontSmoothing);
-            set => SetField(ref _enableFontSmoothing, value, "EnableFontSmoothing");
-        }
-
-        [LocalizedAttributes.LocalizedCategory(nameof(Language.Appearance), 5),
-         LocalizedAttributes.LocalizedDisplayName(nameof(Language.EnableDesktopComposition)),
-         LocalizedAttributes.LocalizedDescription(nameof(Language.PropertyDescriptionEnableDesktopComposition)),
-         TypeConverter(typeof(MiscTools.YesNoTypeConverter)),
-         AttributeUsedInProtocol(ProtocolType.RDP)]
-        public bool EnableDesktopComposition
-        {
-            get => GetPropertyValue("EnableDesktopComposition", _enableDesktopComposition);
-            set => SetField(ref _enableDesktopComposition, value, "EnableDesktopComposition");
-        }
-
-        [LocalizedAttributes.LocalizedCategory(nameof(Language.Appearance), 5),
-         LocalizedAttributes.LocalizedDisplayName(nameof(Language.DisableFullWindowDrag)),
-         LocalizedAttributes.LocalizedDescription(nameof(Language.PropertyDescriptionDisableFullWindowDrag)),
-         TypeConverter(typeof(MiscTools.YesNoTypeConverter)),
-         AttributeUsedInProtocol(ProtocolType.RDP)]
-        public bool DisableFullWindowDrag
-        {
-            get => GetPropertyValue("DisableFullWindowDrag", _disableFullWindowDrag);
-            set => SetField(ref _disableFullWindowDrag, value, "DisableFullWindowDrag");
-        }
-
-        [LocalizedAttributes.LocalizedCategory(nameof(Language.Appearance), 5),
-         LocalizedAttributes.LocalizedDisplayName(nameof(Language.DisableMenuAnimations)),
-         LocalizedAttributes.LocalizedDescription(nameof(Language.PropertyDescriptionDisableMenuAnimations)),
-         TypeConverter(typeof(MiscTools.YesNoTypeConverter)),
-         AttributeUsedInProtocol(ProtocolType.RDP)]
-        public bool DisableMenuAnimations
-        {
-            get => GetPropertyValue("DisableMenuAnimations", _disableMenuAnimations);
-            set => SetField(ref _disableMenuAnimations, value, "DisableMenuAnimations");
-        }
-
-        [LocalizedAttributes.LocalizedCategory(nameof(Language.Appearance), 5),
-         LocalizedAttributes.LocalizedDisplayName(nameof(Language.DisableCursorShadow)),
-         LocalizedAttributes.LocalizedDescription(nameof(Language.PropertyDescriptionDisableCursorShadow)),
-         TypeConverter(typeof(MiscTools.YesNoTypeConverter)),
-         AttributeUsedInProtocol(ProtocolType.RDP)]
-        public bool DisableCursorShadow
-        {
-            get => GetPropertyValue("DisableCursorShadow", _disableCursorShadow);
-            set => SetField(ref _disableCursorShadow, value, "DisableCursorShadow");
-        }
-
-        [LocalizedAttributes.LocalizedCategory(nameof(Language.Appearance), 5),
-         LocalizedAttributes.LocalizedDisplayName(nameof(Language.DisableCursorShadow)),
-         LocalizedAttributes.LocalizedDescription(nameof(Language.PropertyDescriptionDisableCursorShadow)),
-         TypeConverter(typeof(MiscTools.YesNoTypeConverter)),
-         AttributeUsedInProtocol(ProtocolType.RDP)]
-        public bool DisableCursorBlinking
-        {
-            get => GetPropertyValue("DisableCursorBlinking", _disableCursorBlinking);
-            set => SetField(ref _disableCursorBlinking, value, "DisableCursorBlinking");
-        }
-        #endregion
-
-        #region Redirect
-
-        [LocalizedAttributes.LocalizedCategory(nameof(Language.Redirect), 6),
-         LocalizedAttributes.LocalizedDisplayName(nameof(Language.RedirectKeys)),
-         LocalizedAttributes.LocalizedDescription(nameof(Language.PropertyDescriptionRedirectKeys)),
-         TypeConverter(typeof(MiscTools.YesNoTypeConverter)),
-         AttributeUsedInProtocol(ProtocolType.RDP)]
-        public bool RedirectKeys
-        {
-            get => GetPropertyValue("RedirectKeys", _redirectKeys);
-            set => SetField(ref _redirectKeys, value, "RedirectKeys");
-        }
-
-        [LocalizedAttributes.LocalizedCategory(nameof(Language.Redirect), 6),
-<<<<<<< HEAD
-         LocalizedAttributes.LocalizedDisplayName(nameof(Language.RedirectDrives)),
-=======
-         LocalizedAttributes.LocalizedDisplayName(nameof(Language.DiskDrives)),
->>>>>>> ba1317d2
-         LocalizedAttributes.LocalizedDescription(nameof(Language.PropertyDescriptionRedirectDrives)),
-         TypeConverter(typeof(MiscTools.YesNoTypeConverter)),
-         AttributeUsedInProtocol(ProtocolType.RDP)]
-        public bool RedirectDiskDrives
-        {
-            get => GetPropertyValue("RedirectDiskDrives", _redirectDiskDrives);
-            set => SetField(ref _redirectDiskDrives, value, "RedirectDiskDrives");
-        }
-
-        [LocalizedAttributes.LocalizedCategory(nameof(Language.Redirect), 6),
-         LocalizedAttributes.LocalizedDisplayName(nameof(Language.Printers)),
-         LocalizedAttributes.LocalizedDescription(nameof(Language.PropertyDescriptionRedirectPrinters)),
-         TypeConverter(typeof(MiscTools.YesNoTypeConverter)),
-         AttributeUsedInProtocol(ProtocolType.RDP)]
-        public bool RedirectPrinters
-        {
-            get => GetPropertyValue("RedirectPrinters", _redirectPrinters);
-            set => SetField(ref _redirectPrinters, value, "RedirectPrinters");
-        }
-
-        [LocalizedAttributes.LocalizedCategory(nameof(Language.Redirect), 6),
-         LocalizedAttributes.LocalizedDisplayName(nameof(Language.Clipboard)),
-         LocalizedAttributes.LocalizedDescription(nameof(Language.PropertyDescriptionRedirectClipboard)),
-         TypeConverter(typeof(MiscTools.YesNoTypeConverter)),
-         AttributeUsedInProtocol(ProtocolType.RDP)]
-        public bool RedirectClipboard
-        {
-            get => GetPropertyValue("RedirectClipboard", _redirectClipboard);
-            set => SetField(ref _redirectClipboard, value, "RedirectClipboard");
-        }
-
-
-        [LocalizedAttributes.LocalizedCategory(nameof(Language.Redirect), 6),
-         LocalizedAttributes.LocalizedDisplayName(nameof(Language.Ports)),
-         LocalizedAttributes.LocalizedDescription(nameof(Language.PropertyDescriptionRedirectPorts)),
-         TypeConverter(typeof(MiscTools.YesNoTypeConverter)),
-         AttributeUsedInProtocol(ProtocolType.RDP)]
-        public bool RedirectPorts
-        {
-            get => GetPropertyValue("RedirectPorts", _redirectPorts);
-            set => SetField(ref _redirectPorts, value, "RedirectPorts");
-        }
-
-        [LocalizedAttributes.LocalizedCategory(nameof(Language.Redirect), 6),
-<<<<<<< HEAD
-         LocalizedAttributes.LocalizedDisplayName(nameof(Language.RedirectSmartCards)),
-=======
-         LocalizedAttributes.LocalizedDisplayName(nameof(Language.SmartCard)),
->>>>>>> ba1317d2
-         LocalizedAttributes.LocalizedDescription(nameof(Language.PropertyDescriptionRedirectSmartCards)),
-         TypeConverter(typeof(MiscTools.YesNoTypeConverter)),
-         AttributeUsedInProtocol(ProtocolType.RDP)]
-        public bool RedirectSmartCards
-        {
-            get => GetPropertyValue("RedirectSmartCards", _redirectSmartCards);
-            set => SetField(ref _redirectSmartCards, value, "RedirectSmartCards");
-        }
-
-        [LocalizedAttributes.LocalizedCategory(nameof(Language.Redirect), 6),
-         LocalizedAttributes.LocalizedDisplayName(nameof(Language.Sounds)),
-         LocalizedAttributes.LocalizedDescription(nameof(Language.PropertyDescriptionRedirectSounds)),
-         TypeConverter(typeof(MiscTools.EnumTypeConverter)),
-         AttributeUsedInProtocol(ProtocolType.RDP)]
-        public RDPSounds RedirectSound
-        {
-            get => GetPropertyValue("RedirectSound", _redirectSound);
-            set => SetField(ref _redirectSound, value, "RedirectSound");
-        }
-
-        [LocalizedAttributes.LocalizedCategory(nameof(Language.Redirect), 6),
-         LocalizedAttributes.LocalizedDisplayName(nameof(Language.SoundQuality)),
-         LocalizedAttributes.LocalizedDescription(nameof(Language.PropertyDescriptionSoundQuality)),
-         TypeConverter(typeof(MiscTools.EnumTypeConverter)),
-         AttributeUsedInProtocol(ProtocolType.RDP)]
-        public RDPSoundQuality SoundQuality
-        {
-            get => GetPropertyValue("SoundQuality", _soundQuality);
-            set => SetField(ref _soundQuality, value, "SoundQuality");
-        }
-
-        [LocalizedAttributes.LocalizedCategory(nameof(Language.Redirect), 6),
-         LocalizedAttributes.LocalizedDisplayName(nameof(Language.AudioCapture)),
-         LocalizedAttributes.LocalizedDescription(nameof(Language.PropertyDescriptionRedirectAudioCapture)),
-         TypeConverter(typeof(MiscTools.YesNoTypeConverter)),
-         AttributeUsedInProtocol(ProtocolType.RDP)]
-        public bool RedirectAudioCapture
-        {
-            get => GetPropertyValue("RedirectAudioCapture", _redirectAudioCapture);
-            set => SetField(ref _redirectAudioCapture, value, nameof(RedirectAudioCapture));
-        }
-
-        #endregion
-
-        #region Misc
-
-        [Browsable(false)] public string ConstantID { get; }
-
-        [LocalizedAttributes.LocalizedCategory(nameof(Language.Miscellaneous), 7),
-         LocalizedAttributes.LocalizedDisplayName(nameof(Language.ExternalToolBefore)),
-         LocalizedAttributes.LocalizedDescription(nameof(Language.PropertyDescriptionExternalToolBefore)),
-         TypeConverter(typeof(ExternalToolsTypeConverter))]
-        public virtual string PreExtApp
-        {
-            get => GetPropertyValue("PreExtApp", _preExtApp);
-            set => SetField(ref _preExtApp, value, "PreExtApp");
-        }
-
-        [LocalizedAttributes.LocalizedCategory(nameof(Language.Miscellaneous), 7),
-         LocalizedAttributes.LocalizedDisplayName(nameof(Language.ExternalToolAfter)),
-         LocalizedAttributes.LocalizedDescription(nameof(Language.PropertyDescriptionExternalToolAfter)),
-         TypeConverter(typeof(ExternalToolsTypeConverter))]
-        public virtual string PostExtApp
-        {
-            get => GetPropertyValue("PostExtApp", _postExtApp);
-            set => SetField(ref _postExtApp, value, "PostExtApp");
-        }
-
-        [LocalizedAttributes.LocalizedCategory(nameof(Language.Miscellaneous), 7),
-         LocalizedAttributes.LocalizedDisplayName(nameof(Language.MacAddress)),
-         LocalizedAttributes.LocalizedDescription(nameof(Language.PropertyDescriptionMACAddress))]
-        public virtual string MacAddress
-        {
-            get => GetPropertyValue("MacAddress", _macAddress);
-            set => SetField(ref _macAddress, value, "MacAddress");
-        }
-
-        [LocalizedAttributes.LocalizedCategory(nameof(Language.Miscellaneous), 7),
-         LocalizedAttributes.LocalizedDisplayName(nameof(Language.UserField)),
-         LocalizedAttributes.LocalizedDescription(nameof(Language.PropertyDescriptionUser1))]
-        public virtual string UserField
-        {
-            get => GetPropertyValue("UserField", _userField);
-            set => SetField(ref _userField, value, "UserField");
-        }
-
-        [LocalizedAttributes.LocalizedCategory(nameof(Language.Miscellaneous), 7),
-            LocalizedAttributes.LocalizedDisplayName(nameof(Language.Favorite)),
-            LocalizedAttributes.LocalizedDescription(nameof(Language.PropertyDescriptionFavorite)),
-            TypeConverter(typeof(MiscTools.YesNoTypeConverter))]
-        public virtual bool Favorite
-        {
-            get => GetPropertyValue("Favorite", _favorite);
-            set => SetField(ref _favorite, value, "Favorite");
-        }
-
-        [LocalizedAttributes.LocalizedCategory(nameof(Language.Miscellaneous), 7),
-         LocalizedAttributes.LocalizedDisplayName(nameof(Language.StartProgram)),
-         LocalizedAttributes.LocalizedDescription(nameof(Language.PropertyDescriptionStartProgram)),
-         AttributeUsedInProtocol(ProtocolType.RDP)]
-        public virtual string StartProgram
-        {
-            get => GetPropertyValue("StartProgram", _startProgram);
-            set => SetField(ref _startProgram, value, "StartProgram");
-        }
-
-        #endregion
-
-        #region VNC
-        // TODO: it seems all these VNC properties were added and serialized but
-        // never hooked up to the VNC protocol or shown to the user
-        [LocalizedAttributes.LocalizedCategory(nameof(Language.Appearance), 5),
-         LocalizedAttributes.LocalizedDisplayName(nameof(Language.Compression)),
-         LocalizedAttributes.LocalizedDescription(nameof(Language.PropertyDescriptionCompression)),
-         TypeConverter(typeof(MiscTools.EnumTypeConverter)),
-         AttributeUsedInProtocol(ProtocolType.VNC),
-         Browsable(false)]
-        public ProtocolVNC.Compression VNCCompression
-        {
-            get => GetPropertyValue("VNCCompression", _vncCompression);
-            set => SetField(ref _vncCompression, value, "VNCCompression");
-        }
-
-        [LocalizedAttributes.LocalizedCategory(nameof(Language.Appearance), 5),
-         LocalizedAttributes.LocalizedDisplayName(nameof(Language.Encoding)),
-         LocalizedAttributes.LocalizedDescription(nameof(Language.PropertyDescriptionEncoding)),
-         TypeConverter(typeof(MiscTools.EnumTypeConverter)),
-         AttributeUsedInProtocol(ProtocolType.VNC),
-         Browsable(false)]
-        public ProtocolVNC.Encoding VNCEncoding
-        {
-            get => GetPropertyValue("VNCEncoding", _vncEncoding);
-            set => SetField(ref _vncEncoding, value, "VNCEncoding");
-        }
-
-        [LocalizedAttributes.LocalizedCategory(nameof(Language.Connection), 2),
-         LocalizedAttributes.LocalizedDisplayName(nameof(Language.AuthenticationMode)),
-         LocalizedAttributes.LocalizedDescription(nameof(Language.PropertyDescriptionAuthenticationMode)),
-         TypeConverter(typeof(MiscTools.EnumTypeConverter)),
-         AttributeUsedInProtocol(ProtocolType.VNC),
-         Browsable(false)]
-        public ProtocolVNC.AuthMode VNCAuthMode
-        {
-            get => GetPropertyValue("VNCAuthMode", _vncAuthMode);
-            set => SetField(ref _vncAuthMode, value, "VNCAuthMode");
-        }
-
-        [LocalizedAttributes.LocalizedCategory(nameof(Language.Proxy), 7),
-            LocalizedAttributes.LocalizedDisplayName(nameof(Language.ProxyType)),
-            LocalizedAttributes.LocalizedDescription(nameof(Language.PropertyDescriptionVNCProxyType)),
-            TypeConverter(typeof(MiscTools.EnumTypeConverter)),
-            AttributeUsedInProtocol(ProtocolType.VNC),
-            Browsable(false)]
-        public ProtocolVNC.ProxyType VNCProxyType
-        {
-            get => GetPropertyValue("VNCProxyType", _vncProxyType);
-            set => SetField(ref _vncProxyType, value, "VNCProxyType");
-        }
-
-        [LocalizedAttributes.LocalizedCategory(nameof(Language.Proxy), 7),
-            LocalizedAttributes.LocalizedDisplayName(nameof(Language.ProxyAddress)),
-            LocalizedAttributes.LocalizedDescription(nameof(Language.PropertyDescriptionVNCProxyAddress)),
-            AttributeUsedInProtocol(ProtocolType.VNC),
-            Browsable(false)]
-        public string VNCProxyIP
-        {
-            get => GetPropertyValue("VNCProxyIP", _vncProxyIp);
-            set => SetField(ref _vncProxyIp, value, "VNCProxyIP");
-        }
-
-        [LocalizedAttributes.LocalizedCategory(nameof(Language.Proxy), 7),
-            LocalizedAttributes.LocalizedDisplayName(nameof(Language.ProxyPort)),
-            LocalizedAttributes.LocalizedDescription(nameof(Language.PropertyDescriptionVNCProxyPort)),
-            AttributeUsedInProtocol(ProtocolType.VNC),
-            Browsable(false)]
-        public int VNCProxyPort
-        {
-            get => GetPropertyValue("VNCProxyPort", _vncProxyPort);
-            set => SetField(ref _vncProxyPort, value, "VNCProxyPort");
-        }
-
-        [LocalizedAttributes.LocalizedCategory(nameof(Language.Proxy), 7),
-            LocalizedAttributes.LocalizedDisplayName(nameof(Language.ProxyUsername)),
-            LocalizedAttributes.LocalizedDescription(nameof(Language.PropertyDescriptionVNCProxyUsername)),
-            AttributeUsedInProtocol(ProtocolType.VNC),
-            Browsable(false)]
-        public string VNCProxyUsername
-        {
-            get => GetPropertyValue("VNCProxyUsername", _vncProxyUsername);
-            set => SetField(ref _vncProxyUsername, value, "VNCProxyUsername");
-        }
-
-        [LocalizedAttributes.LocalizedCategory(nameof(Language.Proxy), 7),
-            LocalizedAttributes.LocalizedDisplayName(nameof(Language.ProxyPassword)),
-            LocalizedAttributes.LocalizedDescription(nameof(Language.PropertyDescriptionVNCProxyPassword)),
-            PasswordPropertyText(true),
-            AttributeUsedInProtocol(ProtocolType.VNC),
-            Browsable(false)]
-        public string VNCProxyPassword
-        {
-            get => GetPropertyValue("VNCProxyPassword", _vncProxyPassword);
-            set => SetField(ref _vncProxyPassword, value, "VNCProxyPassword");
-        }
-
-        [LocalizedAttributes.LocalizedCategory(nameof(Language.Appearance), 5),
-         LocalizedAttributes.LocalizedDisplayName(nameof(Language.Colors)),
-         LocalizedAttributes.LocalizedDescription(nameof(Language.PropertyDescriptionColors)),
-         TypeConverter(typeof(MiscTools.EnumTypeConverter)),
-         AttributeUsedInProtocol(ProtocolType.VNC),
-         Browsable(false)]
-        public ProtocolVNC.Colors VNCColors
-        {
-            get => GetPropertyValue("VNCColors", _vncColors);
-            set => SetField(ref _vncColors, value, "VNCColors");
-        }
-
-        [LocalizedAttributes.LocalizedCategory(nameof(Language.Appearance), 5),
-         LocalizedAttributes.LocalizedDisplayName(nameof(Language.SmartSizeMode)),
-         LocalizedAttributes.LocalizedDescription(nameof(Language.PropertyDescriptionSmartSizeMode)),
-         TypeConverter(typeof(MiscTools.EnumTypeConverter)),
-         AttributeUsedInProtocol(ProtocolType.VNC)]
-        public ProtocolVNC.SmartSizeMode VNCSmartSizeMode
-        {
-            get => GetPropertyValue("VNCSmartSizeMode", _vncSmartSizeMode);
-            set => SetField(ref _vncSmartSizeMode, value, "VNCSmartSizeMode");
-        }
-
-        [LocalizedAttributes.LocalizedCategory(nameof(Language.Appearance), 5),
-         LocalizedAttributes.LocalizedDisplayName(nameof(Language.ViewOnly)),
-         LocalizedAttributes.LocalizedDescription(nameof(Language.PropertyDescriptionViewOnly)),
-         TypeConverter(typeof(MiscTools.YesNoTypeConverter)),
-         AttributeUsedInProtocol(ProtocolType.VNC)]
-        public bool VNCViewOnly
-        {
-            get => GetPropertyValue("VNCViewOnly", _vncViewOnly);
-            set => SetField(ref _vncViewOnly, value, "VNCViewOnly");
-        }
-
-        #endregion
-
-        #endregion
-
-        protected AbstractConnectionRecord(string uniqueId)
-        {
-            ConstantID = uniqueId.ThrowIfNullOrEmpty(nameof(uniqueId));
-        }
-
-        protected virtual TPropertyType GetPropertyValue<TPropertyType>(string propertyName, TPropertyType value)
-        {
-            return (TPropertyType)GetType().GetProperty(propertyName)?.GetValue(this, null);
-        }
-
-        public event PropertyChangedEventHandler PropertyChanged;
-
-        protected virtual void RaisePropertyChangedEvent(object sender, PropertyChangedEventArgs args)
-        {
-            PropertyChanged?.Invoke(sender, new PropertyChangedEventArgs(args.PropertyName));
-        }
-
-        protected void SetField<T>(ref T field, T value, string propertyName = null)
-        {
-            if (EqualityComparer<T>.Default.Equals(field, value)) return;
-            field = value;
-            RaisePropertyChangedEvent(this, new PropertyChangedEventArgs(propertyName));
-        }
-    }
+        }
+        #endregion
+
+        #region RD Gateway
+
+        [LocalizedAttributes.LocalizedCategory(nameof(Language.Gateway), 4),
+         LocalizedAttributes.LocalizedDisplayName(nameof(Language.RdpGatewayUsageMethod)),
+         LocalizedAttributes.LocalizedDescription(nameof(Language.PropertyDescriptionRdpGatewayUsageMethod)),
+         TypeConverter(typeof(MiscTools.EnumTypeConverter)),
+         AttributeUsedInProtocol(ProtocolType.RDP)]
+        public RDGatewayUsageMethod RDGatewayUsageMethod
+        {
+            get => GetPropertyValue("RDGatewayUsageMethod", _rdGatewayUsageMethod);
+            set => SetField(ref _rdGatewayUsageMethod, value, "RDGatewayUsageMethod");
+        }
+
+        [LocalizedAttributes.LocalizedCategory(nameof(Language.Gateway), 4),
+         LocalizedAttributes.LocalizedDisplayName(nameof(Language.RdpGatewayHostname)),
+         LocalizedAttributes.LocalizedDescription(nameof(Language.PropertyDescriptionRDGatewayHostname)),
+         AttributeUsedInProtocol(ProtocolType.RDP)]
+        public string RDGatewayHostname
+        {
+            get => GetPropertyValue("RDGatewayHostname", _rdGatewayHostname).Trim();
+            set => SetField(ref _rdGatewayHostname, value?.Trim(), "RDGatewayHostname");
+        }
+
+        [LocalizedAttributes.LocalizedCategory(nameof(Language.Gateway), 4),
+         LocalizedAttributes.LocalizedDisplayName(nameof(Language.RdpGatewayUseConnectionCredentials)),
+         LocalizedAttributes.LocalizedDescription(nameof(Language.PropertyDescriptionRDGatewayUseConnectionCredentials)),
+         TypeConverter(typeof(MiscTools.EnumTypeConverter)),
+         AttributeUsedInProtocol(ProtocolType.RDP)]
+        public RDGatewayUseConnectionCredentials RDGatewayUseConnectionCredentials
+        {
+            get => GetPropertyValue("RDGatewayUseConnectionCredentials", _rdGatewayUseConnectionCredentials);
+            set => SetField(ref _rdGatewayUseConnectionCredentials, value, "RDGatewayUseConnectionCredentials");
+        }
+
+        [LocalizedAttributes.LocalizedCategory(nameof(Language.Gateway), 4),
+         LocalizedAttributes.LocalizedDisplayName(nameof(Language.RdpGatewayUsername)),
+         LocalizedAttributes.LocalizedDescription(nameof(Language.PropertyDescriptionRDGatewayUsername)),
+         AttributeUsedInProtocol(ProtocolType.RDP)]
+        public string RDGatewayUsername
+        {
+            get => GetPropertyValue("RDGatewayUsername", _rdGatewayUsername).Trim();
+            set => SetField(ref _rdGatewayUsername, value?.Trim(), "RDGatewayUsername");
+        }
+
+        [LocalizedAttributes.LocalizedCategory(nameof(Language.Gateway), 4),
+         LocalizedAttributes.LocalizedDisplayName(nameof(Language.RdpGatewayPassword)),
+         LocalizedAttributes.LocalizedDescription(nameof(Language.PropertyDescriptionRdpGatewayPassword)),
+         PasswordPropertyText(true),
+         AttributeUsedInProtocol(ProtocolType.RDP)]
+        public string RDGatewayPassword
+        {
+            get => GetPropertyValue("RDGatewayPassword", _rdGatewayPassword);
+            set => SetField(ref _rdGatewayPassword, value, "RDGatewayPassword");
+        }
+
+        [LocalizedAttributes.LocalizedCategory(nameof(Language.Gateway), 4),
+         LocalizedAttributes.LocalizedDisplayName(nameof(Language.RdpGatewayDomain)),
+         LocalizedAttributes.LocalizedDescription(nameof(Language.PropertyDescriptionRDGatewayDomain)),
+         AttributeUsedInProtocol(ProtocolType.RDP)]
+        public string RDGatewayDomain
+        {
+            get => GetPropertyValue("RDGatewayDomain", _rdGatewayDomain).Trim();
+            set => SetField(ref _rdGatewayDomain, value?.Trim(), "RDGatewayDomain");
+        }
+
+        #endregion
+
+        #region Appearance
+
+        [LocalizedAttributes.LocalizedCategory(nameof(Language.Appearance), 5),
+         LocalizedAttributes.LocalizedDisplayName(nameof(Language.Resolution)),
+         LocalizedAttributes.LocalizedDescription(nameof(Language.PropertyDescriptionResolution)),
+         TypeConverter(typeof(MiscTools.EnumTypeConverter)),
+         AttributeUsedInProtocol(ProtocolType.RDP)]
+        public RDPResolutions Resolution
+        {
+            get => GetPropertyValue("Resolution", _resolution);
+            set => SetField(ref _resolution, value, "Resolution");
+        }
+
+        [LocalizedAttributes.LocalizedCategory(nameof(Language.Appearance), 5),
+         LocalizedAttributes.LocalizedDisplayName(nameof(Language.AutomaticResize)),
+         LocalizedAttributes.LocalizedDescription(nameof(Language.PropertyDescriptionAutomaticResize)),
+         TypeConverter(typeof(MiscTools.YesNoTypeConverter)),
+         AttributeUsedInProtocol(ProtocolType.RDP)]
+        public bool AutomaticResize
+        {
+            get => GetPropertyValue("AutomaticResize", _automaticResize);
+            set => SetField(ref _automaticResize, value, "AutomaticResize");
+        }
+
+        [LocalizedAttributes.LocalizedCategory(nameof(Language.Appearance), 5),
+         LocalizedAttributes.LocalizedDisplayName(nameof(Language.Colors)),
+         LocalizedAttributes.LocalizedDescription(nameof(Language.PropertyDescriptionColors)),
+         TypeConverter(typeof(MiscTools.EnumTypeConverter)),
+         AttributeUsedInProtocol(ProtocolType.RDP)]
+        public RDPColors Colors
+        {
+            get => GetPropertyValue("Colors", _colors);
+            set => SetField(ref _colors, value, "Colors");
+        }
+
+        [LocalizedAttributes.LocalizedCategory(nameof(Language.Appearance), 5),
+         LocalizedAttributes.LocalizedDisplayName(nameof(Language.CacheBitmaps)),
+         LocalizedAttributes.LocalizedDescription(nameof(Language.PropertyDescriptionCacheBitmaps)),
+         TypeConverter(typeof(MiscTools.YesNoTypeConverter)),
+         AttributeUsedInProtocol(ProtocolType.RDP)]
+        public bool CacheBitmaps
+        {
+            get => GetPropertyValue("CacheBitmaps", _cacheBitmaps);
+            set => SetField(ref _cacheBitmaps, value, "CacheBitmaps");
+        }
+
+        [LocalizedAttributes.LocalizedCategory(nameof(Language.Appearance), 5),
+         LocalizedAttributes.LocalizedDisplayName(nameof(Language.DisplayWallpaper)),
+         LocalizedAttributes.LocalizedDescription(nameof(Language.PropertyDescriptionDisplayWallpaper)),
+         TypeConverter(typeof(MiscTools.YesNoTypeConverter)),
+         AttributeUsedInProtocol(ProtocolType.RDP)]
+        public bool DisplayWallpaper
+        {
+            get => GetPropertyValue("DisplayWallpaper", _displayWallpaper);
+            set => SetField(ref _displayWallpaper, value, "DisplayWallpaper");
+        }
+
+        [LocalizedAttributes.LocalizedCategory(nameof(Language.Appearance), 5),
+         LocalizedAttributes.LocalizedDisplayName(nameof(Language.DisplayThemes)),
+         LocalizedAttributes.LocalizedDescription(nameof(Language.PropertyDescriptionDisplayThemes)),
+         TypeConverter(typeof(MiscTools.YesNoTypeConverter)),
+         AttributeUsedInProtocol(ProtocolType.RDP)]
+        public bool DisplayThemes
+        {
+            get => GetPropertyValue("DisplayThemes", _displayThemes);
+            set => SetField(ref _displayThemes, value, "DisplayThemes");
+        }
+
+        [LocalizedAttributes.LocalizedCategory(nameof(Language.Appearance), 5),
+         LocalizedAttributes.LocalizedDisplayName(nameof(Language.FontSmoothing)),
+         LocalizedAttributes.LocalizedDescription(nameof(Language.PropertyDescriptionEnableFontSmoothing)),
+         TypeConverter(typeof(MiscTools.YesNoTypeConverter)),
+         AttributeUsedInProtocol(ProtocolType.RDP)]
+        public bool EnableFontSmoothing
+        {
+            get => GetPropertyValue("EnableFontSmoothing", _enableFontSmoothing);
+            set => SetField(ref _enableFontSmoothing, value, "EnableFontSmoothing");
+        }
+
+        [LocalizedAttributes.LocalizedCategory(nameof(Language.Appearance), 5),
+         LocalizedAttributes.LocalizedDisplayName(nameof(Language.EnableDesktopComposition)),
+         LocalizedAttributes.LocalizedDescription(nameof(Language.PropertyDescriptionEnableDesktopComposition)),
+         TypeConverter(typeof(MiscTools.YesNoTypeConverter)),
+         AttributeUsedInProtocol(ProtocolType.RDP)]
+        public bool EnableDesktopComposition
+        {
+            get => GetPropertyValue("EnableDesktopComposition", _enableDesktopComposition);
+            set => SetField(ref _enableDesktopComposition, value, "EnableDesktopComposition");
+        }
+
+        [LocalizedAttributes.LocalizedCategory(nameof(Language.Appearance), 5),
+         LocalizedAttributes.LocalizedDisplayName(nameof(Language.DisableFullWindowDrag)),
+         LocalizedAttributes.LocalizedDescription(nameof(Language.PropertyDescriptionDisableFullWindowDrag)),
+         TypeConverter(typeof(MiscTools.YesNoTypeConverter)),
+         AttributeUsedInProtocol(ProtocolType.RDP)]
+        public bool DisableFullWindowDrag
+        {
+            get => GetPropertyValue("DisableFullWindowDrag", _disableFullWindowDrag);
+            set => SetField(ref _disableFullWindowDrag, value, "DisableFullWindowDrag");
+        }
+
+        [LocalizedAttributes.LocalizedCategory(nameof(Language.Appearance), 5),
+         LocalizedAttributes.LocalizedDisplayName(nameof(Language.DisableMenuAnimations)),
+         LocalizedAttributes.LocalizedDescription(nameof(Language.PropertyDescriptionDisableMenuAnimations)),
+         TypeConverter(typeof(MiscTools.YesNoTypeConverter)),
+         AttributeUsedInProtocol(ProtocolType.RDP)]
+        public bool DisableMenuAnimations
+        {
+            get => GetPropertyValue("DisableMenuAnimations", _disableMenuAnimations);
+            set => SetField(ref _disableMenuAnimations, value, "DisableMenuAnimations");
+        }
+
+        [LocalizedAttributes.LocalizedCategory(nameof(Language.Appearance), 5),
+         LocalizedAttributes.LocalizedDisplayName(nameof(Language.DisableCursorShadow)),
+         LocalizedAttributes.LocalizedDescription(nameof(Language.PropertyDescriptionDisableCursorShadow)),
+         TypeConverter(typeof(MiscTools.YesNoTypeConverter)),
+         AttributeUsedInProtocol(ProtocolType.RDP)]
+        public bool DisableCursorShadow
+        {
+            get => GetPropertyValue("DisableCursorShadow", _disableCursorShadow);
+            set => SetField(ref _disableCursorShadow, value, "DisableCursorShadow");
+        }
+
+        [LocalizedAttributes.LocalizedCategory(nameof(Language.Appearance), 5),
+         LocalizedAttributes.LocalizedDisplayName(nameof(Language.DisableCursorShadow)),
+         LocalizedAttributes.LocalizedDescription(nameof(Language.PropertyDescriptionDisableCursorShadow)),
+         TypeConverter(typeof(MiscTools.YesNoTypeConverter)),
+         AttributeUsedInProtocol(ProtocolType.RDP)]
+        public bool DisableCursorBlinking
+        {
+            get => GetPropertyValue("DisableCursorBlinking", _disableCursorBlinking);
+            set => SetField(ref _disableCursorBlinking, value, "DisableCursorBlinking");
+        }
+        #endregion
+
+        #region Redirect
+
+        [LocalizedAttributes.LocalizedCategory(nameof(Language.Redirect), 6),
+         LocalizedAttributes.LocalizedDisplayName(nameof(Language.RedirectKeys)),
+         LocalizedAttributes.LocalizedDescription(nameof(Language.PropertyDescriptionRedirectKeys)),
+         TypeConverter(typeof(MiscTools.YesNoTypeConverter)),
+         AttributeUsedInProtocol(ProtocolType.RDP)]
+        public bool RedirectKeys
+        {
+            get => GetPropertyValue("RedirectKeys", _redirectKeys);
+            set => SetField(ref _redirectKeys, value, "RedirectKeys");
+        }
+
+        [LocalizedAttributes.LocalizedCategory(nameof(Language.Redirect), 6),
+         LocalizedAttributes.LocalizedDisplayName(nameof(Language.DiskDrives)),
+         LocalizedAttributes.LocalizedDescription(nameof(Language.PropertyDescriptionRedirectDrives)),
+         TypeConverter(typeof(MiscTools.YesNoTypeConverter)),
+         AttributeUsedInProtocol(ProtocolType.RDP)]
+        public bool RedirectDiskDrives
+        {
+            get => GetPropertyValue("RedirectDiskDrives", _redirectDiskDrives);
+            set => SetField(ref _redirectDiskDrives, value, "RedirectDiskDrives");
+        }
+
+        [LocalizedAttributes.LocalizedCategory(nameof(Language.Redirect), 6),
+         LocalizedAttributes.LocalizedDisplayName(nameof(Language.Printers)),
+         LocalizedAttributes.LocalizedDescription(nameof(Language.PropertyDescriptionRedirectPrinters)),
+         TypeConverter(typeof(MiscTools.YesNoTypeConverter)),
+         AttributeUsedInProtocol(ProtocolType.RDP)]
+        public bool RedirectPrinters
+        {
+            get => GetPropertyValue("RedirectPrinters", _redirectPrinters);
+            set => SetField(ref _redirectPrinters, value, "RedirectPrinters");
+        }
+
+        [LocalizedAttributes.LocalizedCategory(nameof(Language.Redirect), 6),
+         LocalizedAttributes.LocalizedDisplayName(nameof(Language.Clipboard)),
+         LocalizedAttributes.LocalizedDescription(nameof(Language.PropertyDescriptionRedirectClipboard)),
+         TypeConverter(typeof(MiscTools.YesNoTypeConverter)),
+         AttributeUsedInProtocol(ProtocolType.RDP)]
+        public bool RedirectClipboard
+        {
+            get => GetPropertyValue("RedirectClipboard", _redirectClipboard);
+            set => SetField(ref _redirectClipboard, value, "RedirectClipboard");
+        }
+
+
+        [LocalizedAttributes.LocalizedCategory(nameof(Language.Redirect), 6),
+         LocalizedAttributes.LocalizedDisplayName(nameof(Language.Ports)),
+         LocalizedAttributes.LocalizedDescription(nameof(Language.PropertyDescriptionRedirectPorts)),
+         TypeConverter(typeof(MiscTools.YesNoTypeConverter)),
+         AttributeUsedInProtocol(ProtocolType.RDP)]
+        public bool RedirectPorts
+        {
+            get => GetPropertyValue("RedirectPorts", _redirectPorts);
+            set => SetField(ref _redirectPorts, value, "RedirectPorts");
+        }
+
+        [LocalizedAttributes.LocalizedCategory(nameof(Language.Redirect), 6),
+         LocalizedAttributes.LocalizedDisplayName(nameof(Language.SmartCard)),
+         LocalizedAttributes.LocalizedDescription(nameof(Language.PropertyDescriptionRedirectSmartCards)),
+         TypeConverter(typeof(MiscTools.YesNoTypeConverter)),
+         AttributeUsedInProtocol(ProtocolType.RDP)]
+        public bool RedirectSmartCards
+        {
+            get => GetPropertyValue("RedirectSmartCards", _redirectSmartCards);
+            set => SetField(ref _redirectSmartCards, value, "RedirectSmartCards");
+        }
+
+        [LocalizedAttributes.LocalizedCategory(nameof(Language.Redirect), 6),
+         LocalizedAttributes.LocalizedDisplayName(nameof(Language.Sounds)),
+         LocalizedAttributes.LocalizedDescription(nameof(Language.PropertyDescriptionRedirectSounds)),
+         TypeConverter(typeof(MiscTools.EnumTypeConverter)),
+         AttributeUsedInProtocol(ProtocolType.RDP)]
+        public RDPSounds RedirectSound
+        {
+            get => GetPropertyValue("RedirectSound", _redirectSound);
+            set => SetField(ref _redirectSound, value, "RedirectSound");
+        }
+
+        [LocalizedAttributes.LocalizedCategory(nameof(Language.Redirect), 6),
+         LocalizedAttributes.LocalizedDisplayName(nameof(Language.SoundQuality)),
+         LocalizedAttributes.LocalizedDescription(nameof(Language.PropertyDescriptionSoundQuality)),
+         TypeConverter(typeof(MiscTools.EnumTypeConverter)),
+         AttributeUsedInProtocol(ProtocolType.RDP)]
+        public RDPSoundQuality SoundQuality
+        {
+            get => GetPropertyValue("SoundQuality", _soundQuality);
+            set => SetField(ref _soundQuality, value, "SoundQuality");
+        }
+
+        [LocalizedAttributes.LocalizedCategory(nameof(Language.Redirect), 6),
+         LocalizedAttributes.LocalizedDisplayName(nameof(Language.AudioCapture)),
+         LocalizedAttributes.LocalizedDescription(nameof(Language.PropertyDescriptionRedirectAudioCapture)),
+         TypeConverter(typeof(MiscTools.YesNoTypeConverter)),
+         AttributeUsedInProtocol(ProtocolType.RDP)]
+        public bool RedirectAudioCapture
+        {
+            get => GetPropertyValue("RedirectAudioCapture", _redirectAudioCapture);
+            set => SetField(ref _redirectAudioCapture, value, nameof(RedirectAudioCapture));
+        }
+
+        #endregion
+
+        #region Misc
+
+        [Browsable(false)] public string ConstantID { get; }
+
+        [LocalizedAttributes.LocalizedCategory(nameof(Language.Miscellaneous), 7),
+         LocalizedAttributes.LocalizedDisplayName(nameof(Language.ExternalToolBefore)),
+         LocalizedAttributes.LocalizedDescription(nameof(Language.PropertyDescriptionExternalToolBefore)),
+         TypeConverter(typeof(ExternalToolsTypeConverter))]
+        public virtual string PreExtApp
+        {
+            get => GetPropertyValue("PreExtApp", _preExtApp);
+            set => SetField(ref _preExtApp, value, "PreExtApp");
+        }
+
+        [LocalizedAttributes.LocalizedCategory(nameof(Language.Miscellaneous), 7),
+         LocalizedAttributes.LocalizedDisplayName(nameof(Language.ExternalToolAfter)),
+         LocalizedAttributes.LocalizedDescription(nameof(Language.PropertyDescriptionExternalToolAfter)),
+         TypeConverter(typeof(ExternalToolsTypeConverter))]
+        public virtual string PostExtApp
+        {
+            get => GetPropertyValue("PostExtApp", _postExtApp);
+            set => SetField(ref _postExtApp, value, "PostExtApp");
+        }
+
+        [LocalizedAttributes.LocalizedCategory(nameof(Language.Miscellaneous), 7),
+         LocalizedAttributes.LocalizedDisplayName(nameof(Language.MacAddress)),
+         LocalizedAttributes.LocalizedDescription(nameof(Language.PropertyDescriptionMACAddress))]
+        public virtual string MacAddress
+        {
+            get => GetPropertyValue("MacAddress", _macAddress);
+            set => SetField(ref _macAddress, value, "MacAddress");
+        }
+
+        [LocalizedAttributes.LocalizedCategory(nameof(Language.Miscellaneous), 7),
+         LocalizedAttributes.LocalizedDisplayName(nameof(Language.UserField)),
+         LocalizedAttributes.LocalizedDescription(nameof(Language.PropertyDescriptionUser1))]
+        public virtual string UserField
+        {
+            get => GetPropertyValue("UserField", _userField);
+            set => SetField(ref _userField, value, "UserField");
+        }
+
+        [LocalizedAttributes.LocalizedCategory(nameof(Language.Miscellaneous), 7),
+            LocalizedAttributes.LocalizedDisplayName(nameof(Language.Favorite)),
+            LocalizedAttributes.LocalizedDescription(nameof(Language.PropertyDescriptionFavorite)),
+            TypeConverter(typeof(MiscTools.YesNoTypeConverter))]
+        public virtual bool Favorite
+        {
+            get => GetPropertyValue("Favorite", _favorite);
+            set => SetField(ref _favorite, value, "Favorite");
+        }
+
+        [LocalizedAttributes.LocalizedCategory(nameof(Language.Miscellaneous), 7),
+         LocalizedAttributes.LocalizedDisplayName(nameof(Language.StartProgram)),
+         LocalizedAttributes.LocalizedDescription(nameof(Language.PropertyDescriptionStartProgram)),
+         AttributeUsedInProtocol(ProtocolType.RDP)]
+        public virtual string StartProgram
+        {
+            get => GetPropertyValue("StartProgram", _startProgram);
+            set => SetField(ref _startProgram, value, "StartProgram");
+        }
+
+        #endregion
+
+        #region VNC
+        // TODO: it seems all these VNC properties were added and serialized but
+        // never hooked up to the VNC protocol or shown to the user
+        [LocalizedAttributes.LocalizedCategory(nameof(Language.Appearance), 5),
+         LocalizedAttributes.LocalizedDisplayName(nameof(Language.Compression)),
+         LocalizedAttributes.LocalizedDescription(nameof(Language.PropertyDescriptionCompression)),
+         TypeConverter(typeof(MiscTools.EnumTypeConverter)),
+         AttributeUsedInProtocol(ProtocolType.VNC),
+         Browsable(false)]
+        public ProtocolVNC.Compression VNCCompression
+        {
+            get => GetPropertyValue("VNCCompression", _vncCompression);
+            set => SetField(ref _vncCompression, value, "VNCCompression");
+        }
+
+        [LocalizedAttributes.LocalizedCategory(nameof(Language.Appearance), 5),
+         LocalizedAttributes.LocalizedDisplayName(nameof(Language.Encoding)),
+         LocalizedAttributes.LocalizedDescription(nameof(Language.PropertyDescriptionEncoding)),
+         TypeConverter(typeof(MiscTools.EnumTypeConverter)),
+         AttributeUsedInProtocol(ProtocolType.VNC),
+         Browsable(false)]
+        public ProtocolVNC.Encoding VNCEncoding
+        {
+            get => GetPropertyValue("VNCEncoding", _vncEncoding);
+            set => SetField(ref _vncEncoding, value, "VNCEncoding");
+        }
+
+        [LocalizedAttributes.LocalizedCategory(nameof(Language.Connection), 2),
+         LocalizedAttributes.LocalizedDisplayName(nameof(Language.AuthenticationMode)),
+         LocalizedAttributes.LocalizedDescription(nameof(Language.PropertyDescriptionAuthenticationMode)),
+         TypeConverter(typeof(MiscTools.EnumTypeConverter)),
+         AttributeUsedInProtocol(ProtocolType.VNC),
+         Browsable(false)]
+        public ProtocolVNC.AuthMode VNCAuthMode
+        {
+            get => GetPropertyValue("VNCAuthMode", _vncAuthMode);
+            set => SetField(ref _vncAuthMode, value, "VNCAuthMode");
+        }
+
+        [LocalizedAttributes.LocalizedCategory(nameof(Language.Proxy), 7),
+            LocalizedAttributes.LocalizedDisplayName(nameof(Language.ProxyType)),
+            LocalizedAttributes.LocalizedDescription(nameof(Language.PropertyDescriptionVNCProxyType)),
+            TypeConverter(typeof(MiscTools.EnumTypeConverter)),
+            AttributeUsedInProtocol(ProtocolType.VNC),
+            Browsable(false)]
+        public ProtocolVNC.ProxyType VNCProxyType
+        {
+            get => GetPropertyValue("VNCProxyType", _vncProxyType);
+            set => SetField(ref _vncProxyType, value, "VNCProxyType");
+        }
+
+        [LocalizedAttributes.LocalizedCategory(nameof(Language.Proxy), 7),
+            LocalizedAttributes.LocalizedDisplayName(nameof(Language.ProxyAddress)),
+            LocalizedAttributes.LocalizedDescription(nameof(Language.PropertyDescriptionVNCProxyAddress)),
+            AttributeUsedInProtocol(ProtocolType.VNC),
+            Browsable(false)]
+        public string VNCProxyIP
+        {
+            get => GetPropertyValue("VNCProxyIP", _vncProxyIp);
+            set => SetField(ref _vncProxyIp, value, "VNCProxyIP");
+        }
+
+        [LocalizedAttributes.LocalizedCategory(nameof(Language.Proxy), 7),
+            LocalizedAttributes.LocalizedDisplayName(nameof(Language.ProxyPort)),
+            LocalizedAttributes.LocalizedDescription(nameof(Language.PropertyDescriptionVNCProxyPort)),
+            AttributeUsedInProtocol(ProtocolType.VNC),
+            Browsable(false)]
+        public int VNCProxyPort
+        {
+            get => GetPropertyValue("VNCProxyPort", _vncProxyPort);
+            set => SetField(ref _vncProxyPort, value, "VNCProxyPort");
+        }
+
+        [LocalizedAttributes.LocalizedCategory(nameof(Language.Proxy), 7),
+            LocalizedAttributes.LocalizedDisplayName(nameof(Language.ProxyUsername)),
+            LocalizedAttributes.LocalizedDescription(nameof(Language.PropertyDescriptionVNCProxyUsername)),
+            AttributeUsedInProtocol(ProtocolType.VNC),
+            Browsable(false)]
+        public string VNCProxyUsername
+        {
+            get => GetPropertyValue("VNCProxyUsername", _vncProxyUsername);
+            set => SetField(ref _vncProxyUsername, value, "VNCProxyUsername");
+        }
+
+        [LocalizedAttributes.LocalizedCategory(nameof(Language.Proxy), 7),
+            LocalizedAttributes.LocalizedDisplayName(nameof(Language.ProxyPassword)),
+            LocalizedAttributes.LocalizedDescription(nameof(Language.PropertyDescriptionVNCProxyPassword)),
+            PasswordPropertyText(true),
+            AttributeUsedInProtocol(ProtocolType.VNC),
+            Browsable(false)]
+        public string VNCProxyPassword
+        {
+            get => GetPropertyValue("VNCProxyPassword", _vncProxyPassword);
+            set => SetField(ref _vncProxyPassword, value, "VNCProxyPassword");
+        }
+
+        [LocalizedAttributes.LocalizedCategory(nameof(Language.Appearance), 5),
+         LocalizedAttributes.LocalizedDisplayName(nameof(Language.Colors)),
+         LocalizedAttributes.LocalizedDescription(nameof(Language.PropertyDescriptionColors)),
+         TypeConverter(typeof(MiscTools.EnumTypeConverter)),
+         AttributeUsedInProtocol(ProtocolType.VNC),
+         Browsable(false)]
+        public ProtocolVNC.Colors VNCColors
+        {
+            get => GetPropertyValue("VNCColors", _vncColors);
+            set => SetField(ref _vncColors, value, "VNCColors");
+        }
+
+        [LocalizedAttributes.LocalizedCategory(nameof(Language.Appearance), 5),
+         LocalizedAttributes.LocalizedDisplayName(nameof(Language.SmartSizeMode)),
+         LocalizedAttributes.LocalizedDescription(nameof(Language.PropertyDescriptionSmartSizeMode)),
+         TypeConverter(typeof(MiscTools.EnumTypeConverter)),
+         AttributeUsedInProtocol(ProtocolType.VNC)]
+        public ProtocolVNC.SmartSizeMode VNCSmartSizeMode
+        {
+            get => GetPropertyValue("VNCSmartSizeMode", _vncSmartSizeMode);
+            set => SetField(ref _vncSmartSizeMode, value, "VNCSmartSizeMode");
+        }
+
+        [LocalizedAttributes.LocalizedCategory(nameof(Language.Appearance), 5),
+         LocalizedAttributes.LocalizedDisplayName(nameof(Language.ViewOnly)),
+         LocalizedAttributes.LocalizedDescription(nameof(Language.PropertyDescriptionViewOnly)),
+         TypeConverter(typeof(MiscTools.YesNoTypeConverter)),
+         AttributeUsedInProtocol(ProtocolType.VNC)]
+        public bool VNCViewOnly
+        {
+            get => GetPropertyValue("VNCViewOnly", _vncViewOnly);
+            set => SetField(ref _vncViewOnly, value, "VNCViewOnly");
+        }
+
+        #endregion
+
+        #endregion
+
+        protected AbstractConnectionRecord(string uniqueId)
+        {
+            ConstantID = uniqueId.ThrowIfNullOrEmpty(nameof(uniqueId));
+        }
+
+        protected virtual TPropertyType GetPropertyValue<TPropertyType>(string propertyName, TPropertyType value)
+        {
+            return (TPropertyType)GetType().GetProperty(propertyName)?.GetValue(this, null);
+        }
+
+        public event PropertyChangedEventHandler PropertyChanged;
+
+        protected virtual void RaisePropertyChangedEvent(object sender, PropertyChangedEventArgs args)
+        {
+            PropertyChanged?.Invoke(sender, new PropertyChangedEventArgs(args.PropertyName));
+        }
+
+        protected void SetField<T>(ref T field, T value, string propertyName = null)
+        {
+            if (EqualityComparer<T>.Default.Equals(field, value)) return;
+            field = value;
+            RaisePropertyChangedEvent(this, new PropertyChangedEventArgs(propertyName));
+        }
+    }
 }