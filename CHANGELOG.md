# Changelog
All notable changes to this project will be documented in this file.

The format is based on [Keep a Changelog](https://keepachangelog.com/en/1.0.0/), and this project adheres to [Semantic Versioning](https://semver.org/spec/v2.0.0.html).

## [Unreleased]
### Added
- #1427: Fix RDP local desktop scale not taking effect on remote
- #1770: Added missing RDP performance settings
- #1332: Added option to hide menu strip container
- #545: Option to minimize to system tray on closing
- #420: SSH tunneling implemented
- #319: Override quick connect username when using user@domain
- #283: Support for native PowerShell remoting as new protocol
- #1850: Minify config xml
### Changed
<<<<<<< HEAD
- #2013: Removed components check
=======
- #2011: Removed screenshot manager
>>>>>>> 3f6e21f1
- #2010: Redesigned menus
- #2005: Removed in-app documentation
- #1777: Cleaned up VisualStudio project structure
- #1767: Turned about window into a simple popup form
- #1690: Replaced GeckoFX (Firefox) with CefSharp (Chromium)
- #1325: Language resource files cleanup
### Fixed
- #1783: Added missing inheritance properties to SQL scripts
- #1773: Connection issue with mysql - Missing fields in 
- #1756: Cannot type any character on MultiSSH toolbar 
- #1720: Show configuration file name in title of password prompt form
- #1713: Sound redirection does not work if Clipboard redirection is set to No
- #1632: 1.77.1 breaks RDP drive and sound redirection
- #1610: Menu bar changes to english when cancelling options form
- #1595: Unhandled exception when trying to browse through non existent multi ssh history with keyboard key strokes
- #1589: Update SQL tables instead of rewriting them
- #1465: REGRESSION: Smart Cards redirection to Remote Desktop not working
- #1337: Unhandled exception after closing mRemoteNG
- #359: Making a VNC connection to an unreachable host causes the application to not respond for 20-30 seconds

## [1.77.1] - 2019-09-02
### Added
- #1512: Added option to close panel from right click menu
- #1434: Revised sort button in connection tree to be able to sort in both orders
- #1400: Added file download handling to HTTP(S) connections using Gecko
- #1385: Added option to start mRemoteNG minimized
- #826: Allow selecting RDP version to use when connecting
### Changed
- #1544: Improved Polish translations
- #1518: Inheritance is no longer automatically enabled when importing nodes from Active Directory
- #1468: Improved mRemoteNG startup time
- #1443: Chinese (simplified) translation improvements
- #1437: Norwegian translation improvements
- #1378: Hyperlinks embedded within mRemoteNG now open in the system default browser
- #1239: Increased default key derivation function (KDF) iterations from 1000 to 10000
- #718: Moved port property from 'protocol' to 'connection' section
- Moved most RDP enums outside of the RDP protocol class. Scripts which reference these enums will need to be updated.
- Removed the "Automatically get session info" from the advanced options screen since it is no longer used.
### Fixed
- #1505: About screen now better follows theme colors
- #1493: Updated database setup scripts for MSSQL and MySQL
- #1470: The "Favorite" setting is now properly saved in the local connection settings file (not saved in database)
- #1447: Exception occurs when resetting layout
- #1439: Searching in hosts tree loses first keystroke
- #1428: Fixed a rare error when checking for FIPS
- #1426: Tabbing is reversed in config window
- #1425: Connections didn't always respect the panel property
- #841: Allow for sorting in port scan results
- #617: Added missing description for password protect field in root node
- #553: Browser language not set when using Gecko rendering engine
- #323: Wallpaper always shows in RDP connections, even when turned off


## [1.77.0] - 2019-04-29
### Added
- #1422: Added possibility to connect to virtual machines running on Hyper-V
- #1414: Add "Remote Audio Capture" option for RDP
- #1336: Added ability to run External tools on folders
- #1320: Added ability to favorite items in the connection tree
- #1318: Added support for saving connections in MySQL
- #1293: Importing .rdp files now imports gateway settings
- #1246: Improved connections loading to tolerate missing attributes in the confCons xml file
- #1230: Added option to track the currently focused connection in the connection tree
- #1220: Added an Apple/Mac connection icon
- #1218: A splashscreen has been added when mRemoteNG starts
- #1216: Connection tree search bar can be placed at the top or bottom of connection tree
- #1201: The help files packaged with mRemoteNG have been rewritten
- #1186: Certain dialogs are not correctly using localized text for buttons
- #1170: The Options window no longer displays in the Windows taskbar when open
- #1141: 'Copy Hostname' option added to connection tree context menu
- #1123: Added a dialog that will display when unhandled exceptions occur
- #1102: Added a button to clear connections searchbox
- #1042: Added a connection icon for OSX/MacOS
- #951: Added property to Enable/Disable Clipboard Sharing for RDP connections
- #929: Added the hostname to certain RDP error/disconnect messages where it was missing
- #928: Add context menu items to 'Close all but this' and 'Close all tabs to the right'
- #907: Added option to disable trimming whitespace from username field
- #896: Added a "view only" mode for RDP connections
- #416: Added ability to Enable/Disable Clipboard Sharing for RDP connections
- #321: Added support for displaying on HiDPI screens
### Changed
- #1430: Revised options dialog to prevent components from overlapping in some translations (e.g. russian)
- #1389: Connection config window refactoring. Default connection info buttons now always available.
- #1384: Revised help files and switched to sphinx as a documentation system
- #1223: Open External Links in Default Web Browser
- #1129: Spanish translation improvements
- #1072: Russian translation improvements
- #1016: Chinese (simplified) translation improvements
- #765: Port Scan Issues (single port scan option now available)
- #155: Replace MagicLibrary with DockPanelSuite
- #154: MR-139: Close Button on Each Tab - new default theme has a close button on each tab
<!-- ### Deprecated -->
<!-- ### Removed -->
### Fixed
- #1383: Fixed issue where default Computer OU was not showing up when importing from Active Directory
- #1248: RemoveMagicLib Bugs - various bugs that cropped up as a result of removing magiclib
- #1245: Options form takes nearly 3 seconds to appear when Theming is active
- #1240: Theming problem with NGNumericUpDown
- #1238: Connection panel not translated until opened for the first time
- #1186: Fixed several dialog boxes to use localized button text
- #1170: Prevent Options window from showing up in taskbar
- #1064: "Esc" button does does not close some dialogs
- #1044: Dragging (grabbing) the program window requires 2 clicks
<!-- ### Security -->

## [1.76.20] - 2019-04-12
### Fixed
- #1401: Connections corrupted when importing RDC Manager files that are missing certain fields

## [1.76.19] - 2019-04-04
### Fixed
- #1374: Vertical Scroll Bar missing in PuTTYNG after 0.70.0.1 & 0.71 updates

## [1.76.18] - 2019-03-20
### Fixeed
- #1365: PuTTY window not centered after 0.71 update

## [1.76.16] - 2019-03-14
### Fixed
- #1362: Updated PuTTYNG to 0.71

## [1.76.15] - 2019-03-09
### Added
- Importing multiple files now only causes 1 save event, rather than 1 per file imported
### Fixed
- #1303: Exception on first connection with new SQL server database
- #1304: Resolved several issues with importing multiple RDP Manager v2.7 files

## [1.76.14] - 2019-02-08
### Changed
- #222: Pre-Release Test build for running on systems with FIPS Enabled

## [1.76.12] - 2018-11-08
### Added
- #1180: Allow saving certain connection properties locally when using database
### Fixed
- #1181: Connections sometimes dont immediately load when switching to sql feature
- #1173: Fixed memory leak when loading connections multiple times
- #1168: Autohide Connection and Config tab won't open when ssh connection active
- #1134: Fixed issue where opening a connection opens same connection on other clients when using database feature
- #449: Encrypt passwords saved to database

## [1.76.11] - 2018-10-18
### Fixed
- #1139: Feature "Reconnect to previously opened sessions" not working
- #1136: Putty window not maximized

## [1.76.10] - 2018-10-07
### Fixed
- #1124: Enabling themes causes an exception

## [1.76.9] - 2018-10-07
### Fixed
- #1117: Duplicate panel created when "Reconnect on Startup" and "Create Empty Panel" settings enabled
- #1115: Exception when changing from xml data storage to SQL
- #1110: Pressing Delete button during connection rename attempts to delete the connection instead of the text
- #1106: Inheritance does not work when parent has C# default type set
- #1092: Invalid Cast Exceptions loading default connectioninfo 
- #1091: Minor themeing issues
- #853: Added some additional safety checks and logging to help address RDP crashes

## [1.76.8] - 2018-08-25
### Fixed
- #1088: Delete and Launch buttons are not disabled when last external tool deleted
- ${1}'Save connections after every edit' setting not honored
- #1082: Connections not given GUID if Id is empty in connection xml

## [1.76.7] - 2018-08-22
### Fixed
- #1076: Wrong object selected when duplicating connection then switching between properties and inheritance in config window
- #1068: Fixed some toolbar positioning bugs

## [1.76.6] - 2018-08-03)
### Fixed
- #1062: Entering correct password when starting app does not load connections file

## [1.76.5] - 2018-08-02)
### Removed
- #893: Removed unneeded files from build/package
### Fixed
- #1057: Hitting F2 with no connection node selected caused unhandled exception
- #1052: 'Switch to notification panel' feature does not always switch
- #1051: Tooltips always displayed regardless of 'Show description tooltips in connection tree' setting
- #1050: Config window retains access to previously selected node after loading new connections file
- #1045: Config window shows several incorrect properties for HTTPS connections
- #1040: Canceling "select panel" form does not cancel
- #1039: Set default theme when themes disabled
- #1038: Unable to add connection with active filter
- #1036: Exception when themes are active and options page closed on Connections then reopened
- #1034: Connection context menu not being translated
- #1030: Exception thrown if importing from port scan and no tree node is selected
- #1020: BackupFileKeepCount setting not limiting backup file count
- #1004: Duplicating root or PuTTy node through hotkey causes unhandled exception
- #1002: Disabling filtering without clearing keyword leaves filtered state
- #1001: Connection tree context menu hotkeys stop working and disappear in some cases
- #999: Some hotkeys stop working if File menu was called when PuTTy Saved Sessions was selected
- #998: Can sometimes add connection under PuTTY Sessions node
- #991: Error when deleting host in filtered view
- #971: Portable Settings now apply to any machine they are used on
- #961: Connections file overwritten if correct decryption password not provided
- #868: if statement returned the same value
- #762: Increased button size to fit locaized text

## [1.76.4 Alpha 6] - 2018-06-03
### Added
- #924: Notification for "No Host Specified" when clicking folders in quick-connect menu
- Added option for creating an empty panel on startup
### Changed
- #942: Improved Russian translation of several items
- #902: Menu bar can once again be moved. View -> "Lock toolbar positions" now also locks the menu position
### Fixed
- #948: Fixed issue where many menu item translations were not being used
- #938: Minor layout improvements on the Port Scan screen
- #916: Default properties were not being saved

## [1.76.3 Alpha 5] - 2018-03-14
### Fixed
- #911: Csv exports sometimes do not include all fields
- #807: Inheritance is sometimes turned on for nodes under root Connections node

## [1.76.2 Alpha 4] - 2018-03-03
### Fixed
- #899: DoNotPlay is Case Sensitive in XML Serialization

## [1.76.1 Alpha 3] - 2018-02-24
### Added
- #625: Added ability to import mRemoteNG formatted CSV files
- #648: The port scan ping timeout is now configurable
### Fixed
- Fixed a few Xml serialization bugs that would occur if boolean values weren't capitalized

## [1.76.0 Alpha 2] - 2018-02-01
### Added
- #838: Added an option to lock toolbars
- #836: Added a Read Only option for SQL connections
- #829: Add option that fixes connecting to Azure instances with LoadBalanceInfo
### Fixed
- #840: Fix theme loading issue in installer version
- #800: Fixed issue with PuTTY sessions not showing some extended characters
- Fixed a few toolbar layout issues

## [1.76.0 Alpha 1] - 2017-12-08
### Added
- #799: Added option to save connections on every edit
- #798: Added button to test SQL database connections on SQL options page
- #611: Added multi-ssh toolbar for sending commands to many SSH clients at once
- #519: You can now import normal mRemoteNG files - they do not have to be exports
- #504: Added Korean translation
- #485: The Domain field is now visible/editable for connection with the IntApp protocol
- #468: Default connection info Panel property is now saved
- #429: Added Czech translation
- #421: When a connection file cannot be loaded, we will now prompt for how to proceed rather than always exiting.
- #338: Added option to filter connection tree when searching
- #225: Added support for importing Remote Desktop Connection Manager v2.7 RDG files
- #207: Can now specify a working directory for external tools
- #197: Selecting a quick connect protocol will start a connection with that host
- #184: Improve search to include description and hostname fields
- #152: Added option "Show on Toolbar" to external tools
- Added more logging/notifications options
### Changed
- #784: Rearranged some settings in the Options pages to prevent overlap with some translations
- #704: Portable version now saves settings in application directory
- #671: Revamped UI theme system
- #608: The Help -> Support Forum menu item now directs users to our Reddit community
- #558: Connection tree now shows customizable icons instead of play/pause icon
- #493: Changed backup file name time stamp to use local system time rather than UTC
- #357: Updated GeckoFX to v45.45.0.32
- Improved compatability between environments when building mRemoteNG from source
### Removed
- #797: Removed duplicate translation strings
### Fixed
- #747: Fixed unnecessary "PuttySessions.Watcher.StartWatching" error message
- #650: Fixed German translation typo
- #639: Fixed Italian translation typo
- #479: New connection tree nodes not starting in edit mode
- #233: Fixed crash that can occur when disconnecting from VNC server
- #195: Access to https with self-signed certificates not working

## [1.75.7012] - 2017-12-01
### Changed
- #810: Official mRemoteNG builds will now be signed with a DigiCert certificate
### Fixed
- #814: Fixed bug that prevented reordering connections by dragging
- #803: File path command line argument not working with network path

## [1.75.7011] - 2017-11-07
### Fixed
- #778: Custom connection file path command line argument (/c) not working
- #763: Sometimes minimizing folder causes connection tree to disappear
- #761: Connections using external tools do not start (introduced in 1.75.7009)
- #758: "Decryption failed" message when loading from SQL server
- Fixed issues with /resetpanels and /resetpos command line arguments
- Resolved bug where connection tree hotkeys would sometimes be disabled

## [1.75.7010] - 2017-10-29
### Fixed
- #756: CustomConsPath always null

## [1.75.7009] - 2017-10-28
### Changed
- #635: Updated PuTTYNG to 0.70
- Minor error message correction
- Minor code refactoring
### Fixed
- #676: Portable version ignores /cons param on first run
- #675: Attempting to add new connection/folder does not work in some situations
- #665: Can not add new connection or new folder in some situations
- #658: Keep Port Scan tab open after import
- #646: Exception after click on import port scan
- #610: mRemoteNG cannot start /crashes for some users on Windows server 2012 R2 server
- #600: Missing horizontal scrollbar on Connections Panel
- #596: Exception when launching external tool without a connection selected
- #550: Sometimes double-clicking connection tree node began rename instead of connecting
- #536: Prevented log file creation when writeLogFile option is not set
- #529: Erratic Tree Selection when using SQL Database
- #482: Default connection password not decrypted when loaded
- #335: The Quick Connect Toolbar > Connection view does not show open connections with the play icon
- #176: Unable to enter text in Quick Connect when SSH connection active


## NO RELEASE - 2017-06-15
### Fixed
- #466: Installer still failing on Win7 for updates - 1.75.7005 (Hotifx 5)
- #462: Remove no longer used files from portable version - 1.75.7003 (Hotfix 4)

## [1.75.7008] - 2017-06-15
### Changed
- Minor updates to the installer build
### Fixed
- #589: MSI doesn't update with newer PuTTYNG version that fixes #583 (Again, Sorry!)

## [1.75.7007] - 2017-06-14
### Fixed
- #583: SSH (PuTTYNG) Sessions are not properly integrated into the main mRemoteNG window (Sorry!)

## [1.75.7006] - 2017-06-13
### Changed
- #531: Update PuTTYNG to 0.69
### Fixed
- #377: Use all space on About page
- #527: Additional protections to avoid problems on update check in heavily firewalled environments
- #530: Fixed issue where using External Tool on existing connection causes creation of 'New Connection' entry
- #546: Quick Connect from notification area icon displays warning when clicking on a folder (see #334)

## [1.75.7005] - 2017-04-27
### Changed
- #410: Update PuTTYNG to 0.68
- Minor code cleanup/optimizations/null checks
### Fixed
- #434: Fix complier warnings CA1049 & CA2111
- #442: Fixed issue loading PuTTY sessions that have spaces in the name
- #502: Problems with ParentID for Duplicated Containers/Connections with SQL Connection Storage
- #514: Expanded property not saved/loaded properly from SQL
- #518: Exception when Importing File

## [1.75.7003] - 2017-03-24
### Fixed
- #464: Resolved issue when importing a connections file while using SQL server feature

## [1.75.7002] - 2017-03-10
### Fixed
- #448: Resolved issue with SQL saving

## [1.75.7001] - 2017-03-10
### Changed
- #408: Update SQL scripts

## [1.75 hotfix 1] - 2017-03-06
### Changed
- #437: Modify version numbering scheme
### Fixed
- #422: Uncaught exception when clicking in connection tree whitespace
- #312: Resolved KeePass auto-type issue
- #427: Export does not respect filtering user/password/domain

## [1.75] - 2017-03-01
### Known Issues
- File hash check will fail when updating from 1.75 Beta 1 to newer versions.
  - Exception will be: "MD5 Hashes didn't match!" for 1.75 Beta 1 - 1.75 RC1
### Added
- #344: Use SHA512 File Hashes to validate downloads (in the update mechanism & posted to the Downloads page)
- Added Release Channels to the update check functionality allowing users to select one of 3 release channels for updates: Stable, Beta, Dev
- #360: Help -> About, Version # is now selectable/copyable
- #221: RDP: Optional disconnect after X number of minutes of inactivity
### Changed
- The usual general code clean up and refactoring
- #325: Code clean up and additional logging for External Tools based connections
- #298: Code clean up and additional logging around application startup
- #291, #236: External Tools code clean up and additional logging
### Fixed
- #369: Reset Layout Option Does Not Reset Notification Pane
- #362: Invalid cast exception when using the Notification Area Icon minimize/restore
- #334: Quick Connect displays warning when clicking on a folder
- #325: When using a connection with an external app, results in opening the same external app continuously
- #311: Import from Active Directory does not use machine's domain by default
- #258: Rename Tab dialog - populate original name in dialog (1.72 functionality)
- #211, #267: Recursive AD Import wasn't fully functional 

## [1.75 Beta 3] - 2016-12-01
### Known Issues
- Portable build MD5 check will fail when updating from 1.75 Beta 1 to newer versions.
### Fixed
- #289: Install fails during update process (only affects 1.75 beta 1 - 1.75 beta 2)

## [1.75 Beta 2] - 2016-12-01
### Added
- #273: Added Turkish translation provided by forum user "rizaemet"
- #217: Create user manual documentation for the SSH File Transfer feature
### Fixed
- #254: Component check window position issues and uncaught exception
- #260: Crash when attempting to load fully encrypted confCons v2.5
- #261: Double clicking folder in treeview doesn't expand it in 1.75 beta1
- #271: Install package is not using the last installation path
- #278: Silent installs not detecting prerequisites

## [1.75 Beta 1] - 2016-11-15
### Added
- MR-971: Added Right Click method to Port Scan to import discovered hosts
- MR-1000, - #211: Sub OU AD Import
- #172: Implement "audioqualitymode" for RDP sessions
- #160: Allow portable version to perform an update check (and download the latest .zip)
- #157: Implement new cryptography providers (See Tools -> Options -> Security)
### Changed
- Lots of code clean up and refactoring
- Limit log file size to 1 main log + 5 backups * 10MB.
- Minor UI Tweak: Default Menubar and QuickConnect Bar to same line
- MR-364: Removed "Announcement" functionality 
- MR-366: Show PuTTY type and version on components check screen
- MR-586: Reduce HTTP/HTTPS document title length that is appended to the connection tab title
- MR-938: Adjust RDP Resolution list (ensure most common resolutions were available)
- MR-975: Replaced TreeView with TreeListView for displaying connection tree. This was a large change which separated the GUI from the domain model.
- #144: Removed export option for "VisionApp Remote Desktop 2008"
- MR-220: Don't close the AD importer after import
- #167: fix/implement the update check (was disabled in 1.74 as part of the C# conversion)
### Fixed
- MR-967: File transfer doesn't work when specifying full path and file name (as prompted)
- MR-979: switched to notifications panel incorrectly (when configured NOT to do so)

## [1.75 Alpha 3] - 2016-08-12
### Added
- MR-896: Added prerequisite installer check for KB2574819. Prevents "Class not registered" errors when opening RDP connections.
### Changed
- PR-130: Fix Scan button width to fit Russian translation
### Removed
- MR-946: Remove old/insecure SharpSSH and related components. Replace with SSH.NET for File Transfer Functionality
### Fixed
- MR-965, MR-871, MR-629: Error 264 on RDP Connect attempt - Added timeout value to Tools -> Options -> Connections

## [1.75 Alpha 2] - 2016-08-03
### Added
- MR-961, PR-133: Option to reconnect all currently opened connection tabs 
- MR-917: Improved cryptographic support
### Changed
- Updated GeckoFx package
- Updated DockPanelSuite library to 2.10 Final
- Japanese translation updated
- MR-942: Refactored code relating to loading the connections file 
### Fixed
- MR-910: Fixes to support Remote Desktop Gateways
- MR-874: Incorrect RDP prerequisite check in installer

## [1.75 Alpha 1] - 2016-07-08
### Changed
- Additional code cleanup
### Fixed
- MR-905: mRemoteNG crashes at startup (in FIPS policy check)
- MR-902: mRemoteNG crashes after locking/unlocking the local system after loading a VNC connection

## [1.74] - 2016-06-28
### Added
- MR-821: Initial Japanese translation included
### Changed
- New operating system requirements
  - Windows 7 SP1 (with RDP Client v8: KB2592687/KB2923545) or later
  - .NET Framework 4 or later
- XULRunner is no longer required for Gecko support (see below)
- Converted source from Visual Basic to C Sharp
- Lots of code refactoring/clean up/general stability changes
- Updated to latest DockPanelSuite and enabled a slick new theme!
- MR-145: Installer is now MSI based
- MR-255: Updated RDP Client to version 8
- MR-389: Updates to IE rendering engine
  - Support for latest version of IE (9-11)
  - Dropped support for IE 7 & IE 8
- MR-850: Replaced XULRunner with GeckoFx
  - No need to manually configure to have the Gecko rendering engine available now
  - Install image is now significantly larger due to the inclusion of the Gecko Engine
- Port Scan is now Asynchronous (and is significantly faster)
### Removed
- MR-714: Removed Keyboard shortcut functionality
  - Introduced in 1.73 beta that was never officially released
  - This caused stability issues
  - May be re-added in a future release
  - Removal does *NOT* impact the ability to send keyboard shortcuts to RDP sessions (when redirect key combinations is set to "yes")
- MR-559: Removed RDP Sessions panel functionality. This required a library for which no trusted origin/source could be located
- Removed a bunch of old code/libraries and replaced them accordingly
### Security
- MR-775, MR-745: Updated PuTTY to 0.67
### Fixed
- MR-874: Added work-around to installer to ignore installation prerequisites
- MR-884: Slow startup in some scenarios checking authenticode certificate
- MR-872: Crash in External Tools when arguments aren't quoted
- MR-854: crashes when right clicking on connection tab
- MR-852: Option "Allow only a single instance of the application" non-functional
- MR-836: Trying to delete a folder of connections only deletes 2 connections at a time
- MR-824, MR-706: Suppress Script Errors when using the IE rendering engine
- MR-822: Improve RDP error code messages
- MR-640: Fixed Inheritance not working
- MR-639: RDP: Connect to console session
- MR-610, MR-582, MR-451: RDP: Protocol Error 3334 or exceptions with large number of connections open
  - This problem appears largely resolved by most reports and testing
  - Further workarounds/problem avoidance: Disable Bitmap Caching on all RDP session configuration
- MR-429: Display issue on the Options -> Advanced panel
- MR-385: Inheritance settings lost when moving item to the root of the tree

## New Dev Team

## [1.73 Beta 2] - [NEVER RELEASED]
### Added
- Added support for importing files from PuTTY Connection Manager.
### Fixed
- Fixed issue MR-619 - Keyboard shortcuts stop working after locking the screen with Win+L
- Improved the import and export functionality.

## [1.73 Beta 1] - 2013-11-19
### Added
- Added feature MR-16 - Add keyboard shortcuts to switch between tabs
- Added feature MR-141 - Add a default protocol option
- Added feature MR-212 - Add option to connect without credentials
- Added feature MR-512 - Add support for importing files from Remote Desktop Connection Manager
- Added feature MR-547 - Add support for Xming Portable PuTTY
- MR-590: Added "Reset" to config panel context menu to allow resetting some config settings to their default value.
- Added and improved menu icons.
### Changed
- Made improvement MR-250 - Show the name of the selected connection tab in the title of the window
- Made improvement MR-367 - Make the 'Connect' button on the 'Quick Connect' toolbar a forced dropdown
- Made improvement MR-419 - Password prompt dialog should have a meaningful window title
- Made improvement MR-486 - Allow escaping of variable names for external tools
- Made improvement MR-590 - Make panels docked to the edge of the window keep their size
- Improved handling of variables in external tool arguments.
### Removed
- Removed misleading log messages about RD Gateway support.
- Removed invalid "Site" configuration option from PuTTY Saved Sessions.
- Fixed issue MR-187 - F7 keyboard shortcut for New Folder conflicts with remote connections
- Fixed issue MR-523 - Changes to external tools are not saved until exiting the program
- Fixed issue MR-556 - Export fails when overwriting an existing file
- Fixed issue MR-594 - Crash on startup if write access is denied to the IE browser emulation registry key
- Fixed issue MR-603 - Some configuration options are still shown even when inheritance is enabled
- Fixed PuTTY Saved Sessions still showing if all saved sessions are removed.
- Fixed config panel showing settings from previously loaded connection file after loading a new one.

## [1.72] - 2013-11-13
### Fixed
- Fixed issue MR-592 - Unable to run VBS script as an external tool
- Fixed issue MR-596 - Incorrect escaping of quotation marks in external tool arguments

## [1.71] - 2013-10-29
### Removed
- Removed warning message when mRemoteNG is started for the first time about new connections file being created.
### Fixed
- Fixed issue MR-574 - Crash when retrieving RDP session list if eolwtscom.dll is not registered
- Fixed issue MR-578 - Connections file is reset
- Fixed log file not showing operating system version on Windows XP and Windows Server 2003.
- Fixed the wrong connections file opening on startup under certain conditions.
- Fixed checking for updates even when disabled.
- Improved error reporting when loading connections files.

## [1.71 Release Candidate 2] - 2013-10-16
### Fixed
- Fixed issue MR-560 - Cannot Auto-Update With Open Connections: Unable to find an entry point named 'TaskDialogIndirect' in DLL 'ComCtl32'
- Fixed issue MR-565 - Double Folder keep heritage on the initial Folder
- Fixed issue MR-566 - Typo in German UI Automatic Update Settings
- Fixed duplicated folders possibly being named "New Connection" instead of the original folder's name.

## [1.71 Release Candidate 1] - 2013-10-01
### Added
- Added Chinese (Traditional) translation.
- Added partial Greek and Hungarian translations.
### Changed
- Updated PuTTY to version 0.63.
- Updated translations.
### Fixed
- Fixed issue MR-495 - Having a negative range in port scan creates memory exhaustion.
- Fixed issue MR-514 - Window Proxy test failed without close button
- Fixed issue MR-521 - Right-Clicking in "Sessions" panel crashes mRemoteNG
- Fixed issue MR-525 - Could not start on windows 7 64bit
- Fixed issue MR-535 - SQL error saving Connections
- Fixed issue MR-538 - RDP loses connection when hiding config or connections pane
- Fixed issue MR-542 - Wrapped putty has security flaw
- Made minor improvements to the port scan functionality.
- Fixed possible cross-thread operation exception when loading connections from SQL.
- Fixed PuTTY Saved Sessions not showing after loading a new connections file.

## [1.71 Beta 5] - 2013-06-09
### Fixed
- Fixed issue MR-491 - Could not start RDP Connection
- Fixed issue MR-499 - TS Gateway is not working in latest release 1.71
- Fixed typo in SQL queries.

## [1.71 Beta 4] - 2013-05-28
### Added
- Added feature MR-435 - Add digital signature check to updater
- Added Norwegian (Bokmal) and Portuguese (Brazil) translations.
- Added Spanish translation to the installer.
- Added PuTTY Session Settings command to the Config panel for PuTTY Saved Sessions.
### Changed
- Updated translations.
- Changed Internet Explorer to no longer force IE7 compatibility mode.
- Changed the "Launch PuTTY" button in the "Options" dialog to open PuTTY from the path the user has currently set, instead of what was previously saved.
- Updated VncSharpNG to 1.3.4896.25007
- Lowered required version of RDC from 6.1 to 6.0.
### Fixed
- Fixed issue MR-255 - The version of the RDP AX client should be updated to 7
- Fixed issue MR-392 - Sessions Panel - context menu entries need to be context aware
- Fixed issue MR-422 - Gives error Object reference not set to an instance of an object.
- Fixed issue MR-424 - Import of a few Linux SSH2 hosts discovered via the port scan tool results in a UE
- Fixed issue MR-439 - MRemoteNG 1.70 does not start
- Fixed issue MR-440 - RDP import with non-standard port
- Fixed issue MR-443 - Instructions for eolwtscom.dll registration for Portable version are inaccurate
- Fixed issue MR-446 - Putty saved sessions show in connection panel
- Fixed issue MR-459 - Maximized -> Minimized -> Restored results in mangled active display
- Fixed issue MR-463 - Add support for LoadBalanceInfo to RDP
- Fixed issue MR-470 - Quick Connect to Linux server uses invalid credentials
- Fixed issue MR-471 - PuTTY Saved Sessions disappears from connection list
- Fixed issue MR-487 - Initiate connections on MouseUp event
- Fixed an exception or crash when choosing unnamed colors for themes.
- Fixed possible error "Control does not support transparent background colors" when modifying themes.
- Fixed changes to the active theme not being saved reliably.
- Fixed handling of the plus (+) character in PuTTY session names.
- Improved update and announcement checking.
- Improved the PuTTY Saved Sessions list to update automatically when any changes are made.
- Improved loading time of large connection files.

## [1.71 Beta 3] - 2013-03-20
### Fixed
- Fixed issue MR-397 - Putty disappears from the screen
- Fixed issue MR-398 - Full Screen mode doesn't correctly make use of available space
- Fixed issue MR-402 - scrollbar touch moves putty window
- Fixed issue MR-406 - Items disappear from External Tools toolbar when accessing External Tools panel
- Fixed issue MR-410 - Unhandled exception when clicking New button under Theme
- Fixed issue MR-413 - Can't use application
- Fixed new connections having a globe icon.
- Fixed the category names in the themes tab of the options dialog on Windows XP not showing correctly.
- Fixed PuTTY saved sessions with spaces or special characters not being listed.

## [1.71 Beta 2] - 2013-03-19
### Added
- Added feature MR-336 - Customizable background color for the windows/panels
- Added feature MR-345 - Two separate options for confirming closure of Tabs and Connection Panels
- Added feature MR-346 - Option to show/hide the description box at the bottom of the Config panel
- Added feature MR-351 - Import connections from PuTTY
### Changed
- The username and domain settings are now hidden for VNC connections since they are not supported.
- Changed "Automatically get session information" to be disabled by default.
- RDP connections can now be switched to full screen mode when redirect key combinations is enabled.
### Fixed
- Fixed issue MR-354 - Re-ordering tabs doesn't give good, reliable visual feedback
- Fixed issue MR-375 - Changing a connection's icon using the picture button should immediately update Icon field
- Fixed issue MR-377 - Several redundant panels can be opened
- Fixed issue MR-379 - Connection variables not working with external tools
- Fixed issue MR-381 - Notifications panel - whitespace context menu allows Copy and Delete on nothing
- Fixed issue MR-401 - Checkbox misaligned

## [1.71 Beta 1] - 2013-03-04
### Added
- Added feature MR-329 - Create Option to disable the "Quick: " prefix
- Added detection of newer versions of connection files and database schemata. mRemoteNG will now refuse to open them to avoid data loss.
### Fixed
- Fixed issue MR-67 - Sort does not recursively sort
- Fixed issue MR-117 - Remote Session Info Window / Tab does not populate
- Fixed issue MR-121 - Config pane not sorting properties correctly when switching between alphabetical and categorized view
- Fixed issue MR-130 - Issues duplicating folders
- Fixed issue MR-142 - Start of mRemoteNG takes about one minute and consumes excessive CPU
- Fixed issue MR-158 - Password field not accepting Pipe
- Fixed issue MR-330 - Portable version saves log to user's profile folder
- Fixed issue MR-333 - Unnecessary prompt for 'close all open connections?'
- Fixed issue MR-342 - Incorrect view in config pane of new connection after viewing default inheritance
- Fixed issue MR-352 - Passwords with " (quotation mark) and # (hash key) characters make mRemoteNG to open PuttyNG dialog
- Fixed issue MR-362 - Rename 'Screenshot Manager' to 'Screenshots' on the View menu to match Panel name
- Improved appearance and discoverability of the connection search box.
- If RDC 7.0 or higher is installed, the connection bar is no longer briefly shown when connecting to an RDP connection with redirect key combinations enabled.
- If RDC 8.0 or higher is installed, RDP connections automatically adjust their size when the window is resized or when toggling full screen mode.

## [1.70] - 2013-03-07
### Fixed
- Fixed issue MR-339 - Connection group collapses with just one click
- Fixed issue MR-340 - Object reference not set to an instance of an object.
- Fixed issue MR-344 - Move "Always show panel tabs" option
- Fixed issue MR-350 - VerifyDatabaseVersion (Config.Connections.Save) failed. Version string portion was too short or too long.
- Fixed issue MR-355 - Moving sub folders to top level causes property loss
- Fixed tabs not closing on double-click when the active tab is a PuTTY connection.

## [1.70 Release Candidate 2] - 2013-02-25
### Changed
- Re-enabled PuTTYNG integration enhancements on Windows 8
### Fixed
- Fixed issue MR-332 - Can't select different tab with one click after disconnecting existing tab
- Fixed issue MR-338 - PuTTYNG crashing on fresh install of mRemoteNG
Re-enabled PuTTYNG integration enhancements on Windows 8

## [1.70 Release Candidate 1] - 2013-02-22
- Fixed issue MR-183 - Error trying to save connections when using SQL - Invalid column name _parentConstantId
- Fixed issue MR-225 - Tabs do not open in a panel until multiple panels are displayed.
- Fixed issue MR-229 - Integrated PuTTY doesn't work in Windows 8 RP
- Fixed issue MR-264 - Windows 8 support
- Fixed issue MR-317 - Difficulty right-clicking on Tab
- Fixed issue MR-318 - Wrong tab gets selected when tab names overflow on the tab bar
- Fixed issue MR-321 - New connection panel doesn't get panel header if its the only one or is moved
- Fixed issue MR-322 - Connection Button not listing servers
- Added option to always show panel tabs.
- Fixed "Decryption failed. Padding is invalid and cannot be removed." notification.
- Fixed KiTTY opening in a separate window when using a saved session.

## [1.70 Beta 2] - 2013-02-18
### Added
- Added translations for Spanish (Argentina), Italian, Polish, Portuguese, Chinese (Simplified).
### Changed
- mRemoteNG now requires .NET Framework 3.0 instead of 2.0.
- Updated translations.
- Improved the use of Tab and Shift-Tab to cycle through entries in the Config grid.
- Improved loading of XML files from older versions of mRemote/mRemoteNG.
### Fixed
- Fixed issue MR-47 - Silent Installation Prompts for Language
- Fixed issue MR-54 - Error When disconnecting from SSL channel RDP
- Fixed issue MR-58 - Bug when duplicating connection in connection view 
- Fixed issue MR-68 - Config Window Loses Options
- Fixed issue MR-71 - Minimizing mRemoteNG causes temporary re-size of Putty sessions (windows)
- Fixed issue MR-80 - Reconnect previous sessions
- Fixed issue MR-81 - Problem Duplicating Folder w/ Sub-Folders
- Fixed issue MR-85 - Microsoft .NET Framework warning
- Fixed issue MR-86 - Citrix GDI+ Error when screen is locked
- Fixed issue MR-96 - When pressing SHIFT+F4 to create a new connection inside a folder, the new connections doesn't inherit any properties from its parent
- Fixed issue MR-101 - Collapse all folders causes a NullReferenceException
- Fixed issue MR-165 - Can't close About window if it is the last tab
- Fixed issue MR-166 - Inheritance button is disabled on some connections
- Fixed issue MR-167 - Name and description of properties not show in inheritance list
- Fixed issue MR-171 - Inherit configuration not showing friendly names for each inherit component
- Fixed issue MR-172 - RDGatewayPassword is unencrypted in confCons.xml file
- Fixed issue MR-174 - Trailing Space on a Hostname/IP will cause the connection not to happen.
- Fixed issue MR-175 - Problem with focus when 2 or more PuTTY sessions opened
- Fixed issue MR-176 - Del key while editing connection name triggers 'Delete Connection'
- Fixed issue MR-178 - 3 different panels crashes all connections
- Fixed issue MR-181 - Sessions on startup
- Fixed issue MR-190 - Can't click on tab/session
- Fixed issue MR-196 - Cannot export list without usernames and passwords
- Fixed issue MR-199 - when using screen inside putty, screen becomes dead when reduce mremoteNG
- Fixed issue MR-202 - The Connection "Tab" show Ampersands as underscores.
- Fixed issue MR-214 - Hostname/IP reset
- Fixed issue MR-224 - Session tabs become un-clickable after duplicating a tab or opening a new one in the same panel
- Fixed issue MR-233 - Backslash at end of password prevents success of putty invocation and corresponding auto-logon
- Fixed issue MR-235 - Config file gets corrupted when leaving the password entry box with ESC
- Fixed issue MR-264 - Windows 8 support
- Fixed issue MR-277 - Inheritance configuration button not appear in configuration tab
- Fixed issue MR-284 - SSH: Text not showing properly
- Fixed issue MR-299 - mRemoteNG crashes while using remotely (Windows XP remote desktop)
- Fixed issue MR-306 - Fatal .NET exception on program start
- Fixed issue MR-313 - PuTTY window not maximized when loading from saved session

## [1.70 Beta 1] - 2012-02-27
### Added
- Added compatibility check for "Use FIPS compliant algorithms" security setting.
Improved reporting of errors when encrypting and decrypting connection files.
- Added partial Polish translation.
- Added the option to use a smart card for RD Gateway credentials.
- Added debugging symbols for VncSharpNG.
- A backup of the connection file is saved when it is loaded. The most recent ten backup copies are kept.
### Changed
- The panel tabs are now hidden if only one panel is open.
- Show changes live as connection tabs are being dragged around to change their order.
- Updated PuTTY to version 0.62.
- Made the use of CredSSP for RDP connections optional.
- Updated VncSharpNG to version 1.2.4440.36644.
### Fixed
- Fixed issue MR-77 - VerifyDatabaseVersion (Config.Connections.Save) failed. Version string portion was too short or too long.
- Fixed issue MR-78 - Renaming Connections
- Fixed issue MR-79 - MoveUp/Down item doesn't work + Sort button broken
- Fixed issue MR-93 - Regional settings problem when using SQL connection in mRemoteNG
- Fixed issue MR-97 - Integrate Dutch translation
- Fixed issue MR-98 - Integrate Russian and Ukranian translations
- Fixed issue MR-99 - Integrate Spanish translation
- Fixed issue MR-131 - RD Gateway does not respect setting for use different credentials
- Fix focus issue with RDP connections when changing tabs.
- Improved error handling when loading connection files.
- Fixed bugs with creating a new connection file.

## [1.69] - 2011-12-09
### Added
- Added Credits, License, and Version History items to the Start Menu and made Start Menu item names localizable.
### Changed
- Updated PuTTY to version 0.61
- Binaries are now digitally signed
### Deprecated
- Disabled automatic updates in the portable edition
### Fixed
- Fixed issue #66 - Fresh Install Fails to Create Config
- Fixed issue #69 - Connection file gets erased
- Fixed issue #72 - scrollbars added to RDP window after minimize/restore of mRemoteNG
- Fixed file name in window title changing when exporting an XML file.
- Fixed Use only Notifications panel checkbox.

## [1.68] - 2011-07-07
### Fixed
- Fixed issue #48 - VerifyDatabaseVersion fails with new (empty) database tables.
- Fixed issue #60 - Can't save connections file
- Fixed issue #62 - Connection file error upon launch.

## [1.67] - 2011-06-05
### Added
- Added a language selection option so users can override the language if they don't want it automatically detected.
- Added partial French translation to the application.
- Added Thai translation to the installer.
- Added buttons for Add Connection, Add Folder, and Sort Ascending (A-Z) to the Connections panel toolbar.
- Added 15-bit Color RDP setting.
- Added Font Smoothing and Desktop Composition RDP settings.
- Added the mRemoteNG icon to the list of selectable icons for connection entries.
- Added confirmation before closing connection tabs.
### Changed
- Updated graphics in the installer to mRemoteNG logo.
- Moved the items under Tools in the Connections panel context menu up to the top level.
- Changed sorting to sort all subfolders below the selected folder.
- Allow sorting of connections if a connection entry is selected.
- Changed the Options page into a normal dialog.
- Changed to use full four part version numbers with major, minor, build, and revision.
- Changed hard coded SQL database name into a user configurable setting.
### Fixed
- Fixed migration of external tools configuration and panel layout from Local to Roaming folder.
- Disable ICA Hotkeys for Citrix connections.Fixes issue with international users.
- Fixed RD Gateway default properties and RDP reconnection count setting not being saved.
- Fixed bug 33 - IPv6 doesn't work in quick Connect box.
- Fixed rename edit control staying open when collapsing all folders.
- Fixed adding a connection entry if nothing is selected in the tree.
- Fixed loading of RDP Colors setting from SQL.
- Improved error handling when loading XML connection files.
- Fixed bug 42 - Maximized location not remembered with multiple monitors.
- Improved loading and saving of window location.
- Removed flickering on start up.
- Improved Reset Layout function.
- Fixed tab order of controls in Options dialog.
- Fixed bug 45 - Changing some settings in the config file may not save.

## [1.66] - 2011-05-02
### Fixed
- Fixed connections not working

## [1.65] - 2011-05-02
### Added
- Added code to the installer to check that the user is in the 'Power Users' or 'Administrators' group
### Changed
- Ctrl-Tab and Ctrl-Shift-Tab no longer work to switch tabs within mRemoteNG
### Fixed
- Fixed Ctrl-Tab and Ctrl-Shift-Tab not working in any other applications while mRemoteNG is running
- Fixed bug 36 - Install creates shortcuts only for the installing user
- Fixed bug 38 - Application uses the wrong Application Data settings folder (in Local Settings)

## [1.64] - 2011-04-27
### Added
- Added multilanguage support and German translation to the application
- Added Czech, Dutch, French, German, Polish, and Spanish translations to the installer
- Added Ctrl-Tab hotkey to switch to the next tab and Ctrl-Shift-Tab to switch to the previous tab
- Added Tab key to cycle through entries in the Config grid and Shift-Tab to cycle in reverse
- Added ability to configure external tools to run before or after a connection is established
- Added credit for the DockPanel Suite to the About page
### Changed
- Changed how new connection files are created
- Changed the internal namespace of the application to mRemoteNG instead of mRemote
- Updated DockPanel Suite to version 2.5 RC1
- Updated VNCSharpNG to correct Ctrl and Alt key pass-through behavior
### Fixed
- Fixed bug 6 - VNC CTRL+key & keyboard combo mappings are broken
- Fixed bug 12 - Tab switch is not working in config panel
- Fixed bug 14 - RDP Connection authentication problem
- Fixed bug 22 - External App parameter macro expansion doesn't work with "try to integrate"
- Fixed bug 25 - Unhandled exception when mRemoteNG opens
- Fixed missing parameters in macro expansion for external tools
- Fixed RD Gateway and other inheritance bugs

## [1.63] - 2010-02-02
### Added
- Added View->Reset Layout menu item
- Added F11 shortcut key to View->Full Screen
- Added support for Credential Security Support Provider (CredSSP) which is required for Network Level Authentication (NLA)
- Added support for connecting through Remote Desktop Gateway servers
- Added PuTTY Settings item to tab context menu
### Changed
- New icon and logo
- Updated DockPanel Suite from 2.2.0 to 2.3.1
- Popups can now be allowed in Internet Explorer by holding Ctrl+Alt when clicking a link
### Fixed
- Fixed problems moving or resizing the main window while PuTTY (SSH/telnet/rlogin/raw) connections are open
- Fixed PuTTY processes not closing on Vista and 7 with UAC enabled
- Fixed error if the mouse is clicked outside of the remote screen area of a VNC connection
- Fixed flashing and red lines at bottom of the window on first run
- Improved RDP error reporting

## [1.62] - 2010-01-19
### Added
- Switched to VncSharp, an open source VNC component
- VNC is supported again except for the following features:
  - Windows authentication
  - Setting the compression, encoding and color settings
  - Connecting through a proxy server
  - Free SmartSize mode (it does the same thing as Aspect SmartSize mode now)
- Added option to change how often updates are checked
- Added RDP, VNC and ICA version numbers to Components Check page
### Changed
- Rearranged the Options page and added an Updates tab
- Open Updates options tab before connecting for the first time
- No longer show About page on first run
- Renamed Quicky toolbar to Quick Connect toolbar
- Changed back to allowing toolbars to dock to the left or right of the menu bar and added gripper to move it around
### Fixed
- Fixed a bug with the inheritance buttons on the Config panel disappearing after awhile

## [1.61] - 2010-01-14
### Changed
- This version of mRemoteNG does not support VNC
### Removed
- Removed unlicensed SmartCode Solutions ViewerX VNC Viewer ActiveX

## [1.60] - 2010-01-09
### Added
- Added Report a Bug and Support Forum links to the Help menu
### Changed
- Changed name to mRemoteNG
- Changed filename delimiter in title bar from pipe to dash
- Changed default format for saving screenshot images to PNG
- Changed website addresses
- Changed website links in Help menu and About page to load within mRemoteNG instead of launching an external browser
- Moved Check for Updates to the Help menu
### Removed
- Removed snakes game Easter egg
- Removed references to visionapp Remote Desktop
### Fixed
- Fixed menu bar not staying docked to left side

## [1.50] - 2010-01-06
### Added
- Added the following formats to the "Save Connections As" function:
  - mRemote CSV (standard CSV file with all properties)
  - vRD 2008 CSV (standard CSV file with properties relevant for importing connections in vRD 2008)
### Fixed
- Fixed bug in inheritance code (SmartSize Mode and View Only properies were always shown when using VNC)

## 1.49
### Added
- Added features to the update function
- Added Announcement feature
### Changed
- mRemote and visionapp Remote Desktop 2008 merge!
- Read more here: ~~http://www.mremote.org/wiki/visionappMerge.ashx~~
- or in the Announcement panel.
- Changed copyright notice in about screen and text when connecting via VNC
### Fixed
- Fixed some SQL-related problems

## 1.48
### Added
- Added startup components check with directions to fix component installation (also available in Tools - Components Check)
- Added "Try to integrate" option to Ext. Apps. If enabled mRemote will try to integrate the app into a tab container like any other connection protocol.
- Added Ext. App as protocol. Any Ext. App can be launched just like a normal connection.
- Added option to completely encrypt connection files (tools - options - advancecd)
- Added Rendering Engine option for HTTP/S protocols
- You can now use the Gecko (Firefox) rendering engine
```
For this to work you need to download xulrunner (get it here: ftp://ftp.mozilla.org/pub/xulrunner/releases/1.8.1.3/contrib/win32/)
It must be the 1.8.1.3 release, 1.9.0.0 does NOT work!
Extract the contents to a path of your choice and set the correct path in Tools - Options - Advanced - XULrunner path
The interface is tab enabled and usage is generally very firefox-like. So you can open new tabs with Ctrl+T, jump to the location bar with Ctrl+L and so on...
```
- Added "MAC Address", "User Field" fields and %MacAddress%, %UserField% variables to use in Ext. Apps
- Added descriptions for all fields in the config editor### Changed
### Changed
```
ATTENTION! There is a bug in the automatic update code in 1.45 so you will have to download the new version manually from ~~http://www.mremote.org/wiki/Downloads.ashx~~

Example (DameWare Mini Remote Control):
Create a new Ext. App with the following properties:
Display Name: DameWare
Filename: c:\PathToYourDameWareInstallDir\DWRCC.exe
Arguments: -c: -h: -m:%hostname% -u:%username% -p:"%password%" -d:%domain%
Options: Try to integrate
Create a new connection and select Ext. App as protocol
Then choose DameWare in the Ext. App field
If you have problems with a particular app that takes a long time to start up consider setting a higher PuTTY/Ext. Apps wait time in Tools - Options - Advanced### Fixed
```
```
WARNING! There have been changes to the connections file/SQL tables
Please always backup your whole config before updating to a new mRemote beta release, especially when there have been changes to the config files/SQL tables
To get SQL working with the new version please update your tables like in the provided script (Info - Help - SQL Configuration)
These are the added lines:
[RenderingEngine] [varchar] (10) COLLATE SQL_Latin1_General_CP1_CI_AS NULL ,
[MacAddress] [varchar] (32) COLLATE SQL_Latin1_General_CP1_CI_AS NULL ,
[UserField] [varchar] (256) COLLATE SQL_Latin1_General_CP1_CI_AS NULL ,
[ExtApp] [varchar] (256) COLLATE SQL_Latin1_General_CP1_CI_AS NULL ,
[InheritRenderingEngine] [bit] NOT NULL ,
[InheritMacAddress] [bit] NOT NULL ,
[InheritUserField] [bit] NOT NULL ,
[InheritExtApp] [bit] NOT NULL ,
```
### Fixed
- Fixed bug in connections loading code when using SQL storage
- Fixed bug in reconnect code
- Fixed VNC sessions not refreshing screen automatically when switching between tabs or panels

## 1.45
### Added
- New german language build available
- Added support for RDP 6.1 (XP SP3/Vista SP1) features (Server Authentication, Console Session, TS Gateway not yet...)
- Added basic support for UltraVNC SingleClick (Tools - UltraVNC SingleClick); the listening port is configurable in the options
### Changed
```
WARNING! There have been changes to the connections file/SQL tables
Please always backup your whole config before updating to a new mRemote beta release, especially when there have been changes to the config files/SQL tables
To get SQL working with the new version please update your tables like in the provided script (Info - Help - SQL Configuration)
These are the added lines:
[RDPAuthenticationLevel] [varchar] (32) COLLATE SQL_Latin1_General_CP1_CI_AS NOT NULL ,
[InheritRDPAuthenticationLevel] [bit] NOT NULL ,
```
### Fixed
- Fixed VNC connections not working on x64
- Fixed screenshots save all feature overwriting files with the same name (not actually a bug, but rather a new feature ;)
- Fixed ICA Encryption Strength not inheriting properly

## 1.43
### Fixed
- Added function to send either the main form or a connection panel to another screen
  - To send the form to another screen, right click the titlebar or the taskbar button and select "Send to..."
  - If you want to send a panel to another screen, right click the panel's tab and do the same
### Fixed
- Fixed PuTTY connections not supporting credentials with spaces
- Fixed form not opening on last position when using multiple screens
- Fixed kiosk mode not working on secondary screen

## 1.42
### Added
- Added minimize to tray option
- Added option to enable switching to open connections with a single click on the corresponding connection in the tree
- Added button to test proxy settings
### Changed
 - IMPORTANT NEWS: Please read the page that opens when you first start this release or go to: ~~http://www.mRemote.org/wiki/MainPage.ashx#Commercial~~
### Fixed
- Fixed: If the active connection tab is a PuTTY connection, Alt+Tab to mRemote now focuses the PuTTY window
- Fixed encoding problem with PuTTY sessions that included spaces
- Fixed problem that made mRemote inaccesible when closing it on a second monitor and then disabling this monitor
- Fixed: Inheritance defaults of some new VNC properties were not saved in the portable package

## 1.41
### Added
- Added complete support for SmartCode's ViewerX and removed VncSharp
```
Many thx to everyone who donated to make this happen!!! I didn't think that it wouldn't even take a week! =)
I hope everyone will be satisfied by the functions and possibilities this new control provides
If you use one of the non-setup packages you must register the control yourself
Open a cmd and change to the directory you installed mRemote to
Type regsvr32 scvncctrl.dll and click ok
```
### Changed
- Changed shortcuts and added buttons for them to the view menu under "Jump To" because they were causing several problems
```
WARNING! There have been changes to the connections file/SQL tables and the Ext. Apps XML file
Please always backup your whole config before updating to a new mRemote beta release, especially when there have been changes to the config files/SQL tables
To get SQL working with the new version please update your tables like in the provided script (Info - Help - SQL Configuration)
```

## 1.40
### Added
- Added (limited) support for the trial version of SmartCode's VNC ActiveX
```
To enable it go to Options - Advanced and check "Try SmartCode VNC ActiveX"
When connecting a pop up will open, wait about 10 seconds, then click on "Trial" to continue
I will integrate this control fully into mRemote if I get enough Donations to buy the single developer license ($375,-)
So if you want to see better VNC support (All UltraVNC, TightVNC and RealVNC functions) in mRemote, please help me and donate some bucks
For donations either go to the mRemote Wiki (Info - Website) or click on Info - Donate to directly go to PayPal
I will announce the current donation amount every day (or as often as I can) on the Wiki main page
If you want to know more about the control go here: http://www.s-code.com/products/viewerx/
```
- Added feature to choose the panel a connection will open in when...
  1. no panel name was assigned in the properties
  2. you opened a connection with the option to choose the panel before connecting
  3. you checked "Always show panel selection dialog when opening connectins" in Options - Tabs & Panels
- Added Shortcuts to focus the standard panels
  - Alt+C: Switch between Connections & Config panel
  - Alt+S: Switch between Sessions & Screenshots panel
  - Alt+E: Switch to Errors & Infos panel
- Added some new icons

## 1.39
### Added
- Added MagicLibrary.dll to the release again (forgot it in the 1.38 packages, sorry)
- Added auto-reconnect for ICA
- Added feature that automatically clears whitespaces in the Quicky Textfield
- Added special feature: Go to the set password dialog and type "ijustwannaplay" (without the quotes) in the password field... ;)

## 1.38
### Added
- Added automatic reconnect feature for RDP (Options - Advanced)
- Added connections drop-down to the quicky toolbar (same as the tray icon menu)
- Added setting in the options to enable/disable that double clicking on a connection tab closes it
- Added option to automatically set the hostname like the display name when creating new connections
### Fixed
- Fixed bug that caused the properties of a folder to be filled with "Object reference not set to an instance of an object." when adding a folder to the root with Default Inheritance enabled
- Fixed bug that made the properties of a newly added Connection to the root unavailable when Default Inheritance was enabled
- Fixed bug that the default settings for Pre/Post Ext. App, and their inheritance settings were not being saved
- Fixed bug in settings loading methods that caused the application to hang when an error occured
- Fixed bug in Ext. Apps panel that copied the properties of the previously selected Ext. App when "Wait for exit" was checked
- Fixed bug in the SQL Query that creates the tables needed by mRemote
- Attempt to fix the "Drop-Down on Screenshot" bug on some machines

## 1.35
### Added
- Added single instance mode (look in Options - Startup/Exit) - No cmd arguments supported yet!
- Added possibilty to start a Ext. App before connecting and on disconnect (e.g. for VPN/RAS)
- Added option to the Ext. Apps to tell mRemote to wait for the exit of the Ext. App
- Added encryption setting for ICA
### Changed
```
WARNING! There have been changes to the connections file/SQL tables and the Ext. Apps XML file
Please always backup your whole config before updating to a new mRemote beta release, especially when there have been changes to the config files/SQL tables
Here's a list of new columns that need to be created before saving connections to an SQL server:
Name: ICAEncryptionStrength, Data-Type: varchar, Length: 64, Allow Nulls: No
Name: InheritICAEncryptionStrength, Data-Type: bit, Length: 1, Allow Nulls: No
Name: PreExtApp, Date-Type: varchar, Length: 512, Allow Nulls: Yes
Name: PostExtApp, Date-Type: varchar, Length: 512, Allow Nulls: Yes
Name: InheritPreExtApp, Date-Type: bit, Length: 1, Allow Nulls: No
Name: InheritPostExtApp, Date-Type: bit, Length: 1, Allow Nulls: No
```

## 1.33
### Fixed
- Fixed problem that caused RDP connections not to initialize properly when using XP SP3
- Fixed bug in Port Scan that prevented hosts with no hostname from being imported

## 1.32
### Added
- Added: Inheritance defaults can now be customized (look in the root properties of your connections tree)
### Changed
- Changed Target CPU to AnyCPU again as I think the x86 setting caused problems on x64 machines (although it shouldn't)
### Fixed
- Fixed bug that made password-secured connection files not load properly because the return value from the password screen was always null
- Fixed a lot of outdated code in the import functions (Import from XML, Import from AD, Import from RDP files)
- Fixed bug that caused properties with a ' character not to be saved properly when using SQL Server

## 1.31
### Fixed
- Small speed improvement to the port scanner
- Fixed bug that caused SQL live-update to not work when not using AD Authentication
- Fixed bug that caused Save As not to work

## 1.30
### Added
- Added experimental SQL Server with live-update (multi-user) support (see Help - Getting started - SQL Configuration)
- Added bunch of new icons to the UI, most of them by famfamfam.com
- Added dropdown button to Quicky Toolbar to choose protocol
- Many smaller changes and additions
### Fixed
- Fixed: Wrong default PuTTY session name
- Fixed bug in Port Scanner that caused an error when no DNS name could be resolved

## 1.25
### Added
- Added inheritance for folders
- Added port scan feature and possibility to import from a scan
- Added toolbar for Ext. Apps (see View - External Applications Toolbar)
- Added quick connect as toolbar
- Added code that creates a backup of the current connections file every time it is loaded (It's named YourConsFile.xml_BAK)
- Added description variable to Ext. Apps
### Fixed
- Fixed bug that allowed inheriting from root node
- Fixed bug that caused Ext. Apps launched from a connection tab to use the selected tree node instead of the current tab
- Fixed bug that caused mRemote not to save panel layout and Ext. Apps on exit

## 1.24
### Fixed
- Fixed a bug in connections loading mechanism that caused a corrupted connections file when upgrading from a previous version

## 1.23
### Added
- Added feature to remember which connections were opened on last runtime and reconnect to them on the next start (see Tools - Options - Startup/Exit)
- A command line switch is also available to cancel reconnecting (/noreconnect or /norc)
- Added Auto Save feature (Tools - Options - Connections - Auto Save every...)
- Added Ext. Apps to connection tab context menu
- Added better error handling for RDP connection creation
### Fixed
- Fixed problem with Sessions feature on 64bit systems
- Fixed Sessions feature not working when using global credentials
- Fixed several problems with the Active Directory OU picker control
- Fixed bug in Connection duplicate code that caused duplicated connection to still have previous tree node assigned

## 1.20
### Added
- Added External Applications feature (check the help section for more info)
- Added duplicate feature to Connections tree
### Fixed
- Fixed: MagicLibrary.dll was not included in the setup package

## 1.16
### Added
- New Domain: www.mRemote.org
- There's a new setting in the options to fine tune the time to wait until the window has been created
- Added reconnect feature in tab menu
### Fixed
- Fixed PuTTY connections appearing in a new window
- Fixed export not working

## 1.15
### Added
- Added: New portable package
- Added: Defaults for new connections can now be customized
  - Click the root item and then the new Properties-like button with a small yellow star to get to the settings
### Fixed
- Fixed Import from Active Directory not working
- Fixed problem with single click connect not focusing correctly
- Fixed root node not being renamed after changing name in property grid

## 1.10
### Added
- Added support for setting a password to protect the connections file with (look in the root of your connections tree)
- Added RDP file import feature
- Added new command-line switch to reset panel's positions
- Added HTTPS as protocol
- Added HTTP/S basic authentication
- Added support for setting a Proxy server for automatic updates
### Changed
- Some changes in help section
### Fixed
- Fixed the bug that passwords stored in the options weren't decrypted when a connection was opened
- Fixed "bug" that prevented "Connect to console session" from working in RDC6.1 (Vista SP1 RC1/XP SP3 RC1)

## 1.00
Merry Christmas! =)
```
1.00 is a (almost) complete rewrite of the whole application
The code base is now much cleaner and more (easily) extendable
New features include (but are not limited to):
Every part of the application is now integrated into panels which can be moved, docked and undocked, hidden, moved to another monitor, etc.
This makes many new and exciting ways to manage connection and application windows possible
You can for example open up 4 PuTTY sessions in 4 different panels and align them in the main application so you can use all 4 side by side - 2 on the upper side and 2 on the bottom for example
This can be done for EVERY part of the application, it's completely modular and customizable
Connection and folder (previously called containers) properties have moved to a new property grid control
Every setting (with the exclusion of the hostname, which wouldn't make any sense) can now be inherited from the parent folder
Connection file saving/loading is now handled a bit different (more in the help section)
Application restart is no longer nececary after changing options, they are active with a click of the OK button
Smart size can now be activated also if a connection is already open (in the right click menu of the active tab)
A panel name can be stored with every connection (or folder, if inherting) to always open the connection in the specified panel
And last but not least, many bugs have been fixed, though there are probably many new bugs aswell - Did I already mention this is a rewrite? ;)
I hope you like my work and if you do please consider donating on the mRemote website to support me a little. Any amount will do! Thx!
```

## 0.50
### Added
- Added possibility to change resolution or display mode (Fit to window, Fullscreen, Smart size)
- Added new setting in options to show logon info on tab titles
- Added new feature that catches popup dialogs and puts them in a managed interface. This is another step to make mRemote a single window application.
- Added QuickConnect history and auto-complete functions
- Added a few new Icons (Linux, Windows, ESX, Log, Finance)
- Pressing escape switches back to the connection list
- There is a context menu that allows you to copy selected errors/warnings/infos to the clipboard (text only) or to delete them
- There also are settings in the option to change when to switch to the tab and to switch back to the normal behaviour of displaying message popups

### Changed
- Connections file version is now 1.2
### Removed
- Removed old Terminal (SSH, Telnet) control and embedded PuTTY instead
```
This decision brings mostly good but also some bad news
The good news is that now everything that works in putty also works in mRemote
This means X11 forwarding, SSH port forwarding, session logging, appearance customization, etc. should be working fine now
It also brings some new protocols (Rlogin, RAW)
The bad news is that I cannot fully integrate Putty into mRemote because it is a standalone application and thus has it's own window handle
This means that you won't be able to use Ctrl+Tab to switch between tabs, catching errors or infos through the new Errors and Infos tab isn't possible, etc.
```
### Fixed
- Improved options tab
- Fixed some form drawing bugs

## 0.35
### Added
- Added tab switching/closing hotkeys
  - Switch to next tab: Ctrl+Tab
  - Switch to previous tab: Ctrl+Shift+Tab
  - Close active tab: Ctrl+W
  - This does not and will probably never work with RDP connections!
### Changed
- Changed shortcuts to menu items in main menu as they interfered with some terminal key bindings
### Fixed
- Fixed bug in updating code that still displayed the current version in the old format (x.x.x.x instead of x.xx)
- Fixed bug where the colors setting was not correctly read after saving and reloading a connections file (only with 256 colors setting)
- Fixed bug that made connect to console session and fullscreen options not work
- Fixed bug that when opening options, update or about tab caused weird paddings next to the tab or other strange behaviour

## 0.30
### Added
- Added HTTP as protocol to allow for basic web-based administration
- Added new connections menu to the toolbar
  - Left click on a connection connects
  - Right click on a container or connection opens the config tab for the selected item
- Added two new connection context menu entries for quickly connecting to console session or connecting in fullscreen
- The connections tree can now be hidden
  - To hide it right click on the splitter (the divider between the connections tree and the tabbing interface)
### Changed
- Changed "Redirect Key combinations (like in fullscreen)" to be disabled when in kiosk mode as it has no effect then anyway
### Fixed
Improved tray icon menu (just like the main connections menu)
- Several small bugfixes and code improvements
### Removed
- Removed overlay (RDP locking) feature in favor of simply grabbing input when clicking inside the control area
  - I hope nobody is too sad that the nice looking overlay feature had to go, but..., well, it had to! ;-)

## 0.20
### Added
- Added Drag and Drop support for tabs
- Added tab context menu
  - Switch to/from fullscreen
  - Take a screenshot
  - Transfer files via SCP/SFTP (SSH)
  - Send special keys (VNC)
  - Rename tabs
  - Duplicate tabs (Create another instance of the connection)
  - Show config
  - Close tab (disconnect)
- Added middle click support for tabs (close/disconnect)
- Added SSH file transfer (SCP/SFTP) support
- Added Tools menu to the tree context menu
- Transfer files via SCP/SFTP (SSH)
- Import/Export features
- Sorting
### Changed
- Changed version format
### Removed
- Removed Fullscreen and Send special keys buttons from the main toolbar as they are now in the tab context menu
### Fixed
- Fixed the problem that caused mRemote to crash when dragging a parent node of the connections tree onto one of it's child nodes
- Fixed problem in importing mechanism that allowed importing connections including the root which resulted in multiple root items that couldn't be deleted
- Fixed problem with quick connect

## 0.0.9.0
### Added
- Added support for redirecting key combinations (Alt+Tab, Winkey, ...)
- Added Import/Export features
- Added Quick Connect Port support, just type the host you want to connect to followed by a ":" and then the port
- Added Connect/Disconnect buttons to connections context menu
- Added two new icons (Test Server | TST; Build Server | BS)
### Changed
- Many changes to the connections loading/saving mechanisms
- confCons version is now 1.0
### Fixed
- Some code cleanup
- Fixed auto session info to only try to get session information when a RDP connection is selected
- Fixed AD Import feature (didn't care if imported items were computers, groups, users, ... ;)
- Fixed settings and connections not saving when installing updates from the auto-updater
- Fixed form size and location not saving properly when closing the application in minimized state or in maximized state on a secondary monitor

## 0.0.8.2
### Added
- Added SSH1 to Quick Connect GUI
### Changed
- Changed buffer size of terminal control, it's now 500 lines
### Fixed
- Fixed terminal connections not getting focus when changing tabs
- Fixed bug in terminal code that caused hitting "home" to show "~" instead of jumping to the start of the line
- Fixed bug that caused that hitting enter in mRemote wouldn't do anything when options was opened before

## 0.0.8.0
### Added
- Added code to check if the msrdp com control is registered
### Changed
- Many Improvements to the terminal control (ssh1(!), ssh2, telnet)
### Fixed
- Fixed bug that caused mRemote to crash when moving connection into root node (only with inheritance enabled)
- Fixed bug: Pressing delete when editing a node's name caused delete messagebox to show

## 0.0.7.5
### Added
- Added inheritance feature to inherit connection settings from parent container
### Changed
- Expanded/Collapsed state of tree nodes will now be saved
- Reduced auto session info delay to 700ms
- Some code maintainance
- Some corrections to connections tree and quick search behaviour
- Changed connections file version to 0.9
### Fixed
- Fixed bug in TerminalControl that caused the error message "error loading string"
- Fixed: Settings saving on exit was broken in 0.0.7.0, this is fixed now
- Fixed connections context menu bug that made import from ad option inaccessible
- Fixed session info filling up with infos about hosts previously selected

## 0.0.7.0
### Changed
- Massive GUI redesign and changes, hope you like it! =)
### Fixed
- Fixed bug that made session info to query immediately after selecting a connection (when enabled), there is now a one second delay to prevent collecting session info for more than one host

## 0.0.6.8
### Added
- Added connection import feature for Active Directory
### Changed
- Tidied up project references
- Multiple changes to setup routine
### Fixed
- Improved error handling for auto-update
- Improved download handling for auto-update
- Fixed bug that made download finished/failed message box appear multiple times when update was canceled and re-downloaded
- Fixed bug where double-clicking a container opened all connections inside this container

## 0.0.6.6
### Changed
- Changed port textbox control to only allow digits
- Small changes to connection code for SSH
### Fixed
- Fixed port setting not saving (or always displaying default port for selected protocol)

## 0.0.6.5
### Added
- Added auto update feature
### Changed
- Changed: Multiple UI Changes (added shortcuts, rearranged menu items, ...)
### Fixed
- Fixed the problem where the connections file version was saved either with a dot or a comma, depending on system language
- Fixed not being able to connect to SSH2 hosts without specifying username and password
- Fixed several problems with Quick Connect
- Improved saving of config changes
- Fixed connections tab not closing when using SSH

## 0.0.6.0
### Added
- Added new protocols: SSH2 and Telnet
- Added first command line switch/parameter "/consfile"
  - Ex.: mRemote.exe /consfile "%PathToYourConnectionsFile%"
- Added button to screenshots to delete a screenshot
- Added Host Status (Ping) feature
### Changed
- Many code rewrites and changes in almost every area
- Changed the way connections get loaded
- The default path for the connection file is no longer in the application directory but in the local application data folder. 
  - Ex.: c:\Documents and Settings\felix\Local Settings\Application Data\Felix_Deimel\mRemote\
  - If opening a connection file from a custom location (click on open link) saving will also occur in this file and not like in previous versions to the default connections file
  - To import your old connection file please use the following procedure: start mRemote, click on "Open" and find your old connection file. Then click on "Save As" and save it with the default file name to the default location
- Changed the font and style of context menus
- Changed Quick Connect UI
### Fixed
- Fixed connection settings in config tab not saving when clicking another connection before jumping to another config field
- Fixed a bug where renaming a container caused the first connection in the same container to be renamed too

## 0.0.5.0 R2
### Fixed
- Fixed a bug that prevented connections from opening when icon files were assigned in a previous version of mRemote

## 0.0.5.0
### Added
- Added (Global) fullscreen / kiosk feature
- Added redirection settings for disk drives, printers, ports, smart cards and sound
- Added option to write a log file
- Added option to open new tabs on the right side of the currently selected tab
- Added possibility to connect to all nodes in a container
### Changed
- Changed session functions to work in background
- Changed icon choosing mechanism and added a bunch of default icons
- Changed: Containers with connection can now be deleted just like empty containers
- Changed screenshot functions to now collect all screenshots in one tab
- Changed: More settings can now be changed on container basis
- Changed config file version to 0.6
- Changed: Small internal changes to the connection saving/creating and opening mechanisms
### Fixed
- Fixed "Display Wallpapers" and "Display Themes" settings, they are working now

## 0.0.3.6
### Added
- Added Feature to display an overlay when RDP connection tab has lost the focus, clicking on this gives the focus back to the control
- Added standard handlers for F2 (rename) and DEL (delete) keys in the treeview
- Added icon preview for connections in config tab
### Changed
- Changed the way new connections and containers are being created in the treeview. The pop up window will not be displayed any longer, instead everything is handled inplace by the treeview.
- Changed some minor UI related stuff
### Fixed
- Fixed bug in tab closing mechanism that caused icons (play/pause) to not be set on the correct tree nodes

## 0.0.3.5
### Added
- Added Feature to query and log off sessions on a remote machine and option to do this automatically
- Added Option to show icon in system tray with connection menu
### Changed
- Changed controls to flat style as I think this fits the whole application more than the old 3D look
- Multiple UI changes to eliminate annoying behaviour

## 0.0.3.3
### Added
- Added Feature to specify which login information to use when no info is provided in the config of a remote machine
### Fixed
- Fixed bug in Quick Find where trying to open a connection when no node was found caused an error
- Fixed bug where the main form was not rendered correctly when hiding top bar and using XP Themes
- Fixed bug in drag-drop routine that caused application to hang when trying to drop a node on one of it's child nodes
- Fixed bug where taskbar buttons for fullscreen rdp windows did not disappear after disconnecting

## 0.0.3.2
### Added
- Added new Save As Dialog with feature to only save specific connection settings
- Added Option to display Tooltips when hovering over host entries in the connection tree
- Added Option to ask at exit when there are open connections
### Fixed
- Fixed bug where saving connections file with spaces in the root node caused an error -> updated Connection File Version to 0.5
- Fixed bug in options tab where the browse button for a custom connection file didn't do anything

## 0.0.3.0
### Added
- Added Options Tab
  - Load connections file from different location
  - Save/Don't Save connections file on exit
  - Show current tab name in window title
- Added drag and drop functionality to the connections tree
- Added feature to hide top bar
- Added feature to send special keys (VNC)
### Changed
- Updated VncSharp Library to 0.88 (still pretty buggy)

## 0.0.2.7
### Added
- Added feature to save connection settings to all connections in the selected container
### Deprecated
- Disabled "Display Wallpaper" and "Display Themes" checkboxes as these features are not implemented
### Fixed
- Icon choosing bug fixed
- Taskbar button had no text when in fullscreen - fixed
- Fixed bug in Quick Connect GUI

## 0.0.2.5
### Added
- Added new connections toolstrip (same functions as context menu)
### Changed
- Splitter position is now saved on exit
### Fixed
- Quick connect button bug fixed
- Search field resize bug fixed

## 0.0.2.4
### Added
- Added Keep Alive Interval (1 Minute)
- Added Options to choose between RDP & VNC
- Added Port Setting for RDP
- Added Option to connect to console
- Added Menu Entries to move Connections & Containers up & down
### Changed
- Changed default color depth to 16bit
- Some small code improvements

[Unreleased]: https://github.com/mRemoteNG/mRemoteNG/compare/v1.76.20..HEAD
[1.76.20]: https://github.com/mRemoteNG/mRemoteNG/compare/v1.76.19..v1.76.20
[1.76.19]: https://github.com/mRemoteNG/mRemoteNG/compare/v1.76.18..v1.76.19
[1.76.18]: https://github.com/mRemoteNG/mRemoteNG/compare/v1.76.17..v1.76.18
[1.76.17]: https://github.com/mRemoteNG/mRemoteNG/compare/v1.76.16..v1.76.17
[1.76.16]: https://github.com/mRemoteNG/mRemoteNG/compare/v1.76.15..v1.76.16
[1.76.15]: https://github.com/mRemoteNG/mRemoteNG/compare/v1.76.14..v1.76.15
[1.76.14]: https://github.com/mRemoteNG/mRemoteNG/compare/v1.76.13..v1.76.14
[1.76.13]: https://github.com/mRemoteNG/mRemoteNG/compare/v1.76.12...v1.76.13
[1.76.12]: https://github.com/mRemoteNG/mRemoteNG/compare/v1.76.11..v1.76.12
[1.76.11]: https://github.com/mRemoteNG/mRemoteNG/compare/v1.76.10..v1.76.11
[1.76.10]: https://github.com/mRemoteNG/mRemoteNG/compare/v1.76.9..v1.76.10
[1.76.9]: https://github.com/mRemoteNG/mRemoteNG/compare/v1.76.8..v1.76.9
[1.76.8]: https://github.com/mRemoteNG/mRemoteNG/compare/v1.76.7..v1.76.8
[1.76.7]: https://github.com/mRemoteNG/mRemoteNG/compare/v1.76.6..v1.76.7
[1.76.6]: https://github.com/mRemoteNG/mRemoteNG/compare/v1.76.5..v1.76.6
[1.76.5]: https://github.com/mRemoteNG/mRemoteNG/compare/v1.76Alpha6..v1.76.5
[1.76.4 Alpha 6]: https://github.com/mRemoteNG/mRemoteNG/compare/v1.76Alpha5..v1.76Alpha6
[1.76.3 Alpha 5]: https://github.com/mRemoteNG/mRemoteNG/compare/v1.76Alpha4..v1.76Alpha5
[1.76.2 Alpha 4]: https://github.com/mRemoteNG/mRemoteNG/compare/v1.76Alpha3..v1.76Alpha4
[1.76.1 Alpha 3]: https://github.com/mRemoteNG/mRemoteNG/compare/v1.76Alpha2..v1.76Alpha3
[1.76.0 Alpha 2]: https://github.com/mRemoteNG/mRemoteNG/compare/v1.76Alpha1..v1.76Alpha2
[1.76.0 Alpha 1]: https://github.com/mRemoteNG/mRemoteNG/compare/v1.75.7012..v1.76Alpha1
[1.75.7012]: https://github.com/mRemoteNG/mRemoteNG/compare/v1.75.7011..v1.75.7012
[1.75.7011]: https://github.com/mRemoteNG/mRemoteNG/compare/v1.75.7010..v1.75.7011
[1.75.7010]: https://github.com/mRemoteNG/mRemoteNG/compare/v1.75.7009..v1.75.7010
[1.75.7009]: https://github.com/mRemoteNG/mRemoteNG/compare/v1.75Hotfix8..v1.75.7009
[1.75.7008]: https://github.com/mRemoteNG/mRemoteNG/compare/v1.75Hotfix7..v1.75Hotfix8
[1.75.7007]: https://github.com/mRemoteNG/mRemoteNG/compare/v1.75Hotfix6..v1.75.Hotfix7
[1.75.7006]: https://github.com/mRemoteNG/mRemoteNG/compare/v1.75Hotfix5..v1.75Hotfix6
[1.75.7005]: https://github.com/mRemoteNG/mRemoteNG/compare/v1.75Hotfix4..v1.74Hotfix5
[1.75.7004]: https://github.com/mRemoteNG/mRemoteNG/compare/v1.75Hotfix3..v1.75Hotifx4
[1.75.7003]: https://github.com/mRemoteNG/mRemoteNG/compare/v1.75Hotifx2..v1.75Hotifx3
[1.75.7002]: https://github.com/mRemoteNG/mRemoteNG/compare/v1.75Hotifx1..v1.75Hotfix2
[1.75.7001]: https://github.com/mRemoteNG/mRemoteNG/compare/v1.75..v1.75Hotfix1
[1.75]: https://github.com/mRemoteNG/mRemoteNG/compare/v1.75Beta3..v1.75
[1.75 Beta 3]: https://github.com/mRemoteNG/mRemoteNG/compare/v1.75Beta2..v1.75Beta3
[1.75 Beta 2]: https://github.com/mRemoteNG/mRemoteNG/compare/v1.75Beta1..v1.75Beta2
[1.75 Beta 1]: https://github.com/mRemoteNG/mRemoteNG/compare/v1.75Alpha3..v1.75Beta1
[1.75 Alpha 3]: https://github.com/mRemoteNG/mRemoteNG/compare/v1.75Alpha2..v1.75Alpha3
[1.75 Alpha 2]: https://github.com/mRemoteNG/mRemoteNG/compare/v1.75Alpha1..v1.75Alpha2
[1.75 Alpha 1]: https://github.com/mRemoteNG/mRemoteNG/compare/v1.74..v1.75Alpha1
[1.74]: https://github.com/mRemoteNG/mRemoteNG/compare/v1.74Beta2..v1.74
[1.73 Beta 2]: https://github.com/mRemoteNG/mRemoteNG/compare/v1.73Beta1..v1.73Beta2
[1.73 Beta 1]: https://github.com/mRemoteNG/mRemoteNG/compare/v1.72..v1.73Beta1
[1.72]: https://github.com/mRemoteNG/mRemoteNG/compare/v1.71..v1.72
[1.71]: https://github.com/mRemoteNG/mRemoteNG/compare/v1.71RC2..v1.71
[1.71 Release Candidate 2]: https://github.com/mRemoteNG/mRemoteNG/compare/v1.71RC1..v1.71RC2
[1.71 Release Candidate 1]: https://github.com/mRemoteNG/mRemoteNG/compare/v1.71Beta5..v1.71RC1
[1.71 Beta 5]: https://github.com/mRemoteNG/mRemoteNG/compare/v1.71Beta4..1.71Beta5
[1.71 Beta 4]: https://github.com/mRemoteNG/mRemoteNG/compare/v1.71Beta3..1.71Beta4
[1.71 Beta 3]: https://github.com/mRemoteNG/mRemoteNG/compare/v1.71Beta2..v1.71Beta3
[1.71 Beta 2]: https://github.com/mRemoteNG/mRemoteNG/compare/v1.71Beta1..v1.71Beta2
[1.71 Beta 1]: https://github.com/mRemoteNG/mRemoteNG/compare/v1.70..v1.71Beta1
[1.70]: https://github.com/mRemoteNG/mRemoteNG/compare/v1.70RC2..v1.70
[1.70 Release Candidate 2]: https://github.com/mRemoteNG/mRemoteNG/compare/v1.70RC1..v1.70RC2
[1.70 Release Candidate 1]: https://github.com/mRemoteNG/mRemoteNG/compare/v1.70Beta2..v1.70RC1
[1.70 Beta 2]: https://github.com/mRemoteNG/mRemoteNG/compare/v1.70Beta1..v1.70Beta2
[1.70 Beta 1]: https://github.com/mRemoteNG/mRemoteNG/compare/v1.69..v1.70Beta1
[1.69]: https://github.com/mRemoteNG/mRemoteNG/compare/v1.68..v1.69
[1.68]: https://github.com/mRemoteNG/mRemoteNG/compare/v1.67..v1.68
[1.67]: https://github.com/mRemoteNG/mRemoteNG/compare/v1.66..v1.67
[1.66]: https://github.com/mRemoteNG/mRemoteNG/compare/v1.65..v1.66
[1.65]: https://github.com/mRemoteNG/mRemoteNG/compare/v1.64..v1.65
[1.64]: https://github.com/mRemoteNG/mRemoteNG/compare/v1.63..v1.64
[1.63]: https://github.com/mRemoteNG/mRemoteNG/compare/v1.62..v1.63
[1.62]: https://github.com/mRemoteNG/mRemoteNG/compare/v1.61..v1.62
[1.61]: https://github.com/mRemoteNG/mRemoteNG/compare/v1.60..v1.61
[1.60]: https://github.com/mRemoteNG/mRemoteNG/compare/v1.50..v1.60
[1.50]: https://github.com/mRemoteNG/mRemoteNG/compare/v1.49..v1.50<|MERGE_RESOLUTION|>--- conflicted
+++ resolved
@@ -14,11 +14,8 @@
 - #283: Support for native PowerShell remoting as new protocol
 - #1850: Minify config xml
 ### Changed
-<<<<<<< HEAD
 - #2013: Removed components check
-=======
 - #2011: Removed screenshot manager
->>>>>>> 3f6e21f1
 - #2010: Redesigned menus
 - #2005: Removed in-app documentation
 - #1777: Cleaned up VisualStudio project structure
