--- conflicted
+++ resolved
@@ -9,11 +9,8 @@
 - #283: Support for native PowerShell remoting as new protocol
 - #420: SSH tunneling implemented
 ### Changed
-<<<<<<< HEAD
+- #1767: Turned about window into a simple popup form
 - #1766: Converted components check page into options page
-=======
-- #1767: Turned about window into a simple popup form
->>>>>>> 8d2217aa
 - #1460: Updated GeckoFX to v60
 ### Fixed
 - #1610: Menu bar changes to english when cancelling options form
