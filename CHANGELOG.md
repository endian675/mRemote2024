# Changelog
All notable changes to this project will be documented in this file.

The format is based on [Keep a Changelog](https://keepachangelog.com/en/1.0.0/), and this project adheres to [Semantic Versioning](https://semver.org/spec/v2.0.0.html).

## [Unreleased]
### Added
<<<<<<< HEAD
- #327: Added Alternative Shell for RDP settings
=======
- #1476: Configurable backups. Can now edit/set backup frequency, backup path, and max number of backup files.
- #1427: Fix RDP local desktop scale not taking effect on remote
>>>>>>> ba1317d2
- #1770: Added missing RDP performance settings
- #1332: Added option to hide menu strip container
- #545: Option to minimize to system tray on closing
- #420: SSH tunneling implemented
- #319: Override quick connect username when using user@domain
- #283: Support for native PowerShell remoting as new protocol
- #1850: Minify config xml
- #1516: added API to access credential vault (Thycotic Secret Server) by specifying SSAPI:ID as username
- #503: SSH Execute a single command after login
### Changed
- #2022: Replaced CefSharp with WebView2
- #2014: Revised icons
- #2013: Removed components check
- #2011: Removed screenshot manager
- #2010: Redesigned menus
- #2005: Removed in-app documentation
- #1777: Cleaned up VisualStudio project structure
- #1767: Turned about window into a simple popup form
- #1690: Replaced GeckoFX (Firefox) with CefSharp (Chromium)
- #1325: Language resource files cleanup
### Fixed
- #1884: Allow setting Port when using MSSQL
- #1783: Added missing inheritance properties to SQL scripts
- #1773: Connection issue with mysql - Missing fields in 
- #1756: Cannot type any character on MultiSSH toolbar 
- #1720: Show configuration file name in title of password prompt form
- #1713: Sound redirection does not work if Clipboard redirection is set to No
- #1632: 1.77.1 breaks RDP drive and sound redirection
- #1610: Menu bar changes to english when cancelling options form
- #1595: Unhandled exception when trying to browse through non existent multi ssh history with keyboard key strokes
- #1589: Update SQL tables instead of rewriting them
- #1465: REGRESSION: Smart Cards redirection to Remote Desktop not working
- #1337: Unhandled exception after closing mRemoteNG
- #359: Making a VNC connection to an unreachable host causes the application to not respond for 20-30 seconds
- #618: Do not break the Windows Clipboard Chain when exiting.

## [1.77.1] - 2019-09-02
### Added
- #1512: Added option to close panel from right click menu
- #1434: Revised sort button in connection tree to be able to sort in both orders
- #1400: Added file download handling to HTTP(S) connections using Gecko
- #1385: Added option to start mRemoteNG minimized
- #826: Allow selecting RDP version to use when connecting
### Changed
- #1544: Improved Polish translations
- #1518: Inheritance is no longer automatically enabled when importing nodes from Active Directory
- #1468: Improved mRemoteNG startup time
- #1443: Chinese (simplified) translation improvements
- #1437: Norwegian translation improvements
- #1378: Hyperlinks embedded within mRemoteNG now open in the system default browser
- #1239: Increased default key derivation function (KDF) iterations from 1000 to 10000
- #718: Moved port property from 'protocol' to 'connection' section
- Moved most RDP enums outside of the RDP protocol class. Scripts which reference these enums will need to be updated.
- Removed the "Automatically get session info" from the advanced options screen since it is no longer used.
### Fixed
- #1505: About screen now better follows theme colors
- #1493: Updated database setup scripts for MSSQL and MySQL
- #1470: The "Favorite" setting is now properly saved in the local connection settings file (not saved in database)
- #1447: Exception occurs when resetting layout
- #1439: Searching in hosts tree loses first keystroke
- #1428: Fixed a rare error when checking for FIPS
- #1426: Tabbing is reversed in config window
- #1425: Connections didn't always respect the panel property
- #841: Allow for sorting in port scan results
- #617: Added missing description for password protect field in root node
- #553: Browser language not set when using Gecko rendering engine
- #323: Wallpaper always shows in RDP connections, even when turned off


## [1.77.0] - 2019-04-29
### Added
- #1422: Added possibility to connect to virtual machines running on Hyper-V
- #1414: Add "Remote Audio Capture" option for RDP
- #1336: Added ability to run External tools on folders
- #1320: Added ability to favorite items in the connection tree
- #1318: Added support for saving connections in MySQL
- #1293: Importing .rdp files now imports gateway settings
- #1246: Improved connections loading to tolerate missing attributes in the confCons xml file
- #1230: Added option to track the currently focused connection in the connection tree
- #1220: Added an Apple/Mac connection icon
- #1218: A splashscreen has been added when mRemoteNG starts
- #1216: Connection tree search bar can be placed at the top or bottom of connection tree
- #1201: The help files packaged with mRemoteNG have been rewritten
- #1186: Certain dialogs are not correctly using localized text for buttons
- #1170: The Options window no longer displays in the Windows taskbar when open
- #1141: 'Copy Hostname' option added to connection tree context menu
- #1123: Added a dialog that will display when unhandled exceptions occur
- #1102: Added a button to clear connections searchbox
- #1042: Added a connection icon for OSX/MacOS
- #951: Added property to Enable/Disable Clipboard Sharing for RDP connections
- #929: Added the hostname to certain RDP error/disconnect messages where it was missing
- #928: Add context menu items to 'Close all but this' and 'Close all tabs to the right'
- #907: Added option to disable trimming whitespace from username field
- #896: Added a "view only" mode for RDP connections
- #416: Added ability to Enable/Disable Clipboard Sharing for RDP connections
- #321: Added support for displaying on HiDPI screens
### Changed
- #1430: Revised options dialog to prevent components from overlapping in some translations (e.g. russian)
- #1389: Connection config window refactoring. Default connection info buttons now always available.
- #1384: Revised help files and switched to sphinx as a documentation system
- #1223: Open External Links in Default Web Browser
- #1129: Spanish translation improvements
- #1072: Russian translation improvements
- #1016: Chinese (simplified) translation improvements
- #765: Port Scan Issues (single port scan option now available)
- #155: Replace MagicLibrary with DockPanelSuite
- #154: MR-139: Close Button on Each Tab - new default theme has a close button on each tab
<!-- ### Deprecated -->
<!-- ### Removed -->
### Fixed
- #1383: Fixed issue where default Computer OU was not showing up when importing from Active Directory
- #1248: RemoveMagicLib Bugs - various bugs that cropped up as a result of removing magiclib
- #1245: Options form takes nearly 3 seconds to appear when Theming is active
- #1240: Theming problem with NGNumericUpDown
- #1238: Connection panel not translated until opened for the first time
- #1186: Fixed several dialog boxes to use localized button text
- #1170: Prevent Options window from showing up in taskbar
- #1064: "Esc" button does does not close some dialogs
- #1044: Dragging (grabbing) the program window requires 2 clicks
<!-- ### Security -->

## [1.76.20] - 2019-04-12
### Fixed
- #1401: Connections corrupted when importing RDC Manager files that are missing certain fields

## [1.76.19] - 2019-04-04
### Fixed
- #1374: Vertical Scroll Bar missing in PuTTYNG after 0.70.0.1 & 0.71 updates

## [1.76.18] - 2019-03-20
### Fixeed
- #1365: PuTTY window not centered after 0.71 update

## [1.76.16] - 2019-03-14
### Fixed
- #1362: Updated PuTTYNG to 0.71

## [1.76.15] - 2019-03-09
### Added
- Importing multiple files now only causes 1 save event, rather than 1 per file imported
### Fixed
- #1303: Exception on first connection with new SQL server database
- #1304: Resolved several issues with importing multiple RDP Manager v2.7 files

## [1.76.14] - 2019-02-08
### Changed
- #222: Pre-Release Test build for running on systems with FIPS Enabled

## [1.76.12] - 2018-11-08
### Added
- #1180: Allow saving certain connection properties locally when using database
### Fixed
- #1181: Connections sometimes dont immediately load when switching to sql feature
- #1173: Fixed memory leak when loading connections multiple times
- #1168: Autohide Connection and Config tab won't open when ssh connection active
- #1134: Fixed issue where opening a connection opens same connection on other clients when using database feature
- #449: Encrypt passwords saved to database

## [1.76.11] - 2018-10-18
### Fixed
- #1139: Feature "Reconnect to previously opened sessions" not working
- #1136: Putty window not maximized

## [1.76.10] - 2018-10-07
### Fixed
- #1124: Enabling themes causes an exception

## [1.76.9] - 2018-10-07
### Fixed
- #1117: Duplicate panel created when "Reconnect on Startup" and "Create Empty Panel" settings enabled
- #1115: Exception when changing from xml data storage to SQL
- #1110: Pressing Delete button during connection rename attempts to delete the connection instead of the text
- #1106: Inheritance does not work when parent has C# default type set
- #1092: Invalid Cast Exceptions loading default connectioninfo 
- #1091: Minor themeing issues
- #853: Added some additional safety checks and logging to help address RDP crashes

## [1.76.8] - 2018-08-25
### Fixed
- #1088: Delete and Launch buttons are not disabled when last external tool deleted
- ${1}'Save connections after every edit' setting not honored
- #1082: Connections not given GUID if Id is empty in connection xml

## [1.76.7] - 2018-08-22
### Fixed
- #1076: Wrong object selected when duplicating connection then switching between properties and inheritance in config window
- #1068: Fixed some toolbar positioning bugs

## [1.76.6] - 2018-08-03)
### Fixed
- #1062: Entering correct password when starting app does not load connections file

## [1.76.5] - 2018-08-02)
### Removed
- #893: Removed unneeded files from build/package
### Fixed
- #1057: Hitting F2 with no connection node selected caused unhandled exception
- #1052: 'Switch to notification panel' feature does not always switch
- #1051: Tooltips always displayed regardless of 'Show description tooltips in connection tree' setting
- #1050: Config window retains access to previously selected node after loading new connections file
- #1045: Config window shows several incorrect properties for HTTPS connections
- #1040: Canceling "select panel" form does not cancel
- #1039: Set default theme when themes disabled
- #1038: Unable to add connection with active filter
- #1036: Exception when themes are active and options page closed on Connections then reopened
- #1034: Connection context menu not being translated
- #1030: Exception thrown if importing from port scan and no tree node is selected
- #1020: BackupFileKeepCount setting not limiting backup file count
- #1004: Duplicating root or PuTTy node through hotkey causes unhandled exception
- #1002: Disabling filtering without clearing keyword leaves filtered state
- #1001: Connection tree context menu hotkeys stop working and disappear in some cases
- #999: Some hotkeys stop working if File menu was called when PuTTy Saved Sessions was selected
- #998: Can sometimes add connection under PuTTY Sessions node
- #991: Error when deleting host in filtered view
- #971: Portable Settings now apply to any machine they are used on
- #961: Connections file overwritten if correct decryption password not provided
- #868: if statement returned the same value
- #762: Increased button size to fit locaized text

## [1.76.4 Alpha 6] - 2018-06-03
### Added
- #924: Notification for "No Host Specified" when clicking folders in quick-connect menu
- Added option for creating an empty panel on startup
### Changed
- #942: Improved Russian translation of several items
- #902: Menu bar can once again be moved. View -> "Lock toolbar positions" now also locks the menu position
### Fixed
- #948: Fixed issue where many menu item translations were not being used
- #938: Minor layout improvements on the Port Scan screen
- #916: Default properties were not being saved

## [1.76.3 Alpha 5] - 2018-03-14
### Fixed
- #911: Csv exports sometimes do not include all fields
- #807: Inheritance is sometimes turned on for nodes under root Connections node

## [1.76.2 Alpha 4] - 2018-03-03
### Fixed
- #899: DoNotPlay is Case Sensitive in XML Serialization

## [1.76.1 Alpha 3] - 2018-02-24
### Added
- #625: Added ability to import mRemoteNG formatted CSV files
- #648: The port scan ping timeout is now configurable
### Fixed
- Fixed a few Xml serialization bugs that would occur if boolean values weren't capitalized

## [1.76.0 Alpha 2] - 2018-02-01
### Added
- #838: Added an option to lock toolbars
- #836: Added a Read Only option for SQL connections
- #829: Add option that fixes connecting to Azure instances with LoadBalanceInfo
### Fixed
- #840: Fix theme loading issue in installer version
- #800: Fixed issue with PuTTY sessions not showing some extended characters
- Fixed a few toolbar layout issues

## [1.76.0 Alpha 1] - 2017-12-08
### Added
- #799: Added option to save connections on every edit
- #798: Added button to test SQL database connections on SQL options page
- #611: Added multi-ssh toolbar for sending commands to many SSH clients at once
- #519: You can now import normal mRemoteNG files - they do not have to be exports
- #504: Added Korean translation
- #485: The Domain field is now visible/editable for connection with the IntApp protocol
- #468: Default connection info Panel property is now saved
- #429: Added Czech translation
- #421: When a connection file cannot be loaded, we will now prompt for how to proceed rather than always exiting.
- #338: Added option to filter connection tree when searching
- #225: Added support for importing Remote Desktop Connection Manager v2.7 RDG files
- #207: Can now specify a working directory for external tools
- #197: Selecting a quick connect protocol will start a connection with that host
- #184: Improve search to include description and hostname fields
- #152: Added option "Show on Toolbar" to external tools
- Added more logging/notifications options
### Changed
- #784: Rearranged some settings in the Options pages to prevent overlap with some translations
- #704: Portable version now saves settings in application directory
- #671: Revamped UI theme system
- #608: The Help -> Support Forum menu item now directs users to our Reddit community
- #558: Connection tree now shows customizable icons instead of play/pause icon
- #493: Changed backup file name time stamp to use local system time rather than UTC
- #357: Updated GeckoFX to v45.45.0.32
- Improved compatability between environments when building mRemoteNG from source
### Removed
- #797: Removed duplicate translation strings
### Fixed
- #747: Fixed unnecessary "PuttySessions.Watcher.StartWatching" error message
- #650: Fixed German translation typo
- #639: Fixed Italian translation typo
- #479: New connection tree nodes not starting in edit mode
- #233: Fixed crash that can occur when disconnecting from VNC server
- #195: Access to https with self-signed certificates not working

## [1.75.7012] - 2017-12-01
### Changed
- #810: Official mRemoteNG builds will now be signed with a DigiCert certificate
### Fixed
- #814: Fixed bug that prevented reordering connections by dragging
- #803: File path command line argument not working with network path

## [1.75.7011] - 2017-11-07
### Fixed
- #778: Custom connection file path command line argument (/c) not working
- #763: Sometimes minimizing folder causes connection tree to disappear
- #761: Connections using external tools do not start (introduced in 1.75.7009)
- #758: "Decryption failed" message when loading from SQL server
- Fixed issues with /resetpanels and /resetpos command line arguments
- Resolved bug where connection tree hotkeys would sometimes be disabled

## [1.75.7010] - 2017-10-29
### Fixed
- #756: CustomConsPath always null

## [1.75.7009] - 2017-10-28
### Changed
- #635: Updated PuTTYNG to 0.70
- Minor error message correction
- Minor code refactoring
### Fixed
- #676: Portable version ignores /cons param on first run
- #675: Attempting to add new connection/folder does not work in some situations
- #665: Can not add new connection or new folder in some situations
- #658: Keep Port Scan tab open after import
- #646: Exception after click on import port scan
- #610: mRemoteNG cannot start /crashes for some users on Windows server 2012 R2 server
- #600: Missing horizontal scrollbar on Connections Panel
- #596: Exception when launching external tool without a connection selected
- #550: Sometimes double-clicking connection tree node began rename instead of connecting
- #536: Prevented log file creation when writeLogFile option is not set
- #529: Erratic Tree Selection when using SQL Database
- #482: Default connection password not decrypted when loaded
- #335: The Quick Connect Toolbar > Connection view does not show open connections with the play icon
- #176: Unable to enter text in Quick Connect when SSH connection active


## NO RELEASE - 2017-06-15
### Fixed
- #466: Installer still failing on Win7 for updates - 1.75.7005 (Hotifx 5)
- #462: Remove no longer used files from portable version - 1.75.7003 (Hotfix 4)

## [1.75.7008] - 2017-06-15
### Changed
- Minor updates to the installer build
### Fixed
- #589: MSI doesn't update with newer PuTTYNG version that fixes #583 (Again, Sorry!)

## [1.75.7007] - 2017-06-14
### Fixed
- #583: SSH (PuTTYNG) Sessions are not properly integrated into the main mRemoteNG window (Sorry!)

## [1.75.7006] - 2017-06-13
### Changed
- #531: Update PuTTYNG to 0.69
### Fixed
- #377: Use all space on About page
- #527: Additional protections to avoid problems on update check in heavily firewalled environments
- #530: Fixed issue where using External Tool on existing connection causes creation of 'New Connection' entry
- #546: Quick Connect from notification area icon displays warning when clicking on a folder (see #334)

## [1.75.7005] - 2017-04-27
### Changed
- #410: Update PuTTYNG to 0.68
- Minor code cleanup/optimizations/null checks
### Fixed
- #434: Fix complier warnings CA1049 & CA2111
- #442: Fixed issue loading PuTTY sessions that have spaces in the name
- #502: Problems with ParentID for Duplicated Containers/Connections with SQL Connection Storage
- #514: Expanded property not saved/loaded properly from SQL
- #518: Exception when Importing File

## [1.75.7003] - 2017-03-24
### Fixed
- #464: Resolved issue when importing a connections file while using SQL server feature

## [1.75.7002] - 2017-03-10
### Fixed
- #448: Resolved issue with SQL saving

## [1.75.7001] - 2017-03-10
### Changed
- #408: Update SQL scripts

## [1.75 hotfix 1] - 2017-03-06
### Changed
- #437: Modify version numbering scheme
### Fixed
- #422: Uncaught exception when clicking in connection tree whitespace
- #312: Resolved KeePass auto-type issue
- #427: Export does not respect filtering user/password/domain

## [1.75] - 2017-03-01
### Known Issues
- File hash check will fail when updating from 1.75 Beta 1 to newer versions.
  - Exception will be: "MD5 Hashes didn't match!" for 1.75 Beta 1 - 1.75 RC1
### Added
- #344: Use SHA512 File Hashes to validate downloads (in the update mechanism & posted to the Downloads page)
- Added Release Channels to the update check functionality allowing users to select one of 3 release channels for updates: Stable, Beta, Dev
- #360: Help -> About, Version # is now selectable/copyable
- #221: RDP: Optional disconnect after X number of minutes of inactivity
### Changed
- The usual general code clean up and refactoring
- #325: Code clean up and additional logging for External Tools based connections
- #298: Code clean up and additional logging around application startup
- #291, #236: External Tools code clean up and additional logging
### Fixed
- #369: Reset Layout Option Does Not Reset Notification Pane
- #362: Invalid cast exception when using the Notification Area Icon minimize/restore
- #334: Quick Connect displays warning when clicking on a folder
- #325: When using a connection with an external app, results in opening the same external app continuously
- #311: Import from Active Directory does not use machine's domain by default
- #258: Rename Tab dialog - populate original name in dialog (1.72 functionality)
- #211, #267: Recursive AD Import wasn't fully functional 

## [1.75 Beta 3] - 2016-12-01
### Known Issues
- Portable build MD5 check will fail when updating from 1.75 Beta 1 to newer versions.
### Fixed
- #289: Install fails during update process (only affects 1.75 beta 1 - 1.75 beta 2)

## [1.75 Beta 2] - 2016-12-01
### Added
- #273: Added Turkish translation provided by forum user "rizaemet"
- #217: Create user manual documentation for the SSH File Transfer feature
### Fixed
- #254: Component check window position issues and uncaught exception
- #260: Crash when attempting to load fully encrypted confCons v2.5
- #261: Double clicking folder in treeview doesn't expand it in 1.75 beta1
- #271: Install package is not using the last installation path
- #278: Silent installs not detecting prerequisites

## [1.75 Beta 1] - 2016-11-15
### Added
- MR-971: Added Right Click method to Port Scan to import discovered hosts
- MR-1000, - #211: Sub OU AD Import
- #172: Implement "audioqualitymode" for RDP sessions
- #160: Allow portable version to perform an update check (and download the latest .zip)
- #157: Implement new cryptography providers (See Tools -> Options -> Security)
### Changed
- Lots of code clean up and refactoring
- Limit log file size to 1 main log + 5 backups * 10MB.
- Minor UI Tweak: Default Menubar and QuickConnect Bar to same line
- MR-364: Removed "Announcement" functionality 
- MR-366: Show PuTTY type and version on components check screen
- MR-586: Reduce HTTP/HTTPS document title length that is appended to the connection tab title
- MR-938: Adjust RDP Resolution list (ensure most common resolutions were available)
- MR-975: Replaced TreeView with TreeListView for displaying connection tree. This was a large change which separated the GUI from the domain model.
- #144: Removed export option for "VisionApp Remote Desktop 2008"
- MR-220: Don't close the AD importer after import
- #167: fix/implement the update check (was disabled in 1.74 as part of the C# conversion)
### Fixed
- MR-967: File transfer doesn't work when specifying full path and file name (as prompted)
- MR-979: switched to notifications panel incorrectly (when configured NOT to do so)

## [1.75 Alpha 3] - 2016-08-12
### Added
- MR-896: Added prerequisite installer check for KB2574819. Prevents "Class not registered" errors when opening RDP connections.
### Changed
- PR-130: Fix Scan button width to fit Russian translation
### Removed
- MR-946: Remove old/insecure SharpSSH and related components. Replace with SSH.NET for File Transfer Functionality
### Fixed
- MR-965, MR-871, MR-629: Error 264 on RDP Connect attempt - Added timeout value to Tools -> Options -> Connections

## [1.75 Alpha 2] - 2016-08-03
### Added
- MR-961, PR-133: Option to reconnect all currently opened connection tabs 
- MR-917: Improved cryptographic support
### Changed
- Updated GeckoFx package
- Updated DockPanelSuite library to 2.10 Final
- Japanese translation updated
- MR-942: Refactored code relating to loading the connections file 
### Fixed
- MR-910: Fixes to support Remote Desktop Gateways
- MR-874: Incorrect RDP prerequisite check in installer

## [1.75 Alpha 1] - 2016-07-08
### Changed
- Additional code cleanup
### Fixed
- MR-905: mRemoteNG crashes at startup (in FIPS policy check)
- MR-902: mRemoteNG crashes after locking/unlocking the local system after loading a VNC connection

## [1.74] - 2016-06-28
### Added
- MR-821: Initial Japanese translation included
### Changed
- New operating system requirements
  - Windows 7 SP1 (with RDP Client v8: KB2592687/KB2923545) or later
  - .NET Framework 4 or later
- XULRunner is no longer required for Gecko support (see below)
- Converted source from Visual Basic to C Sharp
- Lots of code refactoring/clean up/general stability changes
- Updated to latest DockPanelSuite and enabled a slick new theme!
- MR-145: Installer is now MSI based
- MR-255: Updated RDP Client to version 8
- MR-389: Updates to IE rendering engine
  - Support for latest version of IE (9-11)
  - Dropped support for IE 7 & IE 8
- MR-850: Replaced XULRunner with GeckoFx
  - No need to manually configure to have the Gecko rendering engine available now
  - Install image is now significantly larger due to the inclusion of the Gecko Engine
- Port Scan is now Asynchronous (and is significantly faster)
### Removed
- MR-714: Removed Keyboard shortcut functionality
  - Introduced in 1.73 beta that was never officially released
  - This caused stability issues
  - May be re-added in a future release
  - Removal does *NOT* impact the ability to send keyboard shortcuts to RDP sessions (when redirect key combinations is set to "yes")
- MR-559: Removed RDP Sessions panel functionality. This required a library for which no trusted origin/source could be located
- Removed a bunch of old code/libraries and replaced them accordingly
### Security
- MR-775, MR-745: Updated PuTTY to 0.67
### Fixed
- MR-874: Added work-around to installer to ignore installation prerequisites
- MR-884: Slow startup in some scenarios checking authenticode certificate
- MR-872: Crash in External Tools when arguments aren't quoted
- MR-854: crashes when right clicking on connection tab
- MR-852: Option "Allow only a single instance of the application" non-functional
- MR-836: Trying to delete a folder of connections only deletes 2 connections at a time
- MR-824, MR-706: Suppress Script Errors when using the IE rendering engine
- MR-822: Improve RDP error code messages
- MR-640: Fixed Inheritance not working
- MR-639: RDP: Connect to console session
- MR-610, MR-582, MR-451: RDP: Protocol Error 3334 or exceptions with large number of connections open
  - This problem appears largely resolved by most reports and testing
  - Further workarounds/problem avoidance: Disable Bitmap Caching on all RDP session configuration
- MR-429: Display issue on the Options -> Advanced panel
- MR-385: Inheritance settings lost when moving item to the root of the tree

## New Dev Team

## [1.73 Beta 2] - [NEVER RELEASED]
### Added
- Added support for importing files from PuTTY Connection Manager.
### Fixed
- Fixed issue MR-619 - Keyboard shortcuts stop working after locking the screen with Win+L
- Improved the import and export functionality.

## [1.73 Beta 1] - 2013-11-19
### Added
- Added feature MR-16 - Add keyboard shortcuts to switch between tabs
- Added feature MR-141 - Add a default protocol option
- Added feature MR-212 - Add option to connect without credentials
- Added feature MR-512 - Add support for importing files from Remote Desktop Connection Manager
- Added feature MR-547 - Add support for Xming Portable PuTTY
- MR-590: Added "Reset" to config panel context menu to allow resetting some config settings to their default value.
- Added and improved menu icons.
### Changed
- Made improvement MR-250 - Show the name of the selected connection tab in the title of the window
- Made improvement MR-367 - Make the 'Connect' button on the 'Quick Connect' toolbar a forced dropdown
- Made improvement MR-419 - Password prompt dialog should have a meaningful window title
- Made improvement MR-486 - Allow escaping of variable names for external tools
- Made improvement MR-590 - Make panels docked to the edge of the window keep their size
- Improved handling of variables in external tool arguments.
### Removed
- Removed misleading log messages about RD Gateway support.
- Removed invalid "Site" configuration option from PuTTY Saved Sessions.
- Fixed issue MR-187 - F7 keyboard shortcut for New Folder conflicts with remote connections
- Fixed issue MR-523 - Changes to external tools are not saved until exiting the program
- Fixed issue MR-556 - Export fails when overwriting an existing file
- Fixed issue MR-594 - Crash on startup if write access is denied to the IE browser emulation registry key
- Fixed issue MR-603 - Some configuration options are still shown even when inheritance is enabled
- Fixed PuTTY Saved Sessions still showing if all saved sessions are removed.
- Fixed config panel showing settings from previously loaded connection file after loading a new one.

## [1.72] - 2013-11-13
### Fixed
- Fixed issue MR-592 - Unable to run VBS script as an external tool
- Fixed issue MR-596 - Incorrect escaping of quotation marks in external tool arguments

## [1.71] - 2013-10-29
### Removed
- Removed warning message when mRemoteNG is started for the first time about new connections file being created.
### Fixed
- Fixed issue MR-574 - Crash when retrieving RDP session list if eolwtscom.dll is not registered
- Fixed issue MR-578 - Connections file is reset
- Fixed log file not showing operating system version on Windows XP and Windows Server 2003.
- Fixed the wrong connections file opening on startup under certain conditions.
- Fixed checking for updates even when disabled.
- Improved error reporting when loading connections files.

## [1.71 Release Candidate 2] - 2013-10-16
### Fixed
- Fixed issue MR-560 - Cannot Auto-Update With Open Connections: Unable to find an entry point named 'TaskDialogIndirect' in DLL 'ComCtl32'
- Fixed issue MR-565 - Double Folder keep heritage on the initial Folder
- Fixed issue MR-566 - Typo in German UI Automatic Update Settings
- Fixed duplicated folders possibly being named "New Connection" instead of the original folder's name.

## [1.71 Release Candidate 1] - 2013-10-01
### Added
- Added Chinese (Traditional) translation.
- Added partial Greek and Hungarian translations.
### Changed
- Updated PuTTY to version 0.63.
- Updated translations.
### Fixed
- Fixed issue MR-495 - Having a negative range in port scan creates memory exhaustion.
- Fixed issue MR-514 - Window Proxy test failed without close button
- Fixed issue MR-521 - Right-Clicking in "Sessions" panel crashes mRemoteNG
- Fixed issue MR-525 - Could not start on windows 7 64bit
- Fixed issue MR-535 - SQL error saving Connections
- Fixed issue MR-538 - RDP loses connection when hiding config or connections pane
- Fixed issue MR-542 - Wrapped putty has security flaw
- Made minor improvements to the port scan functionality.
- Fixed possible cross-thread operation exception when loading connections from SQL.
- Fixed PuTTY Saved Sessions not showing after loading a new connections file.

## [1.71 Beta 5] - 2013-06-09
### Fixed
- Fixed issue MR-491 - Could not start RDP Connection
- Fixed issue MR-499 - TS Gateway is not working in latest release 1.71
- Fixed typo in SQL queries.

## [1.71 Beta 4] - 2013-05-28
### Added
- Added feature MR-435 - Add digital signature check to updater
- Added Norwegian (Bokmal) and Portuguese (Brazil) translations.
- Added Spanish translation to the installer.
- Added PuTTY Session Settings command to the Config panel for PuTTY Saved Sessions.
### Changed
- Updated translations.
- Changed Internet Explorer to no longer force IE7 compatibility mode.
- Changed the "Launch PuTTY" button in the "Options" dialog to open PuTTY from the path the user has currently set, instead of what was previously saved.
- Updated VncSharpNG to 1.3.4896.25007
- Lowered required version of RDC from 6.1 to 6.0.
### Fixed
- Fixed issue MR-255 - The version of the RDP AX client should be updated to 7
- Fixed issue MR-392 - Sessions Panel - context menu entries need to be context aware
- Fixed issue MR-422 - Gives error Object reference not set to an instance of an object.
- Fixed issue MR-424 - Import of a few Linux SSH2 hosts discovered via the port scan tool results in a UE
- Fixed issue MR-439 - MRemoteNG 1.70 does not start
- Fixed issue MR-440 - RDP import with non-standard port
- Fixed issue MR-443 - Instructions for eolwtscom.dll registration for Portable version are inaccurate
- Fixed issue MR-446 - Putty saved sessions show in connection panel
- Fixed issue MR-459 - Maximized -> Minimized -> Restored results in mangled active display
- Fixed issue MR-463 - Add support for LoadBalanceInfo to RDP
- Fixed issue MR-470 - Quick Connect to Linux server uses invalid credentials
- Fixed issue MR-471 - PuTTY Saved Sessions disappears from connection list
- Fixed issue MR-487 - Initiate connections on MouseUp event
- Fixed an exception or crash when choosing unnamed colors for themes.
- Fixed possible error "Control does not support transparent background colors" when modifying themes.
- Fixed changes to the active theme not being saved reliably.
- Fixed handling of the plus (+) character in PuTTY session names.
- Improved update and announcement checking.
- Improved the PuTTY Saved Sessions list to update automatically when any changes are made.
- Improved loading time of large connection files.

## [1.71 Beta 3] - 2013-03-20
### Fixed
- Fixed issue MR-397 - Putty disappears from the screen
- Fixed issue MR-398 - Full Screen mode doesn't correctly make use of available space
- Fixed issue MR-402 - scrollbar touch moves putty window
- Fixed issue MR-406 - Items disappear from External Tools toolbar when accessing External Tools panel
- Fixed issue MR-410 - Unhandled exception when clicking New button under Theme
- Fixed issue MR-413 - Can't use application
- Fixed new connections having a globe icon.
- Fixed the category names in the themes tab of the options dialog on Windows XP not showing correctly.
- Fixed PuTTY saved sessions with spaces or special characters not being listed.

## [1.71 Beta 2] - 2013-03-19
### Added
- Added feature MR-336 - Customizable background color for the windows/panels
- Added feature MR-345 - Two separate options for confirming closure of Tabs and Connection Panels
- Added feature MR-346 - Option to show/hide the description box at the bottom of the Config panel
- Added feature MR-351 - Import connections from PuTTY
### Changed
- The username and domain settings are now hidden for VNC connections since they are not supported.
- Changed "Automatically get session information" to be disabled by default.
- RDP connections can now be switched to full screen mode when redirect key combinations is enabled.
### Fixed
- Fixed issue MR-354 - Re-ordering tabs doesn't give good, reliable visual feedback
- Fixed issue MR-375 - Changing a connection's icon using the picture button should immediately update Icon field
- Fixed issue MR-377 - Several redundant panels can be opened
- Fixed issue MR-379 - Connection variables not working with external tools
- Fixed issue MR-381 - Notifications panel - whitespace context menu allows Copy and Delete on nothing
- Fixed issue MR-401 - Checkbox misaligned

## [1.71 Beta 1] - 2013-03-04
### Added
- Added feature MR-329 - Create Option to disable the "Quick: " prefix
- Added detection of newer versions of connection files and database schemata. mRemoteNG will now refuse to open them to avoid data loss.
### Fixed
- Fixed issue MR-67 - Sort does not recursively sort
- Fixed issue MR-117 - Remote Session Info Window / Tab does not populate
- Fixed issue MR-121 - Config pane not sorting properties correctly when switching between alphabetical and categorized view
- Fixed issue MR-130 - Issues duplicating folders
- Fixed issue MR-142 - Start of mRemoteNG takes about one minute and consumes excessive CPU
- Fixed issue MR-158 - Password field not accepting Pipe
- Fixed issue MR-330 - Portable version saves log to user's profile folder
- Fixed issue MR-333 - Unnecessary prompt for 'close all open connections?'
- Fixed issue MR-342 - Incorrect view in config pane of new connection after viewing default inheritance
- Fixed issue MR-352 - Passwords with " (quotation mark) and # (hash key) characters make mRemoteNG to open PuttyNG dialog
- Fixed issue MR-362 - Rename 'Screenshot Manager' to 'Screenshots' on the View menu to match Panel name
- Improved appearance and discoverability of the connection search box.
- If RDC 7.0 or higher is installed, the connection bar is no longer briefly shown when connecting to an RDP connection with redirect key combinations enabled.
- If RDC 8.0 or higher is installed, RDP connections automatically adjust their size when the window is resized or when toggling full screen mode.

## [1.70] - 2013-03-07
### Fixed
- Fixed issue MR-339 - Connection group collapses with just one click
- Fixed issue MR-340 - Object reference not set to an instance of an object.
- Fixed issue MR-344 - Move "Always show panel tabs" option
- Fixed issue MR-350 - VerifyDatabaseVersion (Config.Connections.Save) failed. Version string portion was too short or too long.
- Fixed issue MR-355 - Moving sub folders to top level causes property loss
- Fixed tabs not closing on double-click when the active tab is a PuTTY connection.

## [1.70 Release Candidate 2] - 2013-02-25
### Changed
- Re-enabled PuTTYNG integration enhancements on Windows 8
### Fixed
- Fixed issue MR-332 - Can't select different tab with one click after disconnecting existing tab
- Fixed issue MR-338 - PuTTYNG crashing on fresh install of mRemoteNG
Re-enabled PuTTYNG integration enhancements on Windows 8

## [1.70 Release Candidate 1] - 2013-02-22
- Fixed issue MR-183 - Error trying to save connections when using SQL - Invalid column name _parentConstantId
- Fixed issue MR-225 - Tabs do not open in a panel until multiple panels are displayed.
- Fixed issue MR-229 - Integrated PuTTY doesn't work in Windows 8 RP
- Fixed issue MR-264 - Windows 8 support
- Fixed issue MR-317 - Difficulty right-clicking on Tab
- Fixed issue MR-318 - Wrong tab gets selected when tab names overflow on the tab bar
- Fixed issue MR-321 - New connection panel doesn't get panel header if its the only one or is moved
- Fixed issue MR-322 - Connection Button not listing servers
- Added option to always show panel tabs.
- Fixed "Decryption failed. Padding is invalid and cannot be removed." notification.
- Fixed KiTTY opening in a separate window when using a saved session.

## [1.70 Beta 2] - 2013-02-18
### Added
- Added translations for Spanish (Argentina), Italian, Polish, Portuguese, Chinese (Simplified).
### Changed
- mRemoteNG now requires .NET Framework 3.0 instead of 2.0.
- Updated translations.
- Improved the use of Tab and Shift-Tab to cycle through entries in the Config grid.
- Improved loading of XML files from older versions of mRemote/mRemoteNG.
### Fixed
- Fixed issue MR-47 - Silent Installation Prompts for Language
- Fixed issue MR-54 - Error When disconnecting from SSL channel RDP
- Fixed issue MR-58 - Bug when duplicating connection in connection view 
- Fixed issue MR-68 - Config Window Loses Options
- Fixed issue MR-71 - Minimizing mRemoteNG causes temporary re-size of Putty sessions (windows)
- Fixed issue MR-80 - Reconnect previous sessions
- Fixed issue MR-81 - Problem Duplicating Folder w/ Sub-Folders
- Fixed issue MR-85 - Microsoft .NET Framework warning
- Fixed issue MR-86 - Citrix GDI+ Error when screen is locked
- Fixed issue MR-96 - When pressing SHIFT+F4 to create a new connection inside a folder, the new connections doesn't inherit any properties from its parent
- Fixed issue MR-101 - Collapse all folders causes a NullReferenceException
- Fixed issue MR-165 - Can't close About window if it is the last tab
- Fixed issue MR-166 - Inheritance button is disabled on some connections
- Fixed issue MR-167 - Name and description of properties not show in inheritance list
- Fixed issue MR-171 - Inherit configuration not showing friendly names for each inherit component
- Fixed issue MR-172 - RDGatewayPassword is unencrypted in confCons.xml file
- Fixed issue MR-174 - Trailing Space on a Hostname/IP will cause the connection not to happen.
- Fixed issue MR-175 - Problem with focus when 2 or more PuTTY sessions opened
- Fixed issue MR-176 - Del key while editing connection name triggers 'Delete Connection'
- Fixed issue MR-178 - 3 different panels crashes all connections
- Fixed issue MR-181 - Sessions on startup
- Fixed issue MR-190 - Can't click on tab/session
- Fixed issue MR-196 - Cannot export list without usernames and passwords
- Fixed issue MR-199 - when using screen inside putty, screen becomes dead when reduce mremoteNG
- Fixed issue MR-202 - The Connection "Tab" show Ampersands as underscores.
- Fixed issue MR-214 - Hostname/IP reset
- Fixed issue MR-224 - Session tabs become un-clickable after duplicating a tab or opening a new one in the same panel
- Fixed issue MR-233 - Backslash at end of password prevents success of putty invocation and corresponding auto-logon
- Fixed issue MR-235 - Config file gets corrupted when leaving the password entry box with ESC
- Fixed issue MR-264 - Windows 8 support
- Fixed issue MR-277 - Inheritance configuration button not appear in configuration tab
- Fixed issue MR-284 - SSH: Text not showing properly
- Fixed issue MR-299 - mRemoteNG crashes while using remotely (Windows XP remote desktop)
- Fixed issue MR-306 - Fatal .NET exception on program start
- Fixed issue MR-313 - PuTTY window not maximized when loading from saved session

## [1.70 Beta 1] - 2012-02-27
### Added
- Added compatibility check for "Use FIPS compliant algorithms" security setting.
Improved reporting of errors when encrypting and decrypting connection files.
- Added partial Polish translation.
- Added the option to use a smart card for RD Gateway credentials.
- Added debugging symbols for VncSharpNG.
- A backup of the connection file is saved when it is loaded. The most recent ten backup copies are kept.
### Changed
- The panel tabs are now hidden if only one panel is open.
- Show changes live as connection tabs are being dragged around to change their order.
- Updated PuTTY to version 0.62.
- Made the use of CredSSP for RDP connections optional.
- Updated VncSharpNG to version 1.2.4440.36644.
### Fixed
- Fixed issue MR-77 - VerifyDatabaseVersion (Config.Connections.Save) failed. Version string portion was too short or too long.
- Fixed issue MR-78 - Renaming Connections
- Fixed issue MR-79 - MoveUp/Down item doesn't work + Sort button broken
- Fixed issue MR-93 - Regional settings problem when using SQL connection in mRemoteNG
- Fixed issue MR-97 - Integrate Dutch translation
- Fixed issue MR-98 - Integrate Russian and Ukranian translations
- Fixed issue MR-99 - Integrate Spanish translation
- Fixed issue MR-131 - RD Gateway does not respect setting for use different credentials
- Fix focus issue with RDP connections when changing tabs.
- Improved error handling when loading connection files.
- Fixed bugs with creating a new connection file.

## [1.69] - 2011-12-09
### Added
- Added Credits, License, and Version History items to the Start Menu and made Start Menu item names localizable.
### Changed
- Updated PuTTY to version 0.61
- Binaries are now digitally signed
### Deprecated
- Disabled automatic updates in the portable edition
### Fixed
- Fixed issue #66 - Fresh Install Fails to Create Config
- Fixed issue #69 - Connection file gets erased
- Fixed issue #72 - scrollbars added to RDP window after minimize/restore of mRemoteNG
- Fixed file name in window title changing when exporting an XML file.
- Fixed Use only Notifications panel checkbox.

## [1.68] - 2011-07-07
### Fixed
- Fixed issue #48 - VerifyDatabaseVersion fails with new (empty) database tables.
- Fixed issue #60 - Can't save connections file
- Fixed issue #62 - Connection file error upon launch.

## [1.67] - 2011-06-05
### Added
- Added a language selection option so users can override the language if they don't want it automatically detected.
- Added partial French translation to the application.
- Added Thai translation to the installer.
- Added buttons for Add Connection, Add Folder, and Sort Ascending (A-Z) to the Connections panel toolbar.
- Added 15-bit Color RDP setting.
- Added Font Smoothing and Desktop Composition RDP settings.
- Added the mRemoteNG icon to the list of selectable icons for connection entries.
- Added confirmation before closing connection tabs.
### Changed
- Updated graphics in the installer to mRemoteNG logo.
- Moved the items under Tools in the Connections panel context menu up to the top level.
- Changed sorting to sort all subfolders below the selected folder.
- Allow sorting of connections if a connection entry is selected.
- Changed the Options page into a normal dialog.
- Changed to use full four part version numbers with major, minor, build, and revision.
- Changed hard coded SQL database name into a user configurable setting.
### Fixed
- Fixed migration of external tools configuration and panel layout from Local to Roaming folder.
- Disable ICA Hotkeys for Citrix connections.Fixes issue with international users.
- Fixed RD Gateway default properties and RDP reconnection count setting not being saved.
- Fixed bug 33 - IPv6 doesn't work in quick Connect box.
- Fixed rename edit control staying open when collapsing all folders.
- Fixed adding a connection entry if nothing is selected in the tree.
- Fixed loading of RDP Colors setting from SQL.
- Improved error handling when loading XML connection files.
- Fixed bug 42 - Maximized location not remembered with multiple monitors.
- Improved loading and saving of window location.
- Removed flickering on start up.
- Improved Reset Layout function.
- Fixed tab order of controls in Options dialog.
- Fixed bug 45 - Changing some settings in the config file may not save.

## [1.66] - 2011-05-02
### Fixed
- Fixed connections not working

## [1.65] - 2011-05-02
### Added
- Added code to the installer to check that the user is in the 'Power Users' or 'Administrators' group
### Changed
- Ctrl-Tab and Ctrl-Shift-Tab no longer work to switch tabs within mRemoteNG
### Fixed
- Fixed Ctrl-Tab and Ctrl-Shift-Tab not working in any other applications while mRemoteNG is running
- Fixed bug 36 - Install creates shortcuts only for the installing user
- Fixed bug 38 - Application uses the wrong Application Data settings folder (in Local Settings)

## [1.64] - 2011-04-27
### Added
- Added multilanguage support and German translation to the application
- Added Czech, Dutch, French, German, Polish, and Spanish translations to the installer
- Added Ctrl-Tab hotkey to switch to the next tab and Ctrl-Shift-Tab to switch to the previous tab
- Added Tab key to cycle through entries in the Config grid and Shift-Tab to cycle in reverse
- Added ability to configure external tools to run before or after a connection is established
- Added credit for the DockPanel Suite to the About page
### Changed
- Changed how new connection files are created
- Changed the internal namespace of the application to mRemoteNG instead of mRemote
- Updated DockPanel Suite to version 2.5 RC1
- Updated VNCSharpNG to correct Ctrl and Alt key pass-through behavior
### Fixed
- Fixed bug 6 - VNC CTRL+key & keyboard combo mappings are broken
- Fixed bug 12 - Tab switch is not working in config panel
- Fixed bug 14 - RDP Connection authentication problem
- Fixed bug 22 - External App parameter macro expansion doesn't work with "try to integrate"
- Fixed bug 25 - Unhandled exception when mRemoteNG opens
- Fixed missing parameters in macro expansion for external tools
- Fixed RD Gateway and other inheritance bugs

## [1.63] - 2010-02-02
### Added
- Added View->Reset Layout menu item
- Added F11 shortcut key to View->Full Screen
- Added support for Credential Security Support Provider (CredSSP) which is required for Network Level Authentication (NLA)
- Added support for connecting through Remote Desktop Gateway servers
- Added PuTTY Settings item to tab context menu
### Changed
- New icon and logo
- Updated DockPanel Suite from 2.2.0 to 2.3.1
- Popups can now be allowed in Internet Explorer by holding Ctrl+Alt when clicking a link
### Fixed
- Fixed problems moving or resizing the main window while PuTTY (SSH/telnet/rlogin/raw) connections are open
- Fixed PuTTY processes not closing on Vista and 7 with UAC enabled
- Fixed error if the mouse is clicked outside of the remote screen area of a VNC connection
- Fixed flashing and red lines at bottom of the window on first run
- Improved RDP error reporting

## [1.62] - 2010-01-19
### Added
- Switched to VncSharp, an open source VNC component
- VNC is supported again except for the following features:
  - Windows authentication
  - Setting the compression, encoding and color settings
  - Connecting through a proxy server
  - Free SmartSize mode (it does the same thing as Aspect SmartSize mode now)
- Added option to change how often updates are checked
- Added RDP, VNC and ICA version numbers to Components Check page
### Changed
- Rearranged the Options page and added an Updates tab
- Open Updates options tab before connecting for the first time
- No longer show About page on first run
- Renamed Quicky toolbar to Quick Connect toolbar
- Changed back to allowing toolbars to dock to the left or right of the menu bar and added gripper to move it around
### Fixed
- Fixed a bug with the inheritance buttons on the Config panel disappearing after awhile

## [1.61] - 2010-01-14
### Changed
- This version of mRemoteNG does not support VNC
### Removed
- Removed unlicensed SmartCode Solutions ViewerX VNC Viewer ActiveX

## [1.60] - 2010-01-09
### Added
- Added Report a Bug and Support Forum links to the Help menu
### Changed
- Changed name to mRemoteNG
- Changed filename delimiter in title bar from pipe to dash
- Changed default format for saving screenshot images to PNG
- Changed website addresses
- Changed website links in Help menu and About page to load within mRemoteNG instead of launching an external browser
- Moved Check for Updates to the Help menu
### Removed
- Removed snakes game Easter egg
- Removed references to visionapp Remote Desktop
### Fixed
- Fixed menu bar not staying docked to left side

## [1.50] - 2010-01-06
### Added
- Added the following formats to the "Save Connections As" function:
  - mRemote CSV (standard CSV file with all properties)
  - vRD 2008 CSV (standard CSV file with properties relevant for importing connections in vRD 2008)
### Fixed
- Fixed bug in inheritance code (SmartSize Mode and View Only properies were always shown when using VNC)

## 1.49
### Added
- Added features to the update function
- Added Announcement feature
### Changed
- mRemote and visionapp Remote Desktop 2008 merge!
- Read more here: ~~http://www.mremote.org/wiki/visionappMerge.ashx~~
- or in the Announcement panel.
- Changed copyright notice in about screen and text when connecting via VNC
### Fixed
- Fixed some SQL-related problems

## 1.48
### Added
- Added startup components check with directions to fix component installation (also available in Tools - Components Check)
- Added "Try to integrate" option to Ext. Apps. If enabled mRemote will try to integrate the app into a tab container like any other connection protocol.
- Added Ext. App as protocol. Any Ext. App can be launched just like a normal connection.
- Added option to completely encrypt connection files (tools - options - advancecd)
- Added Rendering Engine option for HTTP/S protocols
- You can now use the Gecko (Firefox) rendering engine
```
For this to work you need to download xulrunner (get it here: ftp://ftp.mozilla.org/pub/xulrunner/releases/1.8.1.3/contrib/win32/)
It must be the 1.8.1.3 release, 1.9.0.0 does NOT work!
Extract the contents to a path of your choice and set the correct path in Tools - Options - Advanced - XULrunner path
The interface is tab enabled and usage is generally very firefox-like. So you can open new tabs with Ctrl+T, jump to the location bar with Ctrl+L and so on...
```
- Added "MAC Address", "User Field" fields and %MacAddress%, %UserField% variables to use in Ext. Apps
- Added descriptions for all fields in the config editor### Changed
### Changed
```
ATTENTION! There is a bug in the automatic update code in 1.45 so you will have to download the new version manually from ~~http://www.mremote.org/wiki/Downloads.ashx~~

Example (DameWare Mini Remote Control):
Create a new Ext. App with the following properties:
Display Name: DameWare
Filename: c:\PathToYourDameWareInstallDir\DWRCC.exe
Arguments: -c: -h: -m:%hostname% -u:%username% -p:"%password%" -d:%domain%
Options: Try to integrate
Create a new connection and select Ext. App as protocol
Then choose DameWare in the Ext. App field
If you have problems with a particular app that takes a long time to start up consider setting a higher PuTTY/Ext. Apps wait time in Tools - Options - Advanced### Fixed
```
```
WARNING! There have been changes to the connections file/SQL tables
Please always backup your whole config before updating to a new mRemote beta release, especially when there have been changes to the config files/SQL tables
To get SQL working with the new version please update your tables like in the provided script (Info - Help - SQL Configuration)
These are the added lines:
[RenderingEngine] [varchar] (10) COLLATE SQL_Latin1_General_CP1_CI_AS NULL ,
[MacAddress] [varchar] (32) COLLATE SQL_Latin1_General_CP1_CI_AS NULL ,
[UserField] [varchar] (256) COLLATE SQL_Latin1_General_CP1_CI_AS NULL ,
[ExtApp] [varchar] (256) COLLATE SQL_Latin1_General_CP1_CI_AS NULL ,
[InheritRenderingEngine] [bit] NOT NULL ,
[InheritMacAddress] [bit] NOT NULL ,
[InheritUserField] [bit] NOT NULL ,
[InheritExtApp] [bit] NOT NULL ,
```
### Fixed
- Fixed bug in connections loading code when using SQL storage
- Fixed bug in reconnect code
- Fixed VNC sessions not refreshing screen automatically when switching between tabs or panels

## 1.45
### Added
- New german language build available
- Added support for RDP 6.1 (XP SP3/Vista SP1) features (Server Authentication, Console Session, TS Gateway not yet...)
- Added basic support for UltraVNC SingleClick (Tools - UltraVNC SingleClick); the listening port is configurable in the options
### Changed
```
WARNING! There have been changes to the connections file/SQL tables
Please always backup your whole config before updating to a new mRemote beta release, especially when there have been changes to the config files/SQL tables
To get SQL working with the new version please update your tables like in the provided script (Info - Help - SQL Configuration)
These are the added lines:
[RDPAuthenticationLevel] [varchar] (32) COLLATE SQL_Latin1_General_CP1_CI_AS NOT NULL ,
[InheritRDPAuthenticationLevel] [bit] NOT NULL ,
```
### Fixed
- Fixed VNC connections not working on x64
- Fixed screenshots save all feature overwriting files with the same name (not actually a bug, but rather a new feature ;)
- Fixed ICA Encryption Strength not inheriting properly

## 1.43
### Fixed
- Added function to send either the main form or a connection panel to another screen
  - To send the form to another screen, right click the titlebar or the taskbar button and select "Send to..."
  - If you want to send a panel to another screen, right click the panel's tab and do the same
### Fixed
- Fixed PuTTY connections not supporting credentials with spaces
- Fixed form not opening on last position when using multiple screens
- Fixed kiosk mode not working on secondary screen

## 1.42
### Added
- Added minimize to tray option
- Added option to enable switching to open connections with a single click on the corresponding connection in the tree
- Added button to test proxy settings
### Changed
 - IMPORTANT NEWS: Please read the page that opens when you first start this release or go to: ~~http://www.mRemote.org/wiki/MainPage.ashx#Commercial~~
### Fixed
- Fixed: If the active connection tab is a PuTTY connection, Alt+Tab to mRemote now focuses the PuTTY window
- Fixed encoding problem with PuTTY sessions that included spaces
- Fixed problem that made mRemote inaccesible when closing it on a second monitor and then disabling this monitor
- Fixed: Inheritance defaults of some new VNC properties were not saved in the portable package

## 1.41
### Added
- Added complete support for SmartCode's ViewerX and removed VncSharp
```
Many thx to everyone who donated to make this happen!!! I didn't think that it wouldn't even take a week! =)
I hope everyone will be satisfied by the functions and possibilities this new control provides
If you use one of the non-setup packages you must register the control yourself
Open a cmd and change to the directory you installed mRemote to
Type regsvr32 scvncctrl.dll and click ok
```
### Changed
- Changed shortcuts and added buttons for them to the view menu under "Jump To" because they were causing several problems
```
WARNING! There have been changes to the connections file/SQL tables and the Ext. Apps XML file
Please always backup your whole config before updating to a new mRemote beta release, especially when there have been changes to the config files/SQL tables
To get SQL working with the new version please update your tables like in the provided script (Info - Help - SQL Configuration)
```

## 1.40
### Added
- Added (limited) support for the trial version of SmartCode's VNC ActiveX
```
To enable it go to Options - Advanced and check "Try SmartCode VNC ActiveX"
When connecting a pop up will open, wait about 10 seconds, then click on "Trial" to continue
I will integrate this control fully into mRemote if I get enough Donations to buy the single developer license ($375,-)
So if you want to see better VNC support (All UltraVNC, TightVNC and RealVNC functions) in mRemote, please help me and donate some bucks
For donations either go to the mRemote Wiki (Info - Website) or click on Info - Donate to directly go to PayPal
I will announce the current donation amount every day (or as often as I can) on the Wiki main page
If you want to know more about the control go here: http://www.s-code.com/products/viewerx/
```
- Added feature to choose the panel a connection will open in when...
  1. no panel name was assigned in the properties
  2. you opened a connection with the option to choose the panel before connecting
  3. you checked "Always show panel selection dialog when opening connectins" in Options - Tabs & Panels
- Added Shortcuts to focus the standard panels
  - Alt+C: Switch between Connections & Config panel
  - Alt+S: Switch between Sessions & Screenshots panel
  - Alt+E: Switch to Errors & Infos panel
- Added some new icons

## 1.39
### Added
- Added MagicLibrary.dll to the release again (forgot it in the 1.38 packages, sorry)
- Added auto-reconnect for ICA
- Added feature that automatically clears whitespaces in the Quicky Textfield
- Added special feature: Go to the set password dialog and type "ijustwannaplay" (without the quotes) in the password field... ;)

## 1.38
### Added
- Added automatic reconnect feature for RDP (Options - Advanced)
- Added connections drop-down to the quicky toolbar (same as the tray icon menu)
- Added setting in the options to enable/disable that double clicking on a connection tab closes it
- Added option to automatically set the hostname like the display name when creating new connections
### Fixed
- Fixed bug that caused the properties of a folder to be filled with "Object reference not set to an instance of an object." when adding a folder to the root with Default Inheritance enabled
- Fixed bug that made the properties of a newly added Connection to the root unavailable when Default Inheritance was enabled
- Fixed bug that the default settings for Pre/Post Ext. App, and their inheritance settings were not being saved
- Fixed bug in settings loading methods that caused the application to hang when an error occured
- Fixed bug in Ext. Apps panel that copied the properties of the previously selected Ext. App when "Wait for exit" was checked
- Fixed bug in the SQL Query that creates the tables needed by mRemote
- Attempt to fix the "Drop-Down on Screenshot" bug on some machines

## 1.35
### Added
- Added single instance mode (look in Options - Startup/Exit) - No cmd arguments supported yet!
- Added possibilty to start a Ext. App before connecting and on disconnect (e.g. for VPN/RAS)
- Added option to the Ext. Apps to tell mRemote to wait for the exit of the Ext. App
- Added encryption setting for ICA
### Changed
```
WARNING! There have been changes to the connections file/SQL tables and the Ext. Apps XML file
Please always backup your whole config before updating to a new mRemote beta release, especially when there have been changes to the config files/SQL tables
Here's a list of new columns that need to be created before saving connections to an SQL server:
Name: ICAEncryptionStrength, Data-Type: varchar, Length: 64, Allow Nulls: No
Name: InheritICAEncryptionStrength, Data-Type: bit, Length: 1, Allow Nulls: No
Name: PreExtApp, Date-Type: varchar, Length: 512, Allow Nulls: Yes
Name: PostExtApp, Date-Type: varchar, Length: 512, Allow Nulls: Yes
Name: InheritPreExtApp, Date-Type: bit, Length: 1, Allow Nulls: No
Name: InheritPostExtApp, Date-Type: bit, Length: 1, Allow Nulls: No
```

## 1.33
### Fixed
- Fixed problem that caused RDP connections not to initialize properly when using XP SP3
- Fixed bug in Port Scan that prevented hosts with no hostname from being imported

## 1.32
### Added
- Added: Inheritance defaults can now be customized (look in the root properties of your connections tree)
### Changed
- Changed Target CPU to AnyCPU again as I think the x86 setting caused problems on x64 machines (although it shouldn't)
### Fixed
- Fixed bug that made password-secured connection files not load properly because the return value from the password screen was always null
- Fixed a lot of outdated code in the import functions (Import from XML, Import from AD, Import from RDP files)
- Fixed bug that caused properties with a ' character not to be saved properly when using SQL Server

## 1.31
### Fixed
- Small speed improvement to the port scanner
- Fixed bug that caused SQL live-update to not work when not using AD Authentication
- Fixed bug that caused Save As not to work

## 1.30
### Added
- Added experimental SQL Server with live-update (multi-user) support (see Help - Getting started - SQL Configuration)
- Added bunch of new icons to the UI, most of them by famfamfam.com
- Added dropdown button to Quicky Toolbar to choose protocol
- Many smaller changes and additions
### Fixed
- Fixed: Wrong default PuTTY session name
- Fixed bug in Port Scanner that caused an error when no DNS name could be resolved

## 1.25
### Added
- Added inheritance for folders
- Added port scan feature and possibility to import from a scan
- Added toolbar for Ext. Apps (see View - External Applications Toolbar)
- Added quick connect as toolbar
- Added code that creates a backup of the current connections file every time it is loaded (It's named YourConsFile.xml_BAK)
- Added description variable to Ext. Apps
### Fixed
- Fixed bug that allowed inheriting from root node
- Fixed bug that caused Ext. Apps launched from a connection tab to use the selected tree node instead of the current tab
- Fixed bug that caused mRemote not to save panel layout and Ext. Apps on exit

## 1.24
### Fixed
- Fixed a bug in connections loading mechanism that caused a corrupted connections file when upgrading from a previous version

## 1.23
### Added
- Added feature to remember which connections were opened on last runtime and reconnect to them on the next start (see Tools - Options - Startup/Exit)
- A command line switch is also available to cancel reconnecting (/noreconnect or /norc)
- Added Auto Save feature (Tools - Options - Connections - Auto Save every...)
- Added Ext. Apps to connection tab context menu
- Added better error handling for RDP connection creation
### Fixed
- Fixed problem with Sessions feature on 64bit systems
- Fixed Sessions feature not working when using global credentials
- Fixed several problems with the Active Directory OU picker control
- Fixed bug in Connection duplicate code that caused duplicated connection to still have previous tree node assigned

## 1.20
### Added
- Added External Applications feature (check the help section for more info)
- Added duplicate feature to Connections tree
### Fixed
- Fixed: MagicLibrary.dll was not included in the setup package

## 1.16
### Added
- New Domain: www.mRemote.org
- There's a new setting in the options to fine tune the time to wait until the window has been created
- Added reconnect feature in tab menu
### Fixed
- Fixed PuTTY connections appearing in a new window
- Fixed export not working

## 1.15
### Added
- Added: New portable package
- Added: Defaults for new connections can now be customized
  - Click the root item and then the new Properties-like button with a small yellow star to get to the settings
### Fixed
- Fixed Import from Active Directory not working
- Fixed problem with single click connect not focusing correctly
- Fixed root node not being renamed after changing name in property grid

## 1.10
### Added
- Added support for setting a password to protect the connections file with (look in the root of your connections tree)
- Added RDP file import feature
- Added new command-line switch to reset panel's positions
- Added HTTPS as protocol
- Added HTTP/S basic authentication
- Added support for setting a Proxy server for automatic updates
### Changed
- Some changes in help section
### Fixed
- Fixed the bug that passwords stored in the options weren't decrypted when a connection was opened
- Fixed "bug" that prevented "Connect to console session" from working in RDC6.1 (Vista SP1 RC1/XP SP3 RC1)

## 1.00
Merry Christmas! =)
```
1.00 is a (almost) complete rewrite of the whole application
The code base is now much cleaner and more (easily) extendable
New features include (but are not limited to):
Every part of the application is now integrated into panels which can be moved, docked and undocked, hidden, moved to another monitor, etc.
This makes many new and exciting ways to manage connection and application windows possible
You can for example open up 4 PuTTY sessions in 4 different panels and align them in the main application so you can use all 4 side by side - 2 on the upper side and 2 on the bottom for example
This can be done for EVERY part of the application, it's completely modular and customizable
Connection and folder (previously called containers) properties have moved to a new property grid control
Every setting (with the exclusion of the hostname, which wouldn't make any sense) can now be inherited from the parent folder
Connection file saving/loading is now handled a bit different (more in the help section)
Application restart is no longer nececary after changing options, they are active with a click of the OK button
Smart size can now be activated also if a connection is already open (in the right click menu of the active tab)
A panel name can be stored with every connection (or folder, if inherting) to always open the connection in the specified panel
And last but not least, many bugs have been fixed, though there are probably many new bugs aswell - Did I already mention this is a rewrite? ;)
I hope you like my work and if you do please consider donating on the mRemote website to support me a little. Any amount will do! Thx!
```

## 0.50
### Added
- Added possibility to change resolution or display mode (Fit to window, Fullscreen, Smart size)
- Added new setting in options to show logon info on tab titles
- Added new feature that catches popup dialogs and puts them in a managed interface. This is another step to make mRemote a single window application.
- Added QuickConnect history and auto-complete functions
- Added a few new Icons (Linux, Windows, ESX, Log, Finance)
- Pressing escape switches back to the connection list
- There is a context menu that allows you to copy selected errors/warnings/infos to the clipboard (text only) or to delete them
- There also are settings in the option to change when to switch to the tab and to switch back to the normal behaviour of displaying message popups

### Changed
- Connections file version is now 1.2
### Removed
- Removed old Terminal (SSH, Telnet) control and embedded PuTTY instead
```
This decision brings mostly good but also some bad news
The good news is that now everything that works in putty also works in mRemote
This means X11 forwarding, SSH port forwarding, session logging, appearance customization, etc. should be working fine now
It also brings some new protocols (Rlogin, RAW)
The bad news is that I cannot fully integrate Putty into mRemote because it is a standalone application and thus has it's own window handle
This means that you won't be able to use Ctrl+Tab to switch between tabs, catching errors or infos through the new Errors and Infos tab isn't possible, etc.
```
### Fixed
- Improved options tab
- Fixed some form drawing bugs

## 0.35
### Added
- Added tab switching/closing hotkeys
  - Switch to next tab: Ctrl+Tab
  - Switch to previous tab: Ctrl+Shift+Tab
  - Close active tab: Ctrl+W
  - This does not and will probably never work with RDP connections!
### Changed
- Changed shortcuts to menu items in main menu as they interfered with some terminal key bindings
### Fixed
- Fixed bug in updating code that still displayed the current version in the old format (x.x.x.x instead of x.xx)
- Fixed bug where the colors setting was not correctly read after saving and reloading a connections file (only with 256 colors setting)
- Fixed bug that made connect to console session and fullscreen options not work
- Fixed bug that when opening options, update or about tab caused weird paddings next to the tab or other strange behaviour

## 0.30
### Added
- Added HTTP as protocol to allow for basic web-based administration
- Added new connections menu to the toolbar
  - Left click on a connection connects
  - Right click on a container or connection opens the config tab for the selected item
- Added two new connection context menu entries for quickly connecting to console session or connecting in fullscreen
- The connections tree can now be hidden
  - To hide it right click on the splitter (the divider between the connections tree and the tabbing interface)
### Changed
- Changed "Redirect Key combinations (like in fullscreen)" to be disabled when in kiosk mode as it has no effect then anyway
### Fixed
Improved tray icon menu (just like the main connections menu)
- Several small bugfixes and code improvements
### Removed
- Removed overlay (RDP locking) feature in favor of simply grabbing input when clicking inside the control area
  - I hope nobody is too sad that the nice looking overlay feature had to go, but..., well, it had to! ;-)

## 0.20
### Added
- Added Drag and Drop support for tabs
- Added tab context menu
  - Switch to/from fullscreen
  - Take a screenshot
  - Transfer files via SCP/SFTP (SSH)
  - Send special keys (VNC)
  - Rename tabs
  - Duplicate tabs (Create another instance of the connection)
  - Show config
  - Close tab (disconnect)
- Added middle click support for tabs (close/disconnect)
- Added SSH file transfer (SCP/SFTP) support
- Added Tools menu to the tree context menu
- Transfer files via SCP/SFTP (SSH)
- Import/Export features
- Sorting
### Changed
- Changed version format
### Removed
- Removed Fullscreen and Send special keys buttons from the main toolbar as they are now in the tab context menu
### Fixed
- Fixed the problem that caused mRemote to crash when dragging a parent node of the connections tree onto one of it's child nodes
- Fixed problem in importing mechanism that allowed importing connections including the root which resulted in multiple root items that couldn't be deleted
- Fixed problem with quick connect

## 0.0.9.0
### Added
- Added support for redirecting key combinations (Alt+Tab, Winkey, ...)
- Added Import/Export features
- Added Quick Connect Port support, just type the host you want to connect to followed by a ":" and then the port
- Added Connect/Disconnect buttons to connections context menu
- Added two new icons (Test Server | TST; Build Server | BS)
### Changed
- Many changes to the connections loading/saving mechanisms
- confCons version is now 1.0
### Fixed
- Some code cleanup
- Fixed auto session info to only try to get session information when a RDP connection is selected
- Fixed AD Import feature (didn't care if imported items were computers, groups, users, ... ;)
- Fixed settings and connections not saving when installing updates from the auto-updater
- Fixed form size and location not saving properly when closing the application in minimized state or in maximized state on a secondary monitor

## 0.0.8.2
### Added
- Added SSH1 to Quick Connect GUI
### Changed
- Changed buffer size of terminal control, it's now 500 lines
### Fixed
- Fixed terminal connections not getting focus when changing tabs
- Fixed bug in terminal code that caused hitting "home" to show "~" instead of jumping to the start of the line
- Fixed bug that caused that hitting enter in mRemote wouldn't do anything when options was opened before

## 0.0.8.0
### Added
- Added code to check if the msrdp com control is registered
### Changed
- Many Improvements to the terminal control (ssh1(!), ssh2, telnet)
### Fixed
- Fixed bug that caused mRemote to crash when moving connection into root node (only with inheritance enabled)
- Fixed bug: Pressing delete when editing a node's name caused delete messagebox to show

## 0.0.7.5
### Added
- Added inheritance feature to inherit connection settings from parent container
### Changed
- Expanded/Collapsed state of tree nodes will now be saved
- Reduced auto session info delay to 700ms
- Some code maintainance
- Some corrections to connections tree and quick search behaviour
- Changed connections file version to 0.9
### Fixed
- Fixed bug in TerminalControl that caused the error message "error loading string"
- Fixed: Settings saving on exit was broken in 0.0.7.0, this is fixed now
- Fixed connections context menu bug that made import from ad option inaccessible
- Fixed session info filling up with infos about hosts previously selected

## 0.0.7.0
### Changed
- Massive GUI redesign and changes, hope you like it! =)
### Fixed
- Fixed bug that made session info to query immediately after selecting a connection (when enabled), there is now a one second delay to prevent collecting session info for more than one host

## 0.0.6.8
### Added
- Added connection import feature for Active Directory
### Changed
- Tidied up project references
- Multiple changes to setup routine
### Fixed
- Improved error handling for auto-update
- Improved download handling for auto-update
- Fixed bug that made download finished/failed message box appear multiple times when update was canceled and re-downloaded
- Fixed bug where double-clicking a container opened all connections inside this container

## 0.0.6.6
### Changed
- Changed port textbox control to only allow digits
- Small changes to connection code for SSH
### Fixed
- Fixed port setting not saving (or always displaying default port for selected protocol)

## 0.0.6.5
### Added
- Added auto update feature
### Changed
- Changed: Multiple UI Changes (added shortcuts, rearranged menu items, ...)
### Fixed
- Fixed the problem where the connections file version was saved either with a dot or a comma, depending on system language
- Fixed not being able to connect to SSH2 hosts without specifying username and password
- Fixed several problems with Quick Connect
- Improved saving of config changes
- Fixed connections tab not closing when using SSH

## 0.0.6.0
### Added
- Added new protocols: SSH2 and Telnet
- Added first command line switch/parameter "/consfile"
  - Ex.: mRemote.exe /consfile "%PathToYourConnectionsFile%"
- Added button to screenshots to delete a screenshot
- Added Host Status (Ping) feature
### Changed
- Many code rewrites and changes in almost every area
- Changed the way connections get loaded
- The default path for the connection file is no longer in the application directory but in the local application data folder. 
  - Ex.: c:\Documents and Settings\felix\Local Settings\Application Data\Felix_Deimel\mRemote\
  - If opening a connection file from a custom location (click on open link) saving will also occur in this file and not like in previous versions to the default connections file
  - To import your old connection file please use the following procedure: start mRemote, click on "Open" and find your old connection file. Then click on "Save As" and save it with the default file name to the default location
- Changed the font and style of context menus
- Changed Quick Connect UI
### Fixed
- Fixed connection settings in config tab not saving when clicking another connection before jumping to another config field
- Fixed a bug where renaming a container caused the first connection in the same container to be renamed too

## 0.0.5.0 R2
### Fixed
- Fixed a bug that prevented connections from opening when icon files were assigned in a previous version of mRemote

## 0.0.5.0
### Added
- Added (Global) fullscreen / kiosk feature
- Added redirection settings for disk drives, printers, ports, smart cards and sound
- Added option to write a log file
- Added option to open new tabs on the right side of the currently selected tab
- Added possibility to connect to all nodes in a container
### Changed
- Changed session functions to work in background
- Changed icon choosing mechanism and added a bunch of default icons
- Changed: Containers with connection can now be deleted just like empty containers
- Changed screenshot functions to now collect all screenshots in one tab
- Changed: More settings can now be changed on container basis
- Changed config file version to 0.6
- Changed: Small internal changes to the connection saving/creating and opening mechanisms
### Fixed
- Fixed "Display Wallpapers" and "Display Themes" settings, they are working now

## 0.0.3.6
### Added
- Added Feature to display an overlay when RDP connection tab has lost the focus, clicking on this gives the focus back to the control
- Added standard handlers for F2 (rename) and DEL (delete) keys in the treeview
- Added icon preview for connections in config tab
### Changed
- Changed the way new connections and containers are being created in the treeview. The pop up window will not be displayed any longer, instead everything is handled inplace by the treeview.
- Changed some minor UI related stuff
### Fixed
- Fixed bug in tab closing mechanism that caused icons (play/pause) to not be set on the correct tree nodes

## 0.0.3.5
### Added
- Added Feature to query and log off sessions on a remote machine and option to do this automatically
- Added Option to show icon in system tray with connection menu
### Changed
- Changed controls to flat style as I think this fits the whole application more than the old 3D look
- Multiple UI changes to eliminate annoying behaviour

## 0.0.3.3
### Added
- Added Feature to specify which login information to use when no info is provided in the config of a remote machine
### Fixed
- Fixed bug in Quick Find where trying to open a connection when no node was found caused an error
- Fixed bug where the main form was not rendered correctly when hiding top bar and using XP Themes
- Fixed bug in drag-drop routine that caused application to hang when trying to drop a node on one of it's child nodes
- Fixed bug where taskbar buttons for fullscreen rdp windows did not disappear after disconnecting

## 0.0.3.2
### Added
- Added new Save As Dialog with feature to only save specific connection settings
- Added Option to display Tooltips when hovering over host entries in the connection tree
- Added Option to ask at exit when there are open connections
### Fixed
- Fixed bug where saving connections file with spaces in the root node caused an error -> updated Connection File Version to 0.5
- Fixed bug in options tab where the browse button for a custom connection file didn't do anything

## 0.0.3.0
### Added
- Added Options Tab
  - Load connections file from different location
  - Save/Don't Save connections file on exit
  - Show current tab name in window title
- Added drag and drop functionality to the connections tree
- Added feature to hide top bar
- Added feature to send special keys (VNC)
### Changed
- Updated VncSharp Library to 0.88 (still pretty buggy)

## 0.0.2.7
### Added
- Added feature to save connection settings to all connections in the selected container
### Deprecated
- Disabled "Display Wallpaper" and "Display Themes" checkboxes as these features are not implemented
### Fixed
- Icon choosing bug fixed
- Taskbar button had no text when in fullscreen - fixed
- Fixed bug in Quick Connect GUI

## 0.0.2.5
### Added
- Added new connections toolstrip (same functions as context menu)
### Changed
- Splitter position is now saved on exit
### Fixed
- Quick connect button bug fixed
- Search field resize bug fixed

## 0.0.2.4
### Added
- Added Keep Alive Interval (1 Minute)
- Added Options to choose between RDP & VNC
- Added Port Setting for RDP
- Added Option to connect to console
- Added Menu Entries to move Connections & Containers up & down
### Changed
- Changed default color depth to 16bit
- Some small code improvements

[Unreleased]: https://github.com/mRemoteNG/mRemoteNG/compare/v1.76.20..HEAD
[1.76.20]: https://github.com/mRemoteNG/mRemoteNG/compare/v1.76.19..v1.76.20
[1.76.19]: https://github.com/mRemoteNG/mRemoteNG/compare/v1.76.18..v1.76.19
[1.76.18]: https://github.com/mRemoteNG/mRemoteNG/compare/v1.76.17..v1.76.18
[1.76.17]: https://github.com/mRemoteNG/mRemoteNG/compare/v1.76.16..v1.76.17
[1.76.16]: https://github.com/mRemoteNG/mRemoteNG/compare/v1.76.15..v1.76.16
[1.76.15]: https://github.com/mRemoteNG/mRemoteNG/compare/v1.76.14..v1.76.15
[1.76.14]: https://github.com/mRemoteNG/mRemoteNG/compare/v1.76.13..v1.76.14
[1.76.13]: https://github.com/mRemoteNG/mRemoteNG/compare/v1.76.12...v1.76.13
[1.76.12]: https://github.com/mRemoteNG/mRemoteNG/compare/v1.76.11..v1.76.12
[1.76.11]: https://github.com/mRemoteNG/mRemoteNG/compare/v1.76.10..v1.76.11
[1.76.10]: https://github.com/mRemoteNG/mRemoteNG/compare/v1.76.9..v1.76.10
[1.76.9]: https://github.com/mRemoteNG/mRemoteNG/compare/v1.76.8..v1.76.9
[1.76.8]: https://github.com/mRemoteNG/mRemoteNG/compare/v1.76.7..v1.76.8
[1.76.7]: https://github.com/mRemoteNG/mRemoteNG/compare/v1.76.6..v1.76.7
[1.76.6]: https://github.com/mRemoteNG/mRemoteNG/compare/v1.76.5..v1.76.6
[1.76.5]: https://github.com/mRemoteNG/mRemoteNG/compare/v1.76Alpha6..v1.76.5
[1.76.4 Alpha 6]: https://github.com/mRemoteNG/mRemoteNG/compare/v1.76Alpha5..v1.76Alpha6
[1.76.3 Alpha 5]: https://github.com/mRemoteNG/mRemoteNG/compare/v1.76Alpha4..v1.76Alpha5
[1.76.2 Alpha 4]: https://github.com/mRemoteNG/mRemoteNG/compare/v1.76Alpha3..v1.76Alpha4
[1.76.1 Alpha 3]: https://github.com/mRemoteNG/mRemoteNG/compare/v1.76Alpha2..v1.76Alpha3
[1.76.0 Alpha 2]: https://github.com/mRemoteNG/mRemoteNG/compare/v1.76Alpha1..v1.76Alpha2
[1.76.0 Alpha 1]: https://github.com/mRemoteNG/mRemoteNG/compare/v1.75.7012..v1.76Alpha1
[1.75.7012]: https://github.com/mRemoteNG/mRemoteNG/compare/v1.75.7011..v1.75.7012
[1.75.7011]: https://github.com/mRemoteNG/mRemoteNG/compare/v1.75.7010..v1.75.7011
[1.75.7010]: https://github.com/mRemoteNG/mRemoteNG/compare/v1.75.7009..v1.75.7010
[1.75.7009]: https://github.com/mRemoteNG/mRemoteNG/compare/v1.75Hotfix8..v1.75.7009
[1.75.7008]: https://github.com/mRemoteNG/mRemoteNG/compare/v1.75Hotfix7..v1.75Hotfix8
[1.75.7007]: https://github.com/mRemoteNG/mRemoteNG/compare/v1.75Hotfix6..v1.75.Hotfix7
[1.75.7006]: https://github.com/mRemoteNG/mRemoteNG/compare/v1.75Hotfix5..v1.75Hotfix6
[1.75.7005]: https://github.com/mRemoteNG/mRemoteNG/compare/v1.75Hotfix4..v1.74Hotfix5
[1.75.7004]: https://github.com/mRemoteNG/mRemoteNG/compare/v1.75Hotfix3..v1.75Hotifx4
[1.75.7003]: https://github.com/mRemoteNG/mRemoteNG/compare/v1.75Hotifx2..v1.75Hotifx3
[1.75.7002]: https://github.com/mRemoteNG/mRemoteNG/compare/v1.75Hotifx1..v1.75Hotfix2
[1.75.7001]: https://github.com/mRemoteNG/mRemoteNG/compare/v1.75..v1.75Hotfix1
[1.75]: https://github.com/mRemoteNG/mRemoteNG/compare/v1.75Beta3..v1.75
[1.75 Beta 3]: https://github.com/mRemoteNG/mRemoteNG/compare/v1.75Beta2..v1.75Beta3
[1.75 Beta 2]: https://github.com/mRemoteNG/mRemoteNG/compare/v1.75Beta1..v1.75Beta2
[1.75 Beta 1]: https://github.com/mRemoteNG/mRemoteNG/compare/v1.75Alpha3..v1.75Beta1
[1.75 Alpha 3]: https://github.com/mRemoteNG/mRemoteNG/compare/v1.75Alpha2..v1.75Alpha3
[1.75 Alpha 2]: https://github.com/mRemoteNG/mRemoteNG/compare/v1.75Alpha1..v1.75Alpha2
[1.75 Alpha 1]: https://github.com/mRemoteNG/mRemoteNG/compare/v1.74..v1.75Alpha1
[1.74]: https://github.com/mRemoteNG/mRemoteNG/compare/v1.74Beta2..v1.74
[1.73 Beta 2]: https://github.com/mRemoteNG/mRemoteNG/compare/v1.73Beta1..v1.73Beta2
[1.73 Beta 1]: https://github.com/mRemoteNG/mRemoteNG/compare/v1.72..v1.73Beta1
[1.72]: https://github.com/mRemoteNG/mRemoteNG/compare/v1.71..v1.72
[1.71]: https://github.com/mRemoteNG/mRemoteNG/compare/v1.71RC2..v1.71
[1.71 Release Candidate 2]: https://github.com/mRemoteNG/mRemoteNG/compare/v1.71RC1..v1.71RC2
[1.71 Release Candidate 1]: https://github.com/mRemoteNG/mRemoteNG/compare/v1.71Beta5..v1.71RC1
[1.71 Beta 5]: https://github.com/mRemoteNG/mRemoteNG/compare/v1.71Beta4..1.71Beta5
[1.71 Beta 4]: https://github.com/mRemoteNG/mRemoteNG/compare/v1.71Beta3..1.71Beta4
[1.71 Beta 3]: https://github.com/mRemoteNG/mRemoteNG/compare/v1.71Beta2..v1.71Beta3
[1.71 Beta 2]: https://github.com/mRemoteNG/mRemoteNG/compare/v1.71Beta1..v1.71Beta2
[1.71 Beta 1]: https://github.com/mRemoteNG/mRemoteNG/compare/v1.70..v1.71Beta1
[1.70]: https://github.com/mRemoteNG/mRemoteNG/compare/v1.70RC2..v1.70
[1.70 Release Candidate 2]: https://github.com/mRemoteNG/mRemoteNG/compare/v1.70RC1..v1.70RC2
[1.70 Release Candidate 1]: https://github.com/mRemoteNG/mRemoteNG/compare/v1.70Beta2..v1.70RC1
[1.70 Beta 2]: https://github.com/mRemoteNG/mRemoteNG/compare/v1.70Beta1..v1.70Beta2
[1.70 Beta 1]: https://github.com/mRemoteNG/mRemoteNG/compare/v1.69..v1.70Beta1
[1.69]: https://github.com/mRemoteNG/mRemoteNG/compare/v1.68..v1.69
[1.68]: https://github.com/mRemoteNG/mRemoteNG/compare/v1.67..v1.68
[1.67]: https://github.com/mRemoteNG/mRemoteNG/compare/v1.66..v1.67
[1.66]: https://github.com/mRemoteNG/mRemoteNG/compare/v1.65..v1.66
[1.65]: https://github.com/mRemoteNG/mRemoteNG/compare/v1.64..v1.65
[1.64]: https://github.com/mRemoteNG/mRemoteNG/compare/v1.63..v1.64
[1.63]: https://github.com/mRemoteNG/mRemoteNG/compare/v1.62..v1.63
[1.62]: https://github.com/mRemoteNG/mRemoteNG/compare/v1.61..v1.62
[1.61]: https://github.com/mRemoteNG/mRemoteNG/compare/v1.60..v1.61
[1.60]: https://github.com/mRemoteNG/mRemoteNG/compare/v1.50..v1.60
[1.50]: https://github.com/mRemoteNG/mRemoteNG/compare/v1.49..v1.50<|MERGE_RESOLUTION|>--- conflicted
+++ resolved
@@ -5,12 +5,9 @@
 
 ## [Unreleased]
 ### Added
-<<<<<<< HEAD
 - #327: Added Alternative Shell for RDP settings
-=======
 - #1476: Configurable backups. Can now edit/set backup frequency, backup path, and max number of backup files.
 - #1427: Fix RDP local desktop scale not taking effect on remote
->>>>>>> ba1317d2
 - #1770: Added missing RDP performance settings
 - #1332: Added option to hide menu strip container
 - #545: Option to minimize to system tray on closing
