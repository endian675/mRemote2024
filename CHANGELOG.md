# Changelog
All notable changes to this project will be documented in this file.

The format is based on [Keep a Changelog](https://keepachangelog.com/en/1.0.0/), and this project adheres to [Semantic Versioning](https://semver.org/spec/v2.0.0.html).

<<<<<<< HEAD
## [Unreleased]
### Fixed
- #2125: Fixed string parsing logic for Quick Connect toolbar.
- #2122: Fix to avoid throwing exception incase if not able decrypt connections and ask to open another one or create a new. 
- #2117: Fix of broken Links due migration to .NET 6 and branch renaming
=======
## [1.77.3]
### Added
- # #2123: Thycotic Secret Server - Added 2FA OTP support

## [1.77.2]
>>>>>>> 39968c7c
### Added
- #xxx:  Add default setting for update channel. Set as "dev". 
- #2086: Replace WebClient with async HttpClient for updater.
- #1850: Minify config xml
- #1770: Added missing RDP performance settings
- #1516: added API to access credential vault (Thycotic Secret Server) by specifying SSAPI:ID as username
- #1476: Configurable backups. Can now edit/set backup frequency, backup path, and max number of backup files.
- #1427: Fix RDP local desktop scale not taking effect on remote
- #1332: Added option to hide menu strip container
- #870: Added option to push inheritance settings to child nodes recursively
- #545: Option to minimize to system tray on closing
- #503: SSH Execute a single command after login
- #420: SSH tunneling implemented
- #327: Added Alternative Shell for RDP settings
- #319: Override quick connect username when using user@domain
- #283: Support for native PowerShell remoting as new protocol
- #xxx: Add external connector to retrieve ip address from Amazon EC2 Instance IDs
### Changed
- #2102: Extended the field RenderingEngine from 10 chars to 16
- #2022: Replaced CefSharp with WebView2
- #2014: Revised icons
- #2013: Removed components check
- #2011: Removed screenshot manager
- #2010: Redesigned menus
- #2005: Removed in-app documentation
- #1777: Cleaned up VisualStudio project structure
- #1767: Turned about window into a simple popup form
- #1690: Replaced GeckoFX (Firefox) with CefSharp (Chromium)
- #1325: Language resource files cleanup
- #xxxx: Secret Server connector via new field "API User ID" instead of SSAPI: prefix
### Fixed
- #2125: Fixed string parsing logic for Quick Connect toolbar.
- #2122: Fix to avoid throwing exception incase if not able decrypt connections and ask to open another one or create a new. 
- #2117: Fix of broken Links due migration to .NET 6 and branch renaming
- #2098: Fix failed BinaryFileTest
- #2097: Fix failed tests related to mRemoteNGTests.UI.Window.ConfigWindowTests
- #2096: Corrected encryption code of LegacyRijndaelCryptographyProvider
- #2089: Fixed the exception thrown by menu buttons "Documentation" and "Website"
- #2087: Fixed application crash, when the update file is launched from the application
- #2079: Fixed theme files not being copied to output directory
- #2012: Updated PuTTYNG to v0.76
- #1884: Allow setting Port when using MSSQL
- #1783: Added missing inheritance properties to SQL scripts
- #1773: Connection issue with MySql - Missing fields in
- #1756: Cannot type any character on MultiSSH toolbar 
- #1720: Show configuration file name in title of password prompt form
- #1713: Sound redirection does not work if Clipboard redirection is set to No
- #1632: 1.77.1 breaks RDP drive and sound redirection
- #1610: Menu bar changes to English when canceling options form
- #1595: Unhandled exception when trying to browse through non existent multi ssh history with keyboard key strokes
- #1589: Update SQL tables instead of rewriting them
- #1465: REGRESSION: Smart Cards redirection to Remote Desktop not working
- #1363: Don't show "Disk Usage" button in installer
- #1337: Unhandled exception after closing mRemoteNG
- #359: Making a VNC connection to an unreachable host causes the application to not respond for 20-30 seconds
- #618: Do not break the Windows Clipboard Chain when exiting.

## [1.77.1] - 2019-09-02
### Added
- #1512: Added option to close panel from right click menu
- #1434: Revised sort button in connection tree to be able to sort in both orders
- #1400: Added file download handling to HTTP(S) connections using Gecko
- #1385: Added option to start mRemoteNG minimized
- #826: Allow selecting RDP version to use when connecting
### Changed
- #1544: Improved Polish translations
- #1518: Inheritance is no longer automatically enabled when importing nodes from Active Directory
- #1468: Improved mRemoteNG startup time
- #1443: Chinese (simplified) translation improvements
- #1437: Norwegian translation improvements
- #1378: Hyperlinks embedded within mRemoteNG now open in the system default browser
- #1239: Increased default key derivation function (KDF) iterations from 1000 to 10000
- #718: Moved port property from 'protocol' to 'connection' section
- Moved most RDP enums outside of the RDP protocol class. Scripts which reference these enums will need to be updated.
- Removed the "Automatically get session info" from the advanced options screen since it is no longer used.
### Fixed
- #1505: About screen now better follows theme colors
- #1493: Updated database setup scripts for MSSQL and MySQL
- #1470: The "Favorite" setting is now properly saved in the local connection settings file (not saved in database)
- #1447: Exception occurs when resetting layout
- #1439: Searching in hosts tree loses first keystroke
- #1428: Fixed a rare error when checking for FIPS
- #1426: Tabbing is reversed in config window
- #1425: Connections didn't always respect the panel property
- #841: Allow for sorting in port scan results
- #617: Added missing description for password protect field in root node
- #553: Browser language not set when using Gecko rendering engine
- #323: Wallpaper always shows in RDP connections, even when turned off


## [1.77.0] - 2019-04-29
### Added
- #1422: Added possibility to connect to virtual machines running on Hyper-V
- #1414: Add "Remote Audio Capture" option for RDP
- #1336: Added ability to run External tools on folders
- #1320: Added ability to favorite items in the connection tree
- #1318: Added support for saving connections in MySQL
- #1293: Importing .rdp files now imports gateway settings
- #1246: Improved connections loading to tolerate missing attributes in the confCons xml file
- #1230: Added option to track the currently focused connection in the connection tree
- #1220: Added an Apple/Mac connection icon
- #1218: A splashscreen has been added when mRemoteNG starts
- #1216: Connection tree search bar can be placed at the top or bottom of connection tree
- #1201: The help files packaged with mRemoteNG have been rewritten
- #1186: Certain dialogs are not correctly using localized text for buttons
- #1170: The Options window no longer displays in the Windows taskbar when open
- #1141: 'Copy Hostname' option added to connection tree context menu
- #1123: Added a dialog that will display when unhandled exceptions occur
- #1102: Added a button to clear connections searchbox
- #1042: Added a connection icon for OSX/MacOS
- #951: Added property to Enable/Disable Clipboard Sharing for RDP connections
- #929: Added the hostname to certain RDP error/disconnect messages where it was missing
- #928: Add context menu items to 'Close all but this' and 'Close all tabs to the right'
- #907: Added option to disable trimming whitespace from username field
- #896: Added a "view only" mode for RDP connections
- #416: Added ability to Enable/Disable Clipboard Sharing for RDP connections
- #321: Added support for displaying on HiDPI screens
### Changed
- #1430: Revised options dialog to prevent components from overlapping in some translations (e.g. russian)
- #1389: Connection config window refactoring. Default connection info buttons now always available.
- #1384: Revised help files and switched to sphinx as a documentation system
- #1223: Open External Links in Default Web Browser
- #1129: Spanish translation improvements
- #1072: Russian translation improvements
- #1016: Chinese (simplified) translation improvements
- #765: Port Scan Issues (single port scan option now available)
- #155: Replace MagicLibrary with DockPanelSuite
- #154: MR-139: Close Button on Each Tab - new default theme has a close button on each tab
<!-- ### Deprecated -->
<!-- ### Removed -->
### Fixed
- #1383: Fixed issue where default Computer OU was not showing up when importing from Active Directory
- #1248: RemoveMagicLib Bugs - various bugs that cropped up as a result of removing magiclib
- #1245: Options form takes nearly 3 seconds to appear when Theming is active
- #1240: Theming problem with NGNumericUpDown
- #1238: Connection panel not translated until opened for the first time
- #1186: Fixed several dialog boxes to use localized button text
- #1170: Prevent Options window from showing up in taskbar
- #1064: "Esc" button does does not close some dialogs
- #1044: Dragging (grabbing) the program window requires 2 clicks
<!-- ### Security -->

## [1.76.20] - 2019-04-12
### Fixed
- #1401: Connections corrupted when importing RDC Manager files that are missing certain fields

## [1.76.19] - 2019-04-04
### Fixed
- #1374: Vertical Scroll Bar missing in PuTTYNG after 0.70.0.1 & 0.71 updates

## [1.76.18] - 2019-03-20
### Fixeed
- #1365: PuTTY window not centered after 0.71 update

## [1.76.16] - 2019-03-14
### Fixed
- #1362: Updated PuTTYNG to 0.71

## [1.76.15] - 2019-03-09
### Added
- Importing multiple files now only causes 1 save event, rather than 1 per file imported
### Fixed
- #1303: Exception on first connection with new SQL server database
- #1304: Resolved several issues with importing multiple RDP Manager v2.7 files

## [1.76.14] - 2019-02-08
### Changed
- #222: Pre-Release Test build for running on systems with FIPS Enabled

## [1.76.12] - 2018-11-08
### Added
- #1180: Allow saving certain connection properties locally when using database
### Fixed
- #1181: Connections sometimes dont immediately load when switching to sql feature
- #1173: Fixed memory leak when loading connections multiple times
- #1168: Autohide Connection and Config tab won't open when ssh connection active
- #1134: Fixed issue where opening a connection opens same connection on other clients when using database feature
- #449: Encrypt passwords saved to database

## [1.76.11] - 2018-10-18
### Fixed
- #1139: Feature "Reconnect to previously opened sessions" not working
- #1136: Putty window not maximized

## [1.76.10] - 2018-10-07
### Fixed
- #1124: Enabling themes causes an exception

## [1.76.9] - 2018-10-07
### Fixed
- #1117: Duplicate panel created when "Reconnect on Startup" and "Create Empty Panel" settings enabled
- #1115: Exception when changing from xml data storage to SQL
- #1110: Pressing Delete button during connection rename attempts to delete the connection instead of the text
- #1106: Inheritance does not work when parent has C# default type set
- #1092: Invalid Cast Exceptions loading default connectioninfo 
- #1091: Minor themeing issues
- #853: Added some additional safety checks and logging to help address RDP crashes

## [1.76.8] - 2018-08-25
### Fixed
- #1088: Delete and Launch buttons are not disabled when last external tool deleted
- ${1}'Save connections after every edit' setting not honored
- #1082: Connections not given GUID if Id is empty in connection xml

## [1.76.7] - 2018-08-22
### Fixed
- #1076: Wrong object selected when duplicating connection then switching between properties and inheritance in config window
- #1068: Fixed some toolbar positioning bugs

## [1.76.6] - 2018-08-03)
### Fixed
- #1062: Entering correct password when starting app does not load connections file

## [1.76.5] - 2018-08-02)
### Removed
- #893: Removed unneeded files from build/package
### Fixed
- #1057: Hitting F2 with no connection node selected caused unhandled exception
- #1052: 'Switch to notification panel' feature does not always switch
- #1051: Tooltips always displayed regardless of 'Show description tooltips in connection tree' setting
- #1050: Config window retains access to previously selected node after loading new connections file
- #1045: Config window shows several incorrect properties for HTTPS connections
- #1040: Canceling "select panel" form does not cancel
- #1039: Set default theme when themes disabled
- #1038: Unable to add connection with active filter
- #1036: Exception when themes are active and options page closed on Connections then reopened
- #1034: Connection context menu not being translated
- #1030: Exception thrown if importing from port scan and no tree node is selected
- #1020: BackupFileKeepCount setting not limiting backup file count
- #1004: Duplicating root or PuTTy node through hotkey causes unhandled exception
- #1002: Disabling filtering without clearing keyword leaves filtered state
- #1001: Connection tree context menu hotkeys stop working and disappear in some cases
- #999: Some hotkeys stop working if File menu was called when PuTTy Saved Sessions was selected
- #998: Can sometimes add connection under PuTTY Sessions node
- #991: Error when deleting host in filtered view
- #971: Portable Settings now apply to any machine they are used on
- #961: Connections file overwritten if correct decryption password not provided
- #868: if statement returned the same value
- #762: Increased button size to fit locaized text

## [1.76.4 Alpha 6] - 2018-06-03
### Added
- #924: Notification for "No Host Specified" when clicking folders in quick-connect menu
- Added option for creating an empty panel on startup
### Changed
- #942: Improved Russian translation of several items
- #902: Menu bar can once again be moved. View -> "Lock toolbar positions" now also locks the menu position
### Fixed
- #948: Fixed issue where many menu item translations were not being used
- #938: Minor layout improvements on the Port Scan screen
- #916: Default properties were not being saved

## [1.76.3 Alpha 5] - 2018-03-14
### Fixed
- #911: Csv exports sometimes do not include all fields
- #807: Inheritance is sometimes turned on for nodes under root Connections node

## [1.76.2 Alpha 4] - 2018-03-03
### Fixed
- #899: DoNotPlay is Case Sensitive in XML Serialization

## [1.76.1 Alpha 3] - 2018-02-24
### Added
- #625: Added ability to import mRemoteNG formatted CSV files
- #648: The port scan ping timeout is now configurable
### Fixed
- Fixed a few Xml serialization bugs that would occur if boolean values weren't capitalized

## [1.76.0 Alpha 2] - 2018-02-01
### Added
- #838: Added an option to lock toolbars
- #836: Added a Read Only option for SQL connections
- #829: Add option that fixes connecting to Azure instances with LoadBalanceInfo
### Fixed
- #840: Fix theme loading issue in installer version
- #800: Fixed issue with PuTTY sessions not showing some extended characters
- Fixed a few toolbar layout issues

## [1.76.0 Alpha 1] - 2017-12-08
### Added
- #799: Added option to save connections on every edit
- #798: Added button to test SQL database connections on SQL options page
- #611: Added multi-ssh toolbar for sending commands to many SSH clients at once
- #519: You can now import normal mRemoteNG files - they do not have to be exports
- #504: Added Korean translation
- #485: The Domain field is now visible/editable for connection with the IntApp protocol
- #468: Default connection info Panel property is now saved
- #429: Added Czech translation
- #421: When a connection file cannot be loaded, we will now prompt for how to proceed rather than always exiting.
- #338: Added option to filter connection tree when searching
- #225: Added support for importing Remote Desktop Connection Manager v2.7 RDG files
- #207: Can now specify a working directory for external tools
- #197: Selecting a quick connect protocol will start a connection with that host
- #184: Improve search to include description and hostname fields
- #152: Added option "Show on Toolbar" to external tools
- Added more logging/notifications options
### Changed
- #784: Rearranged some settings in the Options pages to prevent overlap with some translations
- #704: Portable version now saves settings in application directory
- #671: Revamped UI theme system
- #608: The Help -> Support Forum menu item now directs users to our Reddit community
- #558: Connection tree now shows customizable icons instead of play/pause icon
- #493: Changed backup file name time stamp to use local system time rather than UTC
- #357: Updated GeckoFX to v45.45.0.32
- Improved compatability between environments when building mRemoteNG from source
### Removed
- #797: Removed duplicate translation strings
### Fixed
- #747: Fixed unnecessary "PuttySessions.Watcher.StartWatching" error message
- #650: Fixed German translation typo
- #639: Fixed Italian translation typo
- #479: New connection tree nodes not starting in edit mode
- #233: Fixed crash that can occur when disconnecting from VNC server
- #195: Access to https with self-signed certificates not working

## [1.75.7012] - 2017-12-01
### Changed
- #810: Official mRemoteNG builds will now be signed with a DigiCert certificate
### Fixed
- #814: Fixed bug that prevented reordering connections by dragging
- #803: File path command line argument not working with network path

## [1.75.7011] - 2017-11-07
### Fixed
- #778: Custom connection file path command line argument (/c) not working
- #763: Sometimes minimizing folder causes connection tree to disappear
- #761: Connections using external tools do not start (introduced in 1.75.7009)
- #758: "Decryption failed" message when loading from SQL server
- Fixed issues with /resetpanels and /resetpos command line arguments
- Resolved bug where connection tree hotkeys would sometimes be disabled

## [1.75.7010] - 2017-10-29
### Fixed
- #756: CustomConsPath always null

## [1.75.7009] - 2017-10-28
### Changed
- #635: Updated PuTTYNG to 0.70
- Minor error message correction
- Minor code refactoring
### Fixed
- #676: Portable version ignores /cons param on first run
- #675: Attempting to add new connection/folder does not work in some situations
- #665: Can not add new connection or new folder in some situations
- #658: Keep Port Scan tab open after import
- #646: Exception after click on import port scan
- #610: mRemoteNG cannot start /crashes for some users on Windows server 2012 R2 server
- #600: Missing horizontal scrollbar on Connections Panel
- #596: Exception when launching external tool without a connection selected
- #550: Sometimes double-clicking connection tree node began rename instead of connecting
- #536: Prevented log file creation when writeLogFile option is not set
- #529: Erratic Tree Selection when using SQL Database
- #482: Default connection password not decrypted when loaded
- #335: The Quick Connect Toolbar > Connection view does not show open connections with the play icon
- #176: Unable to enter text in Quick Connect when SSH connection active


## NO RELEASE - 2017-06-15
### Fixed
- #466: Installer still failing on Win7 for updates - 1.75.7005 (Hotifx 5)
- #462: Remove no longer used files from portable version - 1.75.7003 (Hotfix 4)

## [1.75.7008] - 2017-06-15
### Changed
- Minor updates to the installer build
### Fixed
- #589: MSI doesn't update with newer PuTTYNG version that fixes #583 (Again, Sorry!)

## [1.75.7007] - 2017-06-14
### Fixed
- #583: SSH (PuTTYNG) Sessions are not properly integrated into the main mRemoteNG window (Sorry!)

## [1.75.7006] - 2017-06-13
### Changed
- #531: Update PuTTYNG to 0.69
### Fixed
- #377: Use all space on About page
- #527: Additional protections to avoid problems on update check in heavily firewalled environments
- #530: Fixed issue where using External Tool on existing connection causes creation of 'New Connection' entry
- #546: Quick Connect from notification area icon displays warning when clicking on a folder (see #334)

## [1.75.7005] - 2017-04-27
### Changed
- #410: Update PuTTYNG to 0.68
- Minor code cleanup/optimizations/null checks
### Fixed
- #434: Fix complier warnings CA1049 & CA2111
- #442: Fixed issue loading PuTTY sessions that have spaces in the name
- #502: Problems with ParentID for Duplicated Containers/Connections with SQL Connection Storage
- #514: Expanded property not saved/loaded properly from SQL
- #518: Exception when Importing File

## [1.75.7003] - 2017-03-24
### Fixed
- #464: Resolved issue when importing a connections file while using SQL server feature

## [1.75.7002] - 2017-03-10
### Fixed
- #448: Resolved issue with SQL saving

## [1.75.7001] - 2017-03-10
### Changed
- #408: Update SQL scripts

## [1.75 hotfix 1] - 2017-03-06
### Changed
- #437: Modify version numbering scheme
### Fixed
- #422: Uncaught exception when clicking in connection tree whitespace
- #312: Resolved KeePass auto-type issue
- #427: Export does not respect filtering user/password/domain

## [1.75] - 2017-03-01
### Known Issues
- File hash check will fail when updating from 1.75 Beta 1 to newer versions.
  - Exception will be: "MD5 Hashes didn't match!" for 1.75 Beta 1 - 1.75 RC1
### Added
- #344: Use SHA512 File Hashes to validate downloads (in the update mechanism & posted to the Downloads page)
- Added Release Channels to the update check functionality allowing users to select one of 3 release channels for updates: Stable, Beta, Dev
- #360: Help -> About, Version # is now selectable/copyable
- #221: RDP: Optional disconnect after X number of minutes of inactivity
### Changed
- The usual general code clean up and refactoring
- #325: Code clean up and additional logging for External Tools based connections
- #298: Code clean up and additional logging around application startup
- #291, #236: External Tools code clean up and additional logging
### Fixed
- #369: Reset Layout Option Does Not Reset Notification Pane
- #362: Invalid cast exception when using the Notification Area Icon minimize/restore
- #334: Quick Connect displays warning when clicking on a folder
- #325: When using a connection with an external app, results in opening the same external app continuously
- #311: Import from Active Directory does not use machine's domain by default
- #258: Rename Tab dialog - populate original name in dialog (1.72 functionality)
- #211, #267: Recursive AD Import wasn't fully functional 

## [1.75 Beta 3] - 2016-12-01
### Known Issues
- Portable build MD5 check will fail when updating from 1.75 Beta 1 to newer versions.
### Fixed
- #289: Install fails during update process (only affects 1.75 beta 1 - 1.75 beta 2)

## [1.75 Beta 2] - 2016-12-01
### Added
- #273: Added Turkish translation provided by forum user "rizaemet"
- #217: Create user manual documentation for the SSH File Transfer feature
### Fixed
- #254: Component check window position issues and uncaught exception
- #260: Crash when attempting to load fully encrypted confCons v2.5
- #261: Double clicking folder in treeview doesn't expand it in 1.75 beta1
- #271: Install package is not using the last installation path
- #278: Silent installs not detecting prerequisites

## [1.75 Beta 1] - 2016-11-15
### Added
- MR-971: Added Right Click method to Port Scan to import discovered hosts
- MR-1000, - #211: Sub OU AD Import
- #172: Implement "audioqualitymode" for RDP sessions
- #160: Allow portable version to perform an update check (and download the latest .zip)
- #157: Implement new cryptography providers (See Tools -> Options -> Security)
### Changed
- Lots of code clean up and refactoring
- Limit log file size to 1 main log + 5 backups * 10MB.
- Minor UI Tweak: Default Menubar and QuickConnect Bar to same line
- MR-364: Removed "Announcement" functionality 
- MR-366: Show PuTTY type and version on components check screen
- MR-586: Reduce HTTP/HTTPS document title length that is appended to the connection tab title
- MR-938: Adjust RDP Resolution list (ensure most common resolutions were available)
- MR-975: Replaced TreeView with TreeListView for displaying connection tree. This was a large change which separated the GUI from the domain model.
- #144: Removed export option for "VisionApp Remote Desktop 2008"
- MR-220: Don't close the AD importer after import
- #167: fix/implement the update check (was disabled in 1.74 as part of the C# conversion)
### Fixed
- MR-967: File transfer doesn't work when specifying full path and file name (as prompted)
- MR-979: switched to notifications panel incorrectly (when configured NOT to do so)

## [1.75 Alpha 3] - 2016-08-12
### Added
- MR-896: Added prerequisite installer check for KB2574819. Prevents "Class not registered" errors when opening RDP connections.
### Changed
- PR-130: Fix Scan button width to fit Russian translation
### Removed
- MR-946: Remove old/insecure SharpSSH and related components. Replace with SSH.NET for File Transfer Functionality
### Fixed
- MR-965, MR-871, MR-629: Error 264 on RDP Connect attempt - Added timeout value to Tools -> Options -> Connections

## [1.75 Alpha 2] - 2016-08-03
### Added
- MR-961, PR-133: Option to reconnect all currently opened connection tabs 
- MR-917: Improved cryptographic support
### Changed
- Updated GeckoFx package
- Updated DockPanelSuite library to 2.10 Final
- Japanese translation updated
- MR-942: Refactored code relating to loading the connections file 
### Fixed
- MR-910: Fixes to support Remote Desktop Gateways
- MR-874: Incorrect RDP prerequisite check in installer

## [1.75 Alpha 1] - 2016-07-08
### Changed
- Additional code cleanup
### Fixed
- MR-905: mRemoteNG crashes at startup (in FIPS policy check)
- MR-902: mRemoteNG crashes after locking/unlocking the local system after loading a VNC connection

## [1.74] - 2016-06-28
### Added
- MR-821: Initial Japanese translation included
### Changed
- New operating system requirements
  - Windows 7 SP1 (with RDP Client v8: KB2592687/KB2923545) or later
  - .NET Framework 4 or later
- XULRunner is no longer required for Gecko support (see below)
- Converted source from Visual Basic to C Sharp
- Lots of code refactoring/clean up/general stability changes
- Updated to latest DockPanelSuite and enabled a slick new theme!
- MR-145: Installer is now MSI based
- MR-255: Updated RDP Client to version 8
- MR-389: Updates to IE rendering engine
  - Support for latest version of IE (9-11)
  - Dropped support for IE 7 & IE 8
- MR-850: Replaced XULRunner with GeckoFx
  - No need to manually configure to have the Gecko rendering engine available now
  - Install image is now significantly larger due to the inclusion of the Gecko Engine
- Port Scan is now Asynchronous (and is significantly faster)
### Removed
- MR-714: Removed Keyboard shortcut functionality
  - Introduced in 1.73 beta that was never officially released
  - This caused stability issues
  - May be re-added in a future release
  - Removal does *NOT* impact the ability to send keyboard shortcuts to RDP sessions (when redirect key combinations is set to "yes")
- MR-559: Removed RDP Sessions panel functionality. This required a library for which no trusted origin/source could be located
- Removed a bunch of old code/libraries and replaced them accordingly
### Security
- MR-775, MR-745: Updated PuTTY to 0.67
### Fixed
- MR-874: Added work-around to installer to ignore installation prerequisites
- MR-884: Slow startup in some scenarios checking authenticode certificate
- MR-872: Crash in External Tools when arguments aren't quoted
- MR-854: crashes when right clicking on connection tab
- MR-852: Option "Allow only a single instance of the application" non-functional
- MR-836: Trying to delete a folder of connections only deletes 2 connections at a time
- MR-824, MR-706: Suppress Script Errors when using the IE rendering engine
- MR-822: Improve RDP error code messages
- MR-640: Fixed Inheritance not working
- MR-639: RDP: Connect to console session
- MR-610, MR-582, MR-451: RDP: Protocol Error 3334 or exceptions with large number of connections open
  - This problem appears largely resolved by most reports and testing
  - Further workarounds/problem avoidance: Disable Bitmap Caching on all RDP session configuration
- MR-429: Display issue on the Options -> Advanced panel
- MR-385: Inheritance settings lost when moving item to the root of the tree

## New Dev Team

## [1.73 Beta 2] - [NEVER RELEASED]
### Added
- Added support for importing files from PuTTY Connection Manager.
### Fixed
- Fixed issue MR-619 - Keyboard shortcuts stop working after locking the screen with Win+L
- Improved the import and export functionality.

## [1.73 Beta 1] - 2013-11-19
### Added
- Added feature MR-16 - Add keyboard shortcuts to switch between tabs
- Added feature MR-141 - Add a default protocol option
- Added feature MR-212 - Add option to connect without credentials
- Added feature MR-512 - Add support for importing files from Remote Desktop Connection Manager
- Added feature MR-547 - Add support for Xming Portable PuTTY
- MR-590: Added "Reset" to config panel context menu to allow resetting some config settings to their default value.
- Added and improved menu icons.
### Changed
- Made improvement MR-250 - Show the name of the selected connection tab in the title of the window
- Made improvement MR-367 - Make the 'Connect' button on the 'Quick Connect' toolbar a forced dropdown
- Made improvement MR-419 - Password prompt dialog should have a meaningful window title
- Made improvement MR-486 - Allow escaping of variable names for external tools
- Made improvement MR-590 - Make panels docked to the edge of the window keep their size
- Improved handling of variables in external tool arguments.
### Removed
- Removed misleading log messages about RD Gateway support.
- Removed invalid "Site" configuration option from PuTTY Saved Sessions.
- Fixed issue MR-187 - F7 keyboard shortcut for New Folder conflicts with remote connections
- Fixed issue MR-523 - Changes to external tools are not saved until exiting the program
- Fixed issue MR-556 - Export fails when overwriting an existing file
- Fixed issue MR-594 - Crash on startup if write access is denied to the IE browser emulation registry key
- Fixed issue MR-603 - Some configuration options are still shown even when inheritance is enabled
- Fixed PuTTY Saved Sessions still showing if all saved sessions are removed.
- Fixed config panel showing settings from previously loaded connection file after loading a new one.

## [1.72] - 2013-11-13
### Fixed
- Fixed issue MR-592 - Unable to run VBS script as an external tool
- Fixed issue MR-596 - Incorrect escaping of quotation marks in external tool arguments

## [1.71] - 2013-10-29
### Removed
- Removed warning message when mRemoteNG is started for the first time about new connections file being created.
### Fixed
- Fixed issue MR-574 - Crash when retrieving RDP session list if eolwtscom.dll is not registered
- Fixed issue MR-578 - Connections file is reset
- Fixed log file not showing operating system version on Windows XP and Windows Server 2003.
- Fixed the wrong connections file opening on startup under certain conditions.
- Fixed checking for updates even when disabled.
- Improved error reporting when loading connections files.

## [1.71 Release Candidate 2] - 2013-10-16
### Fixed
- Fixed issue MR-560 - Cannot Auto-Update With Open Connections: Unable to find an entry point named 'TaskDialogIndirect' in DLL 'ComCtl32'
- Fixed issue MR-565 - Double Folder keep heritage on the initial Folder
- Fixed issue MR-566 - Typo in German UI Automatic Update Settings
- Fixed duplicated folders possibly being named "New Connection" instead of the original folder's name.

## [1.71 Release Candidate 1] - 2013-10-01
### Added
- Added Chinese (Traditional) translation.
- Added partial Greek and Hungarian translations.
### Changed
- Updated PuTTY to version 0.63.
- Updated translations.
### Fixed
- Fixed issue MR-495 - Having a negative range in port scan creates memory exhaustion.
- Fixed issue MR-514 - Window Proxy test failed without close button
- Fixed issue MR-521 - Right-Clicking in "Sessions" panel crashes mRemoteNG
- Fixed issue MR-525 - Could not start on windows 7 64bit
- Fixed issue MR-535 - SQL error saving Connections
- Fixed issue MR-538 - RDP loses connection when hiding config or connections pane
- Fixed issue MR-542 - Wrapped putty has security flaw
- Made minor improvements to the port scan functionality.
- Fixed possible cross-thread operation exception when loading connections from SQL.
- Fixed PuTTY Saved Sessions not showing after loading a new connections file.

## [1.71 Beta 5] - 2013-06-09
### Fixed
- Fixed issue MR-491 - Could not start RDP Connection
- Fixed issue MR-499 - TS Gateway is not working in latest release 1.71
- Fixed typo in SQL queries.

## [1.71 Beta 4] - 2013-05-28
### Added
- Added feature MR-435 - Add digital signature check to updater
- Added Norwegian (Bokmal) and Portuguese (Brazil) translations.
- Added Spanish translation to the installer.
- Added PuTTY Session Settings command to the Config panel for PuTTY Saved Sessions.
### Changed
- Updated translations.
- Changed Internet Explorer to no longer force IE7 compatibility mode.
- Changed the "Launch PuTTY" button in the "Options" dialog to open PuTTY from the path the user has currently set, instead of what was previously saved.
- Updated VncSharpNG to 1.3.4896.25007
- Lowered required version of RDC from 6.1 to 6.0.
### Fixed
- Fixed issue MR-255 - The version of the RDP AX client should be updated to 7
- Fixed issue MR-392 - Sessions Panel - context menu entries need to be context aware
- Fixed issue MR-422 - Gives error Object reference not set to an instance of an object.
- Fixed issue MR-424 - Import of a few Linux SSH2 hosts discovered via the port scan tool results in a UE
- Fixed issue MR-439 - MRemoteNG 1.70 does not start
- Fixed issue MR-440 - RDP import with non-standard port
- Fixed issue MR-443 - Instructions for eolwtscom.dll registration for Portable version are inaccurate
- Fixed issue MR-446 - Putty saved sessions show in connection panel
- Fixed issue MR-459 - Maximized -> Minimized -> Restored results in mangled active display
- Fixed issue MR-463 - Add support for LoadBalanceInfo to RDP
- Fixed issue MR-470 - Quick Connect to Linux server uses invalid credentials
- Fixed issue MR-471 - PuTTY Saved Sessions disappears from connection list
- Fixed issue MR-487 - Initiate connections on MouseUp event
- Fixed an exception or crash when choosing unnamed colors for themes.
- Fixed possible error "Control does not support transparent background colors" when modifying themes.
- Fixed changes to the active theme not being saved reliably.
- Fixed handling of the plus (+) character in PuTTY session names.
- Improved update and announcement checking.
- Improved the PuTTY Saved Sessions list to update automatically when any changes are made.
- Improved loading time of large connection files.

## [1.71 Beta 3] - 2013-03-20
### Fixed
- Fixed issue MR-397 - Putty disappears from the screen
- Fixed issue MR-398 - Full Screen mode doesn't correctly make use of available space
- Fixed issue MR-402 - scrollbar touch moves putty window
- Fixed issue MR-406 - Items disappear from External Tools toolbar when accessing External Tools panel
- Fixed issue MR-410 - Unhandled exception when clicking New button under Theme
- Fixed issue MR-413 - Can't use application
- Fixed new connections having a globe icon.
- Fixed the category names in the themes tab of the options dialog on Windows XP not showing correctly.
- Fixed PuTTY saved sessions with spaces or special characters not being listed.

## [1.71 Beta 2] - 2013-03-19
### Added
- Added feature MR-336 - Customizable background color for the windows/panels
- Added feature MR-345 - Two separate options for confirming closure of Tabs and Connection Panels
- Added feature MR-346 - Option to show/hide the description box at the bottom of the Config panel
- Added feature MR-351 - Import connections from PuTTY
### Changed
- The username and domain settings are now hidden for VNC connections since they are not supported.
- Changed "Automatically get session information" to be disabled by default.
- RDP connections can now be switched to full screen mode when redirect key combinations is enabled.
### Fixed
- Fixed issue MR-354 - Re-ordering tabs doesn't give good, reliable visual feedback
- Fixed issue MR-375 - Changing a connection's icon using the picture button should immediately update Icon field
- Fixed issue MR-377 - Several redundant panels can be opened
- Fixed issue MR-379 - Connection variables not working with external tools
- Fixed issue MR-381 - Notifications panel - whitespace context menu allows Copy and Delete on nothing
- Fixed issue MR-401 - Checkbox misaligned

## [1.71 Beta 1] - 2013-03-04
### Added
- Added feature MR-329 - Create Option to disable the "Quick: " prefix
- Added detection of newer versions of connection files and database schemata. mRemoteNG will now refuse to open them to avoid data loss.
### Fixed
- Fixed issue MR-67 - Sort does not recursively sort
- Fixed issue MR-117 - Remote Session Info Window / Tab does not populate
- Fixed issue MR-121 - Config pane not sorting properties correctly when switching between alphabetical and categorized view
- Fixed issue MR-130 - Issues duplicating folders
- Fixed issue MR-142 - Start of mRemoteNG takes about one minute and consumes excessive CPU
- Fixed issue MR-158 - Password field not accepting Pipe
- Fixed issue MR-330 - Portable version saves log to user's profile folder
- Fixed issue MR-333 - Unnecessary prompt for 'close all open connections?'
- Fixed issue MR-342 - Incorrect view in config pane of new connection after viewing default inheritance
- Fixed issue MR-352 - Passwords with " (quotation mark) and # (hash key) characters make mRemoteNG to open PuttyNG dialog
- Fixed issue MR-362 - Rename 'Screenshot Manager' to 'Screenshots' on the View menu to match Panel name
- Improved appearance and discoverability of the connection search box.
- If RDC 7.0 or higher is installed, the connection bar is no longer briefly shown when connecting to an RDP connection with redirect key combinations enabled.
- If RDC 8.0 or higher is installed, RDP connections automatically adjust their size when the window is resized or when toggling full screen mode.

## [1.70] - 2013-03-07
### Fixed
- Fixed issue MR-339 - Connection group collapses with just one click
- Fixed issue MR-340 - Object reference not set to an instance of an object.
- Fixed issue MR-344 - Move "Always show panel tabs" option
- Fixed issue MR-350 - VerifyDatabaseVersion (Config.Connections.Save) failed. Version string portion was too short or too long.
- Fixed issue MR-355 - Moving sub folders to top level causes property loss
- Fixed tabs not closing on double-click when the active tab is a PuTTY connection.

## [1.70 Release Candidate 2] - 2013-02-25
### Changed
- Re-enabled PuTTYNG integration enhancements on Windows 8
### Fixed
- Fixed issue MR-332 - Can't select different tab with one click after disconnecting existing tab
- Fixed issue MR-338 - PuTTYNG crashing on fresh install of mRemoteNG
Re-enabled PuTTYNG integration enhancements on Windows 8

## [1.70 Release Candidate 1] - 2013-02-22
- Fixed issue MR-183 - Error trying to save connections when using SQL - Invalid column name _parentConstantId
- Fixed issue MR-225 - Tabs do not open in a panel until multiple panels are displayed.
- Fixed issue MR-229 - Integrated PuTTY doesn't work in Windows 8 RP
- Fixed issue MR-264 - Windows 8 support
- Fixed issue MR-317 - Difficulty right-clicking on Tab
- Fixed issue MR-318 - Wrong tab gets selected when tab names overflow on the tab bar
- Fixed issue MR-321 - New connection panel doesn't get panel header if its the only one or is moved
- Fixed issue MR-322 - Connection Button not listing servers
- Added option to always show panel tabs.
- Fixed "Decryption failed. Padding is invalid and cannot be removed." notification.
- Fixed KiTTY opening in a separate window when using a saved session.

## [1.70 Beta 2] - 2013-02-18
### Added
- Added translations for Spanish (Argentina), Italian, Polish, Portuguese, Chinese (Simplified).
### Changed
- mRemoteNG now requires .NET Framework 3.0 instead of 2.0.
- Updated translations.
- Improved the use of Tab and Shift-Tab to cycle through entries in the Config grid.
- Improved loading of XML files from older versions of mRemote/mRemoteNG.
### Fixed
- Fixed issue MR-47 - Silent Installation Prompts for Language
- Fixed issue MR-54 - Error When disconnecting from SSL channel RDP
- Fixed issue MR-58 - Bug when duplicating connection in connection view 
- Fixed issue MR-68 - Config Window Loses Options
- Fixed issue MR-71 - Minimizing mRemoteNG causes temporary re-size of Putty sessions (windows)
- Fixed issue MR-80 - Reconnect previous sessions
- Fixed issue MR-81 - Problem Duplicating Folder w/ Sub-Folders
- Fixed issue MR-85 - Microsoft .NET Framework warning
- Fixed issue MR-86 - Citrix GDI+ Error when screen is locked
- Fixed issue MR-96 - When pressing SHIFT+F4 to create a new connection inside a folder, the new connections doesn't inherit any properties from its parent
- Fixed issue MR-101 - Collapse all folders causes a NullReferenceException
- Fixed issue MR-165 - Can't close About window if it is the last tab
- Fixed issue MR-166 - Inheritance button is disabled on some connections
- Fixed issue MR-167 - Name and description of properties not show in inheritance list
- Fixed issue MR-171 - Inherit configuration not showing friendly names for each inherit component
- Fixed issue MR-172 - RDGatewayPassword is unencrypted in confCons.xml file
- Fixed issue MR-174 - Trailing Space on a Hostname/IP will cause the connection not to happen.
- Fixed issue MR-175 - Problem with focus when 2 or more PuTTY sessions opened
- Fixed issue MR-176 - Del key while editing connection name triggers 'Delete Connection'
- Fixed issue MR-178 - 3 different panels crashes all connections
- Fixed issue MR-181 - Sessions on startup
- Fixed issue MR-190 - Can't click on tab/session
- Fixed issue MR-196 - Cannot export list without usernames and passwords
- Fixed issue MR-199 - when using screen inside putty, screen becomes dead when reduce mremoteNG
- Fixed issue MR-202 - The Connection "Tab" show Ampersands as underscores.
- Fixed issue MR-214 - Hostname/IP reset
- Fixed issue MR-224 - Session tabs become un-clickable after duplicating a tab or opening a new one in the same panel
- Fixed issue MR-233 - Backslash at end of password prevents success of putty invocation and corresponding auto-logon
- Fixed issue MR-235 - Config file gets corrupted when leaving the password entry box with ESC
- Fixed issue MR-264 - Windows 8 support
- Fixed issue MR-277 - Inheritance configuration button not appear in configuration tab
- Fixed issue MR-284 - SSH: Text not showing properly
- Fixed issue MR-299 - mRemoteNG crashes while using remotely (Windows XP remote desktop)
- Fixed issue MR-306 - Fatal .NET exception on program start
- Fixed issue MR-313 - PuTTY window not maximized when loading from saved session

## [1.70 Beta 1] - 2012-02-27
### Added
- Added compatibility check for "Use FIPS compliant algorithms" security setting.
Improved reporting of errors when encrypting and decrypting connection files.
- Added partial Polish translation.
- Added the option to use a smart card for RD Gateway credentials.
- Added debugging symbols for VncSharpNG.
- A backup of the connection file is saved when it is loaded. The most recent ten backup copies are kept.
### Changed
- The panel tabs are now hidden if only one panel is open.
- Show changes live as connection tabs are being dragged around to change their order.
- Updated PuTTY to version 0.62.
- Made the use of CredSSP for RDP connections optional.
- Updated VncSharpNG to version 1.2.4440.36644.
### Fixed
- Fixed issue MR-77 - VerifyDatabaseVersion (Config.Connections.Save) failed. Version string portion was too short or too long.
- Fixed issue MR-78 - Renaming Connections
- Fixed issue MR-79 - MoveUp/Down item doesn't work + Sort button broken
- Fixed issue MR-93 - Regional settings problem when using SQL connection in mRemoteNG
- Fixed issue MR-97 - Integrate Dutch translation
- Fixed issue MR-98 - Integrate Russian and Ukranian translations
- Fixed issue MR-99 - Integrate Spanish translation
- Fixed issue MR-131 - RD Gateway does not respect setting for use different credentials
- Fix focus issue with RDP connections when changing tabs.
- Improved error handling when loading connection files.
- Fixed bugs with creating a new connection file.

## [1.69] - 2011-12-09
### Added
- Added Credits, License, and Version History items to the Start Menu and made Start Menu item names localizable.
### Changed
- Updated PuTTY to version 0.61
- Binaries are now digitally signed
### Deprecated
- Disabled automatic updates in the portable edition
### Fixed
- Fixed issue #66 - Fresh Install Fails to Create Config
- Fixed issue #69 - Connection file gets erased
- Fixed issue #72 - scrollbars added to RDP window after minimize/restore of mRemoteNG
- Fixed file name in window title changing when exporting an XML file.
- Fixed Use only Notifications panel checkbox.

## [1.68] - 2011-07-07
### Fixed
- Fixed issue #48 - VerifyDatabaseVersion fails with new (empty) database tables.
- Fixed issue #60 - Can't save connections file
- Fixed issue #62 - Connection file error upon launch.

## [1.67] - 2011-06-05
### Added
- Added a language selection option so users can override the language if they don't want it automatically detected.
- Added partial French translation to the application.
- Added Thai translation to the installer.
- Added buttons for Add Connection, Add Folder, and Sort Ascending (A-Z) to the Connections panel toolbar.
- Added 15-bit Color RDP setting.
- Added Font Smoothing and Desktop Composition RDP settings.
- Added the mRemoteNG icon to the list of selectable icons for connection entries.
- Added confirmation before closing connection tabs.
### Changed
- Updated graphics in the installer to mRemoteNG logo.
- Moved the items under Tools in the Connections panel context menu up to the top level.
- Changed sorting to sort all subfolders below the selected folder.
- Allow sorting of connections if a connection entry is selected.
- Changed the Options page into a normal dialog.
- Changed to use full four part version numbers with major, minor, build, and revision.
- Changed hard coded SQL database name into a user configurable setting.
### Fixed
- Fixed migration of external tools configuration and panel layout from Local to Roaming folder.
- Disable ICA Hotkeys for Citrix connections.Fixes issue with international users.
- Fixed RD Gateway default properties and RDP reconnection count setting not being saved.
- Fixed bug 33 - IPv6 doesn't work in quick Connect box.
- Fixed rename edit control staying open when collapsing all folders.
- Fixed adding a connection entry if nothing is selected in the tree.
- Fixed loading of RDP Colors setting from SQL.
- Improved error handling when loading XML connection files.
- Fixed bug 42 - Maximized location not remembered with multiple monitors.
- Improved loading and saving of window location.
- Removed flickering on start up.
- Improved Reset Layout function.
- Fixed tab order of controls in Options dialog.
- Fixed bug 45 - Changing some settings in the config file may not save.

## [1.66] - 2011-05-02
### Fixed
- Fixed connections not working

## [1.65] - 2011-05-02
### Added
- Added code to the installer to check that the user is in the 'Power Users' or 'Administrators' group
### Changed
- Ctrl-Tab and Ctrl-Shift-Tab no longer work to switch tabs within mRemoteNG
### Fixed
- Fixed Ctrl-Tab and Ctrl-Shift-Tab not working in any other applications while mRemoteNG is running
- Fixed bug 36 - Install creates shortcuts only for the installing user
- Fixed bug 38 - Application uses the wrong Application Data settings folder (in Local Settings)

## [1.64] - 2011-04-27
### Added
- Added multilanguage support and German translation to the application
- Added Czech, Dutch, French, German, Polish, and Spanish translations to the installer
- Added Ctrl-Tab hotkey to switch to the next tab and Ctrl-Shift-Tab to switch to the previous tab
- Added Tab key to cycle through entries in the Config grid and Shift-Tab to cycle in reverse
- Added ability to configure external tools to run before or after a connection is established
- Added credit for the DockPanel Suite to the About page
### Changed
- Changed how new connection files are created
- Changed the internal namespace of the application to mRemoteNG instead of mRemote
- Updated DockPanel Suite to version 2.5 RC1
- Updated VNCSharpNG to correct Ctrl and Alt key pass-through behavior
### Fixed
- Fixed bug 6 - VNC CTRL+key & keyboard combo mappings are broken
- Fixed bug 12 - Tab switch is not working in config panel
- Fixed bug 14 - RDP Connection authentication problem
- Fixed bug 22 - External App parameter macro expansion doesn't work with "try to integrate"
- Fixed bug 25 - Unhandled exception when mRemoteNG opens
- Fixed missing parameters in macro expansion for external tools
- Fixed RD Gateway and other inheritance bugs

## [1.63] - 2010-02-02
### Added
- Added View->Reset Layout menu item
- Added F11 shortcut key to View->Full Screen
- Added support for Credential Security Support Provider (CredSSP) which is required for Network Level Authentication (NLA)
- Added support for connecting through Remote Desktop Gateway servers
- Added PuTTY Settings item to tab context menu
### Changed
- New icon and logo
- Updated DockPanel Suite from 2.2.0 to 2.3.1
- Popups can now be allowed in Internet Explorer by holding Ctrl+Alt when clicking a link
### Fixed
- Fixed problems moving or resizing the main window while PuTTY (SSH/telnet/rlogin/raw) connections are open
- Fixed PuTTY processes not closing on Vista and 7 with UAC enabled
- Fixed error if the mouse is clicked outside of the remote screen area of a VNC connection
- Fixed flashing and red lines at bottom of the window on first run
- Improved RDP error reporting

## [1.62] - 2010-01-19
### Added
- Switched to VncSharp, an open source VNC component
- VNC is supported again except for the following features:
  - Windows authentication
  - Setting the compression, encoding and color settings
  - Connecting through a proxy server
  - Free SmartSize mode (it does the same thing as Aspect SmartSize mode now)
- Added option to change how often updates are checked
- Added RDP, VNC and ICA version numbers to Components Check page
### Changed
- Rearranged the Options page and added an Updates tab
- Open Updates options tab before connecting for the first time
- No longer show About page on first run
- Renamed Quicky toolbar to Quick Connect toolbar
- Changed back to allowing toolbars to dock to the left or right of the menu bar and added gripper to move it around
### Fixed
- Fixed a bug with the inheritance buttons on the Config panel disappearing after awhile

## [1.61] - 2010-01-14
### Changed
- This version of mRemoteNG does not support VNC
### Removed
- Removed unlicensed SmartCode Solutions ViewerX VNC Viewer ActiveX

## [1.60] - 2010-01-09
### Added
- Added Report a Bug and Support Forum links to the Help menu
### Changed
- Changed name to mRemoteNG
- Changed filename delimiter in title bar from pipe to dash
- Changed default format for saving screenshot images to PNG
- Changed website addresses
- Changed website links in Help menu and About page to load within mRemoteNG instead of launching an external browser
- Moved Check for Updates to the Help menu
### Removed
- Removed snakes game Easter egg
- Removed references to visionapp Remote Desktop
### Fixed
- Fixed menu bar not staying docked to left side

## [1.50] - 2010-01-06
### Added
- Added the following formats to the "Save Connections As" function:
  - mRemote CSV (standard CSV file with all properties)
  - vRD 2008 CSV (standard CSV file with properties relevant for importing connections in vRD 2008)
### Fixed
- Fixed bug in inheritance code (SmartSize Mode and View Only properies were always shown when using VNC)

## 1.49
### Added
- Added features to the update function
- Added Announcement feature
### Changed
- mRemote and visionapp Remote Desktop 2008 merge!
- Read more here: ~~http://www.mremote.org/wiki/visionappMerge.ashx~~
- or in the Announcement panel.
- Changed copyright notice in about screen and text when connecting via VNC
### Fixed
- Fixed some SQL-related problems

## 1.48
### Added
- Added startup components check with directions to fix component installation (also available in Tools - Components Check)
- Added "Try to integrate" option to Ext. Apps. If enabled mRemote will try to integrate the app into a tab container like any other connection protocol.
- Added Ext. App as protocol. Any Ext. App can be launched just like a normal connection.
- Added option to completely encrypt connection files (tools - options - advancecd)
- Added Rendering Engine option for HTTP/S protocols
- You can now use the Gecko (Firefox) rendering engine
```
For this to work you need to download xulrunner (get it here: ftp://ftp.mozilla.org/pub/xulrunner/releases/1.8.1.3/contrib/win32/)
It must be the 1.8.1.3 release, 1.9.0.0 does NOT work!
Extract the contents to a path of your choice and set the correct path in Tools - Options - Advanced - XULrunner path
The interface is tab enabled and usage is generally very firefox-like. So you can open new tabs with Ctrl+T, jump to the location bar with Ctrl+L and so on...
```
- Added "MAC Address", "User Field" fields and %MacAddress%, %UserField% variables to use in Ext. Apps
- Added descriptions for all fields in the config editor### Changed
### Changed
```
ATTENTION! There is a bug in the automatic update code in 1.45 so you will have to download the new version manually from ~~http://www.mremote.org/wiki/Downloads.ashx~~

Example (DameWare Mini Remote Control):
Create a new Ext. App with the following properties:
Display Name: DameWare
Filename: c:\PathToYourDameWareInstallDir\DWRCC.exe
Arguments: -c: -h: -m:%hostname% -u:%username% -p:"%password%" -d:%domain%
Options: Try to integrate
Create a new connection and select Ext. App as protocol
Then choose DameWare in the Ext. App field
If you have problems with a particular app that takes a long time to start up consider setting a higher PuTTY/Ext. Apps wait time in Tools - Options - Advanced### Fixed
```
```
WARNING! There have been changes to the connections file/SQL tables
Please always backup your whole config before updating to a new mRemote beta release, especially when there have been changes to the config files/SQL tables
To get SQL working with the new version please update your tables like in the provided script (Info - Help - SQL Configuration)
These are the added lines:
[RenderingEngine] [varchar] (10) COLLATE SQL_Latin1_General_CP1_CI_AS NULL ,
[MacAddress] [varchar] (32) COLLATE SQL_Latin1_General_CP1_CI_AS NULL ,
[UserField] [varchar] (256) COLLATE SQL_Latin1_General_CP1_CI_AS NULL ,
[ExtApp] [varchar] (256) COLLATE SQL_Latin1_General_CP1_CI_AS NULL ,
[InheritRenderingEngine] [bit] NOT NULL ,
[InheritMacAddress] [bit] NOT NULL ,
[InheritUserField] [bit] NOT NULL ,
[InheritExtApp] [bit] NOT NULL ,
```
### Fixed
- Fixed bug in connections loading code when using SQL storage
- Fixed bug in reconnect code
- Fixed VNC sessions not refreshing screen automatically when switching between tabs or panels

## 1.45
### Added
- New german language build available
- Added support for RDP 6.1 (XP SP3/Vista SP1) features (Server Authentication, Console Session, TS Gateway not yet...)
- Added basic support for UltraVNC SingleClick (Tools - UltraVNC SingleClick); the listening port is configurable in the options
### Changed
```
WARNING! There have been changes to the connections file/SQL tables
Please always backup your whole config before updating to a new mRemote beta release, especially when there have been changes to the config files/SQL tables
To get SQL working with the new version please update your tables like in the provided script (Info - Help - SQL Configuration)
These are the added lines:
[RDPAuthenticationLevel] [varchar] (32) COLLATE SQL_Latin1_General_CP1_CI_AS NOT NULL ,
[InheritRDPAuthenticationLevel] [bit] NOT NULL ,
```
### Fixed
- Fixed VNC connections not working on x64
- Fixed screenshots save all feature overwriting files with the same name (not actually a bug, but rather a new feature ;)
- Fixed ICA Encryption Strength not inheriting properly

## 1.43
### Fixed
- Added function to send either the main form or a connection panel to another screen
  - To send the form to another screen, right click the titlebar or the taskbar button and select "Send to..."
  - If you want to send a panel to another screen, right click the panel's tab and do the same
### Fixed
- Fixed PuTTY connections not supporting credentials with spaces
- Fixed form not opening on last position when using multiple screens
- Fixed kiosk mode not working on secondary screen

## 1.42
### Added
- Added minimize to tray option
- Added option to enable switching to open connections with a single click on the corresponding connection in the tree
- Added button to test proxy settings
### Changed
 - IMPORTANT NEWS: Please read the page that opens when you first start this release or go to: ~~http://www.mRemote.org/wiki/MainPage.ashx#Commercial~~
### Fixed
- Fixed: If the active connection tab is a PuTTY connection, Alt+Tab to mRemote now focuses the PuTTY window
- Fixed encoding problem with PuTTY sessions that included spaces
- Fixed problem that made mRemote inaccesible when closing it on a second monitor and then disabling this monitor
- Fixed: Inheritance defaults of some new VNC properties were not saved in the portable package

## 1.41
### Added
- Added complete support for SmartCode's ViewerX and removed VncSharp
```
Many thx to everyone who donated to make this happen!!! I didn't think that it wouldn't even take a week! =)
I hope everyone will be satisfied by the functions and possibilities this new control provides
If you use one of the non-setup packages you must register the control yourself
Open a cmd and change to the directory you installed mRemote to
Type regsvr32 scvncctrl.dll and click ok
```
### Changed
- Changed shortcuts and added buttons for them to the view menu under "Jump To" because they were causing several problems
```
WARNING! There have been changes to the connections file/SQL tables and the Ext. Apps XML file
Please always backup your whole config before updating to a new mRemote beta release, especially when there have been changes to the config files/SQL tables
To get SQL working with the new version please update your tables like in the provided script (Info - Help - SQL Configuration)
```

## 1.40
### Added
- Added (limited) support for the trial version of SmartCode's VNC ActiveX
```
To enable it go to Options - Advanced and check "Try SmartCode VNC ActiveX"
When connecting a pop up will open, wait about 10 seconds, then click on "Trial" to continue
I will integrate this control fully into mRemote if I get enough Donations to buy the single developer license ($375,-)
So if you want to see better VNC support (All UltraVNC, TightVNC and RealVNC functions) in mRemote, please help me and donate some bucks
For donations either go to the mRemote Wiki (Info - Website) or click on Info - Donate to directly go to PayPal
I will announce the current donation amount every day (or as often as I can) on the Wiki main page
If you want to know more about the control go here: http://www.s-code.com/products/viewerx/
```
- Added feature to choose the panel a connection will open in when...
  1. no panel name was assigned in the properties
  2. you opened a connection with the option to choose the panel before connecting
  3. you checked "Always show panel selection dialog when opening connectins" in Options - Tabs & Panels
- Added Shortcuts to focus the standard panels
  - Alt+C: Switch between Connections & Config panel
  - Alt+S: Switch between Sessions & Screenshots panel
  - Alt+E: Switch to Errors & Infos panel
- Added some new icons

## 1.39
### Added
- Added MagicLibrary.dll to the release again (forgot it in the 1.38 packages, sorry)
- Added auto-reconnect for ICA
- Added feature that automatically clears whitespaces in the Quicky Textfield
- Added special feature: Go to the set password dialog and type "ijustwannaplay" (without the quotes) in the password field... ;)

## 1.38
### Added
- Added automatic reconnect feature for RDP (Options - Advanced)
- Added connections drop-down to the quicky toolbar (same as the tray icon menu)
- Added setting in the options to enable/disable that double clicking on a connection tab closes it
- Added option to automatically set the hostname like the display name when creating new connections
### Fixed
- Fixed bug that caused the properties of a folder to be filled with "Object reference not set to an instance of an object." when adding a folder to the root with Default Inheritance enabled
- Fixed bug that made the properties of a newly added Connection to the root unavailable when Default Inheritance was enabled
- Fixed bug that the default settings for Pre/Post Ext. App, and their inheritance settings were not being saved
- Fixed bug in settings loading methods that caused the application to hang when an error occured
- Fixed bug in Ext. Apps panel that copied the properties of the previously selected Ext. App when "Wait for exit" was checked
- Fixed bug in the SQL Query that creates the tables needed by mRemote
- Attempt to fix the "Drop-Down on Screenshot" bug on some machines

## 1.35
### Added
- Added single instance mode (look in Options - Startup/Exit) - No cmd arguments supported yet!
- Added possibilty to start a Ext. App before connecting and on disconnect (e.g. for VPN/RAS)
- Added option to the Ext. Apps to tell mRemote to wait for the exit of the Ext. App
- Added encryption setting for ICA
### Changed
```
WARNING! There have been changes to the connections file/SQL tables and the Ext. Apps XML file
Please always backup your whole config before updating to a new mRemote beta release, especially when there have been changes to the config files/SQL tables
Here's a list of new columns that need to be created before saving connections to an SQL server:
Name: ICAEncryptionStrength, Data-Type: varchar, Length: 64, Allow Nulls: No
Name: InheritICAEncryptionStrength, Data-Type: bit, Length: 1, Allow Nulls: No
Name: PreExtApp, Date-Type: varchar, Length: 512, Allow Nulls: Yes
Name: PostExtApp, Date-Type: varchar, Length: 512, Allow Nulls: Yes
Name: InheritPreExtApp, Date-Type: bit, Length: 1, Allow Nulls: No
Name: InheritPostExtApp, Date-Type: bit, Length: 1, Allow Nulls: No
```

## 1.33
### Fixed
- Fixed problem that caused RDP connections not to initialize properly when using XP SP3
- Fixed bug in Port Scan that prevented hosts with no hostname from being imported

## 1.32
### Added
- Added: Inheritance defaults can now be customized (look in the root properties of your connections tree)
### Changed
- Changed Target CPU to AnyCPU again as I think the x86 setting caused problems on x64 machines (although it shouldn't)
### Fixed
- Fixed bug that made password-secured connection files not load properly because the return value from the password screen was always null
- Fixed a lot of outdated code in the import functions (Import from XML, Import from AD, Import from RDP files)
- Fixed bug that caused properties with a ' character not to be saved properly when using SQL Server

## 1.31
### Fixed
- Small speed improvement to the port scanner
- Fixed bug that caused SQL live-update to not work when not using AD Authentication
- Fixed bug that caused Save As not to work

## 1.30
### Added
- Added experimental SQL Server with live-update (multi-user) support (see Help - Getting started - SQL Configuration)
- Added bunch of new icons to the UI, most of them by famfamfam.com
- Added dropdown button to Quicky Toolbar to choose protocol
- Many smaller changes and additions
### Fixed
- Fixed: Wrong default PuTTY session name
- Fixed bug in Port Scanner that caused an error when no DNS name could be resolved

## 1.25
### Added
- Added inheritance for folders
- Added port scan feature and possibility to import from a scan
- Added toolbar for Ext. Apps (see View - External Applications Toolbar)
- Added quick connect as toolbar
- Added code that creates a backup of the current connections file every time it is loaded (It's named YourConsFile.xml_BAK)
- Added description variable to Ext. Apps
### Fixed
- Fixed bug that allowed inheriting from root node
- Fixed bug that caused Ext. Apps launched from a connection tab to use the selected tree node instead of the current tab
- Fixed bug that caused mRemote not to save panel layout and Ext. Apps on exit

## 1.24
### Fixed
- Fixed a bug in connections loading mechanism that caused a corrupted connections file when upgrading from a previous version

## 1.23
### Added
- Added feature to remember which connections were opened on last runtime and reconnect to them on the next start (see Tools - Options - Startup/Exit)
- A command line switch is also available to cancel reconnecting (/noreconnect or /norc)
- Added Auto Save feature (Tools - Options - Connections - Auto Save every...)
- Added Ext. Apps to connection tab context menu
- Added better error handling for RDP connection creation
### Fixed
- Fixed problem with Sessions feature on 64bit systems
- Fixed Sessions feature not working when using global credentials
- Fixed several problems with the Active Directory OU picker control
- Fixed bug in Connection duplicate code that caused duplicated connection to still have previous tree node assigned

## 1.20
### Added
- Added External Applications feature (check the help section for more info)
- Added duplicate feature to Connections tree
### Fixed
- Fixed: MagicLibrary.dll was not included in the setup package

## 1.16
### Added
- New Domain: www.mRemote.org
- There's a new setting in the options to fine tune the time to wait until the window has been created
- Added reconnect feature in tab menu
### Fixed
- Fixed PuTTY connections appearing in a new window
- Fixed export not working

## 1.15
### Added
- Added: New portable package
- Added: Defaults for new connections can now be customized
  - Click the root item and then the new Properties-like button with a small yellow star to get to the settings
### Fixed
- Fixed Import from Active Directory not working
- Fixed problem with single click connect not focusing correctly
- Fixed root node not being renamed after changing name in property grid

## 1.10
### Added
- Added support for setting a password to protect the connections file with (look in the root of your connections tree)
- Added RDP file import feature
- Added new command-line switch to reset panel's positions
- Added HTTPS as protocol
- Added HTTP/S basic authentication
- Added support for setting a Proxy server for automatic updates
### Changed
- Some changes in help section
### Fixed
- Fixed the bug that passwords stored in the options weren't decrypted when a connection was opened
- Fixed "bug" that prevented "Connect to console session" from working in RDC6.1 (Vista SP1 RC1/XP SP3 RC1)

## 1.00
Merry Christmas! =)
```
1.00 is a (almost) complete rewrite of the whole application
The code base is now much cleaner and more (easily) extendable
New features include (but are not limited to):
Every part of the application is now integrated into panels which can be moved, docked and undocked, hidden, moved to another monitor, etc.
This makes many new and exciting ways to manage connection and application windows possible
You can for example open up 4 PuTTY sessions in 4 different panels and align them in the main application so you can use all 4 side by side - 2 on the upper side and 2 on the bottom for example
This can be done for EVERY part of the application, it's completely modular and customizable
Connection and folder (previously called containers) properties have moved to a new property grid control
Every setting (with the exclusion of the hostname, which wouldn't make any sense) can now be inherited from the parent folder
Connection file saving/loading is now handled a bit different (more in the help section)
Application restart is no longer nececary after changing options, they are active with a click of the OK button
Smart size can now be activated also if a connection is already open (in the right click menu of the active tab)
A panel name can be stored with every connection (or folder, if inherting) to always open the connection in the specified panel
And last but not least, many bugs have been fixed, though there are probably many new bugs aswell - Did I already mention this is a rewrite? ;)
I hope you like my work and if you do please consider donating on the mRemote website to support me a little. Any amount will do! Thx!
```

## 0.50
### Added
- Added possibility to change resolution or display mode (Fit to window, Fullscreen, Smart size)
- Added new setting in options to show logon info on tab titles
- Added new feature that catches popup dialogs and puts them in a managed interface. This is another step to make mRemote a single window application.
- Added QuickConnect history and auto-complete functions
- Added a few new Icons (Linux, Windows, ESX, Log, Finance)
- Pressing escape switches back to the connection list
- There is a context menu that allows you to copy selected errors/warnings/infos to the clipboard (text only) or to delete them
- There also are settings in the option to change when to switch to the tab and to switch back to the normal behaviour of displaying message popups

### Changed
- Connections file version is now 1.2
### Removed
- Removed old Terminal (SSH, Telnet) control and embedded PuTTY instead
```
This decision brings mostly good but also some bad news
The good news is that now everything that works in putty also works in mRemote
This means X11 forwarding, SSH port forwarding, session logging, appearance customization, etc. should be working fine now
It also brings some new protocols (Rlogin, RAW)
The bad news is that I cannot fully integrate Putty into mRemote because it is a standalone application and thus has it's own window handle
This means that you won't be able to use Ctrl+Tab to switch between tabs, catching errors or infos through the new Errors and Infos tab isn't possible, etc.
```
### Fixed
- Improved options tab
- Fixed some form drawing bugs

## 0.35
### Added
- Added tab switching/closing hotkeys
  - Switch to next tab: Ctrl+Tab
  - Switch to previous tab: Ctrl+Shift+Tab
  - Close active tab: Ctrl+W
  - This does not and will probably never work with RDP connections!
### Changed
- Changed shortcuts to menu items in main menu as they interfered with some terminal key bindings
### Fixed
- Fixed bug in updating code that still displayed the current version in the old format (x.x.x.x instead of x.xx)
- Fixed bug where the colors setting was not correctly read after saving and reloading a connections file (only with 256 colors setting)
- Fixed bug that made connect to console session and fullscreen options not work
- Fixed bug that when opening options, update or about tab caused weird paddings next to the tab or other strange behaviour

## 0.30
### Added
- Added HTTP as protocol to allow for basic web-based administration
- Added new connections menu to the toolbar
  - Left click on a connection connects
  - Right click on a container or connection opens the config tab for the selected item
- Added two new connection context menu entries for quickly connecting to console session or connecting in fullscreen
- The connections tree can now be hidden
  - To hide it right click on the splitter (the divider between the connections tree and the tabbing interface)
### Changed
- Changed "Redirect Key combinations (like in fullscreen)" to be disabled when in kiosk mode as it has no effect then anyway
### Fixed
Improved tray icon menu (just like the main connections menu)
- Several small bugfixes and code improvements
### Removed
- Removed overlay (RDP locking) feature in favor of simply grabbing input when clicking inside the control area
  - I hope nobody is too sad that the nice looking overlay feature had to go, but..., well, it had to! ;-)

## 0.20
### Added
- Added Drag and Drop support for tabs
- Added tab context menu
  - Switch to/from fullscreen
  - Take a screenshot
  - Transfer files via SCP/SFTP (SSH)
  - Send special keys (VNC)
  - Rename tabs
  - Duplicate tabs (Create another instance of the connection)
  - Show config
  - Close tab (disconnect)
- Added middle click support for tabs (close/disconnect)
- Added SSH file transfer (SCP/SFTP) support
- Added Tools menu to the tree context menu
- Transfer files via SCP/SFTP (SSH)
- Import/Export features
- Sorting
### Changed
- Changed version format
### Removed
- Removed Fullscreen and Send special keys buttons from the main toolbar as they are now in the tab context menu
### Fixed
- Fixed the problem that caused mRemote to crash when dragging a parent node of the connections tree onto one of it's child nodes
- Fixed problem in importing mechanism that allowed importing connections including the root which resulted in multiple root items that couldn't be deleted
- Fixed problem with quick connect

## 0.0.9.0
### Added
- Added support for redirecting key combinations (Alt+Tab, Winkey, ...)
- Added Import/Export features
- Added Quick Connect Port support, just type the host you want to connect to followed by a ":" and then the port
- Added Connect/Disconnect buttons to connections context menu
- Added two new icons (Test Server | TST; Build Server | BS)
### Changed
- Many changes to the connections loading/saving mechanisms
- confCons version is now 1.0
### Fixed
- Some code cleanup
- Fixed auto session info to only try to get session information when a RDP connection is selected
- Fixed AD Import feature (didn't care if imported items were computers, groups, users, ... ;)
- Fixed settings and connections not saving when installing updates from the auto-updater
- Fixed form size and location not saving properly when closing the application in minimized state or in maximized state on a secondary monitor

## 0.0.8.2
### Added
- Added SSH1 to Quick Connect GUI
### Changed
- Changed buffer size of terminal control, it's now 500 lines
### Fixed
- Fixed terminal connections not getting focus when changing tabs
- Fixed bug in terminal code that caused hitting "home" to show "~" instead of jumping to the start of the line
- Fixed bug that caused that hitting enter in mRemote wouldn't do anything when options was opened before

## 0.0.8.0
### Added
- Added code to check if the msrdp com control is registered
### Changed
- Many Improvements to the terminal control (ssh1(!), ssh2, telnet)
### Fixed
- Fixed bug that caused mRemote to crash when moving connection into root node (only with inheritance enabled)
- Fixed bug: Pressing delete when editing a node's name caused delete messagebox to show

## 0.0.7.5
### Added
- Added inheritance feature to inherit connection settings from parent container
### Changed
- Expanded/Collapsed state of tree nodes will now be saved
- Reduced auto session info delay to 700ms
- Some code maintainance
- Some corrections to connections tree and quick search behaviour
- Changed connections file version to 0.9
### Fixed
- Fixed bug in TerminalControl that caused the error message "error loading string"
- Fixed: Settings saving on exit was broken in 0.0.7.0, this is fixed now
- Fixed connections context menu bug that made import from ad option inaccessible
- Fixed session info filling up with infos about hosts previously selected

## 0.0.7.0
### Changed
- Massive GUI redesign and changes, hope you like it! =)
### Fixed
- Fixed bug that made session info to query immediately after selecting a connection (when enabled), there is now a one second delay to prevent collecting session info for more than one host

## 0.0.6.8
### Added
- Added connection import feature for Active Directory
### Changed
- Tidied up project references
- Multiple changes to setup routine
### Fixed
- Improved error handling for auto-update
- Improved download handling for auto-update
- Fixed bug that made download finished/failed message box appear multiple times when update was canceled and re-downloaded
- Fixed bug where double-clicking a container opened all connections inside this container

## 0.0.6.6
### Changed
- Changed port textbox control to only allow digits
- Small changes to connection code for SSH
### Fixed
- Fixed port setting not saving (or always displaying default port for selected protocol)

## 0.0.6.5
### Added
- Added auto update feature
### Changed
- Changed: Multiple UI Changes (added shortcuts, rearranged menu items, ...)
### Fixed
- Fixed the problem where the connections file version was saved either with a dot or a comma, depending on system language
- Fixed not being able to connect to SSH2 hosts without specifying username and password
- Fixed several problems with Quick Connect
- Improved saving of config changes
- Fixed connections tab not closing when using SSH

## 0.0.6.0
### Added
- Added new protocols: SSH2 and Telnet
- Added first command line switch/parameter "/consfile"
  - Ex.: mRemote.exe /consfile "%PathToYourConnectionsFile%"
- Added button to screenshots to delete a screenshot
- Added Host Status (Ping) feature
### Changed
- Many code rewrites and changes in almost every area
- Changed the way connections get loaded
- The default path for the connection file is no longer in the application directory but in the local application data folder. 
  - Ex.: c:\Documents and Settings\felix\Local Settings\Application Data\Felix_Deimel\mRemote\
  - If opening a connection file from a custom location (click on open link) saving will also occur in this file and not like in previous versions to the default connections file
  - To import your old connection file please use the following procedure: start mRemote, click on "Open" and find your old connection file. Then click on "Save As" and save it with the default file name to the default location
- Changed the font and style of context menus
- Changed Quick Connect UI
### Fixed
- Fixed connection settings in config tab not saving when clicking another connection before jumping to another config field
- Fixed a bug where renaming a container caused the first connection in the same container to be renamed too

## 0.0.5.0 R2
### Fixed
- Fixed a bug that prevented connections from opening when icon files were assigned in a previous version of mRemote

## 0.0.5.0
### Added
- Added (Global) fullscreen / kiosk feature
- Added redirection settings for disk drives, printers, ports, smart cards and sound
- Added option to write a log file
- Added option to open new tabs on the right side of the currently selected tab
- Added possibility to connect to all nodes in a container
### Changed
- Changed session functions to work in background
- Changed icon choosing mechanism and added a bunch of default icons
- Changed: Containers with connection can now be deleted just like empty containers
- Changed screenshot functions to now collect all screenshots in one tab
- Changed: More settings can now be changed on container basis
- Changed config file version to 0.6
- Changed: Small internal changes to the connection saving/creating and opening mechanisms
### Fixed
- Fixed "Display Wallpapers" and "Display Themes" settings, they are working now

## 0.0.3.6
### Added
- Added Feature to display an overlay when RDP connection tab has lost the focus, clicking on this gives the focus back to the control
- Added standard handlers for F2 (rename) and DEL (delete) keys in the treeview
- Added icon preview for connections in config tab
### Changed
- Changed the way new connections and containers are being created in the treeview. The pop up window will not be displayed any longer, instead everything is handled inplace by the treeview.
- Changed some minor UI related stuff
### Fixed
- Fixed bug in tab closing mechanism that caused icons (play/pause) to not be set on the correct tree nodes

## 0.0.3.5
### Added
- Added Feature to query and log off sessions on a remote machine and option to do this automatically
- Added Option to show icon in system tray with connection menu
### Changed
- Changed controls to flat style as I think this fits the whole application more than the old 3D look
- Multiple UI changes to eliminate annoying behaviour

## 0.0.3.3
### Added
- Added Feature to specify which login information to use when no info is provided in the config of a remote machine
### Fixed
- Fixed bug in Quick Find where trying to open a connection when no node was found caused an error
- Fixed bug where the main form was not rendered correctly when hiding top bar and using XP Themes
- Fixed bug in drag-drop routine that caused application to hang when trying to drop a node on one of it's child nodes
- Fixed bug where taskbar buttons for fullscreen rdp windows did not disappear after disconnecting

## 0.0.3.2
### Added
- Added new Save As Dialog with feature to only save specific connection settings
- Added Option to display Tooltips when hovering over host entries in the connection tree
- Added Option to ask at exit when there are open connections
### Fixed
- Fixed bug where saving connections file with spaces in the root node caused an error -> updated Connection File Version to 0.5
- Fixed bug in options tab where the browse button for a custom connection file didn't do anything

## 0.0.3.0
### Added
- Added Options Tab
  - Load connections file from different location
  - Save/Don't Save connections file on exit
  - Show current tab name in window title
- Added drag and drop functionality to the connections tree
- Added feature to hide top bar
- Added feature to send special keys (VNC)
### Changed
- Updated VncSharp Library to 0.88 (still pretty buggy)

## 0.0.2.7
### Added
- Added feature to save connection settings to all connections in the selected container
### Deprecated
- Disabled "Display Wallpaper" and "Display Themes" checkboxes as these features are not implemented
### Fixed
- Icon choosing bug fixed
- Taskbar button had no text when in fullscreen - fixed
- Fixed bug in Quick Connect GUI

## 0.0.2.5
### Added
- Added new connections toolstrip (same functions as context menu)
### Changed
- Splitter position is now saved on exit
### Fixed
- Quick connect button bug fixed
- Search field resize bug fixed

## 0.0.2.4
### Added
- Added Keep Alive Interval (1 Minute)
- Added Options to choose between RDP & VNC
- Added Port Setting for RDP
- Added Option to connect to console
- Added Menu Entries to move Connections & Containers up & down
### Changed
- Changed default color depth to 16bit
- Some small code improvements

[Unreleased]: https://github.com/mRemoteNG/mRemoteNG/compare/v1.76.20..HEAD
[1.76.20]: https://github.com/mRemoteNG/mRemoteNG/compare/v1.76.19..v1.76.20
[1.76.19]: https://github.com/mRemoteNG/mRemoteNG/compare/v1.76.18..v1.76.19
[1.76.18]: https://github.com/mRemoteNG/mRemoteNG/compare/v1.76.17..v1.76.18
[1.76.17]: https://github.com/mRemoteNG/mRemoteNG/compare/v1.76.16..v1.76.17
[1.76.16]: https://github.com/mRemoteNG/mRemoteNG/compare/v1.76.15..v1.76.16
[1.76.15]: https://github.com/mRemoteNG/mRemoteNG/compare/v1.76.14..v1.76.15
[1.76.14]: https://github.com/mRemoteNG/mRemoteNG/compare/v1.76.13..v1.76.14
[1.76.13]: https://github.com/mRemoteNG/mRemoteNG/compare/v1.76.12...v1.76.13
[1.76.12]: https://github.com/mRemoteNG/mRemoteNG/compare/v1.76.11..v1.76.12
[1.76.11]: https://github.com/mRemoteNG/mRemoteNG/compare/v1.76.10..v1.76.11
[1.76.10]: https://github.com/mRemoteNG/mRemoteNG/compare/v1.76.9..v1.76.10
[1.76.9]: https://github.com/mRemoteNG/mRemoteNG/compare/v1.76.8..v1.76.9
[1.76.8]: https://github.com/mRemoteNG/mRemoteNG/compare/v1.76.7..v1.76.8
[1.76.7]: https://github.com/mRemoteNG/mRemoteNG/compare/v1.76.6..v1.76.7
[1.76.6]: https://github.com/mRemoteNG/mRemoteNG/compare/v1.76.5..v1.76.6
[1.76.5]: https://github.com/mRemoteNG/mRemoteNG/compare/v1.76Alpha6..v1.76.5
[1.76.4 Alpha 6]: https://github.com/mRemoteNG/mRemoteNG/compare/v1.76Alpha5..v1.76Alpha6
[1.76.3 Alpha 5]: https://github.com/mRemoteNG/mRemoteNG/compare/v1.76Alpha4..v1.76Alpha5
[1.76.2 Alpha 4]: https://github.com/mRemoteNG/mRemoteNG/compare/v1.76Alpha3..v1.76Alpha4
[1.76.1 Alpha 3]: https://github.com/mRemoteNG/mRemoteNG/compare/v1.76Alpha2..v1.76Alpha3
[1.76.0 Alpha 2]: https://github.com/mRemoteNG/mRemoteNG/compare/v1.76Alpha1..v1.76Alpha2
[1.76.0 Alpha 1]: https://github.com/mRemoteNG/mRemoteNG/compare/v1.75.7012..v1.76Alpha1
[1.75.7012]: https://github.com/mRemoteNG/mRemoteNG/compare/v1.75.7011..v1.75.7012
[1.75.7011]: https://github.com/mRemoteNG/mRemoteNG/compare/v1.75.7010..v1.75.7011
[1.75.7010]: https://github.com/mRemoteNG/mRemoteNG/compare/v1.75.7009..v1.75.7010
[1.75.7009]: https://github.com/mRemoteNG/mRemoteNG/compare/v1.75Hotfix8..v1.75.7009
[1.75.7008]: https://github.com/mRemoteNG/mRemoteNG/compare/v1.75Hotfix7..v1.75Hotfix8
[1.75.7007]: https://github.com/mRemoteNG/mRemoteNG/compare/v1.75Hotfix6..v1.75.Hotfix7
[1.75.7006]: https://github.com/mRemoteNG/mRemoteNG/compare/v1.75Hotfix5..v1.75Hotfix6
[1.75.7005]: https://github.com/mRemoteNG/mRemoteNG/compare/v1.75Hotfix4..v1.74Hotfix5
[1.75.7004]: https://github.com/mRemoteNG/mRemoteNG/compare/v1.75Hotfix3..v1.75Hotifx4
[1.75.7003]: https://github.com/mRemoteNG/mRemoteNG/compare/v1.75Hotifx2..v1.75Hotifx3
[1.75.7002]: https://github.com/mRemoteNG/mRemoteNG/compare/v1.75Hotifx1..v1.75Hotfix2
[1.75.7001]: https://github.com/mRemoteNG/mRemoteNG/compare/v1.75..v1.75Hotfix1
[1.75]: https://github.com/mRemoteNG/mRemoteNG/compare/v1.75Beta3..v1.75
[1.75 Beta 3]: https://github.com/mRemoteNG/mRemoteNG/compare/v1.75Beta2..v1.75Beta3
[1.75 Beta 2]: https://github.com/mRemoteNG/mRemoteNG/compare/v1.75Beta1..v1.75Beta2
[1.75 Beta 1]: https://github.com/mRemoteNG/mRemoteNG/compare/v1.75Alpha3..v1.75Beta1
[1.75 Alpha 3]: https://github.com/mRemoteNG/mRemoteNG/compare/v1.75Alpha2..v1.75Alpha3
[1.75 Alpha 2]: https://github.com/mRemoteNG/mRemoteNG/compare/v1.75Alpha1..v1.75Alpha2
[1.75 Alpha 1]: https://github.com/mRemoteNG/mRemoteNG/compare/v1.74..v1.75Alpha1
[1.74]: https://github.com/mRemoteNG/mRemoteNG/compare/v1.74Beta2..v1.74
[1.73 Beta 2]: https://github.com/mRemoteNG/mRemoteNG/compare/v1.73Beta1..v1.73Beta2
[1.73 Beta 1]: https://github.com/mRemoteNG/mRemoteNG/compare/v1.72..v1.73Beta1
[1.72]: https://github.com/mRemoteNG/mRemoteNG/compare/v1.71..v1.72
[1.71]: https://github.com/mRemoteNG/mRemoteNG/compare/v1.71RC2..v1.71
[1.71 Release Candidate 2]: https://github.com/mRemoteNG/mRemoteNG/compare/v1.71RC1..v1.71RC2
[1.71 Release Candidate 1]: https://github.com/mRemoteNG/mRemoteNG/compare/v1.71Beta5..v1.71RC1
[1.71 Beta 5]: https://github.com/mRemoteNG/mRemoteNG/compare/v1.71Beta4..1.71Beta5
[1.71 Beta 4]: https://github.com/mRemoteNG/mRemoteNG/compare/v1.71Beta3..1.71Beta4
[1.71 Beta 3]: https://github.com/mRemoteNG/mRemoteNG/compare/v1.71Beta2..v1.71Beta3
[1.71 Beta 2]: https://github.com/mRemoteNG/mRemoteNG/compare/v1.71Beta1..v1.71Beta2
[1.71 Beta 1]: https://github.com/mRemoteNG/mRemoteNG/compare/v1.70..v1.71Beta1
[1.70]: https://github.com/mRemoteNG/mRemoteNG/compare/v1.70RC2..v1.70
[1.70 Release Candidate 2]: https://github.com/mRemoteNG/mRemoteNG/compare/v1.70RC1..v1.70RC2
[1.70 Release Candidate 1]: https://github.com/mRemoteNG/mRemoteNG/compare/v1.70Beta2..v1.70RC1
[1.70 Beta 2]: https://github.com/mRemoteNG/mRemoteNG/compare/v1.70Beta1..v1.70Beta2
[1.70 Beta 1]: https://github.com/mRemoteNG/mRemoteNG/compare/v1.69..v1.70Beta1
[1.69]: https://github.com/mRemoteNG/mRemoteNG/compare/v1.68..v1.69
[1.68]: https://github.com/mRemoteNG/mRemoteNG/compare/v1.67..v1.68
[1.67]: https://github.com/mRemoteNG/mRemoteNG/compare/v1.66..v1.67
[1.66]: https://github.com/mRemoteNG/mRemoteNG/compare/v1.65..v1.66
[1.65]: https://github.com/mRemoteNG/mRemoteNG/compare/v1.64..v1.65
[1.64]: https://github.com/mRemoteNG/mRemoteNG/compare/v1.63..v1.64
[1.63]: https://github.com/mRemoteNG/mRemoteNG/compare/v1.62..v1.63
[1.62]: https://github.com/mRemoteNG/mRemoteNG/compare/v1.61..v1.62
[1.61]: https://github.com/mRemoteNG/mRemoteNG/compare/v1.60..v1.61
[1.60]: https://github.com/mRemoteNG/mRemoteNG/compare/v1.50..v1.60
[1.50]: https://github.com/mRemoteNG/mRemoteNG/compare/v1.49..v1.50<|MERGE_RESOLUTION|>--- conflicted
+++ resolved
@@ -3,21 +3,16 @@
 
 The format is based on [Keep a Changelog](https://keepachangelog.com/en/1.0.0/), and this project adheres to [Semantic Versioning](https://semver.org/spec/v2.0.0.html).
 
-<<<<<<< HEAD
-## [Unreleased]
+## [1.77.3]
 ### Fixed
 - #2125: Fixed string parsing logic for Quick Connect toolbar.
 - #2122: Fix to avoid throwing exception incase if not able decrypt connections and ask to open another one or create a new. 
 - #2117: Fix of broken Links due migration to .NET 6 and branch renaming
-=======
-## [1.77.3]
 ### Added
 - # #2123: Thycotic Secret Server - Added 2FA OTP support
 
 ## [1.77.2]
->>>>>>> 39968c7c
-### Added
-- #xxx:  Add default setting for update channel. Set as "dev". 
+### Added
 - #2086: Replace WebClient with async HttpClient for updater.
 - #1850: Minify config xml
 - #1770: Added missing RDP performance settings
