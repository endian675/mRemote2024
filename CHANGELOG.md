# Changelog
All notable changes to this project will be documented in this file.

The format is based on [Keep a Changelog](https://keepachangelog.com/en/1.0.0/), and this project adheres to [Semantic Versioning](https://semver.org/spec/v2.0.0.html).

## [Unreleased]
### Added
### Changed
<<<<<<< HEAD
- #1443: Chinese (simplified) translation improvements
=======
- #1437: Updated Norwegian translation
>>>>>>> a2d240ee
### Fixed
- #1428: Fixed a rare error when checking for FIPS
- #1426: Tabbing is reversed in config window
- #1425: Connections didn't always respect the Panel property


## [1.77.0] - 2019-04-29
### Added
- #1414: Add "Remote Audio Capture" option for RDP
- #1336: Added ability to run External tools on folders
- #1320: Added ability to favorite items in the connection tree
- #1318: Added support for saving connections in MySQL
- #1293: Importing .rdp files now imports gateway settings
- #1246: Improved connections loading to tolerate missing attributes in the confCons xml file
- #1230: Added option to track the currently focused connection in the connection tree
- #1220: Added an Apple/Mac connection icon
- #1218: A splashscreen has been added when mRemoteNG starts
- #1216: Connection tree search bar can be placed at the top or bottom of connection tree
- #1201: The help files packaged with mRemoteNG have been rewritten
- #1186: Certain dialogs are not correctly using localized text for buttons
- #1170: The Options window no longer displays in the Windows taskbar when open
- #1141: 'Copy Hostname' option added to connection tree context menu
- #1123: Added a dialog that will display when unhandled exceptions occur
- #1102: Added a button to clear connections searchbox
- #1042: Added a connection icon for OSX/MacOS
- #951: Added property to Enable/Disable Clipboard Sharing for RDP connections
- #929: Added the hostname to certain RDP error/disconnect messages where it was missing
- #928: Add context menu items to 'Close all but this' and 'Close all tabs to the right'
- #907: Added option to disable trimming whitespace from username field
- #896: Added a "view only" mode for RDP connections
- #416: Added ability to Enable/Disable Clipboard Sharing for RDP connections
- #321: Added support for displaying on HiDPI screens
### Changed
- #1430: Revised options dialog to prevent components from overlapping in some translations (e.g. russian)
- #1389: Connection config window refactoring. Default connection info buttons now always available.
- #1384: Revised help files and switched to sphinx as a documentation system
- #1223: Open External Links in Default Web Browser
- #1129: Spanish translation improvements
- #1072: Russian translation improvements
- #1016: Chinese (simplified) translation improvements
- #765: Port Scan Issues (single port scan option now available)
- #155: Replace MagicLibrary with DockPanelSuite
- #154: MR-139: Close Button on Each Tab - new default theme has a close button on each tab
<!-- ### Deprecated -->
<!-- ### Removed -->
### Fixed
- #1383: Fixed issue where default Computer OU was not showing up when importing from Active Directory
- #1248: RemoveMagicLib Bugs - various bugs that cropped up as a result of removing magiclib
- #1245: Options form takes nearly 3 seconds to appear when Theming is active
- #1240: Theming problem with NGNumericUpDown
- #1238: Connection panel not translated until opened for the first time
- #1186: Fixed several dialog boxes to use localized button text
- #1170: Prevent Options window from showing up in taskbar
- #1064: "Esc" button does does not close some dialogs
- #1044: Dragging (grabbing) the program window requires 2 clicks
<!-- ### Security -->

## [1.76.20] - 2019-04-12
### Fixed
- #1401: Connections corrupted when importing RDC Manager files that are missing certain fields

## [1.76.19] - 2019-04-04
### Fixed
- #1374: Vertical Scroll Bar missing in PuTTYNG after 0.70.0.1 & 0.71 updates

## [1.76.18] - 2019-03-20
### Fixeed
- #1365: PuTTY window not centered after 0.71 update

## [1.76.16] - 2019-03-14
### Fixed
- #1362: Updated PuTTYNG to 0.71

## [1.76.15] - 2019-03-09
### Added
- Importing multiple files now only causes 1 save event, rather than 1 per file imported
### Fixed
- #1303: Exception on first connection with new SQL server database
- #1304: Resolved several issues with importing multiple RDP Manager v2.7 files

## [1.76.14] - 2019-02-08
### Changed
- #222: Pre-Release Test build for running on systems with FIPS Enabled

## [1.76.12] - 2018-11-08
### Added
- #1180: Allow saving certain connection properties locally when using database
### Fixed
- #1181: Connections sometimes dont immediately load when switching to sql feature
- #1173: Fixed memory leak when loading connections multiple times
- #1168: Autohide Connection and Config tab won't open when ssh connection active
- #1134: Fixed issue where opening a connection opens same connection on other clients when using database feature
- #449: Encrypt passwords saved to database

## [1.76.11] - 2018-10-18
### Fixed
- #1139: Feature "Reconnect to previously opened sessions" not working
- #1136: Putty window not maximized

## [1.76.10] - 2018-10-07
### Fixed
- #1124: Enabling themes causes an exception

## [1.76.9] - 2018-10-07
### Fixed
- #1117: Duplicate panel created when "Reconnect on Startup" and "Create Empty Panel" settings enabled
- #1115: Exception when changing from xml data storage to SQL
- #1110: Pressing Delete button during connection rename attempts to delete the connection instead of the text
- #1106: Inheritance does not work when parent has C# default type set
- #1092: Invalid Cast Exceptions loading default connectioninfo 
- #1091: Minor themeing issues
- #853: Added some additional safety checks and logging to help address RDP crashes

## [1.76.8] - 2018-08-25
### Fixed
- #1088: Delete and Launch buttons are not disabled when last external tool deleted
- ${1}'Save connections after every edit' setting not honored
- #1082: Connections not given GUID if Id is empty in connection xml

## [1.76.7] - 2018-08-22
### Fixed
- #1076: Wrong object selected when duplicating connection then switching between properties and inheritance in config window
- #1068: Fixed some toolbar positioning bugs

## [1.76.6] - 2018-08-03)
### Fixed
- #1062: Entering correct password when starting app does not load connections file

## [1.76.5] - 2018-08-02)
### Removed
- #893: Removed unneeded files from build/package
### Fixed
- #1057: Hitting F2 with no connection node selected caused unhandled exception
- #1052: 'Switch to notification panel' feature does not always switch
- #1051: Tooltips always displayed regardless of 'Show description tooltips in connection tree' setting
- #1050: Config window retains access to previously selected node after loading new connections file
- #1045: Config window shows several incorrect properties for HTTPS connections
- #1040: Canceling "select panel" form does not cancel
- #1039: Set default theme when themes disabled
- #1038: Unable to add connection with active filter
- #1036: Exception when themes are active and options page closed on Connections then reopened
- #1034: Connection context menu not being translated
- #1030: Exception thrown if importing from port scan and no tree node is selected
- #1020: BackupFileKeepCount setting not limiting backup file count
- #1004: Duplicating root or PuTTy node through hotkey causes unhandled exception
- #1002: Disabling filtering without clearing keyword leaves filtered state
- #1001: Connection tree context menu hotkeys stop working and disappear in some cases
- #999: Some hotkeys stop working if File menu was called when PuTTy Saved Sessions was selected
- #998: Can sometimes add connection under PuTTY Sessions node
- #991: Error when deleting host in filtered view
- #971: Portable Settings now apply to any machine they are used on
- #961: Connections file overwritten if correct decryption password not provided
- #868: if statement returned the same value
- #762: Increased button size to fit locaized text

## [1.76.4 Alpha 6] - 2018-06-03
### Added
- #924: Notification for "No Host Specified" when clicking folders in quick-connect menu
- Added option for creating an empty panel on startup
### Changed
- #942: Improved Russian translation of several items
- #902: Menu bar can once again be moved. View -> "Lock toolbar positions" now also locks the menu position
### Fixed
- #948: Fixed issue where many menu item translations were not being used
- #938: Minor layout improvements on the Port Scan screen
- #916: Default properties were not being saved

## [1.76.3 Alpha 5] - 2018-03-14
### Fixed
- #911: Csv exports sometimes do not include all fields
- #807: Inheritance is sometimes turned on for nodes under root Connections node

## [1.76.2 Alpha 4] - 2018-03-03
### Fixed
- #899: DoNotPlay is Case Sensitive in XML Serialization

## [1.76.1 Alpha 3] - 2018-02-24
### Added
- #625: Added ability to import mRemoteNG formatted CSV files
- #648: The port scan ping timeout is now configurable
### Fixed
- Fixed a few Xml serialization bugs that would occur if boolean values weren't capitalized

## [1.76.0 Alpha 2] - 2018-02-01
### Added
- #838: Added an option to lock toolbars
- #836: Added a Read Only option for SQL connections
- #829: Add option that fixes connecting to Azure instances with LoadBalanceInfo
### Fixed
- #840: Fix theme loading issue in installer version
- #800: Fixed issue with PuTTY sessions not showing some extended characters
- Fixed a few toolbar layout issues

## [1.76.0 Alpha 1] - 2017-12-08
### Added
- #799: Added option to save connections on every edit
- #798: Added button to test SQL database connections on SQL options page
- #611: Added multi-ssh toolbar for sending commands to many SSH clients at once
- #519: You can now import normal mRemoteNG files - they do not have to be exports
- #504: Added Korean translation
- #485: The Domain field is now visible/editable for connection with the IntApp protocol
- #468: Default connection info Panel property is now saved
- #429: Added Czech translation
- #421: When a connection file cannot be loaded, we will now prompt for how to proceed rather than always exiting.
- #338: Added option to filter connection tree when searching
- #225: Added support for importing Remote Desktop Connection Manager v2.7 RDG files
- #207: Can now specify a working directory for external tools
- #197: Selecting a quick connect protocol will start a connection with that host
- #184: Improve search to include description and hostname fields
- #152: Added option "Show on Toolbar" to external tools
- Added more logging/notifications options
### Changed
- #784: Rearranged some settings in the Options pages to prevent overlap with some translations
- #704: Portable version now saves settings in application directory
- #671: Revamped UI theme system
- #608: The Help -> Support Forum menu item now directs users to our Reddit community
- #558: Connection tree now shows customizable icons instead of play/pause icon
- #493: Changed backup file name time stamp to use local system time rather than UTC
- #357: Updated GeckoFX to v45.45.0.32
- Improved compatability between environments when building mRemoteNG from source
### Removed
- #797: Removed duplicate translation strings
### Fixed
- #747: Fixed unnecessary "PuttySessions.Watcher.StartWatching" error message
- #650: Fixed German translation typo
- #639: Fixed Italian translation typo
- #479: New connection tree nodes not starting in edit mode
- #233: Fixed crash that can occur when disconnecting from VNC server
- #195: Access to https with self-signed certificates not working

## [1.75.7012] - 2017-12-01
### Changed
- #810: Official mRemoteNG builds will now be signed with a DigiCert certificate
### Fixed
- #814: Fixed bug that prevented reordering connections by dragging
- #803: File path command line argument not working with network path

## [1.75.7011] - 2017-11-07
### Fixed
- #778: Custom connection file path command line argument (/c) not working
- #763: Sometimes minimizing folder causes connection tree to disappear
- #761: Connections using external tools do not start (introduced in 1.75.7009)
- #758: "Decryption failed" message when loading from SQL server
- Fixed issues with /resetpanels and /resetpos command line arguments
- Resolved bug where connection tree hotkeys would sometimes be disabled

## [1.75.7010] - 2017-10-29
### Fixed
- #756: CustomConsPath always null

## [1.75.7009] - 2017-10-28
### Changed
- #635: Updated PuTTYNG to 0.70
- Minor error message correction
- Minor code refactoring
### Fixed
- #676: Portable version ignores /cons param on first run
- #675: Attempting to add new connection/folder does not work in some situations
- #665: Can not add new connection or new folder in some situations
- #658: Keep Port Scan tab open after import
- #646: Exception after click on import port scan
- #610: mRemoteNG cannot start /crashes for some users on Windows server 2012 R2 server
- #600: Missing horizontal scrollbar on Connections Panel
- #596: Exception when launching external tool without a connection selected
- #550: Sometimes double-clicking connection tree node began rename instead of connecting
- #536: Prevented log file creation when writeLogFile option is not set
- #529: Erratic Tree Selection when using SQL Database
- #482: Default connection password not decrypted when loaded
- #335: The Quick Connect Toolbar > Connection view does not show open connections with the play icon
- #176: Unable to enter text in Quick Connect when SSH connection active


## NO RELEASE - 2017-06-15
### Fixed
- #466: Installer still failing on Win7 for updates - 1.75.7005 (Hotifx 5)
- #462: Remove no longer used files from portable version - 1.75.7003 (Hotfix 4)

## [1.75.7008] - 2017-06-15
### Changed
- Minor updates to the installer build
### Fixed
- #589: MSI doesn't update with newer PuTTYNG version that fixes #583 (Again, Sorry!)

## [1.75.7007] - 2017-06-14
### Fixed
- #583: SSH (PuTTYNG) Sessions are not properly integrated into the main mRemoteNG window (Sorry!)

## [1.75.7006] - 2017-06-13
### Changed
- #531: Update PuTTYNG to 0.69
### Fixed
- #377: Use all space on About page
- #527: Additional protections to avoid problems on update check in heavily firewalled environments
- #530: Fixed issue where using External Tool on existing connection causes creation of 'New Connection' entry
- #546: Quick Connect from notification area icon displays warning when clicking on a folder (see #334)

## [1.75.7005] - 2017-04-27
### Changed
- #410: Update PuTTYNG to 0.68
- Minor code cleanup/optimizations/null checks
### Fixed
- #434: Fix complier warnings CA1049 & CA2111
- #442: Fixed issue loading PuTTY sessions that have spaces in the name
- #502: Problems with ParentID for Duplicated Containers/Connections with SQL Connection Storage
- #514: Expanded property not saved/loaded properly from SQL
- #518: Exception when Importing File

## [1.75.7003] - 2017-03-24
### Fixed
- #464: Resolved issue when importing a connections file while using SQL server feature

## [1.75.7002] - 2017-03-10
### Fixed
- #448: Resolved issue with SQL saving

## [1.75.7001] - 2017-03-10
### Changed
- #408: Update SQL scripts

## [1.75 hotfix 1] - 2017-03-06
### Changed
- #437: Modify version numbering scheme
### Fixed
- #422: Uncaught exception when clicking in connection tree whitespace
- #312: Resolved KeePass auto-type issue
- #427: Export does not respect filtering user/password/domain

## [1.75] - 2017-03-01
### Known Issues
- File hash check will fail when updating from 1.75 Beta 1 to newer versions.
  - Exception will be: "MD5 Hashes didn't match!" for 1.75 Beta 1 - 1.75 RC1
### Added
- #344: Use SHA512 File Hashes to validate downloads (in the update mechanism & posted to the Downloads page)
- Added Release Channels to the update check functionality allowing users to select one of 3 release channels for updates: Stable, Beta, Dev
- #360: Help -> About, Version # is now selectable/copyable
- #221: RDP: Optional disconnect after X number of minutes of inactivity
### Changed
- The usual general code clean up and refactoring
- #325: Code clean up and additional logging for External Tools based connections
- #298: Code clean up and additional logging around application startup
- #291, #236: External Tools code clean up and additional logging
### Fixed
- #369: Reset Layout Option Does Not Reset Notification Pane
- #362: Invalid cast exception when using the Notification Area Icon minimize/restore
- #334: Quick Connect displays warning when clicking on a folder
- #325: When using a connection with an external app, results in opening the same external app continuously
- #311: Import from Active Directory does not use machine's domain by default
- #258: Rename Tab dialog - populate original name in dialog (1.72 functionality)
- #211, #267: Recursive AD Import wasn't fully functional 

## [1.75 Beta 3] - 2016-12-01
### Known Issues
- Portable build MD5 check will fail when updating from 1.75 Beta 1 to newer versions.
### Fixed
- #289: Install fails during update process (only affects 1.75 beta 1 - 1.75 beta 2)

## [1.75 Beta 2] - 2016-12-01
### Added
- #273: Added Turkish translation provided by forum user "rizaemet"
- #217: Create user manual documentation for the SSH File Transfer feature
### Fixed
- #254: Component check window position issues and uncaught exception
- #260: Crash when attempting to load fully encrypted confCons v2.5
- #261: Double clicking folder in treeview doesn't expand it in 1.75 beta1
- #271: Install package is not using the last installation path
- #278: Silent installs not detecting prerequisites

## [1.75 Beta 1] - 2016-11-15
### Added
- MR-971: Added Right Click method to Port Scan to import discovered hosts
- MR-1000, - #211: Sub OU AD Import
- #172: Implement "audioqualitymode" for RDP sessions
- #160: Allow portable version to perform an update check (and download the latest .zip)
- #157: Implement new cryptography providers (See Tools -> Options -> Security)
### Changed
- Lots of code clean up and refactoring
- Limit log file size to 1 main log + 5 backups * 10MB.
- Minor UI Tweak: Default Menubar and QuickConnect Bar to same line
- MR-364: Removed "Announcement" functionality 
- MR-366: Show PuTTY type and version on components check screen
- MR-586: Reduce HTTP/HTTPS document title length that is appended to the connection tab title
- MR-938: Adjust RDP Resolution list (ensure most common resolutions were available)
- MR-975: Replaced TreeView with TreeListView for displaying connection tree. This was a large change which separated the GUI from the domain model.
- #144: Removed export option for "VisionApp Remote Desktop 2008"
- MR-220: Don't close the AD importer after import
- #167: fix/implement the update check (was disabled in 1.74 as part of the C# conversion)
### Fixed
- MR-967: File transfer doesn't work when specifying full path and file name (as prompted)
- MR-979: switched to notifications panel incorrectly (when configured NOT to do so)

## [1.75 Alpha 3] - 2016-08-12
### Added
- MR-896: Added prerequisite installer check for KB2574819. Prevents "Class not registered" errors when opening RDP connections.
### Changed
- PR-130: Fix Scan button width to fit Russian translation
### Removed
- MR-946: Remove old/insecure SharpSSH and related components. Replace with SSH.NET for File Transfer Functionality
### Fixed
- MR-965, MR-871, MR-629: Error 264 on RDP Connect attempt - Added timeout value to Tools -> Options -> Connections

## [1.75 Alpha 2] - 2016-08-03
### Added
- MR-961, PR-133: Option to reconnect all currently opened connection tabs 
- MR-917: Improved cryptographic support
### Changed
- Updated GeckoFx package
- Updated DockPanelSuite library to 2.10 Final
- Japanese translation updated
- MR-942: Refactored code relating to loading the connections file 
### Fixed
- MR-910: Fixes to support Remote Desktop Gateways
- MR-874: Incorrect RDP prerequisite check in installer

## [1.75 Alpha 1] - 2016-07-08
### Changed
- Additional code cleanup
### Fixed
- MR-905: mRemoteNG crashes at startup (in FIPS policy check)
- MR-902: mRemoteNG crashes after locking/unlocking the local system after loading a VNC connection

## [1.74] - 2016-06-28
### Added
- MR-821: Initial Japanese translation included
### Changed
- New operating system requirements
  - Windows 7 SP1 (with RDP Client v8: KB2592687/KB2923545) or later
  - .NET Framework 4 or later
- XULRunner is no longer required for Gecko support (see below)
- Converted source from Visual Basic to C Sharp
- Lots of code refactoring/clean up/general stability changes
- Updated to latest DockPanelSuite and enabled a slick new theme!
- MR-145: Installer is now MSI based
- MR-255: Updated RDP Client to version 8
- MR-389: Updates to IE rendering engine
  - Support for latest version of IE (9-11)
  - Dropped support for IE 7 & IE 8
- MR-850: Replaced XULRunner with GeckoFx
  - No need to manually configure to have the Gecko rendering engine available now
  - Install image is now significantly larger due to the inclusion of the Gecko Engine
- Port Scan is now Asynchronous (and is significantly faster)
### Removed
- MR-714: Removed Keyboard shortcut functionality
  - Introduced in 1.73 beta that was never officially released
  - This caused stability issues
  - May be re-added in a future release
  - Removal does *NOT* impact the ability to send keyboard shortcuts to RDP sessions (when redirect key combinations is set to "yes")
- MR-559: Removed RDP Sessions panel functionality. This required a library for which no trusted origin/source could be located
- Removed a bunch of old code/libraries and replaced them accordingly
### Security
- MR-775, MR-745: Updated PuTTY to 0.67
### Fixed
- MR-874: Added work-around to installer to ignore installation prerequisites
- MR-884: Slow startup in some scenarios checking authenticode certificate
- MR-872: Crash in External Tools when arguments aren't quoted
- MR-854: crashes when right clicking on connection tab
- MR-852: Option "Allow only a single instance of the application" non-functional
- MR-836: Trying to delete a folder of connections only deletes 2 connections at a time
- MR-824, MR-706: Suppress Script Errors when using the IE rendering engine
- MR-822: Improve RDP error code messages
- MR-640: Fixed Inheritance not working
- MR-639: RDP: Connect to console session
- MR-610, MR-582, MR-451: RDP: Protocol Error 3334 or exceptions with large number of connections open
  - This problem appears largely resolved by most reports and testing
  - Further workarounds/problem avoidance: Disable Bitmap Caching on all RDP session configuration
- MR-429: Display issue on the Options -> Advanced panel
- MR-385: Inheritance settings lost when moving item to the root of the tree

## New Dev Team

## [1.73 Beta 2] - [NEVER RELEASED]
### Added
- Added support for importing files from PuTTY Connection Manager.
### Fixed
- Fixed issue MR-619 - Keyboard shortcuts stop working after locking the screen with Win+L
- Improved the import and export functionality.

## [1.73 Beta 1] - 2013-11-19
### Added
- Added feature MR-16 - Add keyboard shortcuts to switch between tabs
- Added feature MR-141 - Add a default protocol option
- Added feature MR-212 - Add option to connect without credentials
- Added feature MR-512 - Add support for importing files from Remote Desktop Connection Manager
- Added feature MR-547 - Add support for Xming Portable PuTTY
- MR-590: Added "Reset" to config panel context menu to allow resetting some config settings to their default value.
- Added and improved menu icons.
### Changed
- Made improvement MR-250 - Show the name of the selected connection tab in the title of the window
- Made improvement MR-367 - Make the 'Connect' button on the 'Quick Connect' toolbar a forced dropdown
- Made improvement MR-419 - Password prompt dialog should have a meaningful window title
- Made improvement MR-486 - Allow escaping of variable names for external tools
- Made improvement MR-590 - Make panels docked to the edge of the window keep their size
- Improved handling of variables in external tool arguments.
### Removed
- Removed misleading log messages about RD Gateway support.
- Removed invalid "Site" configuration option from PuTTY Saved Sessions.
- Fixed issue MR-187 - F7 keyboard shortcut for New Folder conflicts with remote connections
- Fixed issue MR-523 - Changes to external tools are not saved until exiting the program
- Fixed issue MR-556 - Export fails when overwriting an existing file
- Fixed issue MR-594 - Crash on startup if write access is denied to the IE browser emulation registry key
- Fixed issue MR-603 - Some configuration options are still shown even when inheritance is enabled
- Fixed PuTTY Saved Sessions still showing if all saved sessions are removed.
- Fixed config panel showing settings from previously loaded connection file after loading a new one.

## [1.72] - 2013-11-13
### Fixed
- Fixed issue MR-592 - Unable to run VBS script as an external tool
- Fixed issue MR-596 - Incorrect escaping of quotation marks in external tool arguments

## [1.71] - 2013-10-29
### Removed
- Removed warning message when mRemoteNG is started for the first time about new connections file being created.
### Fixed
- Fixed issue MR-574 - Crash when retrieving RDP session list if eolwtscom.dll is not registered
- Fixed issue MR-578 - Connections file is reset
- Fixed log file not showing operating system version on Windows XP and Windows Server 2003.
- Fixed the wrong connections file opening on startup under certain conditions.
- Fixed checking for updates even when disabled.
- Improved error reporting when loading connections files.

## [1.71 Release Candidate 2] - 2013-10-16
### Fixed
- Fixed issue MR-560 - Cannot Auto-Update With Open Connections: Unable to find an entry point named 'TaskDialogIndirect' in DLL 'ComCtl32'
- Fixed issue MR-565 - Double Folder keep heritage on the initial Folder
- Fixed issue MR-566 - Typo in German UI Automatic Update Settings
- Fixed duplicated folders possibly being named "New Connection" instead of the original folder's name.

## [1.71 Release Candidate 1] - 2013-10-01
### Added
- Added Chinese (Traditional) translation.
- Added partial Greek and Hungarian translations.
### Changed
- Updated PuTTY to version 0.63.
- Updated translations.
### Fixed
- Fixed issue MR-495 - Having a negative range in port scan creates memory exhaustion.
- Fixed issue MR-514 - Window Proxy test failed without close button
- Fixed issue MR-521 - Right-Clicking in "Sessions" panel crashes mRemoteNG
- Fixed issue MR-525 - Could not start on windows 7 64bit
- Fixed issue MR-535 - SQL error saving Connections
- Fixed issue MR-538 - RDP loses connection when hiding config or connections pane
- Fixed issue MR-542 - Wrapped putty has security flaw
- Made minor improvements to the port scan functionality.
- Fixed possible cross-thread operation exception when loading connections from SQL.
- Fixed PuTTY Saved Sessions not showing after loading a new connections file.

## [1.71 Beta 5] - 2013-06-09
### Fixed
- Fixed issue MR-491 - Could not start RDP Connection
- Fixed issue MR-499 - TS Gateway is not working in latest release 1.71
- Fixed typo in SQL queries.

## [1.71 Beta 4] - 2013-05-28
### Added
- Added feature MR-435 - Add digital signature check to updater
- Added Norwegian (Bokmal) and Portuguese (Brazil) translations.
- Added Spanish translation to the installer.
- Added PuTTY Session Settings command to the Config panel for PuTTY Saved Sessions.
### Changed
- Updated translations.
- Changed Internet Explorer to no longer force IE7 compatibility mode.
- Changed the "Launch PuTTY" button in the "Options" dialog to open PuTTY from the path the user has currently set, instead of what was previously saved.
- Updated VncSharpNG to 1.3.4896.25007
- Lowered required version of RDC from 6.1 to 6.0.
### Fixed
- Fixed issue MR-255 - The version of the RDP AX client should be updated to 7
- Fixed issue MR-392 - Sessions Panel - context menu entries need to be context aware
- Fixed issue MR-422 - Gives error Object reference not set to an instance of an object.
- Fixed issue MR-424 - Import of a few Linux SSH2 hosts discovered via the port scan tool results in a UE
- Fixed issue MR-439 - MRemoteNG 1.70 does not start
- Fixed issue MR-440 - RDP import with non-standard port
- Fixed issue MR-443 - Instructions for eolwtscom.dll registration for Portable version are inaccurate
- Fixed issue MR-446 - Putty saved sessions show in connection panel
- Fixed issue MR-459 - Maximized -> Minimized -> Restored results in mangled active display
- Fixed issue MR-463 - Add support for LoadBalanceInfo to RDP
- Fixed issue MR-470 - Quick Connect to Linux server uses invalid credentials
- Fixed issue MR-471 - PuTTY Saved Sessions disappears from connection list
- Fixed issue MR-487 - Initiate connections on MouseUp event
- Fixed an exception or crash when choosing unnamed colors for themes.
- Fixed possible error "Control does not support transparent background colors" when modifying themes.
- Fixed changes to the active theme not being saved reliably.
- Fixed handling of the plus (+) character in PuTTY session names.
- Improved update and announcement checking.
- Improved the PuTTY Saved Sessions list to update automatically when any changes are made.
- Improved loading time of large connection files.

## [1.71 Beta 3] - 2013-03-20
### Fixed
- Fixed issue MR-397 - Putty disappears from the screen
- Fixed issue MR-398 - Full Screen mode doesn't correctly make use of available space
- Fixed issue MR-402 - scrollbar touch moves putty window
- Fixed issue MR-406 - Items disappear from External Tools toolbar when accessing External Tools panel
- Fixed issue MR-410 - Unhandled exception when clicking New button under Theme
- Fixed issue MR-413 - Can't use application
- Fixed new connections having a globe icon.
- Fixed the category names in the themes tab of the options dialog on Windows XP not showing correctly.
- Fixed PuTTY saved sessions with spaces or special characters not being listed.

## [1.71 Beta 2] - 2013-03-19
### Added
- Added feature MR-336 - Customizable background color for the windows/panels
- Added feature MR-345 - Two separate options for confirming closure of Tabs and Connection Panels
- Added feature MR-346 - Option to show/hide the description box at the bottom of the Config panel
- Added feature MR-351 - Import connections from PuTTY
### Changed
- The username and domain settings are now hidden for VNC connections since they are not supported.
- Changed "Automatically get session information" to be disabled by default.
- RDP connections can now be switched to full screen mode when redirect key combinations is enabled.
### Fixed
- Fixed issue MR-354 - Re-ordering tabs doesn't give good, reliable visual feedback
- Fixed issue MR-375 - Changing a connection's icon using the picture button should immediately update Icon field
- Fixed issue MR-377 - Several redundant panels can be opened
- Fixed issue MR-379 - Connection variables not working with external tools
- Fixed issue MR-381 - Notifications panel - whitespace context menu allows Copy and Delete on nothing
- Fixed issue MR-401 - Checkbox misaligned

## [1.71 Beta 1] - 2013-03-04
### Added
- Added feature MR-329 - Create Option to disable the "Quick: " prefix
- Added detection of newer versions of connection files and database schemata. mRemoteNG will now refuse to open them to avoid data loss.
### Fixed
- Fixed issue MR-67 - Sort does not recursively sort
- Fixed issue MR-117 - Remote Session Info Window / Tab does not populate
- Fixed issue MR-121 - Config pane not sorting properties correctly when switching between alphabetical and categorized view
- Fixed issue MR-130 - Issues duplicating folders
- Fixed issue MR-142 - Start of mRemoteNG takes about one minute and consumes excessive CPU
- Fixed issue MR-158 - Password field not accepting Pipe
- Fixed issue MR-330 - Portable version saves log to user's profile folder
- Fixed issue MR-333 - Unnecessary prompt for 'close all open connections?'
- Fixed issue MR-342 - Incorrect view in config pane of new connection after viewing default inheritance
- Fixed issue MR-352 - Passwords with " (quotation mark) and # (hash key) characters make mRemoteNG to open PuttyNG dialog
- Fixed issue MR-362 - Rename 'Screenshot Manager' to 'Screenshots' on the View menu to match Panel name
- Improved appearance and discoverability of the connection search box.
- If RDC 7.0 or higher is installed, the connection bar is no longer briefly shown when connecting to an RDP connection with redirect key combinations enabled.
- If RDC 8.0 or higher is installed, RDP connections automatically adjust their size when the window is resized or when toggling full screen mode.

## [1.70] - 2013-03-07
### Fixed
- Fixed issue MR-339 - Connection group collapses with just one click
- Fixed issue MR-340 - Object reference not set to an instance of an object.
- Fixed issue MR-344 - Move "Always show panel tabs" option
- Fixed issue MR-350 - VerifyDatabaseVersion (Config.Connections.Save) failed. Version string portion was too short or too long.
- Fixed issue MR-355 - Moving sub folders to top level causes property loss
- Fixed tabs not closing on double-click when the active tab is a PuTTY connection.

## [1.70 Release Candidate 2] - 2013-02-25
### Changed
- Re-enabled PuTTYNG integration enhancements on Windows 8
### Fixed
- Fixed issue MR-332 - Can't select different tab with one click after disconnecting existing tab
- Fixed issue MR-338 - PuTTYNG crashing on fresh install of mRemoteNG
Re-enabled PuTTYNG integration enhancements on Windows 8

## [1.70 Release Candidate 1] - 2013-02-22
- Fixed issue MR-183 - Error trying to save connections when using SQL - Invalid column name _parentConstantId
- Fixed issue MR-225 - Tabs do not open in a panel until multiple panels are displayed.
- Fixed issue MR-229 - Integrated PuTTY doesn't work in Windows 8 RP
- Fixed issue MR-264 - Windows 8 support
- Fixed issue MR-317 - Difficulty right-clicking on Tab
- Fixed issue MR-318 - Wrong tab gets selected when tab names overflow on the tab bar
- Fixed issue MR-321 - New connection panel doesn't get panel header if its the only one or is moved
- Fixed issue MR-322 - Connection Button not listing servers
- Added option to always show panel tabs.
- Fixed "Decryption failed. Padding is invalid and cannot be removed." notification.
- Fixed KiTTY opening in a separate window when using a saved session.

## [1.70 Beta 2] - 2013-02-18
### Added
- Added translations for Spanish (Argentina), Italian, Polish, Portuguese, Chinese (Simplified).
### Changed
- mRemoteNG now requires .NET Framework 3.0 instead of 2.0.
- Updated translations.
- Improved the use of Tab and Shift-Tab to cycle through entries in the Config grid.
- Improved loading of XML files from older versions of mRemote/mRemoteNG.
### Fixed
- Fixed issue MR-47 - Silent Installation Prompts for Language
- Fixed issue MR-54 - Error When disconnecting from SSL channel RDP
- Fixed issue MR-58 - Bug when duplicating connection in connection view 
- Fixed issue MR-68 - Config Window Loses Options
- Fixed issue MR-71 - Minimizing mRemoteNG causes temporary re-size of Putty sessions (windows)
- Fixed issue MR-80 - Reconnect previous sessions
- Fixed issue MR-81 - Problem Duplicating Folder w/ Sub-Folders
- Fixed issue MR-85 - Microsoft .NET Framework warning
- Fixed issue MR-86 - Citrix GDI+ Error when screen is locked
- Fixed issue MR-96 - When pressing SHIFT+F4 to create a new connection inside a folder, the new connections doesn't inherit any properties from its parent
- Fixed issue MR-101 - Collapse all folders causes a NullReferenceException
- Fixed issue MR-165 - Can't close About window if it is the last tab
- Fixed issue MR-166 - Inheritance button is disabled on some connections
- Fixed issue MR-167 - Name and description of properties not show in inheritance list
- Fixed issue MR-171 - Inherit configuration not showing friendly names for each inherit component
- Fixed issue MR-172 - RDGatewayPassword is unencrypted in confCons.xml file
- Fixed issue MR-174 - Trailing Space on a Hostname/IP will cause the connection not to happen.
- Fixed issue MR-175 - Problem with focus when 2 or more PuTTY sessions opened
- Fixed issue MR-176 - Del key while editing connection name triggers 'Delete Connection'
- Fixed issue MR-178 - 3 different panels crashes all connections
- Fixed issue MR-181 - Sessions on startup
- Fixed issue MR-190 - Can't click on tab/session
- Fixed issue MR-196 - Cannot export list without usernames and passwords
- Fixed issue MR-199 - when using screen inside putty, screen becomes dead when reduce mremoteNG
- Fixed issue MR-202 - The Connection "Tab" show Ampersands as underscores.
- Fixed issue MR-214 - Hostname/IP reset
- Fixed issue MR-224 - Session tabs become un-clickable after duplicating a tab or opening a new one in the same panel
- Fixed issue MR-233 - Backslash at end of password prevents success of putty invocation and corresponding auto-logon
- Fixed issue MR-235 - Config file gets corrupted when leaving the password entry box with ESC
- Fixed issue MR-264 - Windows 8 support
- Fixed issue MR-277 - Inheritance configuration button not appear in configuration tab
- Fixed issue MR-284 - SSH: Text not showing properly
- Fixed issue MR-299 - mRemoteNG crashes while using remotely (Windows XP remote desktop)
- Fixed issue MR-306 - Fatal .NET exception on program start
- Fixed issue MR-313 - PuTTY window not maximized when loading from saved session

## [1.70 Beta 1] - 2012-02-27
### Added
- Added compatibility check for "Use FIPS compliant algorithms" security setting.
Improved reporting of errors when encrypting and decrypting connection files.
- Added partial Polish translation.
- Added the option to use a smart card for RD Gateway credentials.
- Added debugging symbols for VncSharpNG.
- A backup of the connection file is saved when it is loaded. The most recent ten backup copies are kept.
### Changed
- The panel tabs are now hidden if only one panel is open.
- Show changes live as connection tabs are being dragged around to change their order.
- Updated PuTTY to version 0.62.
- Made the use of CredSSP for RDP connections optional.
- Updated VncSharpNG to version 1.2.4440.36644.
### Fixed
- Fixed issue MR-77 - VerifyDatabaseVersion (Config.Connections.Save) failed. Version string portion was too short or too long.
- Fixed issue MR-78 - Renaming Connections
- Fixed issue MR-79 - MoveUp/Down item doesn't work + Sort button broken
- Fixed issue MR-93 - Regional settings problem when using SQL connection in mRemoteNG
- Fixed issue MR-97 - Integrate Dutch translation
- Fixed issue MR-98 - Integrate Russian and Ukranian translations
- Fixed issue MR-99 - Integrate Spanish translation
- Fixed issue MR-131 - RD Gateway does not respect setting for use different credentials
- Fix focus issue with RDP connections when changing tabs.
- Improved error handling when loading connection files.
- Fixed bugs with creating a new connection file.

## [1.69] - 2011-12-09
### Added
- Added Credits, License, and Version History items to the Start Menu and made Start Menu item names localizable.
### Changed
- Updated PuTTY to version 0.61
- Binaries are now digitally signed
### Deprecated
- Disabled automatic updates in the portable edition
### Fixed
- Fixed issue #66 - Fresh Install Fails to Create Config
- Fixed issue #69 - Connection file gets erased
- Fixed issue #72 - scrollbars added to RDP window after minimize/restore of mRemoteNG
- Fixed file name in window title changing when exporting an XML file.
- Fixed Use only Notifications panel checkbox.

## [1.68] - 2011-07-07
### Fixed
- Fixed issue #48 - VerifyDatabaseVersion fails with new (empty) database tables.
- Fixed issue #60 - Can't save connections file
- Fixed issue #62 - Connection file error upon launch.

## [1.67] - 2011-06-05
### Added
- Added a language selection option so users can override the language if they don't want it automatically detected.
- Added partial French translation to the application.
- Added Thai translation to the installer.
- Added buttons for Add Connection, Add Folder, and Sort Ascending (A-Z) to the Connections panel toolbar.
- Added 15-bit Color RDP setting.
- Added Font Smoothing and Desktop Composition RDP settings.
- Added the mRemoteNG icon to the list of selectable icons for connection entries.
- Added confirmation before closing connection tabs.
### Changed
- Updated graphics in the installer to mRemoteNG logo.
- Moved the items under Tools in the Connections panel context menu up to the top level.
- Changed sorting to sort all subfolders below the selected folder.
- Allow sorting of connections if a connection entry is selected.
- Changed the Options page into a normal dialog.
- Changed to use full four part version numbers with major, minor, build, and revision.
- Changed hard coded SQL database name into a user configurable setting.
### Fixed
- Fixed migration of external tools configuration and panel layout from Local to Roaming folder.
- Disable ICA Hotkeys for Citrix connections.Fixes issue with international users.
- Fixed RD Gateway default properties and RDP reconnection count setting not being saved.
- Fixed bug 33 - IPv6 doesn't work in quick Connect box.
- Fixed rename edit control staying open when collapsing all folders.
- Fixed adding a connection entry if nothing is selected in the tree.
- Fixed loading of RDP Colors setting from SQL.
- Improved error handling when loading XML connection files.
- Fixed bug 42 - Maximized location not remembered with multiple monitors.
- Improved loading and saving of window location.
- Removed flickering on start up.
- Improved Reset Layout function.
- Fixed tab order of controls in Options dialog.
- Fixed bug 45 - Changing some settings in the config file may not save.

## [1.66] - 2011-05-02
### Fixed
- Fixed connections not working

## [1.65] - 2011-05-02
### Added
- Added code to the installer to check that the user is in the 'Power Users' or 'Administrators' group
### Changed
- Ctrl-Tab and Ctrl-Shift-Tab no longer work to switch tabs within mRemoteNG
### Fixed
- Fixed Ctrl-Tab and Ctrl-Shift-Tab not working in any other applications while mRemoteNG is running
- Fixed bug 36 - Install creates shortcuts only for the installing user
- Fixed bug 38 - Application uses the wrong Application Data settings folder (in Local Settings)

## [1.64] - 2011-04-27
### Added
- Added multilanguage support and German translation to the application
- Added Czech, Dutch, French, German, Polish, and Spanish translations to the installer
- Added Ctrl-Tab hotkey to switch to the next tab and Ctrl-Shift-Tab to switch to the previous tab
- Added Tab key to cycle through entries in the Config grid and Shift-Tab to cycle in reverse
- Added ability to configure external tools to run before or after a connection is established
- Added credit for the DockPanel Suite to the About page
### Changed
- Changed how new connection files are created
- Changed the internal namespace of the application to mRemoteNG instead of mRemote
- Updated DockPanel Suite to version 2.5 RC1
- Updated VNCSharpNG to correct Ctrl and Alt key pass-through behavior
### Fixed
- Fixed bug 6 - VNC CTRL+key & keyboard combo mappings are broken
- Fixed bug 12 - Tab switch is not working in config panel
- Fixed bug 14 - RDP Connection authentication problem
- Fixed bug 22 - External App parameter macro expansion doesn't work with "try to integrate"
- Fixed bug 25 - Unhandled exception when mRemoteNG opens
- Fixed missing parameters in macro expansion for external tools
- Fixed RD Gateway and other inheritance bugs

## [1.63] - 2010-02-02
### Added
- Added View->Reset Layout menu item
- Added F11 shortcut key to View->Full Screen
- Added support for Credential Security Support Provider (CredSSP) which is required for Network Level Authentication (NLA)
- Added support for connecting through Remote Desktop Gateway servers
- Added PuTTY Settings item to tab context menu
### Changed
- New icon and logo
- Updated DockPanel Suite from 2.2.0 to 2.3.1
- Popups can now be allowed in Internet Explorer by holding Ctrl+Alt when clicking a link
### Fixed
- Fixed problems moving or resizing the main window while PuTTY (SSH/telnet/rlogin/raw) connections are open
- Fixed PuTTY processes not closing on Vista and 7 with UAC enabled
- Fixed error if the mouse is clicked outside of the remote screen area of a VNC connection
- Fixed flashing and red lines at bottom of the window on first run
- Improved RDP error reporting

## [1.62] - 2010-01-19
### Added
- Switched to VncSharp, an open source VNC component
- VNC is supported again except for the following features:
  - Windows authentication
  - Setting the compression, encoding and color settings
  - Connecting through a proxy server
  - Free SmartSize mode (it does the same thing as Aspect SmartSize mode now)
- Added option to change how often updates are checked
- Added RDP, VNC and ICA version numbers to Components Check page
### Changed
- Rearranged the Options page and added an Updates tab
- Open Updates options tab before connecting for the first time
- No longer show About page on first run
- Renamed Quicky toolbar to Quick Connect toolbar
- Changed back to allowing toolbars to dock to the left or right of the menu bar and added gripper to move it around
### Fixed
- Fixed a bug with the inheritance buttons on the Config panel disappearing after awhile

## [1.61] - 2010-01-14
### Changed
- This version of mRemoteNG does not support VNC
### Removed
- Removed unlicensed SmartCode Solutions ViewerX VNC Viewer ActiveX

## [1.60] - 2010-01-09
### Added
- Added Report a Bug and Support Forum links to the Help menu
### Changed
- Changed name to mRemoteNG
- Changed filename delimiter in title bar from pipe to dash
- Changed default format for saving screenshot images to PNG
- Changed website addresses
- Changed website links in Help menu and About page to load within mRemoteNG instead of launching an external browser
- Moved Check for Updates to the Help menu
### Removed
- Removed snakes game Easter egg
- Removed references to visionapp Remote Desktop
### Fixed
- Fixed menu bar not staying docked to left side

## [1.50] - 2010-01-06
### Added
- Added the following formats to the "Save Connections As" function:
  - mRemote CSV (standard CSV file with all properties)
  - vRD 2008 CSV (standard CSV file with properties relevant for importing connections in vRD 2008)
### Fixed
- Fixed bug in inheritance code (SmartSize Mode and View Only properies were always shown when using VNC)

## 1.49
### Added
- Added features to the update function
- Added Announcement feature
### Changed
- mRemote and visionapp Remote Desktop 2008 merge!
- Read more here: ~~http://www.mremote.org/wiki/visionappMerge.ashx~~
- or in the Announcement panel.
- Changed copyright notice in about screen and text when connecting via VNC
### Fixed
- Fixed some SQL-related problems

## 1.48
### Added
- Added startup components check with directions to fix component installation (also available in Tools - Components Check)
- Added "Try to integrate" option to Ext. Apps. If enabled mRemote will try to integrate the app into a tab container like any other connection protocol.
- Added Ext. App as protocol. Any Ext. App can be launched just like a normal connection.
- Added option to completely encrypt connection files (tools - options - advancecd)
- Added Rendering Engine option for HTTP/S protocols
- You can now use the Gecko (Firefox) rendering engine
```
For this to work you need to download xulrunner (get it here: ftp://ftp.mozilla.org/pub/xulrunner/releases/1.8.1.3/contrib/win32/)
It must be the 1.8.1.3 release, 1.9.0.0 does NOT work!
Extract the contents to a path of your choice and set the correct path in Tools - Options - Advanced - XULrunner path
The interface is tab enabled and usage is generally very firefox-like. So you can open new tabs with Ctrl+T, jump to the location bar with Ctrl+L and so on...
```
- Added "MAC Address", "User Field" fields and %MacAddress%, %UserField% variables to use in Ext. Apps
- Added descriptions for all fields in the config editor### Changed
### Changed
```
ATTENTION! There is a bug in the automatic update code in 1.45 so you will have to download the new version manually from ~~http://www.mremote.org/wiki/Downloads.ashx~~

Example (DameWare Mini Remote Control):
Create a new Ext. App with the following properties:
Display Name: DameWare
Filename: c:\PathToYourDameWareInstallDir\DWRCC.exe
Arguments: -c: -h: -m:%hostname% -u:%username% -p:"%password%" -d:%domain%
Options: Try to integrate
Create a new connection and select Ext. App as protocol
Then choose DameWare in the Ext. App field
If you have problems with a particular app that takes a long time to start up consider setting a higher PuTTY/Ext. Apps wait time in Tools - Options - Advanced### Fixed
```
```
WARNING! There have been changes to the connections file/SQL tables
Please always backup your whole config before updating to a new mRemote beta release, especially when there have been changes to the config files/SQL tables
To get SQL working with the new version please update your tables like in the provided script (Info - Help - SQL Configuration)
These are the added lines:
[RenderingEngine] [varchar] (10) COLLATE SQL_Latin1_General_CP1_CI_AS NULL ,
[MacAddress] [varchar] (32) COLLATE SQL_Latin1_General_CP1_CI_AS NULL ,
[UserField] [varchar] (256) COLLATE SQL_Latin1_General_CP1_CI_AS NULL ,
[ExtApp] [varchar] (256) COLLATE SQL_Latin1_General_CP1_CI_AS NULL ,
[InheritRenderingEngine] [bit] NOT NULL ,
[InheritMacAddress] [bit] NOT NULL ,
[InheritUserField] [bit] NOT NULL ,
[InheritExtApp] [bit] NOT NULL ,
```
### Fixed
- Fixed bug in connections loading code when using SQL storage
- Fixed bug in reconnect code
- Fixed VNC sessions not refreshing screen automatically when switching between tabs or panels

## 1.45
### Added
- New german language build available
- Added support for RDP 6.1 (XP SP3/Vista SP1) features (Server Authentication, Console Session, TS Gateway not yet...)
- Added basic support for UltraVNC SingleClick (Tools - UltraVNC SingleClick); the listening port is configurable in the options
### Changed
```
WARNING! There have been changes to the connections file/SQL tables
Please always backup your whole config before updating to a new mRemote beta release, especially when there have been changes to the config files/SQL tables
To get SQL working with the new version please update your tables like in the provided script (Info - Help - SQL Configuration)
These are the added lines:
[RDPAuthenticationLevel] [varchar] (32) COLLATE SQL_Latin1_General_CP1_CI_AS NOT NULL ,
[InheritRDPAuthenticationLevel] [bit] NOT NULL ,
```
### Fixed
- Fixed VNC connections not working on x64
- Fixed screenshots save all feature overwriting files with the same name (not actually a bug, but rather a new feature ;)
- Fixed ICA Encryption Strength not inheriting properly

## 1.43
### Fixed
- Added function to send either the main form or a connection panel to another screen
  - To send the form to another screen, right click the titlebar or the taskbar button and select "Send to..."
  - If you want to send a panel to another screen, right click the panel's tab and do the same
### Fixed
- Fixed PuTTY connections not supporting credentials with spaces
- Fixed form not opening on last position when using multiple screens
- Fixed kiosk mode not working on secondary screen

## 1.42
### Added
- Added minimize to tray option
- Added option to enable switching to open connections with a single click on the corresponding connection in the tree
- Added button to test proxy settings
### Changed
 - IMPORTANT NEWS: Please read the page that opens when you first start this release or go to: ~~http://www.mRemote.org/wiki/MainPage.ashx#Commercial~~
### Fixed
- Fixed: If the active connection tab is a PuTTY connection, Alt+Tab to mRemote now focuses the PuTTY window
- Fixed encoding problem with PuTTY sessions that included spaces
- Fixed problem that made mRemote inaccesible when closing it on a second monitor and then disabling this monitor
- Fixed: Inheritance defaults of some new VNC properties were not saved in the portable package

## 1.41
### Added
- Added complete support for SmartCode's ViewerX and removed VncSharp
```
Many thx to everyone who donated to make this happen!!! I didn't think that it wouldn't even take a week! =)
I hope everyone will be satisfied by the functions and possibilities this new control provides
If you use one of the non-setup packages you must register the control yourself
Open a cmd and change to the directory you installed mRemote to
Type regsvr32 scvncctrl.dll and click ok
```
### Changed
- Changed shortcuts and added buttons for them to the view menu under "Jump To" because they were causing several problems
```
WARNING! There have been changes to the connections file/SQL tables and the Ext. Apps XML file
Please always backup your whole config before updating to a new mRemote beta release, especially when there have been changes to the config files/SQL tables
To get SQL working with the new version please update your tables like in the provided script (Info - Help - SQL Configuration)
```

## 1.40
### Added
- Added (limited) support for the trial version of SmartCode's VNC ActiveX
```
To enable it go to Options - Advanced and check "Try SmartCode VNC ActiveX"
When connecting a pop up will open, wait about 10 seconds, then click on "Trial" to continue
I will integrate this control fully into mRemote if I get enough Donations to buy the single developer license ($375,-)
So if you want to see better VNC support (All UltraVNC, TightVNC and RealVNC functions) in mRemote, please help me and donate some bucks
For donations either go to the mRemote Wiki (Info - Website) or click on Info - Donate to directly go to PayPal
I will announce the current donation amount every day (or as often as I can) on the Wiki main page
If you want to know more about the control go here: http://www.s-code.com/products/viewerx/
```
- Added feature to choose the panel a connection will open in when...
  1. no panel name was assigned in the properties
  2. you opened a connection with the option to choose the panel before connecting
  3. you checked "Always show panel selection dialog when opening connectins" in Options - Tabs & Panels
- Added Shortcuts to focus the standard panels
  - Alt+C: Switch between Connections & Config panel
  - Alt+S: Switch between Sessions & Screenshots panel
  - Alt+E: Switch to Errors & Infos panel
- Added some new icons

## 1.39
### Added
- Added MagicLibrary.dll to the release again (forgot it in the 1.38 packages, sorry)
- Added auto-reconnect for ICA
- Added feature that automatically clears whitespaces in the Quicky Textfield
- Added special feature: Go to the set password dialog and type "ijustwannaplay" (without the quotes) in the password field... ;)

## 1.38
### Added
- Added automatic reconnect feature for RDP (Options - Advanced)
- Added connections drop-down to the quicky toolbar (same as the tray icon menu)
- Added setting in the options to enable/disable that double clicking on a connection tab closes it
- Added option to automatically set the hostname like the display name when creating new connections
### Fixed
- Fixed bug that caused the properties of a folder to be filled with "Object reference not set to an instance of an object." when adding a folder to the root with Default Inheritance enabled
- Fixed bug that made the properties of a newly added Connection to the root unavailable when Default Inheritance was enabled
- Fixed bug that the default settings for Pre/Post Ext. App, and their inheritance settings were not being saved
- Fixed bug in settings loading methods that caused the application to hang when an error occured
- Fixed bug in Ext. Apps panel that copied the properties of the previously selected Ext. App when "Wait for exit" was checked
- Fixed bug in the SQL Query that creates the tables needed by mRemote
- Attempt to fix the "Drop-Down on Screenshot" bug on some machines

## 1.35
### Added
- Added single instance mode (look in Options - Startup/Exit) - No cmd arguments supported yet!
- Added possibilty to start a Ext. App before connecting and on disconnect (e.g. for VPN/RAS)
- Added option to the Ext. Apps to tell mRemote to wait for the exit of the Ext. App
- Added encryption setting for ICA
### Changed
```
WARNING! There have been changes to the connections file/SQL tables and the Ext. Apps XML file
Please always backup your whole config before updating to a new mRemote beta release, especially when there have been changes to the config files/SQL tables
Here's a list of new columns that need to be created before saving connections to an SQL server:
Name: ICAEncryptionStrength, Data-Type: varchar, Length: 64, Allow Nulls: No
Name: InheritICAEncryptionStrength, Data-Type: bit, Length: 1, Allow Nulls: No
Name: PreExtApp, Date-Type: varchar, Length: 512, Allow Nulls: Yes
Name: PostExtApp, Date-Type: varchar, Length: 512, Allow Nulls: Yes
Name: InheritPreExtApp, Date-Type: bit, Length: 1, Allow Nulls: No
Name: InheritPostExtApp, Date-Type: bit, Length: 1, Allow Nulls: No
```

## 1.33
### Fixed
- Fixed problem that caused RDP connections not to initialize properly when using XP SP3
- Fixed bug in Port Scan that prevented hosts with no hostname from being imported

## 1.32
### Added
- Added: Inheritance defaults can now be customized (look in the root properties of your connections tree)
### Changed
- Changed Target CPU to AnyCPU again as I think the x86 setting caused problems on x64 machines (although it shouldn't)
### Fixed
- Fixed bug that made password-secured connection files not load properly because the return value from the password screen was always null
- Fixed a lot of outdated code in the import functions (Import from XML, Import from AD, Import from RDP files)
- Fixed bug that caused properties with a ' character not to be saved properly when using SQL Server

## 1.31
### Fixed
- Small speed improvement to the port scanner
- Fixed bug that caused SQL live-update to not work when not using AD Authentication
- Fixed bug that caused Save As not to work

## 1.30
### Added
- Added experimental SQL Server with live-update (multi-user) support (see Help - Getting started - SQL Configuration)
- Added bunch of new icons to the UI, most of them by famfamfam.com
- Added dropdown button to Quicky Toolbar to choose protocol
- Many smaller changes and additions
### Fixed
- Fixed: Wrong default PuTTY session name
- Fixed bug in Port Scanner that caused an error when no DNS name could be resolved

## 1.25
### Added
- Added inheritance for folders
- Added port scan feature and possibility to import from a scan
- Added toolbar for Ext. Apps (see View - External Applications Toolbar)
- Added quick connect as toolbar
- Added code that creates a backup of the current connections file every time it is loaded (It's named YourConsFile.xml_BAK)
- Added description variable to Ext. Apps
### Fixed
- Fixed bug that allowed inheriting from root node
- Fixed bug that caused Ext. Apps launched from a connection tab to use the selected tree node instead of the current tab
- Fixed bug that caused mRemote not to save panel layout and Ext. Apps on exit

## 1.24
### Fixed
- Fixed a bug in connections loading mechanism that caused a corrupted connections file when upgrading from a previous version

## 1.23
### Added
- Added feature to remember which connections were opened on last runtime and reconnect to them on the next start (see Tools - Options - Startup/Exit)
- A command line switch is also available to cancel reconnecting (/noreconnect or /norc)
- Added Auto Save feature (Tools - Options - Connections - Auto Save every...)
- Added Ext. Apps to connection tab context menu
- Added better error handling for RDP connection creation
### Fixed
- Fixed problem with Sessions feature on 64bit systems
- Fixed Sessions feature not working when using global credentials
- Fixed several problems with the Active Directory OU picker control
- Fixed bug in Connection duplicate code that caused duplicated connection to still have previous tree node assigned

## 1.20
### Added
- Added External Applications feature (check the help section for more info)
- Added duplicate feature to Connections tree
### Fixed
- Fixed: MagicLibrary.dll was not included in the setup package

## 1.16
### Added
- New Domain: www.mRemote.org
- There's a new setting in the options to fine tune the time to wait until the window has been created
- Added reconnect feature in tab menu
### Fixed
- Fixed PuTTY connections appearing in a new window
- Fixed export not working

## 1.15
### Added
- Added: New portable package
- Added: Defaults for new connections can now be customized
  - Click the root item and then the new Properties-like button with a small yellow star to get to the settings
### Fixed
- Fixed Import from Active Directory not working
- Fixed problem with single click connect not focusing correctly
- Fixed root node not being renamed after changing name in property grid

## 1.10
### Added
- Added support for setting a password to protect the connections file with (look in the root of your connections tree)
- Added RDP file import feature
- Added new command-line switch to reset panel's positions
- Added HTTPS as protocol
- Added HTTP/S basic authentication
- Added support for setting a Proxy server for automatic updates
### Changed
- Some changes in help section
### Fixed
- Fixed the bug that passwords stored in the options weren't decrypted when a connection was opened
- Fixed "bug" that prevented "Connect to console session" from working in RDC6.1 (Vista SP1 RC1/XP SP3 RC1)

## 1.00
Merry Christmas! =)
```
1.00 is a (almost) complete rewrite of the whole application
The code base is now much cleaner and more (easily) extendable
New features include (but are not limited to):
Every part of the application is now integrated into panels which can be moved, docked and undocked, hidden, moved to another monitor, etc.
This makes many new and exciting ways to manage connection and application windows possible
You can for example open up 4 PuTTY sessions in 4 different panels and align them in the main application so you can use all 4 side by side - 2 on the upper side and 2 on the bottom for example
This can be done for EVERY part of the application, it's completely modular and customizable
Connection and folder (previously called containers) properties have moved to a new property grid control
Every setting (with the exclusion of the hostname, which wouldn't make any sense) can now be inherited from the parent folder
Connection file saving/loading is now handled a bit different (more in the help section)
Application restart is no longer nececary after changing options, they are active with a click of the OK button
Smart size can now be activated also if a connection is already open (in the right click menu of the active tab)
A panel name can be stored with every connection (or folder, if inherting) to always open the connection in the specified panel
And last but not least, many bugs have been fixed, though there are probably many new bugs aswell - Did I already mention this is a rewrite? ;)
I hope you like my work and if you do please consider donating on the mRemote website to support me a little. Any amount will do! Thx!
```

## 0.50
### Added
- Added possibility to change resolution or display mode (Fit to window, Fullscreen, Smart size)
- Added new setting in options to show logon info on tab titles
- Added new feature that catches popup dialogs and puts them in a managed interface. This is another step to make mRemote a single window application.
- Added QuickConnect history and auto-complete functions
- Added a few new Icons (Linux, Windows, ESX, Log, Finance)
- Pressing escape switches back to the connection list
- There is a context menu that allows you to copy selected errors/warnings/infos to the clipboard (text only) or to delete them
- There also are settings in the option to change when to switch to the tab and to switch back to the normal behaviour of displaying message popups

### Changed
- Connections file version is now 1.2
### Removed
- Removed old Terminal (SSH, Telnet) control and embedded PuTTY instead
```
This decision brings mostly good but also some bad news
The good news is that now everything that works in putty also works in mRemote
This means X11 forwarding, SSH port forwarding, session logging, appearance customization, etc. should be working fine now
It also brings some new protocols (Rlogin, RAW)
The bad news is that I cannot fully integrate Putty into mRemote because it is a standalone application and thus has it's own window handle
This means that you won't be able to use Ctrl+Tab to switch between tabs, catching errors or infos through the new Errors and Infos tab isn't possible, etc.
```
### Fixed
- Improved options tab
- Fixed some form drawing bugs

## 0.35
### Added
- Added tab switching/closing hotkeys
  - Switch to next tab: Ctrl+Tab
  - Switch to previous tab: Ctrl+Shift+Tab
  - Close active tab: Ctrl+W
  - This does not and will probably never work with RDP connections!
### Changed
- Changed shortcuts to menu items in main menu as they interfered with some terminal key bindings
### Fixed
- Fixed bug in updating code that still displayed the current version in the old format (x.x.x.x instead of x.xx)
- Fixed bug where the colors setting was not correctly read after saving and reloading a connections file (only with 256 colors setting)
- Fixed bug that made connect to console session and fullscreen options not work
- Fixed bug that when opening options, update or about tab caused weird paddings next to the tab or other strange behaviour

## 0.30
### Added
- Added HTTP as protocol to allow for basic web-based administration
- Added new connections menu to the toolbar
  - Left click on a connection connects
  - Right click on a container or connection opens the config tab for the selected item
- Added two new connection context menu entries for quickly connecting to console session or connecting in fullscreen
- The connections tree can now be hidden
  - To hide it right click on the splitter (the divider between the connections tree and the tabbing interface)
### Changed
- Changed "Redirect Key combinations (like in fullscreen)" to be disabled when in kiosk mode as it has no effect then anyway
### Fixed
Improved tray icon menu (just like the main connections menu)
- Several small bugfixes and code improvements
### Removed
- Removed overlay (RDP locking) feature in favor of simply grabbing input when clicking inside the control area
  - I hope nobody is too sad that the nice looking overlay feature had to go, but..., well, it had to! ;-)

## 0.20
### Added
- Added Drag and Drop support for tabs
- Added tab context menu
  - Switch to/from fullscreen
  - Take a screenshot
  - Transfer files via SCP/SFTP (SSH)
  - Send special keys (VNC)
  - Rename tabs
  - Duplicate tabs (Create another instance of the connection)
  - Show config
  - Close tab (disconnect)
- Added middle click support for tabs (close/disconnect)
- Added SSH file transfer (SCP/SFTP) support
- Added Tools menu to the tree context menu
- Transfer files via SCP/SFTP (SSH)
- Import/Export features
- Sorting
### Changed
- Changed version format
### Removed
- Removed Fullscreen and Send special keys buttons from the main toolbar as they are now in the tab context menu
### Fixed
- Fixed the problem that caused mRemote to crash when dragging a parent node of the connections tree onto one of it's child nodes
- Fixed problem in importing mechanism that allowed importing connections including the root which resulted in multiple root items that couldn't be deleted
- Fixed problem with quick connect

## 0.0.9.0
### Added
- Added support for redirecting key combinations (Alt+Tab, Winkey, ...)
- Added Import/Export features
- Added Quick Connect Port support, just type the host you want to connect to followed by a ":" and then the port
- Added Connect/Disconnect buttons to connections context menu
- Added two new icons (Test Server | TST; Build Server | BS)
### Changed
- Many changes to the connections loading/saving mechanisms
- confCons version is now 1.0
### Fixed
- Some code cleanup
- Fixed auto session info to only try to get session information when a RDP connection is selected
- Fixed AD Import feature (didn't care if imported items were computers, groups, users, ... ;)
- Fixed settings and connections not saving when installing updates from the auto-updater
- Fixed form size and location not saving properly when closing the application in minimized state or in maximized state on a secondary monitor

## 0.0.8.2
### Added
- Added SSH1 to Quick Connect GUI
### Changed
- Changed buffer size of terminal control, it's now 500 lines
### Fixed
- Fixed terminal connections not getting focus when changing tabs
- Fixed bug in terminal code that caused hitting "home" to show "~" instead of jumping to the start of the line
- Fixed bug that caused that hitting enter in mRemote wouldn't do anything when options was opened before

## 0.0.8.0
### Added
- Added code to check if the msrdp com control is registered
### Changed
- Many Improvements to the terminal control (ssh1(!), ssh2, telnet)
### Fixed
- Fixed bug that caused mRemote to crash when moving connection into root node (only with inheritance enabled)
- Fixed bug: Pressing delete when editing a node's name caused delete messagebox to show

## 0.0.7.5
### Added
- Added inheritance feature to inherit connection settings from parent container
### Changed
- Expanded/Collapsed state of tree nodes will now be saved
- Reduced auto session info delay to 700ms
- Some code maintainance
- Some corrections to connections tree and quick search behaviour
- Changed connections file version to 0.9
### Fixed
- Fixed bug in TerminalControl that caused the error message "error loading string"
- Fixed: Settings saving on exit was broken in 0.0.7.0, this is fixed now
- Fixed connections context menu bug that made import from ad option inaccessible
- Fixed session info filling up with infos about hosts previously selected

## 0.0.7.0
### Changed
- Massive GUI redesign and changes, hope you like it! =)
### Fixed
- Fixed bug that made session info to query immediately after selecting a connection (when enabled), there is now a one second delay to prevent collecting session info for more than one host

## 0.0.6.8
### Added
- Added connection import feature for Active Directory
### Changed
- Tidied up project references
- Multiple changes to setup routine
### Fixed
- Improved error handling for auto-update
- Improved download handling for auto-update
- Fixed bug that made download finished/failed message box appear multiple times when update was canceled and re-downloaded
- Fixed bug where double-clicking a container opened all connections inside this container

## 0.0.6.6
### Changed
- Changed port textbox control to only allow digits
- Small changes to connection code for SSH
### Fixed
- Fixed port setting not saving (or always displaying default port for selected protocol)

## 0.0.6.5
### Added
- Added auto update feature
### Changed
- Changed: Multiple UI Changes (added shortcuts, rearranged menu items, ...)
### Fixed
- Fixed the problem where the connections file version was saved either with a dot or a comma, depending on system language
- Fixed not being able to connect to SSH2 hosts without specifying username and password
- Fixed several problems with Quick Connect
- Improved saving of config changes
- Fixed connections tab not closing when using SSH

## 0.0.6.0
### Added
- Added new protocols: SSH2 and Telnet
- Added first command line switch/parameter "/consfile"
  - Ex.: mRemote.exe /consfile "%PathToYourConnectionsFile%"
- Added button to screenshots to delete a screenshot
- Added Host Status (Ping) feature
### Changed
- Many code rewrites and changes in almost every area
- Changed the way connections get loaded
- The default path for the connection file is no longer in the application directory but in the local application data folder. 
  - Ex.: c:\Documents and Settings\felix\Local Settings\Application Data\Felix_Deimel\mRemote\
  - If opening a connection file from a custom location (click on open link) saving will also occur in this file and not like in previous versions to the default connections file
  - To import your old connection file please use the following procedure: start mRemote, click on "Open" and find your old connection file. Then click on "Save As" and save it with the default file name to the default location
- Changed the font and style of context menus
- Changed Quick Connect UI
### Fixed
- Fixed connection settings in config tab not saving when clicking another connection before jumping to another config field
- Fixed a bug where renaming a container caused the first connection in the same container to be renamed too

## 0.0.5.0 R2
### Fixed
- Fixed a bug that prevented connections from opening when icon files were assigned in a previous version of mRemote

## 0.0.5.0
### Added
- Added (Global) fullscreen / kiosk feature
- Added redirection settings for disk drives, printers, ports, smart cards and sound
- Added option to write a log file
- Added option to open new tabs on the right side of the currently selected tab
- Added possibility to connect to all nodes in a container
### Changed
- Changed session functions to work in background
- Changed icon choosing mechanism and added a bunch of default icons
- Changed: Containers with connection can now be deleted just like empty containers
- Changed screenshot functions to now collect all screenshots in one tab
- Changed: More settings can now be changed on container basis
- Changed config file version to 0.6
- Changed: Small internal changes to the connection saving/creating and opening mechanisms
### Fixed
- Fixed "Display Wallpapers" and "Display Themes" settings, they are working now

## 0.0.3.6
### Added
- Added Feature to display an overlay when RDP connection tab has lost the focus, clicking on this gives the focus back to the control
- Added standard handlers for F2 (rename) and DEL (delete) keys in the treeview
- Added icon preview for connections in config tab
### Changed
- Changed the way new connections and containers are being created in the treeview. The pop up window will not be displayed any longer, instead everything is handled inplace by the treeview.
- Changed some minor UI related stuff
### Fixed
- Fixed bug in tab closing mechanism that caused icons (play/pause) to not be set on the correct tree nodes

## 0.0.3.5
### Added
- Added Feature to query and log off sessions on a remote machine and option to do this automatically
- Added Option to show icon in system tray with connection menu
### Changed
- Changed controls to flat style as I think this fits the whole application more than the old 3D look
- Multiple UI changes to eliminate annoying behaviour

## 0.0.3.3
### Added
- Added Feature to specify which login information to use when no info is provided in the config of a remote machine
### Fixed
- Fixed bug in Quick Find where trying to open a connection when no node was found caused an error
- Fixed bug where the main form was not rendered correctly when hiding top bar and using XP Themes
- Fixed bug in drag-drop routine that caused application to hang when trying to drop a node on one of it's child nodes
- Fixed bug where taskbar buttons for fullscreen rdp windows did not disappear after disconnecting

## 0.0.3.2
### Added
- Added new Save As Dialog with feature to only save specific connection settings
- Added Option to display Tooltips when hovering over host entries in the connection tree
- Added Option to ask at exit when there are open connections
### Fixed
- Fixed bug where saving connections file with spaces in the root node caused an error -> updated Connection File Version to 0.5
- Fixed bug in options tab where the browse button for a custom connection file didn't do anything

## 0.0.3.0
### Added
- Added Options Tab
  - Load connections file from different location
  - Save/Don't Save connections file on exit
  - Show current tab name in window title
- Added drag and drop functionality to the connections tree
- Added feature to hide top bar
- Added feature to send special keys (VNC)
### Changed
- Updated VncSharp Library to 0.88 (still pretty buggy)

## 0.0.2.7
### Added
- Added feature to save connection settings to all connections in the selected container
### Deprecated
- Disabled "Display Wallpaper" and "Display Themes" checkboxes as these features are not implemented
### Fixed
- Icon choosing bug fixed
- Taskbar button had no text when in fullscreen - fixed
- Fixed bug in Quick Connect GUI

## 0.0.2.5
### Added
- Added new connections toolstrip (same functions as context menu)
### Changed
- Splitter position is now saved on exit
### Fixed
- Quick connect button bug fixed
- Search field resize bug fixed

## 0.0.2.4
### Added
- Added Keep Alive Interval (1 Minute)
- Added Options to choose between RDP & VNC
- Added Port Setting for RDP
- Added Option to connect to console
- Added Menu Entries to move Connections & Containers up & down
### Changed
- Changed default color depth to 16bit
- Some small code improvements

[Unreleased]: https://github.com/mRemoteNG/mRemoteNG/compare/v1.76.20..HEAD
[1.76.20]: https://github.com/mRemoteNG/mRemoteNG/compare/v1.76.19..v1.76.20
[1.76.19]: https://github.com/mRemoteNG/mRemoteNG/compare/v1.76.18..v1.76.19
[1.76.18]: https://github.com/mRemoteNG/mRemoteNG/compare/v1.76.17..v1.76.18
[1.76.17]: https://github.com/mRemoteNG/mRemoteNG/compare/v1.76.16..v1.76.17
[1.76.16]: https://github.com/mRemoteNG/mRemoteNG/compare/v1.76.15..v1.76.16
[1.76.15]: https://github.com/mRemoteNG/mRemoteNG/compare/v1.76.14..v1.76.15
[1.76.14]: https://github.com/mRemoteNG/mRemoteNG/compare/v1.76.13..v1.76.14
[1.76.13]: https://github.com/mRemoteNG/mRemoteNG/compare/v1.76.12...v1.76.13
[1.76.12]: https://github.com/mRemoteNG/mRemoteNG/compare/v1.76.11..v1.76.12
[1.76.11]: https://github.com/mRemoteNG/mRemoteNG/compare/v1.76.10..v1.76.11
[1.76.10]: https://github.com/mRemoteNG/mRemoteNG/compare/v1.76.9..v1.76.10
[1.76.9]: https://github.com/mRemoteNG/mRemoteNG/compare/v1.76.8..v1.76.9
[1.76.8]: https://github.com/mRemoteNG/mRemoteNG/compare/v1.76.7..v1.76.8
[1.76.7]: https://github.com/mRemoteNG/mRemoteNG/compare/v1.76.6..v1.76.7
[1.76.6]: https://github.com/mRemoteNG/mRemoteNG/compare/v1.76.5..v1.76.6
[1.76.5]: https://github.com/mRemoteNG/mRemoteNG/compare/v1.76Alpha6..v1.76.5
[1.76.4 Alpha 6]: https://github.com/mRemoteNG/mRemoteNG/compare/v1.76Alpha5..v1.76Alpha6
[1.76.3 Alpha 5]: https://github.com/mRemoteNG/mRemoteNG/compare/v1.76Alpha4..v1.76Alpha5
[1.76.2 Alpha 4]: https://github.com/mRemoteNG/mRemoteNG/compare/v1.76Alpha3..v1.76Alpha4
[1.76.1 Alpha 3]: https://github.com/mRemoteNG/mRemoteNG/compare/v1.76Alpha2..v1.76Alpha3
[1.76.0 Alpha 2]: https://github.com/mRemoteNG/mRemoteNG/compare/v1.76Alpha1..v1.76Alpha2
[1.76.0 Alpha 1]: https://github.com/mRemoteNG/mRemoteNG/compare/v1.75.7012..v1.76Alpha1
[1.75.7012]: https://github.com/mRemoteNG/mRemoteNG/compare/v1.75.7011..v1.75.7012
[1.75.7011]: https://github.com/mRemoteNG/mRemoteNG/compare/v1.75.7010..v1.75.7011
[1.75.7010]: https://github.com/mRemoteNG/mRemoteNG/compare/v1.75.7009..v1.75.7010
[1.75.7009]: https://github.com/mRemoteNG/mRemoteNG/compare/v1.75Hotfix8..v1.75.7009
[1.75.7008]: https://github.com/mRemoteNG/mRemoteNG/compare/v1.75Hotfix7..v1.75Hotfix8
[1.75.7007]: https://github.com/mRemoteNG/mRemoteNG/compare/v1.75Hotfix6..v1.75.Hotfix7
[1.75.7006]: https://github.com/mRemoteNG/mRemoteNG/compare/v1.75Hotfix5..v1.75Hotfix6
[1.75.7005]: https://github.com/mRemoteNG/mRemoteNG/compare/v1.75Hotfix4..v1.74Hotfix5
[1.75.7004]: https://github.com/mRemoteNG/mRemoteNG/compare/v1.75Hotfix3..v1.75Hotifx4
[1.75.7003]: https://github.com/mRemoteNG/mRemoteNG/compare/v1.75Hotifx2..v1.75Hotifx3
[1.75.7002]: https://github.com/mRemoteNG/mRemoteNG/compare/v1.75Hotifx1..v1.75Hotfix2
[1.75.7001]: https://github.com/mRemoteNG/mRemoteNG/compare/v1.75..v1.75Hotfix1
[1.75]: https://github.com/mRemoteNG/mRemoteNG/compare/v1.75Beta3..v1.75
[1.75 Beta 3]: https://github.com/mRemoteNG/mRemoteNG/compare/v1.75Beta2..v1.75Beta3
[1.75 Beta 2]: https://github.com/mRemoteNG/mRemoteNG/compare/v1.75Beta1..v1.75Beta2
[1.75 Beta 1]: https://github.com/mRemoteNG/mRemoteNG/compare/v1.75Alpha3..v1.75Beta1
[1.75 Alpha 3]: https://github.com/mRemoteNG/mRemoteNG/compare/v1.75Alpha2..v1.75Alpha3
[1.75 Alpha 2]: https://github.com/mRemoteNG/mRemoteNG/compare/v1.75Alpha1..v1.75Alpha2
[1.75 Alpha 1]: https://github.com/mRemoteNG/mRemoteNG/compare/v1.74..v1.75Alpha1
[1.74]: https://github.com/mRemoteNG/mRemoteNG/compare/v1.74Beta2..v1.74
[1.73 Beta 2]: https://github.com/mRemoteNG/mRemoteNG/compare/v1.73Beta1..v1.73Beta2
[1.73 Beta 1]: https://github.com/mRemoteNG/mRemoteNG/compare/v1.72..v1.73Beta1
[1.72]: https://github.com/mRemoteNG/mRemoteNG/compare/v1.71..v1.72
[1.71]: https://github.com/mRemoteNG/mRemoteNG/compare/v1.71RC2..v1.71
[1.71 Release Candidate 2]: https://github.com/mRemoteNG/mRemoteNG/compare/v1.71RC1..v1.71RC2
[1.71 Release Candidate 1]: https://github.com/mRemoteNG/mRemoteNG/compare/v1.71Beta5..v1.71RC1
[1.71 Beta 5]: https://github.com/mRemoteNG/mRemoteNG/compare/v1.71Beta4..1.71Beta5
[1.71 Beta 4]: https://github.com/mRemoteNG/mRemoteNG/compare/v1.71Beta3..1.71Beta4
[1.71 Beta 3]: https://github.com/mRemoteNG/mRemoteNG/compare/v1.71Beta2..v1.71Beta3
[1.71 Beta 2]: https://github.com/mRemoteNG/mRemoteNG/compare/v1.71Beta1..v1.71Beta2
[1.71 Beta 1]: https://github.com/mRemoteNG/mRemoteNG/compare/v1.70..v1.71Beta1
[1.70]: https://github.com/mRemoteNG/mRemoteNG/compare/v1.70RC2..v1.70
[1.70 Release Candidate 2]: https://github.com/mRemoteNG/mRemoteNG/compare/v1.70RC1..v1.70RC2
[1.70 Release Candidate 1]: https://github.com/mRemoteNG/mRemoteNG/compare/v1.70Beta2..v1.70RC1
[1.70 Beta 2]: https://github.com/mRemoteNG/mRemoteNG/compare/v1.70Beta1..v1.70Beta2
[1.70 Beta 1]: https://github.com/mRemoteNG/mRemoteNG/compare/v1.69..v1.70Beta1
[1.69]: https://github.com/mRemoteNG/mRemoteNG/compare/v1.68..v1.69
[1.68]: https://github.com/mRemoteNG/mRemoteNG/compare/v1.67..v1.68
[1.67]: https://github.com/mRemoteNG/mRemoteNG/compare/v1.66..v1.67
[1.66]: https://github.com/mRemoteNG/mRemoteNG/compare/v1.65..v1.66
[1.65]: https://github.com/mRemoteNG/mRemoteNG/compare/v1.64..v1.65
[1.64]: https://github.com/mRemoteNG/mRemoteNG/compare/v1.63..v1.64
[1.63]: https://github.com/mRemoteNG/mRemoteNG/compare/v1.62..v1.63
[1.62]: https://github.com/mRemoteNG/mRemoteNG/compare/v1.61..v1.62
[1.61]: https://github.com/mRemoteNG/mRemoteNG/compare/v1.60..v1.61
[1.60]: https://github.com/mRemoteNG/mRemoteNG/compare/v1.50..v1.60
[1.50]: https://github.com/mRemoteNG/mRemoteNG/compare/v1.49..v1.50<|MERGE_RESOLUTION|>--- conflicted
+++ resolved
@@ -6,11 +6,8 @@
 ## [Unreleased]
 ### Added
 ### Changed
-<<<<<<< HEAD
 - #1443: Chinese (simplified) translation improvements
-=======
-- #1437: Updated Norwegian translation
->>>>>>> a2d240ee
+- #1437: Norwegian translation improvements
 ### Fixed
 - #1428: Fixed a rare error when checking for FIPS
 - #1426: Tabbing is reversed in config window
