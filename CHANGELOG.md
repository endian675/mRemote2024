# Changelog
All notable changes to this project will be documented in this file.

The format is based on [Keep a Changelog](https://keepachangelog.com/en/1.0.0/), and this project adheres to [Semantic Versioning](https://semver.org/spec/v2.0.0.html).

## [Unreleased]
### Added
<<<<<<< HEAD
- #870: Added option to push inheritance settings to child nodes recursively
=======
- #1427: Fix RDP local desktop scale not taking effect on remote
- #1770: Added missing RDP performance settings
- #1332: Added option to hide menu strip container
- #545: Option to minimize to system tray on closing
- #420: SSH tunneling implemented
- #319: Override quick connect username when using user@domain
- #283: Support for native PowerShell remoting as new protocol
- #1850: Minify config xml
>>>>>>> 59b9f4f1
### Changed
- #2022: Replaced CefSharp with WebView2
- #2014: Revised icons
- #2013: Removed components check
- #2011: Removed screenshot manager
- #2010: Redesigned menus
- #2005: Removed in-app documentation
- #1777: Cleaned up VisualStudio project structure
- #1767: Turned about window into a simple popup form
- #1690: Replaced GeckoFX (Firefox) with CefSharp (Chromium)
- #1325: Language resource files cleanup
### Fixed
- #1783: Added missing inheritance properties to SQL scripts
- #1773: Connection issue with mysql - Missing fields in 
- #1756: Cannot type any character on MultiSSH toolbar 
- #1720: Show configuration file name in title of password prompt form
- #1713: Sound redirection does not work if Clipboard redirection is set to No
- #1632: 1.77.1 breaks RDP drive and sound redirection
- #1610: Menu bar changes to english when cancelling options form
- #1595: Unhandled exception when trying to browse through non existent multi ssh history with keyboard key strokes
- #1589: Update SQL tables instead of rewriting them
- #1465: REGRESSION: Smart Cards redirection to Remote Desktop not working
- #1337: Unhandled exception after closing mRemoteNG
- #359: Making a VNC connection to an unreachable host causes the application to not respond for 20-30 seconds

## [1.77.1] - 2019-09-02
### Added
- #1512: Added option to close panel from right click menu
- #1434: Revised sort button in connection tree to be able to sort in both orders
- #1400: Added file download handling to HTTP(S) connections using Gecko
- #1385: Added option to start mRemoteNG minimized
- #826: Allow selecting RDP version to use when connecting
### Changed
- #1544: Improved Polish translations
- #1518: Inheritance is no longer automatically enabled when importing nodes from Active Directory
- #1468: Improved mRemoteNG startup time
- #1443: Chinese (simplified) translation improvements
- #1437: Norwegian translation improvements
- #1378: Hyperlinks embedded within mRemoteNG now open in the system default browser
- #1239: Increased default key derivation function (KDF) iterations from 1000 to 10000
- #718: Moved port property from 'protocol' to 'connection' section
- Moved most RDP enums outside of the RDP protocol class. Scripts which reference these enums will need to be updated.
- Removed the "Automatically get session info" from the advanced options screen since it is no longer used.
### Fixed
- #1505: About screen now better follows theme colors
- #1493: Updated database setup scripts for MSSQL and MySQL
- #1470: The "Favorite" setting is now properly saved in the local connection settings file (not saved in database)
- #1447: Exception occurs when resetting layout
- #1439: Searching in hosts tree loses first keystroke
- #1428: Fixed a rare error when checking for FIPS
- #1426: Tabbing is reversed in config window
- #1425: Connections didn't always respect the panel property
- #841: Allow for sorting in port scan results
- #617: Added missing description for password protect field in root node
- #553: Browser language not set when using Gecko rendering engine
- #323: Wallpaper always shows in RDP connections, even when turned off


## [1.77.0] - 2019-04-29
### Added
- #1422: Added possibility to connect to virtual machines running on Hyper-V
- #1414: Add "Remote Audio Capture" option for RDP
- #1336: Added ability to run External tools on folders
- #1320: Added ability to favorite items in the connection tree
- #1318: Added support for saving connections in MySQL
- #1293: Importing .rdp files now imports gateway settings
- #1246: Improved connections loading to tolerate missing attributes in the confCons xml file
- #1230: Added option to track the currently focused connection in the connection tree
- #1220: Added an Apple/Mac connection icon
- #1218: A splashscreen has been added when mRemoteNG starts
- #1216: Connection tree search bar can be placed at the top or bottom of connection tree
- #1201: The help files packaged with mRemoteNG have been rewritten
- #1186: Certain dialogs are not correctly using localized text for buttons
- #1170: The Options window no longer displays in the Windows taskbar when open
- #1141: 'Copy Hostname' option added to connection tree context menu
- #1123: Added a dialog that will display when unhandled exceptions occur
- #1102: Added a button to clear connections searchbox
- #1042: Added a connection icon for OSX/MacOS
- #951: Added property to Enable/Disable Clipboard Sharing for RDP connections
- #929: Added the hostname to certain RDP error/disconnect messages where it was missing
- #928: Add context menu items to 'Close all but this' and 'Close all tabs to the right'
- #907: Added option to disable trimming whitespace from username field
- #896: Added a "view only" mode for RDP connections
- #416: Added ability to Enable/Disable Clipboard Sharing for RDP connections
- #321: Added support for displaying on HiDPI screens
### Changed
- #1430: Revised options dialog to prevent components from overlapping in some translations (e.g. russian)
- #1389: Connection config window refactoring. Default connection info buttons now always available.
- #1384: Revised help files and switched to sphinx as a documentation system
- #1223: Open External Links in Default Web Browser
- #1129: Spanish translation improvements
- #1072: Russian translation improvements
- #1016: Chinese (simplified) translation improvements
- #765: Port Scan Issues (single port scan option now available)
- #155: Replace MagicLibrary with DockPanelSuite
- #154: MR-139: Close Button on Each Tab - new default theme has a close button on each tab
<!-- ### Deprecated -->
<!-- ### Removed -->
### Fixed
- #1383: Fixed issue where default Computer OU was not showing up when importing from Active Directory
- #1248: RemoveMagicLib Bugs - various bugs that cropped up as a result of removing magiclib
- #1245: Options form takes nearly 3 seconds to appear when Theming is active
- #1240: Theming problem with NGNumericUpDown
- #1238: Connection panel not translated until opened for the first time
- #1186: Fixed several dialog boxes to use localized button text
- #1170: Prevent Options window from showing up in taskbar
- #1064: "Esc" button does does not close some dialogs
- #1044: Dragging (grabbing) the program window requires 2 clicks
<!-- ### Security -->

## [1.76.20] - 2019-04-12
### Fixed
- #1401: Connections corrupted when importing RDC Manager files that are missing certain fields

## [1.76.19] - 2019-04-04
### Fixed
- #1374: Vertical Scroll Bar missing in PuTTYNG after 0.70.0.1 & 0.71 updates

## [1.76.18] - 2019-03-20
### Fixeed
- #1365: PuTTY window not centered after 0.71 update

## [1.76.16] - 2019-03-14
### Fixed
- #1362: Updated PuTTYNG to 0.71

## [1.76.15] - 2019-03-09
### Added
- Importing multiple files now only causes 1 save event, rather than 1 per file imported
### Fixed
- #1303: Exception on first connection with new SQL server database
- #1304: Resolved several issues with importing multiple RDP Manager v2.7 files

## [1.76.14] - 2019-02-08
### Changed
- #222: Pre-Release Test build for running on systems with FIPS Enabled

## [1.76.12] - 2018-11-08
### Added
- #1180: Allow saving certain connection properties locally when using database
### Fixed
- #1181: Connections sometimes dont immediately load when switching to sql feature
- #1173: Fixed memory leak when loading connections multiple times
- #1168: Autohide Connection and Config tab won't open when ssh connection active
- #1134: Fixed issue where opening a connection opens same connection on other clients when using database feature
- #449: Encrypt passwords saved to database

## [1.76.11] - 2018-10-18
### Fixed
- #1139: Feature "Reconnect to previously opened sessions" not working
- #1136: Putty window not maximized

## [1.76.10] - 2018-10-07
### Fixed
- #1124: Enabling themes causes an exception

## [1.76.9] - 2018-10-07
### Fixed
- #1117: Duplicate panel created when "Reconnect on Startup" and "Create Empty Panel" settings enabled
- #1115: Exception when changing from xml data storage to SQL
- #1110: Pressing Delete button during connection rename attempts to delete the connection instead of the text
- #1106: Inheritance does not work when parent has C# default type set
- #1092: Invalid Cast Exceptions loading default connectioninfo 
- #1091: Minor themeing issues
- #853: Added some additional safety checks and logging to help address RDP crashes

## [1.76.8] - 2018-08-25
### Fixed
- #1088: Delete and Launch buttons are not disabled when last external tool deleted
- ${1}'Save connections after every edit' setting not honored
- #1082: Connections not given GUID if Id is empty in connection xml

## [1.76.7] - 2018-08-22
### Fixed
- #1076: Wrong object selected when duplicating connection then switching between properties and inheritance in config window
- #1068: Fixed some toolbar positioning bugs

## [1.76.6] - 2018-08-03)
### Fixed
- #1062: Entering correct password when starting app does not load connections file

## [1.76.5] - 2018-08-02)
### Removed
- #893: Removed unneeded files from build/package
### Fixed
- #1057: Hitting F2 with no connection node selected caused unhandled exception
- #1052: 'Switch to notification panel' feature does not always switch
- #1051: Tooltips always displayed regardless of 'Show description tooltips in connection tree' setting
- #1050: Config window retains access to previously selected node after loading new connections file
- #1045: Config window shows several incorrect properties for HTTPS connections
- #1040: Canceling "select panel" form does not cancel
- #1039: Set default theme when themes disabled
- #1038: Unable to add connection with active filter
- #1036: Exception when themes are active and options page closed on Connections then reopened
- #1034: Connection context menu not being translated
- #1030: Exception thrown if importing from port scan and no tree node is selected
- #1020: BackupFileKeepCount setting not limiting backup file count
- #1004: Duplicating root or PuTTy node through hotkey causes unhandled exception
- #1002: Disabling filtering without clearing keyword leaves filtered state
- #1001: Connection tree context menu hotkeys stop working and disappear in some cases
- #999: Some hotkeys stop working if File menu was called when PuTTy Saved Sessions was selected
- #998: Can sometimes add connection under PuTTY Sessions node
- #991: Error when deleting host in filtered view
- #971: Portable Settings now apply to any machine they are used on
- #961: Connections file overwritten if correct decryption password not provided
- #868: if statement returned the same value
- #762: Increased button size to fit locaized text

## [1.76.4 Alpha 6] - 2018-06-03
### Added
- #924: Notification for "No Host Specified" when clicking folders in quick-connect menu
- Added option for creating an empty panel on startup
### Changed
- #942: Improved Russian translation of several items
- #902: Menu bar can once again be moved. View -> "Lock toolbar positions" now also locks the menu position
### Fixed
- #948: Fixed issue where many menu item translations were not being used
- #938: Minor layout improvements on the Port Scan screen
- #916: Default properties were not being saved

## [1.76.3 Alpha 5] - 2018-03-14
### Fixed
- #911: Csv exports sometimes do not include all fields
- #807: Inheritance is sometimes turned on for nodes under root Connections node

## [1.76.2 Alpha 4] - 2018-03-03
### Fixed
- #899: DoNotPlay is Case Sensitive in XML Serialization

## [1.76.1 Alpha 3] - 2018-02-24
### Added
- #625: Added ability to import mRemoteNG formatted CSV files
- #648: The port scan ping timeout is now configurable
### Fixed
- Fixed a few Xml serialization bugs that would occur if boolean values weren't capitalized

## [1.76.0 Alpha 2] - 2018-02-01
### Added
- #838: Added an option to lock toolbars
- #836: Added a Read Only option for SQL connections
- #829: Add option that fixes connecting to Azure instances with LoadBalanceInfo
### Fixed
- #840: Fix theme loading issue in installer version
- #800: Fixed issue with PuTTY sessions not showing some extended characters
- Fixed a few toolbar layout issues

## [1.76.0 Alpha 1] - 2017-12-08
### Added
- #799: Added option to save connections on every edit
- #798: Added button to test SQL database connections on SQL options page
- #611: Added multi-ssh toolbar for sending commands to many SSH clients at once
- #519: You can now import normal mRemoteNG files - they do not have to be exports
- #504: Added Korean translation
- #485: The Domain field is now visible/editable for connection with the IntApp protocol
- #468: Default connection info Panel property is now saved
- #429: Added Czech translation
- #421: When a connection file cannot be loaded, we will now prompt for how to proceed rather than always exiting.
- #338: Added option to filter connection tree when searching
- #225: Added support for importing Remote Desktop Connection Manager v2.7 RDG files
- #207: Can now specify a working directory for external tools
- #197: Selecting a quick connect protocol will start a connection with that host
- #184: Improve search to include description and hostname fields
- #152: Added option "Show on Toolbar" to external tools
- Added more logging/notifications options
### Changed
- #784: Rearranged some settings in the Options pages to prevent overlap with some translations
- #704: Portable version now saves settings in application directory
- #671: Revamped UI theme system
- #608: The Help -> Support Forum menu item now directs users to our Reddit community
- #558: Connection tree now shows customizable icons instead of play/pause icon
- #493: Changed backup file name time stamp to use local system time rather than UTC
- #357: Updated GeckoFX to v45.45.0.32
- Improved compatability between environments when building mRemoteNG from source
### Removed
- #797: Removed duplicate translation strings
### Fixed
- #747: Fixed unnecessary "PuttySessions.Watcher.StartWatching" error message
- #650: Fixed German translation typo
- #639: Fixed Italian translation typo
- #479: New connection tree nodes not starting in edit mode
- #233: Fixed crash that can occur when disconnecting from VNC server
- #195: Access to https with self-signed certificates not working

## [1.75.7012] - 2017-12-01
### Changed
- #810: Official mRemoteNG builds will now be signed with a DigiCert certificate
### Fixed
- #814: Fixed bug that prevented reordering connections by dragging
- #803: File path command line argument not working with network path

## [1.75.7011] - 2017-11-07
### Fixed
- #778: Custom connection file path command line argument (/c) not working
- #763: Sometimes minimizing folder causes connection tree to disappear
- #761: Connections using external tools do not start (introduced in 1.75.7009)
- #758: "Decryption failed" message when loading from SQL server
- Fixed issues with /resetpanels and /resetpos command line arguments
- Resolved bug where connection tree hotkeys would sometimes be disabled

## [1.75.7010] - 2017-10-29
### Fixed
- #756: CustomConsPath always null

## [1.75.7009] - 2017-10-28
### Changed
- #635: Updated PuTTYNG to 0.70
- Minor error message correction
- Minor code refactoring
### Fixed
- #676: Portable version ignores /cons param on first run
- #675: Attempting to add new connection/folder does not work in some situations
- #665: Can not add new connection or new folder in some situations
- #658: Keep Port Scan tab open after import
- #646: Exception after click on import port scan
- #610: mRemoteNG cannot start /crashes for some users on Windows server 2012 R2 server
- #600: Missing horizontal scrollbar on Connections Panel
- #596: Exception when launching external tool without a connection selected
- #550: Sometimes double-clicking connection tree node began rename instead of connecting
- #536: Prevented log file creation when writeLogFile option is not set
- #529: Erratic Tree Selection when using SQL Database
- #482: Default connection password not decrypted when loaded
- #335: The Quick Connect Toolbar > Connection view does not show open connections with the play icon
- #176: Unable to enter text in Quick Connect when SSH connection active


## NO RELEASE - 2017-06-15
### Fixed
- #466: Installer still failing on Win7 for updates - 1.75.7005 (Hotifx 5)
- #462: Remove no longer used files from portable version - 1.75.7003 (Hotfix 4)

## [1.75.7008] - 2017-06-15
### Changed
- Minor updates to the installer build
### Fixed
- #589: MSI doesn't update with newer PuTTYNG version that fixes #583 (Again, Sorry!)

## [1.75.7007] - 2017-06-14
### Fixed
- #583: SSH (PuTTYNG) Sessions are not properly integrated into the main mRemoteNG window (Sorry!)

## [1.75.7006] - 2017-06-13
### Changed
- #531: Update PuTTYNG to 0.69
### Fixed
- #377: Use all space on About page
- #527: Additional protections to avoid problems on update check in heavily firewalled environments
- #530: Fixed issue where using External Tool on existing connection causes creation of 'New Connection' entry
- #546: Quick Connect from notification area icon displays warning when clicking on a folder (see #334)

## [1.75.7005] - 2017-04-27
### Changed
- #410: Update PuTTYNG to 0.68
- Minor code cleanup/optimizations/null checks
### Fixed
- #434: Fix complier warnings CA1049 & CA2111
- #442: Fixed issue loading PuTTY sessions that have spaces in the name
- #502: Problems with ParentID for Duplicated Containers/Connections with SQL Connection Storage
- #514: Expanded property not saved/loaded properly from SQL
- #518: Exception when Importing File

## [1.75.7003] - 2017-03-24
### Fixed
- #464: Resolved issue when importing a connections file while using SQL server feature

## [1.75.7002] - 2017-03-10
### Fixed
- #448: Resolved issue with SQL saving

## [1.75.7001] - 2017-03-10
### Changed
- #408: Update SQL scripts

## [1.75 hotfix 1] - 2017-03-06
### Changed
- #437: Modify version numbering scheme
### Fixed
- #422: Uncaught exception when clicking in connection tree whitespace
- #312: Resolved KeePass auto-type issue
- #427: Export does not respect filtering user/password/domain

## [1.75] - 2017-03-01
### Known Issues
- File hash check will fail when updating from 1.75 Beta 1 to newer versions.
  - Exception will be: "MD5 Hashes didn't match!" for 1.75 Beta 1 - 1.75 RC1
### Added
- #344: Use SHA512 File Hashes to validate downloads (in the update mechanism & posted to the Downloads page)
- Added Release Channels to the update check functionality allowing users to select one of 3 release channels for updates: Stable, Beta, Dev
- #360: Help -> About, Version # is now selectable/copyable
- #221: RDP: Optional disconnect after X number of minutes of inactivity
### Changed
- The usual general code clean up and refactoring
- #325: Code clean up and additional logging for External Tools based connections
- #298: Code clean up and additional logging around application startup
- #291, #236: External Tools code clean up and additional logging
### Fixed
- #369: Reset Layout Option Does Not Reset Notification Pane
- #362: Invalid cast exception when using the Notification Area Icon minimize/restore
- #334: Quick Connect displays warning when clicking on a folder
- #325: When using a connection with an external app, results in opening the same external app continuously
- #311: Import from Active Directory does not use machine's domain by default
- #258: Rename Tab dialog - populate original name in dialog (1.72 functionality)
- #211, #267: Recursive AD Import wasn't fully functional 

## [1.75 Beta 3] - 2016-12-01
### Known Issues
- Portable build MD5 check will fail when updating from 1.75 Beta 1 to newer versions.
### Fixed
- #289: Install fails during update process (only affects 1.75 beta 1 - 1.75 beta 2)

## [1.75 Beta 2] - 2016-12-01
### Added
- #273: Added Turkish translation provided by forum user "rizaemet"
- #217: Create user manual documentation for the SSH File Transfer feature
### Fixed
- #254: Component check window position issues and uncaught exception
- #260: Crash when attempting to load fully encrypted confCons v2.5
- #261: Double clicking folder in treeview doesn't expand it in 1.75 beta1
- #271: Install package is not using the last installation path
- #278: Silent installs not detecting prerequisites

## [1.75 Beta 1] - 2016-11-15
### Added
- MR-971: Added Right Click method to Port Scan to import discovered hosts
- MR-1000, - #211: Sub OU AD Import
- #172: Implement "audioqualitymode" for RDP sessions
- #160: Allow portable version to perform an update check (and download the latest .zip)
- #157: Implement new cryptography providers (See Tools -> Options -> Security)
### Changed
- Lots of code clean up and refactoring
- Limit log file size to 1 main log + 5 backups * 10MB.
- Minor UI Tweak: Default Menubar and QuickConnect Bar to same line
- MR-364: Removed "Announcement" functionality 
- MR-366: Show PuTTY type and version on components check screen
- MR-586: Reduce HTTP/HTTPS document title length that is appended to the connection tab title
- MR-938: Adjust RDP Resolution list (ensure most common resolutions were available)
- MR-975: Replaced TreeView with TreeListView for displaying connection tree. This was a large change which separated the GUI from the domain model.
- #144: Removed export option for "VisionApp Remote Desktop 2008"
- MR-220: Don't close the AD importer after import
- #167: fix/implement the update check (was disabled in 1.74 as part of the C# conversion)
### Fixed
- MR-967: File transfer doesn't work when specifying full path and file name (as prompted)
- MR-979: switched to notifications panel incorrectly (when configured NOT to do so)

## [1.75 Alpha 3] - 2016-08-12
### Added
- MR-896: Added prerequisite installer check for KB2574819. Prevents "Class not registered" errors when opening RDP connections.
### Changed
- PR-130: Fix Scan button width to fit Russian translation
### Removed
- MR-946: Remove old/insecure SharpSSH and related components. Replace with SSH.NET for File Transfer Functionality
### Fixed
- MR-965, MR-871, MR-629: Error 264 on RDP Connect attempt - Added timeout value to Tools -> Options -> Connections

## [1.75 Alpha 2] - 2016-08-03
### Added
- MR-961, PR-133: Option to reconnect all currently opened connection tabs 
- MR-917: Improved cryptographic support
### Changed
- Updated GeckoFx package
- Updated DockPanelSuite library to 2.10 Final
- Japanese translation updated
- MR-942: Refactored code relating to loading the connections file 
### Fixed
- MR-910: Fixes to support Remote Desktop Gateways
- MR-874: Incorrect RDP prerequisite check in installer

## [1.75 Alpha 1] - 2016-07-08
### Changed
- Additional code cleanup
### Fixed
- MR-905: mRemoteNG crashes at startup (in FIPS policy check)
- MR-902: mRemoteNG crashes after locking/unlocking the local system after loading a VNC connection

## [1.74] - 2016-06-28
### Added
- MR-821: Initial Japanese translation included
### Changed
- New operating system requirements
  - Windows 7 SP1 (with RDP Client v8: KB2592687/KB2923545) or later
  - .NET Framework 4 or later
- XULRunner is no longer required for Gecko support (see below)
- Converted source from Visual Basic to C Sharp
- Lots of code refactoring/clean up/general stability changes
- Updated to latest DockPanelSuite and enabled a slick new theme!
- MR-145: Installer is now MSI based
- MR-255: Updated RDP Client to version 8
- MR-389: Updates to IE rendering engine
  - Support for latest version of IE (9-11)
  - Dropped support for IE 7 & IE 8
- MR-850: Replaced XULRunner with GeckoFx
  - No need to manually configure to have the Gecko rendering engine available now
  - Install image is now significantly larger due to the inclusion of the Gecko Engine
- Port Scan is now Asynchronous (and is significantly faster)
### Removed
- MR-714: Removed Keyboard shortcut functionality
  - Introduced in 1.73 beta that was never officially released
  - This caused stability issues
  - May be re-added in a future release
  - Removal does *NOT* impact the ability to send keyboard shortcuts to RDP sessions (when redirect key combinations is set to "yes")
- MR-559: Removed RDP Sessions panel functionality. This required a library for which no trusted origin/source could be located
- Removed a bunch of old code/libraries and replaced them accordingly
### Security
- MR-775, MR-745: Updated PuTTY to 0.67
### Fixed
- MR-874: Added work-around to installer to ignore installation prerequisites
- MR-884: Slow startup in some scenarios checking authenticode certificate
- MR-872: Crash in External Tools when arguments aren't quoted
- MR-854: crashes when right clicking on connection tab
- MR-852: Option "Allow only a single instance of the application" non-functional
- MR-836: Trying to delete a folder of connections only deletes 2 connections at a time
- MR-824, MR-706: Suppress Script Errors when using the IE rendering engine
- MR-822: Improve RDP error code messages
- MR-640: Fixed Inheritance not working
- MR-639: RDP: Connect to console session
- MR-610, MR-582, MR-451: RDP: Protocol Error 3334 or exceptions with large number of connections open
  - This problem appears largely resolved by most reports and testing
  - Further workarounds/problem avoidance: Disable Bitmap Caching on all RDP session configuration
- MR-429: Display issue on the Options -> Advanced panel
- MR-385: Inheritance settings lost when moving item to the root of the tree

## New Dev Team

## [1.73 Beta 2] - [NEVER RELEASED]
### Added
- Added support for importing files from PuTTY Connection Manager.
### Fixed
- Fixed issue MR-619 - Keyboard shortcuts stop working after locking the screen with Win+L
- Improved the import and export functionality.

## [1.73 Beta 1] - 2013-11-19
### Added
- Added feature MR-16 - Add keyboard shortcuts to switch between tabs
- Added feature MR-141 - Add a default protocol option
- Added feature MR-212 - Add option to connect without credentials
- Added feature MR-512 - Add support for importing files from Remote Desktop Connection Manager
- Added feature MR-547 - Add support for Xming Portable PuTTY
- MR-590: Added "Reset" to config panel context menu to allow resetting some config settings to their default value.
- Added and improved menu icons.
### Changed
- Made improvement MR-250 - Show the name of the selected connection tab in the title of the window
- Made improvement MR-367 - Make the 'Connect' button on the 'Quick Connect' toolbar a forced dropdown
- Made improvement MR-419 - Password prompt dialog should have a meaningful window title
- Made improvement MR-486 - Allow escaping of variable names for external tools
- Made improvement MR-590 - Make panels docked to the edge of the window keep their size
- Improved handling of variables in external tool arguments.
### Removed
- Removed misleading log messages about RD Gateway support.
- Removed invalid "Site" configuration option from PuTTY Saved Sessions.
- Fixed issue MR-187 - F7 keyboard shortcut for New Folder conflicts with remote connections
- Fixed issue MR-523 - Changes to external tools are not saved until exiting the program
- Fixed issue MR-556 - Export fails when overwriting an existing file
- Fixed issue MR-594 - Crash on startup if write access is denied to the IE browser emulation registry key
- Fixed issue MR-603 - Some configuration options are still shown even when inheritance is enabled
- Fixed PuTTY Saved Sessions still showing if all saved sessions are removed.
- Fixed config panel showing settings from previously loaded connection file after loading a new one.

## [1.72] - 2013-11-13
### Fixed
- Fixed issue MR-592 - Unable to run VBS script as an external tool
- Fixed issue MR-596 - Incorrect escaping of quotation marks in external tool arguments

## [1.71] - 2013-10-29
### Removed
- Removed warning message when mRemoteNG is started for the first time about new connections file being created.
### Fixed
- Fixed issue MR-574 - Crash when retrieving RDP session list if eolwtscom.dll is not registered
- Fixed issue MR-578 - Connections file is reset
- Fixed log file not showing operating system version on Windows XP and Windows Server 2003.
- Fixed the wrong connections file opening on startup under certain conditions.
- Fixed checking for updates even when disabled.
- Improved error reporting when loading connections files.

## [1.71 Release Candidate 2] - 2013-10-16
### Fixed
- Fixed issue MR-560 - Cannot Auto-Update With Open Connections: Unable to find an entry point named 'TaskDialogIndirect' in DLL 'ComCtl32'
- Fixed issue MR-565 - Double Folder keep heritage on the initial Folder
- Fixed issue MR-566 - Typo in German UI Automatic Update Settings
- Fixed duplicated folders possibly being named "New Connection" instead of the original folder's name.

## [1.71 Release Candidate 1] - 2013-10-01
### Added
- Added Chinese (Traditional) translation.
- Added partial Greek and Hungarian translations.
### Changed
- Updated PuTTY to version 0.63.
- Updated translations.
### Fixed
- Fixed issue MR-495 - Having a negative range in port scan creates memory exhaustion.
- Fixed issue MR-514 - Window Proxy test failed without close button
- Fixed issue MR-521 - Right-Clicking in "Sessions" panel crashes mRemoteNG
- Fixed issue MR-525 - Could not start on windows 7 64bit
- Fixed issue MR-535 - SQL error saving Connections
- Fixed issue MR-538 - RDP loses connection when hiding config or connections pane
- Fixed issue MR-542 - Wrapped putty has security flaw
- Made minor improvements to the port scan functionality.
- Fixed possible cross-thread operation exception when loading connections from SQL.
- Fixed PuTTY Saved Sessions not showing after loading a new connections file.

## [1.71 Beta 5] - 2013-06-09
### Fixed
- Fixed issue MR-491 - Could not start RDP Connection
- Fixed issue MR-499 - TS Gateway is not working in latest release 1.71
- Fixed typo in SQL queries.

## [1.71 Beta 4] - 2013-05-28
### Added
- Added feature MR-435 - Add digital signature check to updater
- Added Norwegian (Bokmal) and Portuguese (Brazil) translations.
- Added Spanish translation to the installer.
- Added PuTTY Session Settings command to the Config panel for PuTTY Saved Sessions.
### Changed
- Updated translations.
- Changed Internet Explorer to no longer force IE7 compatibility mode.
- Changed the "Launch PuTTY" button in the "Options" dialog to open PuTTY from the path the user has currently set, instead of what was previously saved.
- Updated VncSharpNG to 1.3.4896.25007
- Lowered required version of RDC from 6.1 to 6.0.
### Fixed
- Fixed issue MR-255 - The version of the RDP AX client should be updated to 7
- Fixed issue MR-392 - Sessions Panel - context menu entries need to be context aware
- Fixed issue MR-422 - Gives error Object reference not set to an instance of an object.
- Fixed issue MR-424 - Import of a few Linux SSH2 hosts discovered via the port scan tool results in a UE
- Fixed issue MR-439 - MRemoteNG 1.70 does not start
- Fixed issue MR-440 - RDP import with non-standard port
- Fixed issue MR-443 - Instructions for eolwtscom.dll registration for Portable version are inaccurate
- Fixed issue MR-446 - Putty saved sessions show in connection panel
- Fixed issue MR-459 - Maximized -> Minimized -> Restored results in mangled active display
- Fixed issue MR-463 - Add support for LoadBalanceInfo to RDP
- Fixed issue MR-470 - Quick Connect to Linux server uses invalid credentials
- Fixed issue MR-471 - PuTTY Saved Sessions disappears from connection list
- Fixed issue MR-487 - Initiate connections on MouseUp event
- Fixed an exception or crash when choosing unnamed colors for themes.
- Fixed possible error "Control does not support transparent background colors" when modifying themes.
- Fixed changes to the active theme not being saved reliably.
- Fixed handling of the plus (+) character in PuTTY session names.
- Improved update and announcement checking.
- Improved the PuTTY Saved Sessions list to update automatically when any changes are made.
- Improved loading time of large connection files.

## [1.71 Beta 3] - 2013-03-20
### Fixed
- Fixed issue MR-397 - Putty disappears from the screen
- Fixed issue MR-398 - Full Screen mode doesn't correctly make use of available space
- Fixed issue MR-402 - scrollbar touch moves putty window
- Fixed issue MR-406 - Items disappear from External Tools toolbar when accessing External Tools panel
- Fixed issue MR-410 - Unhandled exception when clicking New button under Theme
- Fixed issue MR-413 - Can't use application
- Fixed new connections having a globe icon.
- Fixed the category names in the themes tab of the options dialog on Windows XP not showing correctly.
- Fixed PuTTY saved sessions with spaces or special characters not being listed.

## [1.71 Beta 2] - 2013-03-19
### Added
- Added feature MR-336 - Customizable background color for the windows/panels
- Added feature MR-345 - Two separate options for confirming closure of Tabs and Connection Panels
- Added feature MR-346 - Option to show/hide the description box at the bottom of the Config panel
- Added feature MR-351 - Import connections from PuTTY
### Changed
- The username and domain settings are now hidden for VNC connections since they are not supported.
- Changed "Automatically get session information" to be disabled by default.
- RDP connections can now be switched to full screen mode when redirect key combinations is enabled.
### Fixed
- Fixed issue MR-354 - Re-ordering tabs doesn't give good, reliable visual feedback
- Fixed issue MR-375 - Changing a connection's icon using the picture button should immediately update Icon field
- Fixed issue MR-377 - Several redundant panels can be opened
- Fixed issue MR-379 - Connection variables not working with external tools
- Fixed issue MR-381 - Notifications panel - whitespace context menu allows Copy and Delete on nothing
- Fixed issue MR-401 - Checkbox misaligned

## [1.71 Beta 1] - 2013-03-04
### Added
- Added feature MR-329 - Create Option to disable the "Quick: " prefix
- Added detection of newer versions of connection files and database schemata. mRemoteNG will now refuse to open them to avoid data loss.
### Fixed
- Fixed issue MR-67 - Sort does not recursively sort
- Fixed issue MR-117 - Remote Session Info Window / Tab does not populate
- Fixed issue MR-121 - Config pane not sorting properties correctly when switching between alphabetical and categorized view
- Fixed issue MR-130 - Issues duplicating folders
- Fixed issue MR-142 - Start of mRemoteNG takes about one minute and consumes excessive CPU
- Fixed issue MR-158 - Password field not accepting Pipe
- Fixed issue MR-330 - Portable version saves log to user's profile folder
- Fixed issue MR-333 - Unnecessary prompt for 'close all open connections?'
- Fixed issue MR-342 - Incorrect view in config pane of new connection after viewing default inheritance
- Fixed issue MR-352 - Passwords with " (quotation mark) and # (hash key) characters make mRemoteNG to open PuttyNG dialog
- Fixed issue MR-362 - Rename 'Screenshot Manager' to 'Screenshots' on the View menu to match Panel name
- Improved appearance and discoverability of the connection search box.
- If RDC 7.0 or higher is installed, the connection bar is no longer briefly shown when connecting to an RDP connection with redirect key combinations enabled.
- If RDC 8.0 or higher is installed, RDP connections automatically adjust their size when the window is resized or when toggling full screen mode.

## [1.70] - 2013-03-07
### Fixed
- Fixed issue MR-339 - Connection group collapses with just one click
- Fixed issue MR-340 - Object reference not set to an instance of an object.
- Fixed issue MR-344 - Move "Always show panel tabs" option
- Fixed issue MR-350 - VerifyDatabaseVersion (Config.Connections.Save) failed. Version string portion was too short or too long.
- Fixed issue MR-355 - Moving sub folders to top level causes property loss
- Fixed tabs not closing on double-click when the active tab is a PuTTY connection.

## [1.70 Release Candidate 2] - 2013-02-25
### Changed
- Re-enabled PuTTYNG integration enhancements on Windows 8
### Fixed
- Fixed issue MR-332 - Can't select different tab with one click after disconnecting existing tab
- Fixed issue MR-338 - PuTTYNG crashing on fresh install of mRemoteNG
Re-enabled PuTTYNG integration enhancements on Windows 8

## [1.70 Release Candidate 1] - 2013-02-22
- Fixed issue MR-183 - Error trying to save connections when using SQL - Invalid column name _parentConstantId
- Fixed issue MR-225 - Tabs do not open in a panel until multiple panels are displayed.
- Fixed issue MR-229 - Integrated PuTTY doesn't work in Windows 8 RP
- Fixed issue MR-264 - Windows 8 support
- Fixed issue MR-317 - Difficulty right-clicking on Tab
- Fixed issue MR-318 - Wrong tab gets selected when tab names overflow on the tab bar
- Fixed issue MR-321 - New connection panel doesn't get panel header if its the only one or is moved
- Fixed issue MR-322 - Connection Button not listing servers
- Added option to always show panel tabs.
- Fixed "Decryption failed. Padding is invalid and cannot be removed." notification.
- Fixed KiTTY opening in a separate window when using a saved session.

## [1.70 Beta 2] - 2013-02-18
### Added
- Added translations for Spanish (Argentina), Italian, Polish, Portuguese, Chinese (Simplified).
### Changed
- mRemoteNG now requires .NET Framework 3.0 instead of 2.0.
- Updated translations.
- Improved the use of Tab and Shift-Tab to cycle through entries in the Config grid.
- Improved loading of XML files from older versions of mRemote/mRemoteNG.
### Fixed
- Fixed issue MR-47 - Silent Installation Prompts for Language
- Fixed issue MR-54 - Error When disconnecting from SSL channel RDP
- Fixed issue MR-58 - Bug when duplicating connection in connection view 
- Fixed issue MR-68 - Config Window Loses Options
- Fixed issue MR-71 - Minimizing mRemoteNG causes temporary re-size of Putty sessions (windows)
- Fixed issue MR-80 - Reconnect previous sessions
- Fixed issue MR-81 - Problem Duplicating Folder w/ Sub-Folders
- Fixed issue MR-85 - Microsoft .NET Framework warning
- Fixed issue MR-86 - Citrix GDI+ Error when screen is locked
- Fixed issue MR-96 - When pressing SHIFT+F4 to create a new connection inside a folder, the new connections doesn't inherit any properties from its parent
- Fixed issue MR-101 - Collapse all folders causes a NullReferenceException
- Fixed issue MR-165 - Can't close About window if it is the last tab
- Fixed issue MR-166 - Inheritance button is disabled on some connections
- Fixed issue MR-167 - Name and description of properties not show in inheritance list
- Fixed issue MR-171 - Inherit configuration not showing friendly names for each inherit component
- Fixed issue MR-172 - RDGatewayPassword is unencrypted in confCons.xml file
- Fixed issue MR-174 - Trailing Space on a Hostname/IP will cause the connection not to happen.
- Fixed issue MR-175 - Problem with focus when 2 or more PuTTY sessions opened
- Fixed issue MR-176 - Del key while editing connection name triggers 'Delete Connection'
- Fixed issue MR-178 - 3 different panels crashes all connections
- Fixed issue MR-181 - Sessions on startup
- Fixed issue MR-190 - Can't click on tab/session
- Fixed issue MR-196 - Cannot export list without usernames and passwords
- Fixed issue MR-199 - when using screen inside putty, screen becomes dead when reduce mremoteNG
- Fixed issue MR-202 - The Connection "Tab" show Ampersands as underscores.
- Fixed issue MR-214 - Hostname/IP reset
- Fixed issue MR-224 - Session tabs become un-clickable after duplicating a tab or opening a new one in the same panel
- Fixed issue MR-233 - Backslash at end of password prevents success of putty invocation and corresponding auto-logon
- Fixed issue MR-235 - Config file gets corrupted when leaving the password entry box with ESC
- Fixed issue MR-264 - Windows 8 support
- Fixed issue MR-277 - Inheritance configuration button not appear in configuration tab
- Fixed issue MR-284 - SSH: Text not showing properly
- Fixed issue MR-299 - mRemoteNG crashes while using remotely (Windows XP remote desktop)
- Fixed issue MR-306 - Fatal .NET exception on program start
- Fixed issue MR-313 - PuTTY window not maximized when loading from saved session

## [1.70 Beta 1] - 2012-02-27
### Added
- Added compatibility check for "Use FIPS compliant algorithms" security setting.
Improved reporting of errors when encrypting and decrypting connection files.
- Added partial Polish translation.
- Added the option to use a smart card for RD Gateway credentials.
- Added debugging symbols for VncSharpNG.
- A backup of the connection file is saved when it is loaded. The most recent ten backup copies are kept.
### Changed
- The panel tabs are now hidden if only one panel is open.
- Show changes live as connection tabs are being dragged around to change their order.
- Updated PuTTY to version 0.62.
- Made the use of CredSSP for RDP connections optional.
- Updated VncSharpNG to version 1.2.4440.36644.
### Fixed
- Fixed issue MR-77 - VerifyDatabaseVersion (Config.Connections.Save) failed. Version string portion was too short or too long.
- Fixed issue MR-78 - Renaming Connections
- Fixed issue MR-79 - MoveUp/Down item doesn't work + Sort button broken
- Fixed issue MR-93 - Regional settings problem when using SQL connection in mRemoteNG
- Fixed issue MR-97 - Integrate Dutch translation
- Fixed issue MR-98 - Integrate Russian and Ukranian translations
- Fixed issue MR-99 - Integrate Spanish translation
- Fixed issue MR-131 - RD Gateway does not respect setting for use different credentials
- Fix focus issue with RDP connections when changing tabs.
- Improved error handling when loading connection files.
- Fixed bugs with creating a new connection file.

## [1.69] - 2011-12-09
### Added
- Added Credits, License, and Version History items to the Start Menu and made Start Menu item names localizable.
### Changed
- Updated PuTTY to version 0.61
- Binaries are now digitally signed
### Deprecated
- Disabled automatic updates in the portable edition
### Fixed
- Fixed issue #66 - Fresh Install Fails to Create Config
- Fixed issue #69 - Connection file gets erased
- Fixed issue #72 - scrollbars added to RDP window after minimize/restore of mRemoteNG
- Fixed file name in window title changing when exporting an XML file.
- Fixed Use only Notifications panel checkbox.

## [1.68] - 2011-07-07
### Fixed
- Fixed issue #48 - VerifyDatabaseVersion fails with new (empty) database tables.
- Fixed issue #60 - Can't save connections file
- Fixed issue #62 - Connection file error upon launch.

## [1.67] - 2011-06-05
### Added
- Added a language selection option so users can override the language if they don't want it automatically detected.
- Added partial French translation to the application.
- Added Thai translation to the installer.
- Added buttons for Add Connection, Add Folder, and Sort Ascending (A-Z) to the Connections panel toolbar.
- Added 15-bit Color RDP setting.
- Added Font Smoothing and Desktop Composition RDP settings.
- Added the mRemoteNG icon to the list of selectable icons for connection entries.
- Added confirmation before closing connection tabs.
### Changed
- Updated graphics in the installer to mRemoteNG logo.
- Moved the items under Tools in the Connections panel context menu up to the top level.
- Changed sorting to sort all subfolders below the selected folder.
- Allow sorting of connections if a connection entry is selected.
- Changed the Options page into a normal dialog.
- Changed to use full four part version numbers with major, minor, build, and revision.
- Changed hard coded SQL database name into a user configurable setting.
### Fixed
- Fixed migration of external tools configuration and panel layout from Local to Roaming folder.
- Disable ICA Hotkeys for Citrix connections.Fixes issue with international users.
- Fixed RD Gateway default properties and RDP reconnection count setting not being saved.
- Fixed bug 33 - IPv6 doesn't work in quick Connect box.
- Fixed rename edit control staying open when collapsing all folders.
- Fixed adding a connection entry if nothing is selected in the tree.
- Fixed loading of RDP Colors setting from SQL.
- Improved error handling when loading XML connection files.
- Fixed bug 42 - Maximized location not remembered with multiple monitors.
- Improved loading and saving of window location.
- Removed flickering on start up.
- Improved Reset Layout function.
- Fixed tab order of controls in Options dialog.
- Fixed bug 45 - Changing some settings in the config file may not save.

## [1.66] - 2011-05-02
### Fixed
- Fixed connections not working

## [1.65] - 2011-05-02
### Added
- Added code to the installer to check that the user is in the 'Power Users' or 'Administrators' group
### Changed
- Ctrl-Tab and Ctrl-Shift-Tab no longer work to switch tabs within mRemoteNG
### Fixed
- Fixed Ctrl-Tab and Ctrl-Shift-Tab not working in any other applications while mRemoteNG is running
- Fixed bug 36 - Install creates shortcuts only for the installing user
- Fixed bug 38 - Application uses the wrong Application Data settings folder (in Local Settings)

## [1.64] - 2011-04-27
### Added
- Added multilanguage support and German translation to the application
- Added Czech, Dutch, French, German, Polish, and Spanish translations to the installer
- Added Ctrl-Tab hotkey to switch to the next tab and Ctrl-Shift-Tab to switch to the previous tab
- Added Tab key to cycle through entries in the Config grid and Shift-Tab to cycle in reverse
- Added ability to configure external tools to run before or after a connection is established
- Added credit for the DockPanel Suite to the About page
### Changed
- Changed how new connection files are created
- Changed the internal namespace of the application to mRemoteNG instead of mRemote
- Updated DockPanel Suite to version 2.5 RC1
- Updated VNCSharpNG to correct Ctrl and Alt key pass-through behavior
### Fixed
- Fixed bug 6 - VNC CTRL+key & keyboard combo mappings are broken
- Fixed bug 12 - Tab switch is not working in config panel
- Fixed bug 14 - RDP Connection authentication problem
- Fixed bug 22 - External App parameter macro expansion doesn't work with "try to integrate"
- Fixed bug 25 - Unhandled exception when mRemoteNG opens
- Fixed missing parameters in macro expansion for external tools
- Fixed RD Gateway and other inheritance bugs

## [1.63] - 2010-02-02
### Added
- Added View->Reset Layout menu item
- Added F11 shortcut key to View->Full Screen
- Added support for Credential Security Support Provider (CredSSP) which is required for Network Level Authentication (NLA)
- Added support for connecting through Remote Desktop Gateway servers
- Added PuTTY Settings item to tab context menu
### Changed
- New icon and logo
- Updated DockPanel Suite from 2.2.0 to 2.3.1
- Popups can now be allowed in Internet Explorer by holding Ctrl+Alt when clicking a link
### Fixed
- Fixed problems moving or resizing the main window while PuTTY (SSH/telnet/rlogin/raw) connections are open
- Fixed PuTTY processes not closing on Vista and 7 with UAC enabled
- Fixed error if the mouse is clicked outside of the remote screen area of a VNC connection
- Fixed flashing and red lines at bottom of the window on first run
- Improved RDP error reporting

## [1.62] - 2010-01-19
### Added
- Switched to VncSharp, an open source VNC component
- VNC is supported again except for the following features:
  - Windows authentication
  - Setting the compression, encoding and color settings
  - Connecting through a proxy server
  - Free SmartSize mode (it does the same thing as Aspect SmartSize mode now)
- Added option to change how often updates are checked
- Added RDP, VNC and ICA version numbers to Components Check page
### Changed
- Rearranged the Options page and added an Updates tab
- Open Updates options tab before connecting for the first time
- No longer show About page on first run
- Renamed Quicky toolbar to Quick Connect toolbar
- Changed back to allowing toolbars to dock to the left or right of the menu bar and added gripper to move it around
### Fixed
- Fixed a bug with the inheritance buttons on the Config panel disappearing after awhile

## [1.61] - 2010-01-14
### Changed
- This version of mRemoteNG does not support VNC
### Removed
- Removed unlicensed SmartCode Solutions ViewerX VNC Viewer ActiveX

## [1.60] - 2010-01-09
### Added
- Added Report a Bug and Support Forum links to the Help menu
### Changed
- Changed name to mRemoteNG
- Changed filename delimiter in title bar from pipe to dash
- Changed default format for saving screenshot images to PNG
- Changed website addresses
- Changed website links in Help menu and About page to load within mRemoteNG instead of launching an external browser
- Moved Check for Updates to the Help menu
### Removed
- Removed snakes game Easter egg
- Removed references to visionapp Remote Desktop
### Fixed
- Fixed menu bar not staying docked to left side

## [1.50] - 2010-01-06
### Added
- Added the following formats to the "Save Connections As" function:
  - mRemote CSV (standard CSV file with all properties)
  - vRD 2008 CSV (standard CSV file with properties relevant for importing connections in vRD 2008)
### Fixed
- Fixed bug in inheritance code (SmartSize Mode and View Only properies were always shown when using VNC)

## 1.49
### Added
- Added features to the update function
- Added Announcement feature
### Changed
- mRemote and visionapp Remote Desktop 2008 merge!
- Read more here: ~~http://www.mremote.org/wiki/visionappMerge.ashx~~
- or in the Announcement panel.
- Changed copyright notice in about screen and text when connecting via VNC
### Fixed
- Fixed some SQL-related problems

## 1.48
### Added
- Added startup components check with directions to fix component installation (also available in Tools - Components Check)
- Added "Try to integrate" option to Ext. Apps. If enabled mRemote will try to integrate the app into a tab container like any other connection protocol.
- Added Ext. App as protocol. Any Ext. App can be launched just like a normal connection.
- Added option to completely encrypt connection files (tools - options - advancecd)
- Added Rendering Engine option for HTTP/S protocols
- You can now use the Gecko (Firefox) rendering engine
```
For this to work you need to download xulrunner (get it here: ftp://ftp.mozilla.org/pub/xulrunner/releases/1.8.1.3/contrib/win32/)
It must be the 1.8.1.3 release, 1.9.0.0 does NOT work!
Extract the contents to a path of your choice and set the correct path in Tools - Options - Advanced - XULrunner path
The interface is tab enabled and usage is generally very firefox-like. So you can open new tabs with Ctrl+T, jump to the location bar with Ctrl+L and so on...
```
- Added "MAC Address", "User Field" fields and %MacAddress%, %UserField% variables to use in Ext. Apps
- Added descriptions for all fields in the config editor### Changed
### Changed
```
ATTENTION! There is a bug in the automatic update code in 1.45 so you will have to download the new version manually from ~~http://www.mremote.org/wiki/Downloads.ashx~~

Example (DameWare Mini Remote Control):
Create a new Ext. App with the following properties:
Display Name: DameWare
Filename: c:\PathToYourDameWareInstallDir\DWRCC.exe
Arguments: -c: -h: -m:%hostname% -u:%username% -p:"%password%" -d:%domain%
Options: Try to integrate
Create a new connection and select Ext. App as protocol
Then choose DameWare in the Ext. App field
If you have problems with a particular app that takes a long time to start up consider setting a higher PuTTY/Ext. Apps wait time in Tools - Options - Advanced### Fixed
```
```
WARNING! There have been changes to the connections file/SQL tables
Please always backup your whole config before updating to a new mRemote beta release, especially when there have been changes to the config files/SQL tables
To get SQL working with the new version please update your tables like in the provided script (Info - Help - SQL Configuration)
These are the added lines:
[RenderingEngine] [varchar] (10) COLLATE SQL_Latin1_General_CP1_CI_AS NULL ,
[MacAddress] [varchar] (32) COLLATE SQL_Latin1_General_CP1_CI_AS NULL ,
[UserField] [varchar] (256) COLLATE SQL_Latin1_General_CP1_CI_AS NULL ,
[ExtApp] [varchar] (256) COLLATE SQL_Latin1_General_CP1_CI_AS NULL ,
[InheritRenderingEngine] [bit] NOT NULL ,
[InheritMacAddress] [bit] NOT NULL ,
[InheritUserField] [bit] NOT NULL ,
[InheritExtApp] [bit] NOT NULL ,
```
### Fixed
- Fixed bug in connections loading code when using SQL storage
- Fixed bug in reconnect code
- Fixed VNC sessions not refreshing screen automatically when switching between tabs or panels

## 1.45
### Added
- New german language build available
- Added support for RDP 6.1 (XP SP3/Vista SP1) features (Server Authentication, Console Session, TS Gateway not yet...)
- Added basic support for UltraVNC SingleClick (Tools - UltraVNC SingleClick); the listening port is configurable in the options
### Changed
```
WARNING! There have been changes to the connections file/SQL tables
Please always backup your whole config before updating to a new mRemote beta release, especially when there have been changes to the config files/SQL tables
To get SQL working with the new version please update your tables like in the provided script (Info - Help - SQL Configuration)
These are the added lines:
[RDPAuthenticationLevel] [varchar] (32) COLLATE SQL_Latin1_General_CP1_CI_AS NOT NULL ,
[InheritRDPAuthenticationLevel] [bit] NOT NULL ,
```
### Fixed
- Fixed VNC connections not working on x64
- Fixed screenshots save all feature overwriting files with the same name (not actually a bug, but rather a new feature ;)
- Fixed ICA Encryption Strength not inheriting properly

## 1.43
### Fixed
- Added function to send either the main form or a connection panel to another screen
  - To send the form to another screen, right click the titlebar or the taskbar button and select "Send to..."
  - If you want to send a panel to another screen, right click the panel's tab and do the same
### Fixed
- Fixed PuTTY connections not supporting credentials with spaces
- Fixed form not opening on last position when using multiple screens
- Fixed kiosk mode not working on secondary screen

## 1.42
### Added
- Added minimize to tray option
- Added option to enable switching to open connections with a single click on the corresponding connection in the tree
- Added button to test proxy settings
### Changed
 - IMPORTANT NEWS: Please read the page that opens when you first start this release or go to: ~~http://www.mRemote.org/wiki/MainPage.ashx#Commercial~~
### Fixed
- Fixed: If the active connection tab is a PuTTY connection, Alt+Tab to mRemote now focuses the PuTTY window
- Fixed encoding problem with PuTTY sessions that included spaces
- Fixed problem that made mRemote inaccesible when closing it on a second monitor and then disabling this monitor
- Fixed: Inheritance defaults of some new VNC properties were not saved in the portable package

## 1.41
### Added
- Added complete support for SmartCode's ViewerX and removed VncSharp
```
Many thx to everyone who donated to make this happen!!! I didn't think that it wouldn't even take a week! =)
I hope everyone will be satisfied by the functions and possibilities this new control provides
If you use one of the non-setup packages you must register the control yourself
Open a cmd and change to the directory you installed mRemote to
Type regsvr32 scvncctrl.dll and click ok
```
### Changed
- Changed shortcuts and added buttons for them to the view menu under "Jump To" because they were causing several problems
```
WARNING! There have been changes to the connections file/SQL tables and the Ext. Apps XML file
Please always backup your whole config before updating to a new mRemote beta release, especially when there have been changes to the config files/SQL tables
To get SQL working with the new version please update your tables like in the provided script (Info - Help - SQL Configuration)
```

## 1.40
### Added
- Added (limited) support for the trial version of SmartCode's VNC ActiveX
```
To enable it go to Options - Advanced and check "Try SmartCode VNC ActiveX"
When connecting a pop up will open, wait about 10 seconds, then click on "Trial" to continue
I will integrate this control fully into mRemote if I get enough Donations to buy the single developer license ($375,-)
So if you want to see better VNC support (All UltraVNC, TightVNC and RealVNC functions) in mRemote, please help me and donate some bucks
For donations either go to the mRemote Wiki (Info - Website) or click on Info - Donate to directly go to PayPal
I will announce the current donation amount every day (or as often as I can) on the Wiki main page
If you want to know more about the control go here: http://www.s-code.com/products/viewerx/
```
- Added feature to choose the panel a connection will open in when...
  1. no panel name was assigned in the properties
  2. you opened a connection with the option to choose the panel before connecting
  3. you checked "Always show panel selection dialog when opening connectins" in Options - Tabs & Panels
- Added Shortcuts to focus the standard panels
  - Alt+C: Switch between Connections & Config panel
  - Alt+S: Switch between Sessions & Screenshots panel
  - Alt+E: Switch to Errors & Infos panel
- Added some new icons

## 1.39
### Added
- Added MagicLibrary.dll to the release again (forgot it in the 1.38 packages, sorry)
- Added auto-reconnect for ICA
- Added feature that automatically clears whitespaces in the Quicky Textfield
- Added special feature: Go to the set password dialog and type "ijustwannaplay" (without the quotes) in the password field... ;)

## 1.38
### Added
- Added automatic reconnect feature for RDP (Options - Advanced)
- Added connections drop-down to the quicky toolbar (same as the tray icon menu)
- Added setting in the options to enable/disable that double clicking on a connection tab closes it
- Added option to automatically set the hostname like the display name when creating new connections
### Fixed
- Fixed bug that caused the properties of a folder to be filled with "Object reference not set to an instance of an object." when adding a folder to the root with Default Inheritance enabled
- Fixed bug that made the properties of a newly added Connection to the root unavailable when Default Inheritance was enabled
- Fixed bug that the default settings for Pre/Post Ext. App, and their inheritance settings were not being saved
- Fixed bug in settings loading methods that caused the application to hang when an error occured
- Fixed bug in Ext. Apps panel that copied the properties of the previously selected Ext. App when "Wait for exit" was checked
- Fixed bug in the SQL Query that creates the tables needed by mRemote
- Attempt to fix the "Drop-Down on Screenshot" bug on some machines

## 1.35
### Added
- Added single instance mode (look in Options - Startup/Exit) - No cmd arguments supported yet!
- Added possibilty to start a Ext. App before connecting and on disconnect (e.g. for VPN/RAS)
- Added option to the Ext. Apps to tell mRemote to wait for the exit of the Ext. App
- Added encryption setting for ICA
### Changed
```
WARNING! There have been changes to the connections file/SQL tables and the Ext. Apps XML file
Please always backup your whole config before updating to a new mRemote beta release, especially when there have been changes to the config files/SQL tables
Here's a list of new columns that need to be created before saving connections to an SQL server:
Name: ICAEncryptionStrength, Data-Type: varchar, Length: 64, Allow Nulls: No
Name: InheritICAEncryptionStrength, Data-Type: bit, Length: 1, Allow Nulls: No
Name: PreExtApp, Date-Type: varchar, Length: 512, Allow Nulls: Yes
Name: PostExtApp, Date-Type: varchar, Length: 512, Allow Nulls: Yes
Name: InheritPreExtApp, Date-Type: bit, Length: 1, Allow Nulls: No
Name: InheritPostExtApp, Date-Type: bit, Length: 1, Allow Nulls: No
```

## 1.33
### Fixed
- Fixed problem that caused RDP connections not to initialize properly when using XP SP3
- Fixed bug in Port Scan that prevented hosts with no hostname from being imported

## 1.32
### Added
- Added: Inheritance defaults can now be customized (look in the root properties of your connections tree)
### Changed
- Changed Target CPU to AnyCPU again as I think the x86 setting caused problems on x64 machines (although it shouldn't)
### Fixed
- Fixed bug that made password-secured connection files not load properly because the return value from the password screen was always null
- Fixed a lot of outdated code in the import functions (Import from XML, Import from AD, Import from RDP files)
- Fixed bug that caused properties with a ' character not to be saved properly when using SQL Server

## 1.31
### Fixed
- Small speed improvement to the port scanner
- Fixed bug that caused SQL live-update to not work when not using AD Authentication
- Fixed bug that caused Save As not to work

## 1.30
### Added
- Added experimental SQL Server with live-update (multi-user) support (see Help - Getting started - SQL Configuration)
- Added bunch of new icons to the UI, most of them by famfamfam.com
- Added dropdown button to Quicky Toolbar to choose protocol
- Many smaller changes and additions
### Fixed
- Fixed: Wrong default PuTTY session name
- Fixed bug in Port Scanner that caused an error when no DNS name could be resolved

## 1.25
### Added
- Added inheritance for folders
- Added port scan feature and possibility to import from a scan
- Added toolbar for Ext. Apps (see View - External Applications Toolbar)
- Added quick connect as toolbar
- Added code that creates a backup of the current connections file every time it is loaded (It's named YourConsFile.xml_BAK)
- Added description variable to Ext. Apps
### Fixed
- Fixed bug that allowed inheriting from root node
- Fixed bug that caused Ext. Apps launched from a connection tab to use the selected tree node instead of the current tab
- Fixed bug that caused mRemote not to save panel layout and Ext. Apps on exit

## 1.24
### Fixed
- Fixed a bug in connections loading mechanism that caused a corrupted connections file when upgrading from a previous version

## 1.23
### Added
- Added feature to remember which connections were opened on last runtime and reconnect to them on the next start (see Tools - Options - Startup/Exit)
- A command line switch is also available to cancel reconnecting (/noreconnect or /norc)
- Added Auto Save feature (Tools - Options - Connections - Auto Save every...)
- Added Ext. Apps to connection tab context menu
- Added better error handling for RDP connection creation
### Fixed
- Fixed problem with Sessions feature on 64bit systems
- Fixed Sessions feature not working when using global credentials
- Fixed several problems with the Active Directory OU picker control
- Fixed bug in Connection duplicate code that caused duplicated connection to still have previous tree node assigned

## 1.20
### Added
- Added External Applications feature (check the help section for more info)
- Added duplicate feature to Connections tree
### Fixed
- Fixed: MagicLibrary.dll was not included in the setup package

## 1.16
### Added
- New Domain: www.mRemote.org
- There's a new setting in the options to fine tune the time to wait until the window has been created
- Added reconnect feature in tab menu
### Fixed
- Fixed PuTTY connections appearing in a new window
- Fixed export not working

## 1.15
### Added
- Added: New portable package
- Added: Defaults for new connections can now be customized
  - Click the root item and then the new Properties-like button with a small yellow star to get to the settings
### Fixed
- Fixed Import from Active Directory not working
- Fixed problem with single click connect not focusing correctly
- Fixed root node not being renamed after changing name in property grid

## 1.10
### Added
- Added support for setting a password to protect the connections file with (look in the root of your connections tree)
- Added RDP file import feature
- Added new command-line switch to reset panel's positions
- Added HTTPS as protocol
- Added HTTP/S basic authentication
- Added support for setting a Proxy server for automatic updates
### Changed
- Some changes in help section
### Fixed
- Fixed the bug that passwords stored in the options weren't decrypted when a connection was opened
- Fixed "bug" that prevented "Connect to console session" from working in RDC6.1 (Vista SP1 RC1/XP SP3 RC1)

## 1.00
Merry Christmas! =)
```
1.00 is a (almost) complete rewrite of the whole application
The code base is now much cleaner and more (easily) extendable
New features include (but are not limited to):
Every part of the application is now integrated into panels which can be moved, docked and undocked, hidden, moved to another monitor, etc.
This makes many new and exciting ways to manage connection and application windows possible
You can for example open up 4 PuTTY sessions in 4 different panels and align them in the main application so you can use all 4 side by side - 2 on the upper side and 2 on the bottom for example
This can be done for EVERY part of the application, it's completely modular and customizable
Connection and folder (previously called containers) properties have moved to a new property grid control
Every setting (with the exclusion of the hostname, which wouldn't make any sense) can now be inherited from the parent folder
Connection file saving/loading is now handled a bit different (more in the help section)
Application restart is no longer nececary after changing options, they are active with a click of the OK button
Smart size can now be activated also if a connection is already open (in the right click menu of the active tab)
A panel name can be stored with every connection (or folder, if inherting) to always open the connection in the specified panel
And last but not least, many bugs have been fixed, though there are probably many new bugs aswell - Did I already mention this is a rewrite? ;)
I hope you like my work and if you do please consider donating on the mRemote website to support me a little. Any amount will do! Thx!
```

## 0.50
### Added
- Added possibility to change resolution or display mode (Fit to window, Fullscreen, Smart size)
- Added new setting in options to show logon info on tab titles
- Added new feature that catches popup dialogs and puts them in a managed interface. This is another step to make mRemote a single window application.
- Added QuickConnect history and auto-complete functions
- Added a few new Icons (Linux, Windows, ESX, Log, Finance)
- Pressing escape switches back to the connection list
- There is a context menu that allows you to copy selected errors/warnings/infos to the clipboard (text only) or to delete them
- There also are settings in the option to change when to switch to the tab and to switch back to the normal behaviour of displaying message popups

### Changed
- Connections file version is now 1.2
### Removed
- Removed old Terminal (SSH, Telnet) control and embedded PuTTY instead
```
This decision brings mostly good but also some bad news
The good news is that now everything that works in putty also works in mRemote
This means X11 forwarding, SSH port forwarding, session logging, appearance customization, etc. should be working fine now
It also brings some new protocols (Rlogin, RAW)
The bad news is that I cannot fully integrate Putty into mRemote because it is a standalone application and thus has it's own window handle
This means that you won't be able to use Ctrl+Tab to switch between tabs, catching errors or infos through the new Errors and Infos tab isn't possible, etc.
```
### Fixed
- Improved options tab
- Fixed some form drawing bugs

## 0.35
### Added
- Added tab switching/closing hotkeys
  - Switch to next tab: Ctrl+Tab
  - Switch to previous tab: Ctrl+Shift+Tab
  - Close active tab: Ctrl+W
  - This does not and will probably never work with RDP connections!
### Changed
- Changed shortcuts to menu items in main menu as they interfered with some terminal key bindings
### Fixed
- Fixed bug in updating code that still displayed the current version in the old format (x.x.x.x instead of x.xx)
- Fixed bug where the colors setting was not correctly read after saving and reloading a connections file (only with 256 colors setting)
- Fixed bug that made connect to console session and fullscreen options not work
- Fixed bug that when opening options, update or about tab caused weird paddings next to the tab or other strange behaviour

## 0.30
### Added
- Added HTTP as protocol to allow for basic web-based administration
- Added new connections menu to the toolbar
  - Left click on a connection connects
  - Right click on a container or connection opens the config tab for the selected item
- Added two new connection context menu entries for quickly connecting to console session or connecting in fullscreen
- The connections tree can now be hidden
  - To hide it right click on the splitter (the divider between the connections tree and the tabbing interface)
### Changed
- Changed "Redirect Key combinations (like in fullscreen)" to be disabled when in kiosk mode as it has no effect then anyway
### Fixed
Improved tray icon menu (just like the main connections menu)
- Several small bugfixes and code improvements
### Removed
- Removed overlay (RDP locking) feature in favor of simply grabbing input when clicking inside the control area
  - I hope nobody is too sad that the nice looking overlay feature had to go, but..., well, it had to! ;-)

## 0.20
### Added
- Added Drag and Drop support for tabs
- Added tab context menu
  - Switch to/from fullscreen
  - Take a screenshot
  - Transfer files via SCP/SFTP (SSH)
  - Send special keys (VNC)
  - Rename tabs
  - Duplicate tabs (Create another instance of the connection)
  - Show config
  - Close tab (disconnect)
- Added middle click support for tabs (close/disconnect)
- Added SSH file transfer (SCP/SFTP) support
- Added Tools menu to the tree context menu
- Transfer files via SCP/SFTP (SSH)
- Import/Export features
- Sorting
### Changed
- Changed version format
### Removed
- Removed Fullscreen and Send special keys buttons from the main toolbar as they are now in the tab context menu
### Fixed
- Fixed the problem that caused mRemote to crash when dragging a parent node of the connections tree onto one of it's child nodes
- Fixed problem in importing mechanism that allowed importing connections including the root which resulted in multiple root items that couldn't be deleted
- Fixed problem with quick connect

## 0.0.9.0
### Added
- Added support for redirecting key combinations (Alt+Tab, Winkey, ...)
- Added Import/Export features
- Added Quick Connect Port support, just type the host you want to connect to followed by a ":" and then the port
- Added Connect/Disconnect buttons to connections context menu
- Added two new icons (Test Server | TST; Build Server | BS)
### Changed
- Many changes to the connections loading/saving mechanisms
- confCons version is now 1.0
### Fixed
- Some code cleanup
- Fixed auto session info to only try to get session information when a RDP connection is selected
- Fixed AD Import feature (didn't care if imported items were computers, groups, users, ... ;)
- Fixed settings and connections not saving when installing updates from the auto-updater
- Fixed form size and location not saving properly when closing the application in minimized state or in maximized state on a secondary monitor

## 0.0.8.2
### Added
- Added SSH1 to Quick Connect GUI
### Changed
- Changed buffer size of terminal control, it's now 500 lines
### Fixed
- Fixed terminal connections not getting focus when changing tabs
- Fixed bug in terminal code that caused hitting "home" to show "~" instead of jumping to the start of the line
- Fixed bug that caused that hitting enter in mRemote wouldn't do anything when options was opened before

## 0.0.8.0
### Added
- Added code to check if the msrdp com control is registered
### Changed
- Many Improvements to the terminal control (ssh1(!), ssh2, telnet)
### Fixed
- Fixed bug that caused mRemote to crash when moving connection into root node (only with inheritance enabled)
- Fixed bug: Pressing delete when editing a node's name caused delete messagebox to show

## 0.0.7.5
### Added
- Added inheritance feature to inherit connection settings from parent container
### Changed
- Expanded/Collapsed state of tree nodes will now be saved
- Reduced auto session info delay to 700ms
- Some code maintainance
- Some corrections to connections tree and quick search behaviour
- Changed connections file version to 0.9
### Fixed
- Fixed bug in TerminalControl that caused the error message "error loading string"
- Fixed: Settings saving on exit was broken in 0.0.7.0, this is fixed now
- Fixed connections context menu bug that made import from ad option inaccessible
- Fixed session info filling up with infos about hosts previously selected

## 0.0.7.0
### Changed
- Massive GUI redesign and changes, hope you like it! =)
### Fixed
- Fixed bug that made session info to query immediately after selecting a connection (when enabled), there is now a one second delay to prevent collecting session info for more than one host

## 0.0.6.8
### Added
- Added connection import feature for Active Directory
### Changed
- Tidied up project references
- Multiple changes to setup routine
### Fixed
- Improved error handling for auto-update
- Improved download handling for auto-update
- Fixed bug that made download finished/failed message box appear multiple times when update was canceled and re-downloaded
- Fixed bug where double-clicking a container opened all connections inside this container

## 0.0.6.6
### Changed
- Changed port textbox control to only allow digits
- Small changes to connection code for SSH
### Fixed
- Fixed port setting not saving (or always displaying default port for selected protocol)

## 0.0.6.5
### Added
- Added auto update feature
### Changed
- Changed: Multiple UI Changes (added shortcuts, rearranged menu items, ...)
### Fixed
- Fixed the problem where the connections file version was saved either with a dot or a comma, depending on system language
- Fixed not being able to connect to SSH2 hosts without specifying username and password
- Fixed several problems with Quick Connect
- Improved saving of config changes
- Fixed connections tab not closing when using SSH

## 0.0.6.0
### Added
- Added new protocols: SSH2 and Telnet
- Added first command line switch/parameter "/consfile"
  - Ex.: mRemote.exe /consfile "%PathToYourConnectionsFile%"
- Added button to screenshots to delete a screenshot
- Added Host Status (Ping) feature
### Changed
- Many code rewrites and changes in almost every area
- Changed the way connections get loaded
- The default path for the connection file is no longer in the application directory but in the local application data folder. 
  - Ex.: c:\Documents and Settings\felix\Local Settings\Application Data\Felix_Deimel\mRemote\
  - If opening a connection file from a custom location (click on open link) saving will also occur in this file and not like in previous versions to the default connections file
  - To import your old connection file please use the following procedure: start mRemote, click on "Open" and find your old connection file. Then click on "Save As" and save it with the default file name to the default location
- Changed the font and style of context menus
- Changed Quick Connect UI
### Fixed
- Fixed connection settings in config tab not saving when clicking another connection before jumping to another config field
- Fixed a bug where renaming a container caused the first connection in the same container to be renamed too

## 0.0.5.0 R2
### Fixed
- Fixed a bug that prevented connections from opening when icon files were assigned in a previous version of mRemote

## 0.0.5.0
### Added
- Added (Global) fullscreen / kiosk feature
- Added redirection settings for disk drives, printers, ports, smart cards and sound
- Added option to write a log file
- Added option to open new tabs on the right side of the currently selected tab
- Added possibility to connect to all nodes in a container
### Changed
- Changed session functions to work in background
- Changed icon choosing mechanism and added a bunch of default icons
- Changed: Containers with connection can now be deleted just like empty containers
- Changed screenshot functions to now collect all screenshots in one tab
- Changed: More settings can now be changed on container basis
- Changed config file version to 0.6
- Changed: Small internal changes to the connection saving/creating and opening mechanisms
### Fixed
- Fixed "Display Wallpapers" and "Display Themes" settings, they are working now

## 0.0.3.6
### Added
- Added Feature to display an overlay when RDP connection tab has lost the focus, clicking on this gives the focus back to the control
- Added standard handlers for F2 (rename) and DEL (delete) keys in the treeview
- Added icon preview for connections in config tab
### Changed
- Changed the way new connections and containers are being created in the treeview. The pop up window will not be displayed any longer, instead everything is handled inplace by the treeview.
- Changed some minor UI related stuff
### Fixed
- Fixed bug in tab closing mechanism that caused icons (play/pause) to not be set on the correct tree nodes

## 0.0.3.5
### Added
- Added Feature to query and log off sessions on a remote machine and option to do this automatically
- Added Option to show icon in system tray with connection menu
### Changed
- Changed controls to flat style as I think this fits the whole application more than the old 3D look
- Multiple UI changes to eliminate annoying behaviour

## 0.0.3.3
### Added
- Added Feature to specify which login information to use when no info is provided in the config of a remote machine
### Fixed
- Fixed bug in Quick Find where trying to open a connection when no node was found caused an error
- Fixed bug where the main form was not rendered correctly when hiding top bar and using XP Themes
- Fixed bug in drag-drop routine that caused application to hang when trying to drop a node on one of it's child nodes
- Fixed bug where taskbar buttons for fullscreen rdp windows did not disappear after disconnecting

## 0.0.3.2
### Added
- Added new Save As Dialog with feature to only save specific connection settings
- Added Option to display Tooltips when hovering over host entries in the connection tree
- Added Option to ask at exit when there are open connections
### Fixed
- Fixed bug where saving connections file with spaces in the root node caused an error -> updated Connection File Version to 0.5
- Fixed bug in options tab where the browse button for a custom connection file didn't do anything

## 0.0.3.0
### Added
- Added Options Tab
  - Load connections file from different location
  - Save/Don't Save connections file on exit
  - Show current tab name in window title
- Added drag and drop functionality to the connections tree
- Added feature to hide top bar
- Added feature to send special keys (VNC)
### Changed
- Updated VncSharp Library to 0.88 (still pretty buggy)

## 0.0.2.7
### Added
- Added feature to save connection settings to all connections in the selected container
### Deprecated
- Disabled "Display Wallpaper" and "Display Themes" checkboxes as these features are not implemented
### Fixed
- Icon choosing bug fixed
- Taskbar button had no text when in fullscreen - fixed
- Fixed bug in Quick Connect GUI

## 0.0.2.5
### Added
- Added new connections toolstrip (same functions as context menu)
### Changed
- Splitter position is now saved on exit
### Fixed
- Quick connect button bug fixed
- Search field resize bug fixed

## 0.0.2.4
### Added
- Added Keep Alive Interval (1 Minute)
- Added Options to choose between RDP & VNC
- Added Port Setting for RDP
- Added Option to connect to console
- Added Menu Entries to move Connections & Containers up & down
### Changed
- Changed default color depth to 16bit
- Some small code improvements

[Unreleased]: https://github.com/mRemoteNG/mRemoteNG/compare/v1.76.20..HEAD
[1.76.20]: https://github.com/mRemoteNG/mRemoteNG/compare/v1.76.19..v1.76.20
[1.76.19]: https://github.com/mRemoteNG/mRemoteNG/compare/v1.76.18..v1.76.19
[1.76.18]: https://github.com/mRemoteNG/mRemoteNG/compare/v1.76.17..v1.76.18
[1.76.17]: https://github.com/mRemoteNG/mRemoteNG/compare/v1.76.16..v1.76.17
[1.76.16]: https://github.com/mRemoteNG/mRemoteNG/compare/v1.76.15..v1.76.16
[1.76.15]: https://github.com/mRemoteNG/mRemoteNG/compare/v1.76.14..v1.76.15
[1.76.14]: https://github.com/mRemoteNG/mRemoteNG/compare/v1.76.13..v1.76.14
[1.76.13]: https://github.com/mRemoteNG/mRemoteNG/compare/v1.76.12...v1.76.13
[1.76.12]: https://github.com/mRemoteNG/mRemoteNG/compare/v1.76.11..v1.76.12
[1.76.11]: https://github.com/mRemoteNG/mRemoteNG/compare/v1.76.10..v1.76.11
[1.76.10]: https://github.com/mRemoteNG/mRemoteNG/compare/v1.76.9..v1.76.10
[1.76.9]: https://github.com/mRemoteNG/mRemoteNG/compare/v1.76.8..v1.76.9
[1.76.8]: https://github.com/mRemoteNG/mRemoteNG/compare/v1.76.7..v1.76.8
[1.76.7]: https://github.com/mRemoteNG/mRemoteNG/compare/v1.76.6..v1.76.7
[1.76.6]: https://github.com/mRemoteNG/mRemoteNG/compare/v1.76.5..v1.76.6
[1.76.5]: https://github.com/mRemoteNG/mRemoteNG/compare/v1.76Alpha6..v1.76.5
[1.76.4 Alpha 6]: https://github.com/mRemoteNG/mRemoteNG/compare/v1.76Alpha5..v1.76Alpha6
[1.76.3 Alpha 5]: https://github.com/mRemoteNG/mRemoteNG/compare/v1.76Alpha4..v1.76Alpha5
[1.76.2 Alpha 4]: https://github.com/mRemoteNG/mRemoteNG/compare/v1.76Alpha3..v1.76Alpha4
[1.76.1 Alpha 3]: https://github.com/mRemoteNG/mRemoteNG/compare/v1.76Alpha2..v1.76Alpha3
[1.76.0 Alpha 2]: https://github.com/mRemoteNG/mRemoteNG/compare/v1.76Alpha1..v1.76Alpha2
[1.76.0 Alpha 1]: https://github.com/mRemoteNG/mRemoteNG/compare/v1.75.7012..v1.76Alpha1
[1.75.7012]: https://github.com/mRemoteNG/mRemoteNG/compare/v1.75.7011..v1.75.7012
[1.75.7011]: https://github.com/mRemoteNG/mRemoteNG/compare/v1.75.7010..v1.75.7011
[1.75.7010]: https://github.com/mRemoteNG/mRemoteNG/compare/v1.75.7009..v1.75.7010
[1.75.7009]: https://github.com/mRemoteNG/mRemoteNG/compare/v1.75Hotfix8..v1.75.7009
[1.75.7008]: https://github.com/mRemoteNG/mRemoteNG/compare/v1.75Hotfix7..v1.75Hotfix8
[1.75.7007]: https://github.com/mRemoteNG/mRemoteNG/compare/v1.75Hotfix6..v1.75.Hotfix7
[1.75.7006]: https://github.com/mRemoteNG/mRemoteNG/compare/v1.75Hotfix5..v1.75Hotfix6
[1.75.7005]: https://github.com/mRemoteNG/mRemoteNG/compare/v1.75Hotfix4..v1.74Hotfix5
[1.75.7004]: https://github.com/mRemoteNG/mRemoteNG/compare/v1.75Hotfix3..v1.75Hotifx4
[1.75.7003]: https://github.com/mRemoteNG/mRemoteNG/compare/v1.75Hotifx2..v1.75Hotifx3
[1.75.7002]: https://github.com/mRemoteNG/mRemoteNG/compare/v1.75Hotifx1..v1.75Hotfix2
[1.75.7001]: https://github.com/mRemoteNG/mRemoteNG/compare/v1.75..v1.75Hotfix1
[1.75]: https://github.com/mRemoteNG/mRemoteNG/compare/v1.75Beta3..v1.75
[1.75 Beta 3]: https://github.com/mRemoteNG/mRemoteNG/compare/v1.75Beta2..v1.75Beta3
[1.75 Beta 2]: https://github.com/mRemoteNG/mRemoteNG/compare/v1.75Beta1..v1.75Beta2
[1.75 Beta 1]: https://github.com/mRemoteNG/mRemoteNG/compare/v1.75Alpha3..v1.75Beta1
[1.75 Alpha 3]: https://github.com/mRemoteNG/mRemoteNG/compare/v1.75Alpha2..v1.75Alpha3
[1.75 Alpha 2]: https://github.com/mRemoteNG/mRemoteNG/compare/v1.75Alpha1..v1.75Alpha2
[1.75 Alpha 1]: https://github.com/mRemoteNG/mRemoteNG/compare/v1.74..v1.75Alpha1
[1.74]: https://github.com/mRemoteNG/mRemoteNG/compare/v1.74Beta2..v1.74
[1.73 Beta 2]: https://github.com/mRemoteNG/mRemoteNG/compare/v1.73Beta1..v1.73Beta2
[1.73 Beta 1]: https://github.com/mRemoteNG/mRemoteNG/compare/v1.72..v1.73Beta1
[1.72]: https://github.com/mRemoteNG/mRemoteNG/compare/v1.71..v1.72
[1.71]: https://github.com/mRemoteNG/mRemoteNG/compare/v1.71RC2..v1.71
[1.71 Release Candidate 2]: https://github.com/mRemoteNG/mRemoteNG/compare/v1.71RC1..v1.71RC2
[1.71 Release Candidate 1]: https://github.com/mRemoteNG/mRemoteNG/compare/v1.71Beta5..v1.71RC1
[1.71 Beta 5]: https://github.com/mRemoteNG/mRemoteNG/compare/v1.71Beta4..1.71Beta5
[1.71 Beta 4]: https://github.com/mRemoteNG/mRemoteNG/compare/v1.71Beta3..1.71Beta4
[1.71 Beta 3]: https://github.com/mRemoteNG/mRemoteNG/compare/v1.71Beta2..v1.71Beta3
[1.71 Beta 2]: https://github.com/mRemoteNG/mRemoteNG/compare/v1.71Beta1..v1.71Beta2
[1.71 Beta 1]: https://github.com/mRemoteNG/mRemoteNG/compare/v1.70..v1.71Beta1
[1.70]: https://github.com/mRemoteNG/mRemoteNG/compare/v1.70RC2..v1.70
[1.70 Release Candidate 2]: https://github.com/mRemoteNG/mRemoteNG/compare/v1.70RC1..v1.70RC2
[1.70 Release Candidate 1]: https://github.com/mRemoteNG/mRemoteNG/compare/v1.70Beta2..v1.70RC1
[1.70 Beta 2]: https://github.com/mRemoteNG/mRemoteNG/compare/v1.70Beta1..v1.70Beta2
[1.70 Beta 1]: https://github.com/mRemoteNG/mRemoteNG/compare/v1.69..v1.70Beta1
[1.69]: https://github.com/mRemoteNG/mRemoteNG/compare/v1.68..v1.69
[1.68]: https://github.com/mRemoteNG/mRemoteNG/compare/v1.67..v1.68
[1.67]: https://github.com/mRemoteNG/mRemoteNG/compare/v1.66..v1.67
[1.66]: https://github.com/mRemoteNG/mRemoteNG/compare/v1.65..v1.66
[1.65]: https://github.com/mRemoteNG/mRemoteNG/compare/v1.64..v1.65
[1.64]: https://github.com/mRemoteNG/mRemoteNG/compare/v1.63..v1.64
[1.63]: https://github.com/mRemoteNG/mRemoteNG/compare/v1.62..v1.63
[1.62]: https://github.com/mRemoteNG/mRemoteNG/compare/v1.61..v1.62
[1.61]: https://github.com/mRemoteNG/mRemoteNG/compare/v1.60..v1.61
[1.60]: https://github.com/mRemoteNG/mRemoteNG/compare/v1.50..v1.60
[1.50]: https://github.com/mRemoteNG/mRemoteNG/compare/v1.49..v1.50<|MERGE_RESOLUTION|>--- conflicted
+++ resolved
@@ -5,18 +5,15 @@
 
 ## [Unreleased]
 ### Added
-<<<<<<< HEAD
-- #870: Added option to push inheritance settings to child nodes recursively
-=======
 - #1427: Fix RDP local desktop scale not taking effect on remote
 - #1770: Added missing RDP performance settings
 - #1332: Added option to hide menu strip container
+- #870: Added option to push inheritance settings to child nodes recursively
 - #545: Option to minimize to system tray on closing
 - #420: SSH tunneling implemented
 - #319: Override quick connect username when using user@domain
 - #283: Support for native PowerShell remoting as new protocol
 - #1850: Minify config xml
->>>>>>> 59b9f4f1
 ### Changed
 - #2022: Replaced CefSharp with WebView2
 - #2014: Revised icons
