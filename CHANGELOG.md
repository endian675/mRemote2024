--- conflicted
+++ resolved
@@ -5,11 +5,8 @@
 
 ## [Unreleased]
 ### Added
-<<<<<<< HEAD
+- #545: Option to minimize to system tray on closing
 - #283: Support for native PowerShell remoting as new protocol
-=======
-- #545: Option to minimize to system tray on closing
->>>>>>> d5100660
 ### Changed
 - #1460: Updated GeckoFX to v60
 ### Fixed
