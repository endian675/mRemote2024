﻿using mRemoteNG.App;
using mRemoteNG.App.Info;
using mRemoteNG.Config.Connections;
using mRemoteNG.Config.Connections.Multiuser;
using mRemoteNG.Config.DataProviders;
using mRemoteNG.Config.Putty;
using mRemoteNG.Config.Serializers.MsSql;
using mRemoteNG.Connection.Protocol;
using mRemoteNG.Messages;
using mRemoteNG.Security;
using mRemoteNG.Tools;
using mRemoteNG.Tree;
using mRemoteNG.Tree.Root;
using mRemoteNG.UI;
using System;
using System.IO;
using System.Threading;
using System.Windows.Forms;

namespace mRemoteNG.Connection
{
    public class ConnectionsService
    {
        private static readonly object SaveLock = new object();
        private readonly PuttySessionsManager _puttySessionsManager;
        private readonly IDataProvider<string> _localConnectionPropertiesDataProvider;
        private readonly LocalConnectionPropertiesXmlSerializer _localConnectionPropertiesSerializer;
        private bool _batchingSaves = false;
        private bool _saveRequested = false;
        private bool _saveAsyncRequested = false;

        public bool IsConnectionsFileLoaded { get; set; }
        public bool UsingDatabase { get; private set; }
        public string ConnectionFileName { get; private set; }
        public RemoteConnectionsSyncronizer RemoteConnectionsSyncronizer { get; set; }
        public DateTime LastSqlUpdate { get; set; }

        public ConnectionTreeModel ConnectionTreeModel { get; private set; }

        public ConnectionsService(PuttySessionsManager puttySessionsManager)
        {
            if (puttySessionsManager == null)
                throw new ArgumentNullException(nameof(puttySessionsManager));

            _puttySessionsManager = puttySessionsManager;
            _localConnectionPropertiesDataProvider = new FileDataProvider(Path.Combine(SettingsFileInfo.SettingsPath, "LocalConnectionProperties.xml"));
            _localConnectionPropertiesSerializer = new LocalConnectionPropertiesXmlSerializer();
        }

        public void NewConnectionsFile(string filename)
        {
            try
            {
                filename.ThrowIfNullOrEmpty(nameof(filename));
                var newConnectionsModel = new ConnectionTreeModel();
                newConnectionsModel.AddRootNode(new RootNodeInfo(RootNodeType.Connection));
                SaveConnections(newConnectionsModel, false, new SaveFilter(), filename, true);
                LoadConnections(false, false, filename);
            }
            catch (Exception ex)
            {
                Runtime.MessageCollector.AddExceptionMessage(Language.strCouldNotCreateNewConnectionsFile, ex);
            }
        }

        public ConnectionInfo CreateQuickConnect(string connectionString, ProtocolType protocol)
        {
            try
            {
                var uri = new Uri("dummyscheme" + Uri.SchemeDelimiter + connectionString);
                if (string.IsNullOrEmpty(uri.Host)) return null;

                var newConnectionInfo = new ConnectionInfo();
                newConnectionInfo.CopyFrom(DefaultConnectionInfo.Instance);

                newConnectionInfo.Name = Settings.Default.IdentifyQuickConnectTabs ? string.Format(Language.strQuick, uri.Host) : uri.Host;

                newConnectionInfo.Protocol = protocol;
                newConnectionInfo.Hostname = uri.Host;
                if (uri.Port == -1)
                {
                    newConnectionInfo.SetDefaultPort();
                }
                else
                {
                    newConnectionInfo.Port = uri.Port;
                }

                if (string.IsNullOrEmpty(newConnectionInfo.Panel))
                    newConnectionInfo.Panel = Language.strGeneral;

                newConnectionInfo.IsQuickConnect = true;

                return newConnectionInfo;
            }
            catch (Exception ex)
            {
                Runtime.MessageCollector.AddExceptionMessage(Language.strQuickConnectFailed, ex);
                return null;
            }
        }

        /// <summary>
        /// Load connections from a source. <see cref="connectionFileName"/> is ignored if
        /// <see cref="useDatabase"/> is true.
        /// </summary>
        /// <param name="useDatabase"></param>
        /// <param name="import"></param>
        /// <param name="connectionFileName"></param>
        public void LoadConnections(bool useDatabase, bool import, string connectionFileName)
        {
            var oldConnectionTreeModel = ConnectionTreeModel;
            var oldIsUsingDatabaseValue = UsingDatabase;

<<<<<<< HEAD
            var newConnectionTreeModel = useDatabase
                ? new SqlConnectionsLoader(_localConnectionPropertiesSerializer, _localConnectionPropertiesDataProvider).Load()
                : new XmlConnectionsLoader(connectionFileName).Load();
=======
            var connectionLoader = useDatabase
                ? (IConnectionsLoader)new SqlConnectionsLoader()
                : new XmlConnectionsLoader(connectionFileName);

            var newConnectionTreeModel = connectionLoader.Load();
>>>>>>> dc2d6b81

            if (useDatabase)
                LastSqlUpdate = DateTime.Now;

            if (newConnectionTreeModel == null)
            {
                DialogFactory.ShowLoadConnectionsFailedDialog(connectionFileName, "Decrypting connection file failed", IsConnectionsFileLoaded);
                return;
            }

            IsConnectionsFileLoaded = true;
            ConnectionFileName = connectionFileName;
            UsingDatabase = useDatabase;

            if (!import)
            {
                _puttySessionsManager.AddSessions();
                newConnectionTreeModel.RootNodes.AddRange(_puttySessionsManager.RootPuttySessionsNodes);
            }

            ConnectionTreeModel = newConnectionTreeModel;
            UpdateCustomConsPathSetting(connectionFileName);
            RaiseConnectionsLoadedEvent(oldConnectionTreeModel, newConnectionTreeModel, oldIsUsingDatabaseValue, useDatabase, connectionFileName);
            Runtime.MessageCollector.AddMessage(MessageClass.DebugMsg, $"Connections loaded using {connectionLoader.GetType().Name}");
        }

        /// <summary>
        /// When turned on, calls to <see cref="SaveConnections()"/> or
        /// <see cref="SaveConnectionsAsync"/> will not immediately execute.
        /// Instead, they will be deferred until <see cref="EndBatchingSaves"/>
        /// is called.
        /// </summary>
        public void BeginBatchingSaves()
        {
            _batchingSaves = true;
        }

        /// <summary>
        /// Immediately executes a single <see cref="SaveConnections()"/> or
        /// <see cref="SaveConnectionsAsync"/> if one has been requested
        /// since calling <see cref="BeginBatchingSaves"/>.
        /// </summary>
        public void EndBatchingSaves()
        {
            _batchingSaves = false;

            if (_saveAsyncRequested)
                SaveConnectionsAsync();
            else if(_saveRequested)
                SaveConnections();
        }

        /// <summary>
        /// Saves the currently loaded <see cref="ConnectionTreeModel"/> with
        /// no <see cref="SaveFilter"/>.
        /// </summary>
        public void SaveConnections()
        {
            SaveConnections(ConnectionTreeModel, UsingDatabase, new SaveFilter(), ConnectionFileName);
        }

        /// <summary>
        /// Saves the given <see cref="ConnectionTreeModel"/>.
        /// If <see cref="useDatabase"/> is true, <see cref="connectionFileName"/> is ignored
        /// </summary>
        /// <param name="connectionTreeModel"></param>
        /// <param name="useDatabase"></param>
        /// <param name="saveFilter"></param>
        /// <param name="connectionFileName"></param>
        /// <param name="forceSave">Bypasses safety checks that prevent saving if a connection file isn't loaded.</param>
        public void SaveConnections(ConnectionTreeModel connectionTreeModel, bool useDatabase, SaveFilter saveFilter, string connectionFileName, bool forceSave = false)
        {
            if (connectionTreeModel == null)
                return;

            if (!forceSave && !IsConnectionsFileLoaded)
                return;

            if (_batchingSaves)
            {
                _saveRequested = true;
                return;
            }

            try
            {
                Runtime.MessageCollector.AddMessage(MessageClass.InformationMsg, "Saving connections...");
                RemoteConnectionsSyncronizer?.Disable();

                var previouslyUsingDatabase = UsingDatabase;
                if (useDatabase)
                    new SqlConnectionsSaver(saveFilter, _localConnectionPropertiesSerializer, _localConnectionPropertiesDataProvider).Save(connectionTreeModel);
                else
                    new XmlConnectionsSaver(connectionFileName, saveFilter).Save(connectionTreeModel);

                if (UsingDatabase)
                    LastSqlUpdate = DateTime.Now;

                UsingDatabase = useDatabase;
                ConnectionFileName = connectionFileName;
                RaiseConnectionsSavedEvent(connectionTreeModel, previouslyUsingDatabase, UsingDatabase, connectionFileName);
                Runtime.MessageCollector.AddMessage(MessageClass.InformationMsg, "Successfully saved connections");
            }
            catch (Exception ex)
            {
                Runtime.MessageCollector?.AddExceptionMessage(string.Format(Language.strConnectionsFileCouldNotSaveAs, connectionFileName), ex, logOnly:false);
            }
            finally
            {
                RemoteConnectionsSyncronizer?.Enable();
            }
        }

        public void SaveConnectionsAsync()
        {
            if (_batchingSaves)
            {
                _saveAsyncRequested = true;
                return;
            }

            var t = new Thread(SaveConnectionsBGd);
            t.SetApartmentState(ApartmentState.STA);
            t.Start();
        }

        private void SaveConnectionsBGd()
        {
            lock (SaveLock)
            {
                SaveConnections();
            }
        }

        public string GetStartupConnectionFileName()
        {
            return Settings.Default.LoadConsFromCustomLocation == false 
                ? GetDefaultStartupConnectionFileName() 
                : Settings.Default.CustomConsPath;
        }

        public string GetDefaultStartupConnectionFileName()
        {
            return Runtime.IsPortableEdition 
                ? GetDefaultStartupConnectionFileNamePortableEdition() 
                : GetDefaultStartupConnectionFileNameNormalEdition();
        }

        private void UpdateCustomConsPathSetting(string filename)
        {
            if (filename == GetDefaultStartupConnectionFileName())
            {
                Settings.Default.LoadConsFromCustomLocation = false;
            }
            else
            {
                Settings.Default.LoadConsFromCustomLocation = true;
                Settings.Default.CustomConsPath = filename;
            }
        }

        private string GetDefaultStartupConnectionFileNameNormalEdition()
        {
            var appDataPath = Path.Combine(
                Environment.GetFolderPath(Environment.SpecialFolder.LocalApplicationData),
                Application.ProductName,
                ConnectionsFileInfo.DefaultConnectionsFile);
            return File.Exists(appDataPath) ? appDataPath : GetDefaultStartupConnectionFileNamePortableEdition();
        }

        private string GetDefaultStartupConnectionFileNamePortableEdition()
        {
            return Path.Combine(ConnectionsFileInfo.DefaultConnectionsPath, ConnectionsFileInfo.DefaultConnectionsFile);
        }

        #region Events
        public event EventHandler<ConnectionsLoadedEventArgs> ConnectionsLoaded;
        public event EventHandler<ConnectionsSavedEventArgs> ConnectionsSaved;

        private void RaiseConnectionsLoadedEvent(Optional<ConnectionTreeModel> previousTreeModel, ConnectionTreeModel newTreeModel,
            bool previousSourceWasDatabase, bool newSourceIsDatabase,
            string newSourcePath)
        {
            ConnectionsLoaded?.Invoke(this, new ConnectionsLoadedEventArgs(
                previousTreeModel,
                newTreeModel,
                previousSourceWasDatabase,
                newSourceIsDatabase,
                newSourcePath));
        }

        private void RaiseConnectionsSavedEvent(ConnectionTreeModel modelThatWasSaved, bool previouslyUsingDatabase, bool usingDatabase, string connectionFileName)
        {
            ConnectionsSaved?.Invoke(this, new ConnectionsSavedEventArgs(modelThatWasSaved, previouslyUsingDatabase, usingDatabase, connectionFileName));
        }
        #endregion
    }
}<|MERGE_RESOLUTION|>--- conflicted
+++ resolved
@@ -112,17 +112,11 @@
             var oldConnectionTreeModel = ConnectionTreeModel;
             var oldIsUsingDatabaseValue = UsingDatabase;
 
-<<<<<<< HEAD
-            var newConnectionTreeModel = useDatabase
-                ? new SqlConnectionsLoader(_localConnectionPropertiesSerializer, _localConnectionPropertiesDataProvider).Load()
-                : new XmlConnectionsLoader(connectionFileName).Load();
-=======
             var connectionLoader = useDatabase
-                ? (IConnectionsLoader)new SqlConnectionsLoader()
+                ? (IConnectionsLoader)new SqlConnectionsLoader(_localConnectionPropertiesSerializer, _localConnectionPropertiesDataProvider)
                 : new XmlConnectionsLoader(connectionFileName);
 
             var newConnectionTreeModel = connectionLoader.Load();
->>>>>>> dc2d6b81
 
             if (useDatabase)
                 LastSqlUpdate = DateTime.Now;
