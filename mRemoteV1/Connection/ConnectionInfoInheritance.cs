--- conflicted
+++ resolved
@@ -324,7 +324,6 @@
         #endregion
 
         #region VNC
-<<<<<<< HEAD
 		[LocalizedAttributes.LocalizedCategory("strCategoryAppearance", 9), 
 		LocalizedAttributes.LocalizedDisplayNameInheritAttribute("strPropertyNameCompression"), 
 		LocalizedAttributes.LocalizedDescriptionInheritAttribute("strPropertyDescriptionCompression"), 
@@ -379,75 +378,6 @@
 		LocalizedAttributes.LocalizedDisplayNameInheritAttribute("strPropertyNameViewOnly"), 
 		LocalizedAttributes.LocalizedDescriptionInheritAttribute("strPropertyDescriptionViewOnly"), 
 		TypeConverter(typeof(MiscTools.YesNoTypeConverter))]public bool VNCViewOnly {get; set;}
-=======
-
-        [LocalizedAttributes.LocalizedCategory("strCategoryAppearance", 9),
-         LocalizedAttributes.LocalizedDisplayNameInheritAttribute("strPropertyNameCompression"),
-         LocalizedAttributes.LocalizedDescriptionInheritAttribute("strPropertyDescriptionCompression"),
-         TypeConverter(typeof(MiscTools.YesNoTypeConverter))]
-        public bool VNCCompression { get; set; }
-
-        [LocalizedAttributes.LocalizedCategory("strCategoryAppearance", 9),
-         LocalizedAttributes.LocalizedDisplayNameInheritAttribute("strPropertyNameEncoding"),
-         LocalizedAttributes.LocalizedDescriptionInheritAttribute("strPropertyDescriptionEncoding"),
-         TypeConverter(typeof(MiscTools.YesNoTypeConverter))]
-        public bool VNCEncoding { get; set; }
-
-        [LocalizedAttributes.LocalizedCategory("strCategoryConnection", 9),
-         LocalizedAttributes.LocalizedDisplayNameInheritAttribute("strPropertyNameAuthenticationMode"),
-         LocalizedAttributes.LocalizedDescriptionInheritAttribute("strPropertyDescriptionAuthenticationMode"),
-         TypeConverter(typeof(MiscTools.YesNoTypeConverter))]
-        public bool VNCAuthMode { get; set; }
-
-        [LocalizedAttributes.LocalizedCategory("strCategoryMiscellaneous", 9),
-         LocalizedAttributes.LocalizedDisplayNameInheritAttribute("strPropertyNameVNCProxyType"),
-         LocalizedAttributes.LocalizedDescriptionInheritAttribute("strPropertyDescriptionVNCProxyType"),
-         TypeConverter(typeof(MiscTools.YesNoTypeConverter))]
-        public bool VNCProxyType { get; set; }
-
-        [LocalizedAttributes.LocalizedCategory("strCategoryMiscellaneous", 9),
-         LocalizedAttributes.LocalizedDisplayNameInheritAttribute("strPropertyNameVNCProxyAddress"),
-         LocalizedAttributes.LocalizedDescriptionInheritAttribute("strPropertyDescriptionVNCProxyAddress"),
-         TypeConverter(typeof(MiscTools.YesNoTypeConverter))]
-        public bool VNCProxyIP { get; set; }
-
-        [LocalizedAttributes.LocalizedCategory("strCategoryMiscellaneous", 9),
-         LocalizedAttributes.LocalizedDisplayNameInheritAttribute("strPropertyNameVNCProxyPort"),
-         LocalizedAttributes.LocalizedDescriptionInheritAttribute("strPropertyDescriptionVNCProxyPort"),
-         TypeConverter(typeof(MiscTools.YesNoTypeConverter))]
-        public bool VNCProxyPort { get; set; }
-
-        [LocalizedAttributes.LocalizedCategory("strCategoryMiscellaneous", 9),
-         LocalizedAttributes.LocalizedDisplayNameInheritAttribute("strPropertyNameVNCProxyUsername"),
-         LocalizedAttributes.LocalizedDescriptionInheritAttribute("strPropertyDescriptionVNCProxyUsername"),
-         TypeConverter(typeof(MiscTools.YesNoTypeConverter))]
-        public bool VNCProxyUsername { get; set; }
-
-        [LocalizedAttributes.LocalizedCategory("strCategoryMiscellaneous", 9),
-         LocalizedAttributes.LocalizedDisplayNameInheritAttribute("strPropertyNameVNCProxyPassword"),
-         LocalizedAttributes.LocalizedDescriptionInheritAttribute("strPropertyDescriptionVNCProxyPassword"),
-         TypeConverter(typeof(MiscTools.YesNoTypeConverter))]
-        public bool VNCProxyPassword { get; set; }
-
-        [LocalizedAttributes.LocalizedCategory("strCategoryAppearance", 9),
-         LocalizedAttributes.LocalizedDisplayNameInheritAttribute("strPropertyNameColors"),
-         LocalizedAttributes.LocalizedDescriptionInheritAttribute("strPropertyDescriptionColors"),
-         TypeConverter(typeof(MiscTools.YesNoTypeConverter))]
-        public bool VNCColors { get; set; }
-
-        [LocalizedAttributes.LocalizedCategory("strCategoryAppearance", 9),
-         LocalizedAttributes.LocalizedDisplayNameInheritAttribute("strPropertyNameSmartSizeMode"),
-         LocalizedAttributes.LocalizedDescriptionInheritAttribute("strPropertyDescriptionSmartSizeMode"),
-         TypeConverter(typeof(MiscTools.YesNoTypeConverter))]
-        public bool VNCSmartSizeMode { get; set; }
-
-        [LocalizedAttributes.LocalizedCategory("strCategoryAppearance", 9),
-         LocalizedAttributes.LocalizedDisplayNameInheritAttribute("strPropertyNameViewOnly"),
-         LocalizedAttributes.LocalizedDescriptionInheritAttribute("strPropertyDescriptionViewOnly"),
-         TypeConverter(typeof(MiscTools.YesNoTypeConverter))]
-        public bool VNCViewOnly { get; set; }
-
->>>>>>> e143c6b5
         #endregion
 
         [Browsable(false)] public object Parent { get; set; }
