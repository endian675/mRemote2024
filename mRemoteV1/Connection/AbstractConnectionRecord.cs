--- conflicted
+++ resolved
@@ -137,51 +137,30 @@
 
         #region Connection
 
-<<<<<<< HEAD
-        [LocalizedAttributes.LocalizedCategory(nameof(Language.strCategoryConnection), 2),
-         LocalizedAttributes.LocalizedDisplayName(nameof(Language.strPropertyNameAddress)),
-         LocalizedAttributes.LocalizedDescription(nameof(Language.strPropertyDescriptionAddress)),
-         AttributeUsedInAllProtocolsExcept()]
-=======
         [LocalizedAttributes.LocalizedCategory(nameof(Language.Connection), 2),
          LocalizedAttributes.LocalizedDisplayName(nameof(Language.HostnameIp)),
          LocalizedAttributes.LocalizedDescription(nameof(Language.PropertyDescriptionHostnameIp)),
          UsedInAllProtocolsExcept()]
->>>>>>> 256ea606
         public virtual string Hostname
         {
             get => _hostname.Trim();
             set => SetField(ref _hostname, value?.Trim(), "Hostname");
         }
 
-<<<<<<< HEAD
-        [LocalizedAttributes.LocalizedCategory(nameof(Language.strCategoryConnection), 2),
-         LocalizedAttributes.LocalizedDisplayName(nameof(Language.strPropertyNamePort)),
-         LocalizedAttributes.LocalizedDescription(nameof(Language.strPropertyDescriptionPort)),
-         AttributeUsedInAllProtocolsExcept()]
-=======
         [LocalizedAttributes.LocalizedCategory(nameof(Language.Connection), 2),
          LocalizedAttributes.LocalizedDisplayName(nameof(Language.Port)),
          LocalizedAttributes.LocalizedDescription(nameof(Language.PropertyDescriptionPort)),
          UsedInAllProtocolsExcept(ProtocolType.ICA)]
->>>>>>> 256ea606
         public virtual int Port
         {
             get => GetPropertyValue("Port", _port);
             set => SetField(ref _port, value, "Port");
         }
 
-<<<<<<< HEAD
-        [LocalizedAttributes.LocalizedCategory(nameof(Language.strCategoryConnection), 2),
-         LocalizedAttributes.LocalizedDisplayName(nameof(Language.strPropertyNameUsername)),
-         LocalizedAttributes.LocalizedDescription(nameof(Language.strPropertyDescriptionUsername)),
-         AttributeUsedInAllProtocolsExcept(ProtocolType.VNC, ProtocolType.Telnet, ProtocolType.Rlogin, ProtocolType.RAW)]
-=======
         [LocalizedAttributes.LocalizedCategory(nameof(Language.Connection), 2),
          LocalizedAttributes.LocalizedDisplayName(nameof(Language.Username)),
          LocalizedAttributes.LocalizedDescription(nameof(Language.PropertyDescriptionUsername)),
          UsedInAllProtocolsExcept(ProtocolType.VNC, ProtocolType.Telnet, ProtocolType.Rlogin, ProtocolType.RAW)]
->>>>>>> 256ea606
         public virtual string Username
         {
             get => GetPropertyValue("Username", _username);
@@ -199,34 +178,20 @@
             set => SetField(ref _password, value, "Password");
         }
 
-<<<<<<< HEAD
-        [LocalizedAttributes.LocalizedCategory(nameof(Language.strCategoryConnection), 2),
-         LocalizedAttributes.LocalizedDisplayName(nameof(Language.strPropertyNameDomain)),
-         LocalizedAttributes.LocalizedDescription(nameof(Language.strPropertyDescriptionDomain)),
-         AttributeUsedInProtocol(ProtocolType.RDP, ProtocolType.IntApp, ProtocolType.PowerShell)]
-=======
         [LocalizedAttributes.LocalizedCategory(nameof(Language.Connection), 2),
          LocalizedAttributes.LocalizedDisplayName(nameof(Language.Domain)),
          LocalizedAttributes.LocalizedDescription(nameof(Language.PropertyDescriptionDomain)),
          UsedInProtocol(ProtocolType.RDP, ProtocolType.ICA, ProtocolType.IntApp, ProtocolType.PowerShell)]
->>>>>>> 256ea606
         public string Domain
         {
             get => GetPropertyValue("Domain", _domain).Trim();
             set => SetField(ref _domain, value?.Trim(), "Domain");
         }
 
-<<<<<<< HEAD
-        [LocalizedAttributes.LocalizedCategory(nameof(Language.strCategoryConnection), 2),
-         LocalizedAttributes.LocalizedDisplayName(nameof(Language.strPropertyNameVmId)),
-         LocalizedAttributes.LocalizedDescription(nameof(Language.strPropertyDescriptionVmId)),
-         AttributeUsedInProtocol(ProtocolType.RDP)]
-=======
         [LocalizedAttributes.LocalizedCategory(nameof(Language.Connection), 2),
          LocalizedAttributes.LocalizedDisplayName(nameof(Language.VmId)),
          LocalizedAttributes.LocalizedDescription(nameof(Language.PropertyDescriptionVmId)),
          UsedInProtocol(ProtocolType.RDP)]
->>>>>>> 256ea606
         public string VmId
         {
             get => GetPropertyValue("VmId", _vmId).Trim();
@@ -291,28 +256,16 @@
             set => SetField(ref _puttySession, value, "PuttySession");
         }
 
-<<<<<<< HEAD
-        [LocalizedAttributes.LocalizedCategory(nameof(Language.strCategoryProtocol), 3),
-         LocalizedAttributes.LocalizedDisplayName(nameof(Language.strPropertyNameSSHOptions)),
-         LocalizedAttributes.LocalizedDescription(nameof(Language.strPropertyDescriptionSSHOptions)),
-         AttributeUsedInProtocol(ProtocolType.SSH1, ProtocolType.SSH2)]
-=======
         [LocalizedAttributes.LocalizedCategory(nameof(Language.Protocol), 3),
          LocalizedAttributes.LocalizedDisplayName(nameof(Language.SshOptions)),
          LocalizedAttributes.LocalizedDescription(nameof(Language.PropertyDescriptionSshOptions)),
          UsedInProtocol(ProtocolType.SSH1, ProtocolType.SSH2)]
->>>>>>> 256ea606
         public virtual string SSHOptions
         {
             get => GetPropertyValue("SSHOptions", _sshOptions);
             set => SetField(ref _sshOptions, value, "SSHOptions");
         }
 
-<<<<<<< HEAD
-        [LocalizedAttributes.LocalizedCategory(nameof(Language.strCategoryProtocol), 3),
-         LocalizedAttributes.LocalizedDisplayName(nameof(Language.strPropertyNameUseConsoleSession)),
-         LocalizedAttributes.LocalizedDescription(nameof(Language.strPropertyDescriptionUseConsoleSession)),
-=======
         [LocalizedAttributes.LocalizedCategory(nameof(Language.Protocol), 3),
          LocalizedAttributes.LocalizedDisplayName(nameof(Language.EncryptionStrength)),
          LocalizedAttributes.LocalizedDescription(nameof(Language.PropertyDescriptionEncryptionStrength)),
@@ -327,7 +280,6 @@
         [LocalizedAttributes.LocalizedCategory(nameof(Language.Protocol), 3),
          LocalizedAttributes.LocalizedDisplayName(nameof(Language.UseConsoleSession)),
          LocalizedAttributes.LocalizedDescription(nameof(Language.PropertyDescriptionUseConsoleSession)),
->>>>>>> 256ea606
          TypeConverter(typeof(MiscTools.YesNoTypeConverter)),
          AttributeUsedInProtocol(ProtocolType.RDP)]
         public bool UseConsoleSession
@@ -347,17 +299,10 @@
             set => SetField(ref _rdpAuthenticationLevel, value, "RDPAuthenticationLevel");
         }
 
-<<<<<<< HEAD
-        [LocalizedAttributes.LocalizedCategory(nameof(Language.strCategoryProtocol), 3),
-         LocalizedAttributes.LocalizedDisplayName(nameof(Language.strPropertyNameRDPMinutesToIdleTimeout)),
-         LocalizedAttributes.LocalizedDescription(nameof(Language.strPropertyDescriptionRDPMinutesToIdleTimeout)),
-         AttributeUsedInProtocol(ProtocolType.RDP)]
-=======
         [LocalizedAttributes.LocalizedCategory(nameof(Language.Protocol), 3),
          LocalizedAttributes.LocalizedDisplayName(nameof(Language.MinutesToIdleTimeout)),
          LocalizedAttributes.LocalizedDescription(nameof(Language.PropertyDescriptionRDPMinutesToIdleTimeout)),
          UsedInProtocol(ProtocolType.RDP)]
->>>>>>> 256ea606
         public virtual int RDPMinutesToIdleTimeout
         {
             get => GetPropertyValue("RDPMinutesToIdleTimeout", _rdpMinutesToIdleTimeout);
@@ -371,34 +316,20 @@
             }
         }
 
-<<<<<<< HEAD
-        [LocalizedAttributes.LocalizedCategory(nameof(Language.strCategoryProtocol), 3),
-         LocalizedAttributes.LocalizedDisplayName(nameof(Language.strPropertyNameRDPAlertIdleTimeout)),
-         LocalizedAttributes.LocalizedDescription(nameof(Language.strPropertyDescriptionRDPAlertIdleTimeout)),
-         AttributeUsedInProtocol(ProtocolType.RDP)]
-=======
         [LocalizedAttributes.LocalizedCategory(nameof(Language.Protocol), 3),
          LocalizedAttributes.LocalizedDisplayName(nameof(Language.MinutesToIdleTimeout)),
          LocalizedAttributes.LocalizedDescription(nameof(Language.PropertyDescriptionRDPAlertIdleTimeout)),
          UsedInProtocol(ProtocolType.RDP)]
->>>>>>> 256ea606
         public bool RDPAlertIdleTimeout
         {
             get => GetPropertyValue("RDPAlertIdleTimeout", _rdpAlertIdleTimeout);
             set => SetField(ref _rdpAlertIdleTimeout, value, "RDPAlertIdleTimeout");
         }
 
-<<<<<<< HEAD
-        [LocalizedAttributes.LocalizedCategory(nameof(Language.strCategoryProtocol), 3),
-         LocalizedAttributes.LocalizedDisplayName(nameof(Language.strPropertyNameLoadBalanceInfo)),
-         LocalizedAttributes.LocalizedDescription(nameof(Language.strPropertyDescriptionLoadBalanceInfo)),
-         AttributeUsedInProtocol(ProtocolType.RDP)]
-=======
         [LocalizedAttributes.LocalizedCategory(nameof(Language.Protocol), 3),
          LocalizedAttributes.LocalizedDisplayName(nameof(Language.LoadBalanceInfo)),
          LocalizedAttributes.LocalizedDescription(nameof(Language.PropertyDescriptionLoadBalanceInfo)),
          UsedInProtocol(ProtocolType.RDP)]
->>>>>>> 256ea606
         public string LoadBalanceInfo
         {
             get => GetPropertyValue("LoadBalanceInfo", _loadBalanceInfo).Trim();
@@ -463,17 +394,10 @@
             set => SetField(ref _rdGatewayUsageMethod, value, "RDGatewayUsageMethod");
         }
 
-<<<<<<< HEAD
-        [LocalizedAttributes.LocalizedCategory(nameof(Language.strCategoryGateway), 4),
-         LocalizedAttributes.LocalizedDisplayName(nameof(Language.strPropertyNameRDGatewayHostname)),
-         LocalizedAttributes.LocalizedDescription(nameof(Language.strPropertyDescriptionRDGatewayHostname)),
-         AttributeUsedInProtocol(ProtocolType.RDP)]
-=======
         [LocalizedAttributes.LocalizedCategory(nameof(Language.Gateway), 4),
          LocalizedAttributes.LocalizedDisplayName(nameof(Language.RdpGatewayHostname)),
          LocalizedAttributes.LocalizedDescription(nameof(Language.PropertyDescriptionRDGatewayHostname)),
          UsedInProtocol(ProtocolType.RDP)]
->>>>>>> 256ea606
         public string RDGatewayHostname
         {
             get => GetPropertyValue("RDGatewayHostname", _rdGatewayHostname).Trim();
@@ -491,17 +415,10 @@
             set => SetField(ref _rdGatewayUseConnectionCredentials, value, "RDGatewayUseConnectionCredentials");
         }
 
-<<<<<<< HEAD
-        [LocalizedAttributes.LocalizedCategory(nameof(Language.strCategoryGateway), 4),
-         LocalizedAttributes.LocalizedDisplayName(nameof(Language.strPropertyNameRDGatewayUsername)),
-         LocalizedAttributes.LocalizedDescription(nameof(Language.strPropertyDescriptionRDGatewayUsername)),
-         AttributeUsedInProtocol(ProtocolType.RDP)]
-=======
         [LocalizedAttributes.LocalizedCategory(nameof(Language.Gateway), 4),
          LocalizedAttributes.LocalizedDisplayName(nameof(Language.RdpGatewayUsername)),
          LocalizedAttributes.LocalizedDescription(nameof(Language.PropertyDescriptionRDGatewayUsername)),
          UsedInProtocol(ProtocolType.RDP)]
->>>>>>> 256ea606
         public string RDGatewayUsername
         {
             get => GetPropertyValue("RDGatewayUsername", _rdGatewayUsername).Trim();
@@ -519,17 +436,10 @@
             set => SetField(ref _rdGatewayPassword, value, "RDGatewayPassword");
         }
 
-<<<<<<< HEAD
-        [LocalizedAttributes.LocalizedCategory(nameof(Language.strCategoryGateway), 4),
-         LocalizedAttributes.LocalizedDisplayName(nameof(Language.strPropertyNameRDGatewayDomain)),
-         LocalizedAttributes.LocalizedDescription(nameof(Language.strPropertyDescriptionRDGatewayDomain)),
-         AttributeUsedInProtocol(ProtocolType.RDP)]
-=======
         [LocalizedAttributes.LocalizedCategory(nameof(Language.Gateway), 4),
          LocalizedAttributes.LocalizedDisplayName(nameof(Language.RdpGatewayDomain)),
          LocalizedAttributes.LocalizedDescription(nameof(Language.PropertyDescriptionRDGatewayDomain)),
          UsedInProtocol(ProtocolType.RDP)]
->>>>>>> 256ea606
         public string RDGatewayDomain
         {
             get => GetPropertyValue("RDGatewayDomain", _rdGatewayDomain).Trim();
@@ -881,17 +791,10 @@
             set => SetField(ref _vncProxyType, value, "VNCProxyType");
         }
 
-<<<<<<< HEAD
-        [LocalizedAttributes.LocalizedCategory(nameof(Language.strCategoryProxy), 7),
-            LocalizedAttributes.LocalizedDisplayName(nameof(Language.strPropertyNameVNCProxyAddress)),
-            LocalizedAttributes.LocalizedDescription(nameof(Language.strPropertyDescriptionVNCProxyAddress)),
-            AttributeUsedInProtocol(ProtocolType.VNC),
-=======
         [LocalizedAttributes.LocalizedCategory(nameof(Language.Proxy), 7),
             LocalizedAttributes.LocalizedDisplayName(nameof(Language.ProxyAddress)),
             LocalizedAttributes.LocalizedDescription(nameof(Language.PropertyDescriptionVNCProxyAddress)),
             UsedInProtocol(ProtocolType.VNC),
->>>>>>> 256ea606
             Browsable(false)]
         public string VNCProxyIP
         {
@@ -899,17 +802,10 @@
             set => SetField(ref _vncProxyIp, value, "VNCProxyIP");
         }
 
-<<<<<<< HEAD
-        [LocalizedAttributes.LocalizedCategory(nameof(Language.strCategoryProxy), 7),
-            LocalizedAttributes.LocalizedDisplayName(nameof(Language.strPropertyNameVNCProxyPort)),
-            LocalizedAttributes.LocalizedDescription(nameof(Language.strPropertyDescriptionVNCProxyPort)),
-            AttributeUsedInProtocol(ProtocolType.VNC),
-=======
         [LocalizedAttributes.LocalizedCategory(nameof(Language.Proxy), 7),
             LocalizedAttributes.LocalizedDisplayName(nameof(Language.ProxyPort)),
             LocalizedAttributes.LocalizedDescription(nameof(Language.PropertyDescriptionVNCProxyPort)),
             UsedInProtocol(ProtocolType.VNC),
->>>>>>> 256ea606
             Browsable(false)]
         public int VNCProxyPort
         {
@@ -917,17 +813,10 @@
             set => SetField(ref _vncProxyPort, value, "VNCProxyPort");
         }
 
-<<<<<<< HEAD
-        [LocalizedAttributes.LocalizedCategory(nameof(Language.strCategoryProxy), 7),
-            LocalizedAttributes.LocalizedDisplayName(nameof(Language.strPropertyNameVNCProxyUsername)),
-            LocalizedAttributes.LocalizedDescription(nameof(Language.strPropertyDescriptionVNCProxyUsername)),
-            AttributeUsedInProtocol(ProtocolType.VNC),
-=======
         [LocalizedAttributes.LocalizedCategory(nameof(Language.Proxy), 7),
             LocalizedAttributes.LocalizedDisplayName(nameof(Language.ProxyUsername)),
             LocalizedAttributes.LocalizedDescription(nameof(Language.PropertyDescriptionVNCProxyUsername)),
             UsedInProtocol(ProtocolType.VNC),
->>>>>>> 256ea606
             Browsable(false)]
         public string VNCProxyUsername
         {
