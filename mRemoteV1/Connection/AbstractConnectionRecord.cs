﻿using System.Collections.Generic;
using System.ComponentModel;
using mRemoteNG.Connection.Protocol;
using mRemoteNG.Connection.Protocol.Http;
using mRemoteNG.Connection.Protocol.ICA;
using mRemoteNG.Connection.Protocol.RDP;
using mRemoteNG.Connection.Protocol.VNC;
using mRemoteNG.Tools;
using mRemoteNG.Tools.Attributes;


namespace mRemoteNG.Connection
{
    public abstract class AbstractConnectionRecord : INotifyPropertyChanged
    {
        #region Fields

        private string _name;
        private string _description;
        private string _icon;
        private string _panel;

        private string _hostname;
        private string _username = "";
        private string _password = "";
        private string _domain = "";
        private string _vmId = "";
        private bool _useEnhancedMode;

        private ProtocolType _protocol;
        private RdpVersion _rdpProtocolVersion;
        private string _extApp;
        private int _port;
        private string _puttySession;
        private IcaProtocol.EncryptionStrength _icaEncryption;
        private bool _useConsoleSession;
        private AuthenticationLevel _rdpAuthenticationLevel;
        private int _rdpMinutesToIdleTimeout;
        private bool _rdpAlertIdleTimeout;
        private string _loadBalanceInfo;
        private HTTPBase.RenderingEngine _renderingEngine;
        private bool _useCredSsp;
        private bool _useVmId;

        private RDGatewayUsageMethod _rdGatewayUsageMethod;
        private string _rdGatewayHostname;
        private RDGatewayUseConnectionCredentials _rdGatewayUseConnectionCredentials;
        private string _rdGatewayUsername;
        private string _rdGatewayPassword;
        private string _rdGatewayDomain;

        private RDPResolutions _resolution;
        private bool _automaticResize;
        private RDPColors _colors;
        private bool _cacheBitmaps;
        private bool _displayWallpaper;
        private bool _displayThemes;
        private bool _enableFontSmoothing;
        private bool _enableDesktopComposition;

        private bool _redirectKeys;
        private bool _redirectDiskDrives;
        private bool _redirectPrinters;
        private bool _redirectClipboard;
        private bool _redirectPorts;
        private bool _redirectSmartCards;
        private RDPSounds _redirectSound;
        private RDPSoundQuality _soundQuality;
        private bool _redirectAudioCapture;

        private string _preExtApp;
        private string _postExtApp;
        private string _macAddress;
        private string _userField;
        private bool _favorite;

        private ProtocolVNC.Compression _vncCompression;
        private ProtocolVNC.Encoding _vncEncoding;
        private ProtocolVNC.AuthMode _vncAuthMode;
        private ProtocolVNC.ProxyType _vncProxyType;
        private string _vncProxyIp;
        private int _vncProxyPort;
        private string _vncProxyUsername;
        private string _vncProxyPassword;
        private ProtocolVNC.Colors _vncColors;
        private ProtocolVNC.SmartSizeMode _vncSmartSizeMode;
        private bool _vncViewOnly;

        #endregion

        #region Properties

        #region Display

        [LocalizedAttributes.LocalizedCategory(nameof(Language.strCategoryDisplay)),
         LocalizedAttributes.LocalizedDisplayName(nameof(Language.strPropertyNameName)),
         LocalizedAttributes.LocalizedDescription(nameof(Language.strPropertyDescriptionName))]
        public virtual string Name
        {
            get => _name;
            set => SetField(ref _name, value, "Name");
        }

        [LocalizedAttributes.LocalizedCategory(nameof(Language.strCategoryDisplay)),
         LocalizedAttributes.LocalizedDisplayName(nameof(Language.strPropertyNameDescription)),
         LocalizedAttributes.LocalizedDescription(nameof(Language.strPropertyDescriptionDescription))]
        public virtual string Description
        {
            get => GetPropertyValue("Description", _description);
            set => SetField(ref _description, value, "Description");
        }

        [LocalizedAttributes.LocalizedCategory(nameof(Language.strCategoryDisplay)),
         TypeConverter(typeof(ConnectionIcon)),
         LocalizedAttributes.LocalizedDisplayName(nameof(Language.strPropertyNameIcon)),
         LocalizedAttributes.LocalizedDescription(nameof(Language.strPropertyDescriptionIcon))]
        public virtual string Icon
        {
            get => GetPropertyValue("Icon", _icon);
            set => SetField(ref _icon, value, "Icon");
        }

        [LocalizedAttributes.LocalizedCategory(nameof(Language.strCategoryDisplay)),
         LocalizedAttributes.LocalizedDisplayName(nameof(Language.strPropertyNamePanel)),
         LocalizedAttributes.LocalizedDescription(nameof(Language.strPropertyDescriptionPanel))]
        public virtual string Panel
        {
            get => GetPropertyValue("Panel", _panel);
            set => SetField(ref _panel, value, "Panel");
        }

        #endregion

        #region Connection

        [LocalizedAttributes.LocalizedCategory(nameof(Language.strCategoryConnection), 2),
         LocalizedAttributes.LocalizedDisplayName(nameof(Language.strPropertyNameAddress)),
         LocalizedAttributes.LocalizedDescription(nameof(Language.strPropertyDescriptionAddress)),
         UsedInAllProtocolsExcept()]
        public virtual string Hostname
        {
            get => _hostname.Trim();
            set => SetField(ref _hostname, value?.Trim(), "Hostname");
        }

        [LocalizedAttributes.LocalizedCategory(nameof(Language.strCategoryConnection), 2),
         LocalizedAttributes.LocalizedDisplayName(nameof(Language.strPropertyNamePort)),
         LocalizedAttributes.LocalizedDescription(nameof(Language.strPropertyDescriptionPort)),
         UsedInAllProtocolsExcept(ProtocolType.ICA)]
        public virtual int Port
        {
            get => GetPropertyValue("Port", _port);
            set => SetField(ref _port, value, "Port");
        }

        [LocalizedAttributes.LocalizedCategory(nameof(Language.strCategoryConnection), 2),
         LocalizedAttributes.LocalizedDisplayName(nameof(Language.strPropertyNameUsername)),
         LocalizedAttributes.LocalizedDescription(nameof(Language.strPropertyDescriptionUsername)),
         UsedInAllProtocolsExcept(ProtocolType.VNC, ProtocolType.Telnet, ProtocolType.Rlogin, ProtocolType.RAW)]
        public virtual string Username
        {
            get => GetPropertyValue("Username", _username);
            set => SetField(ref _username, Settings.Default.DoNotTrimUsername ? value : value?.Trim(), "Username");
        }

        [LocalizedAttributes.LocalizedCategory(nameof(Language.strCategoryConnection), 2),
         LocalizedAttributes.LocalizedDisplayName(nameof(Language.strPropertyNamePassword)),
         LocalizedAttributes.LocalizedDescription(nameof(Language.strPropertyDescriptionPassword)),
         PasswordPropertyText(true),
         UsedInAllProtocolsExcept(ProtocolType.Telnet, ProtocolType.Rlogin, ProtocolType.RAW)]
        public virtual string Password
        {
            get => GetPropertyValue("Password", _password);
            set => SetField(ref _password, value, "Password");
        }

<<<<<<< HEAD
        [LocalizedAttributes.LocalizedCategory("strCategoryConnection", 2),
         LocalizedAttributes.LocalizedDisplayName("strPropertyNameDomain"),
         LocalizedAttributes.LocalizedDescription("strPropertyDescriptionDomain"),
         UsedInProtocol(ProtocolType.RDP, ProtocolType.ICA, ProtocolType.IntApp, ProtocolType.PowerShell)]
=======
        [LocalizedAttributes.LocalizedCategory(nameof(Language.strCategoryConnection), 2),
         LocalizedAttributes.LocalizedDisplayName(nameof(Language.strPropertyNameDomain)),
         LocalizedAttributes.LocalizedDescription(nameof(Language.strPropertyDescriptionDomain)),
         UsedInProtocol(ProtocolType.RDP, ProtocolType.ICA, ProtocolType.IntApp)]
>>>>>>> 27e71ebf
        public string Domain
        {
            get => GetPropertyValue("Domain", _domain).Trim();
            set => SetField(ref _domain, value?.Trim(), "Domain");
        }

        [LocalizedAttributes.LocalizedCategory(nameof(Language.strCategoryConnection), 2),
         LocalizedAttributes.LocalizedDisplayName(nameof(Language.strPropertyNameVmId)),
         LocalizedAttributes.LocalizedDescription(nameof(Language.strPropertyDescriptionVmId)),
         UsedInProtocol(ProtocolType.RDP)]
        public string VmId
        {
            get => GetPropertyValue("VmId", _vmId).Trim();
            set => SetField(ref _vmId, value?.Trim(), "VmId");
        }

        #endregion

        #region Protocol

        [LocalizedAttributes.LocalizedCategory(nameof(Language.strCategoryProtocol), 3),
         LocalizedAttributes.LocalizedDisplayName(nameof(Language.strPropertyNameProtocol)),
         LocalizedAttributes.LocalizedDescription(nameof(Language.strPropertyDescriptionProtocol)),
         TypeConverter(typeof(MiscTools.EnumTypeConverter))]
        public virtual ProtocolType Protocol
        {
            get => GetPropertyValue("Protocol", _protocol);
            set => SetField(ref _protocol, value, "Protocol");
        }

        [LocalizedAttributes.LocalizedCategory(nameof(Language.strCategoryProtocol), 3),
         LocalizedAttributes.LocalizedDisplayName(nameof(Language.strPropertyNameRdpVersion)),
         LocalizedAttributes.LocalizedDescription(nameof(Language.strPropertyDescriptionRdpVersion)),
         TypeConverter(typeof(MiscTools.EnumTypeConverter)),
         UsedInProtocol(ProtocolType.RDP)]
        public virtual RdpVersion RdpVersion
        {
            get => GetPropertyValue("RdpVersion", _rdpProtocolVersion);
            set => SetField(ref _rdpProtocolVersion, value, nameof(RdpVersion));
        }

        [LocalizedAttributes.LocalizedCategory(nameof(Language.strCategoryProtocol), 3),
         LocalizedAttributes.LocalizedDisplayName(nameof(Language.strPropertyNameExternalTool)),
         LocalizedAttributes.LocalizedDescription(nameof(Language.strPropertyDescriptionExternalTool)),
         TypeConverter(typeof(ExternalToolsTypeConverter)),
         UsedInProtocol(ProtocolType.IntApp)]
        public string ExtApp
        {
            get => GetPropertyValue("ExtApp", _extApp);
            set => SetField(ref _extApp, value, "ExtApp");
        }

        [LocalizedAttributes.LocalizedCategory(nameof(Language.strCategoryProtocol), 3),
         LocalizedAttributes.LocalizedDisplayName(nameof(Language.strPropertyNamePuttySession)),
         LocalizedAttributes.LocalizedDescription(nameof(Language.strPropertyDescriptionPuttySession)),
         TypeConverter(typeof(Config.Putty.PuttySessionsManager.SessionList)),
         UsedInProtocol(ProtocolType.SSH1, ProtocolType.SSH2, ProtocolType.Telnet,
            ProtocolType.RAW, ProtocolType.Rlogin)]
        public virtual string PuttySession
        {
            get => GetPropertyValue("PuttySession", _puttySession);
            set => SetField(ref _puttySession, value, "PuttySession");
        }

        [LocalizedAttributes.LocalizedCategory(nameof(Language.strCategoryProtocol), 3),
         LocalizedAttributes.LocalizedDisplayName(nameof(Language.strPropertyNameEncryptionStrength)),
         LocalizedAttributes.LocalizedDescription(nameof(Language.strPropertyDescriptionEncryptionStrength)),
         TypeConverter(typeof(MiscTools.EnumTypeConverter)),
         UsedInProtocol(ProtocolType.ICA)]
        public IcaProtocol.EncryptionStrength ICAEncryptionStrength
        {
            get => GetPropertyValue("ICAEncryptionStrength", _icaEncryption);
            set => SetField(ref _icaEncryption, value, "ICAEncryptionStrength");
        }

        [LocalizedAttributes.LocalizedCategory(nameof(Language.strCategoryProtocol), 3),
         LocalizedAttributes.LocalizedDisplayName(nameof(Language.strPropertyNameUseConsoleSession)),
         LocalizedAttributes.LocalizedDescription(nameof(Language.strPropertyDescriptionUseConsoleSession)),
         TypeConverter(typeof(MiscTools.YesNoTypeConverter)),
         UsedInProtocol(ProtocolType.RDP)]
        public bool UseConsoleSession
        {
            get => GetPropertyValue("UseConsoleSession", _useConsoleSession);
            set => SetField(ref _useConsoleSession, value, "UseConsoleSession");
        }

        [LocalizedAttributes.LocalizedCategory(nameof(Language.strCategoryProtocol), 3),
         LocalizedAttributes.LocalizedDisplayName(nameof(Language.strPropertyNameAuthenticationLevel)),
         LocalizedAttributes.LocalizedDescription(nameof(Language.strPropertyDescriptionAuthenticationLevel)),
         TypeConverter(typeof(MiscTools.EnumTypeConverter)),
         UsedInProtocol(ProtocolType.RDP)]
        public AuthenticationLevel RDPAuthenticationLevel
        {
            get => GetPropertyValue("RDPAuthenticationLevel", _rdpAuthenticationLevel);
            set => SetField(ref _rdpAuthenticationLevel, value, "RDPAuthenticationLevel");
        }

        [LocalizedAttributes.LocalizedCategory(nameof(Language.strCategoryProtocol), 3),
         LocalizedAttributes.LocalizedDisplayName(nameof(Language.strPropertyNameRDPMinutesToIdleTimeout)),
         LocalizedAttributes.LocalizedDescription(nameof(Language.strPropertyDescriptionRDPMinutesToIdleTimeout)),
         UsedInProtocol(ProtocolType.RDP)]
        public virtual int RDPMinutesToIdleTimeout
        {
            get => GetPropertyValue("RDPMinutesToIdleTimeout", _rdpMinutesToIdleTimeout);
            set
            {
                if (value < 0)
                    value = 0;
                else if (value > 240)
                    value = 240;
                SetField(ref _rdpMinutesToIdleTimeout, value, "RDPMinutesToIdleTimeout");
            }
        }

        [LocalizedAttributes.LocalizedCategory(nameof(Language.strCategoryProtocol), 3),
         LocalizedAttributes.LocalizedDisplayName(nameof(Language.strPropertyNameRDPAlertIdleTimeout)),
         LocalizedAttributes.LocalizedDescription(nameof(Language.strPropertyDescriptionRDPAlertIdleTimeout)),
         UsedInProtocol(ProtocolType.RDP)]
        public bool RDPAlertIdleTimeout
        {
            get => GetPropertyValue("RDPAlertIdleTimeout", _rdpAlertIdleTimeout);
            set => SetField(ref _rdpAlertIdleTimeout, value, "RDPAlertIdleTimeout");
        }

        [LocalizedAttributes.LocalizedCategory(nameof(Language.strCategoryProtocol), 3),
         LocalizedAttributes.LocalizedDisplayName(nameof(Language.strPropertyNameLoadBalanceInfo)),
         LocalizedAttributes.LocalizedDescription(nameof(Language.strPropertyDescriptionLoadBalanceInfo)),
         UsedInProtocol(ProtocolType.RDP)]
        public string LoadBalanceInfo
        {
            get => GetPropertyValue("LoadBalanceInfo", _loadBalanceInfo).Trim();
            set => SetField(ref _loadBalanceInfo, value?.Trim(), "LoadBalanceInfo");
        }

        [LocalizedAttributes.LocalizedCategory(nameof(Language.strCategoryProtocol), 3),
         LocalizedAttributes.LocalizedDisplayName(nameof(Language.strPropertyNameRenderingEngine)),
         LocalizedAttributes.LocalizedDescription(nameof(Language.strPropertyDescriptionRenderingEngine)),
         TypeConverter(typeof(MiscTools.EnumTypeConverter)),
         UsedInProtocol(ProtocolType.HTTP, ProtocolType.HTTPS)]
        public HTTPBase.RenderingEngine RenderingEngine
        {
            get => GetPropertyValue("RenderingEngine", _renderingEngine);
            set => SetField(ref _renderingEngine, value, "RenderingEngine");
        }

        [LocalizedAttributes.LocalizedCategory(nameof(Language.strCategoryProtocol), 3),
         LocalizedAttributes.LocalizedDisplayName(nameof(Language.strPropertyNameUseCredSsp)),
         LocalizedAttributes.LocalizedDescription(nameof(Language.strPropertyDescriptionUseCredSsp)),
         TypeConverter(typeof(MiscTools.YesNoTypeConverter)),
         UsedInProtocol(ProtocolType.RDP)]
        public bool UseCredSsp
        {
            get => GetPropertyValue("UseCredSsp", _useCredSsp);
            set => SetField(ref _useCredSsp, value, "UseCredSsp");
        }

        [LocalizedAttributes.LocalizedCategory(nameof(Language.strCategoryProtocol), 3),
         LocalizedAttributes.LocalizedDisplayName(nameof(Language.strPropertyNameUseVmId)),
         LocalizedAttributes.LocalizedDescription(nameof(Language.strPropertyDescriptionUseVmId)),
         TypeConverter(typeof(MiscTools.YesNoTypeConverter)),
         UsedInProtocol(ProtocolType.RDP)]
        public bool UseVmId
        {
            get => GetPropertyValue("UseVmId", _useVmId);
            set => SetField(ref _useVmId, value, "UseVmId");
        }

        [LocalizedAttributes.LocalizedCategory(nameof(Language.strCategoryProtocol), 3),
         LocalizedAttributes.LocalizedDisplayName(nameof(Language.strPropertyNameUseEnhancedMode)),
         LocalizedAttributes.LocalizedDescription(nameof(Language.strPropertyDescriptionUseEnhancedMode)),
         TypeConverter(typeof(MiscTools.YesNoTypeConverter)),
         UsedInProtocol(ProtocolType.RDP)]
        public bool UseEnhancedMode
        {
            get => GetPropertyValue("UseEnhancedMode", _useEnhancedMode);
            set => SetField(ref _useEnhancedMode, value, "UseEnhancedMode");
        }
        #endregion

        #region RD Gateway

        [LocalizedAttributes.LocalizedCategory(nameof(Language.strCategoryGateway), 4),
         LocalizedAttributes.LocalizedDisplayName(nameof(Language.strPropertyNameRDGatewayUsageMethod)),
         LocalizedAttributes.LocalizedDescription(nameof(Language.strPropertyDescriptionRDGatewayUsageMethod)),
         TypeConverter(typeof(MiscTools.EnumTypeConverter)),
         UsedInProtocol(ProtocolType.RDP)]
        public RDGatewayUsageMethod RDGatewayUsageMethod
        {
            get => GetPropertyValue("RDGatewayUsageMethod", _rdGatewayUsageMethod);
            set => SetField(ref _rdGatewayUsageMethod, value, "RDGatewayUsageMethod");
        }

        [LocalizedAttributes.LocalizedCategory(nameof(Language.strCategoryGateway), 4),
         LocalizedAttributes.LocalizedDisplayName(nameof(Language.strPropertyNameRDGatewayHostname)),
         LocalizedAttributes.LocalizedDescription(nameof(Language.strPropertyDescriptionRDGatewayHostname)),
         UsedInProtocol(ProtocolType.RDP)]
        public string RDGatewayHostname
        {
            get => GetPropertyValue("RDGatewayHostname", _rdGatewayHostname).Trim();
            set => SetField(ref _rdGatewayHostname, value?.Trim(), "RDGatewayHostname");
        }

        [LocalizedAttributes.LocalizedCategory(nameof(Language.strCategoryGateway), 4),
         LocalizedAttributes.LocalizedDisplayName(nameof(Language.strPropertyNameRDGatewayUseConnectionCredentials)),
         LocalizedAttributes.LocalizedDescription(nameof(Language.strPropertyDescriptionRDGatewayUseConnectionCredentials)),
         TypeConverter(typeof(MiscTools.EnumTypeConverter)),
         UsedInProtocol(ProtocolType.RDP)]
        public RDGatewayUseConnectionCredentials RDGatewayUseConnectionCredentials
        {
            get => GetPropertyValue("RDGatewayUseConnectionCredentials", _rdGatewayUseConnectionCredentials);
            set => SetField(ref _rdGatewayUseConnectionCredentials, value, "RDGatewayUseConnectionCredentials");
        }

        [LocalizedAttributes.LocalizedCategory(nameof(Language.strCategoryGateway), 4),
         LocalizedAttributes.LocalizedDisplayName(nameof(Language.strPropertyNameRDGatewayUsername)),
         LocalizedAttributes.LocalizedDescription(nameof(Language.strPropertyDescriptionRDGatewayUsername)),
         UsedInProtocol(ProtocolType.RDP)]
        public string RDGatewayUsername
        {
            get => GetPropertyValue("RDGatewayUsername", _rdGatewayUsername).Trim();
            set => SetField(ref _rdGatewayUsername, value?.Trim(), "RDGatewayUsername");
        }

        [LocalizedAttributes.LocalizedCategory(nameof(Language.strCategoryGateway), 4),
         LocalizedAttributes.LocalizedDisplayName(nameof(Language.strPropertyNameRDGatewayPassword)),
         LocalizedAttributes.LocalizedDescription(nameof(Language.strPropertyNameRDGatewayPassword)),
         PasswordPropertyText(true),
         UsedInProtocol(ProtocolType.RDP)]
        public string RDGatewayPassword
        {
            get => GetPropertyValue("RDGatewayPassword", _rdGatewayPassword);
            set => SetField(ref _rdGatewayPassword, value, "RDGatewayPassword");
        }

        [LocalizedAttributes.LocalizedCategory(nameof(Language.strCategoryGateway), 4),
         LocalizedAttributes.LocalizedDisplayName(nameof(Language.strPropertyNameRDGatewayDomain)),
         LocalizedAttributes.LocalizedDescription(nameof(Language.strPropertyDescriptionRDGatewayDomain)),
         UsedInProtocol(ProtocolType.RDP)]
        public string RDGatewayDomain
        {
            get => GetPropertyValue("RDGatewayDomain", _rdGatewayDomain).Trim();
            set => SetField(ref _rdGatewayDomain, value?.Trim(), "RDGatewayDomain");
        }

        #endregion

        #region Appearance

        [LocalizedAttributes.LocalizedCategory(nameof(Language.strCategoryAppearance), 5),
         LocalizedAttributes.LocalizedDisplayName(nameof(Language.strPropertyNameResolution)),
         LocalizedAttributes.LocalizedDescription(nameof(Language.strPropertyDescriptionResolution)),
         TypeConverter(typeof(MiscTools.EnumTypeConverter)),
         UsedInProtocol(ProtocolType.RDP, ProtocolType.ICA)]
        public RDPResolutions Resolution
        {
            get => GetPropertyValue("Resolution", _resolution);
            set => SetField(ref _resolution, value, "Resolution");
        }

        [LocalizedAttributes.LocalizedCategory(nameof(Language.strCategoryAppearance), 5),
         LocalizedAttributes.LocalizedDisplayName(nameof(Language.strPropertyNameAutomaticResize)),
         LocalizedAttributes.LocalizedDescription(nameof(Language.strPropertyDescriptionAutomaticResize)),
         TypeConverter(typeof(MiscTools.YesNoTypeConverter)),
         UsedInProtocol(ProtocolType.RDP)]
        public bool AutomaticResize
        {
            get => GetPropertyValue("AutomaticResize", _automaticResize);
            set => SetField(ref _automaticResize, value, "AutomaticResize");
        }

        [LocalizedAttributes.LocalizedCategory(nameof(Language.strCategoryAppearance), 5),
         LocalizedAttributes.LocalizedDisplayName(nameof(Language.strPropertyNameColors)),
         LocalizedAttributes.LocalizedDescription(nameof(Language.strPropertyDescriptionColors)),
         TypeConverter(typeof(MiscTools.EnumTypeConverter)),
         UsedInProtocol(ProtocolType.RDP, ProtocolType.ICA)]
        public RDPColors Colors
        {
            get => GetPropertyValue("Colors", _colors);
            set => SetField(ref _colors, value, "Colors");
        }

        [LocalizedAttributes.LocalizedCategory(nameof(Language.strCategoryAppearance), 5),
         LocalizedAttributes.LocalizedDisplayName(nameof(Language.strPropertyNameCacheBitmaps)),
         LocalizedAttributes.LocalizedDescription(nameof(Language.strPropertyDescriptionCacheBitmaps)),
         TypeConverter(typeof(MiscTools.YesNoTypeConverter)),
         UsedInProtocol(ProtocolType.RDP, ProtocolType.ICA)]
        public bool CacheBitmaps
        {
            get => GetPropertyValue("CacheBitmaps", _cacheBitmaps);
            set => SetField(ref _cacheBitmaps, value, "CacheBitmaps");
        }

        [LocalizedAttributes.LocalizedCategory(nameof(Language.strCategoryAppearance), 5),
         LocalizedAttributes.LocalizedDisplayName(nameof(Language.strPropertyNameDisplayWallpaper)),
         LocalizedAttributes.LocalizedDescription(nameof(Language.strPropertyDescriptionDisplayWallpaper)),
         TypeConverter(typeof(MiscTools.YesNoTypeConverter)),
         UsedInProtocol(ProtocolType.RDP)]
        public bool DisplayWallpaper
        {
            get => GetPropertyValue("DisplayWallpaper", _displayWallpaper);
            set => SetField(ref _displayWallpaper, value, "DisplayWallpaper");
        }

        [LocalizedAttributes.LocalizedCategory(nameof(Language.strCategoryAppearance), 5),
         LocalizedAttributes.LocalizedDisplayName(nameof(Language.strPropertyNameDisplayThemes)),
         LocalizedAttributes.LocalizedDescription(nameof(Language.strPropertyDescriptionDisplayThemes)),
         TypeConverter(typeof(MiscTools.YesNoTypeConverter)),
         UsedInProtocol(ProtocolType.RDP)]
        public bool DisplayThemes
        {
            get => GetPropertyValue("DisplayThemes", _displayThemes);
            set => SetField(ref _displayThemes, value, "DisplayThemes");
        }

        [LocalizedAttributes.LocalizedCategory(nameof(Language.strCategoryAppearance), 5),
         LocalizedAttributes.LocalizedDisplayName(nameof(Language.strPropertyNameEnableFontSmoothing)),
         LocalizedAttributes.LocalizedDescription(nameof(Language.strPropertyDescriptionEnableFontSmoothing)),
         TypeConverter(typeof(MiscTools.YesNoTypeConverter)),
         UsedInProtocol(ProtocolType.RDP)]
        public bool EnableFontSmoothing
        {
            get => GetPropertyValue("EnableFontSmoothing", _enableFontSmoothing);
            set => SetField(ref _enableFontSmoothing, value, "EnableFontSmoothing");
        }

        [LocalizedAttributes.LocalizedCategory(nameof(Language.strCategoryAppearance), 5),
         LocalizedAttributes.LocalizedDisplayName(nameof(Language.strPropertyNameEnableDesktopComposition)),
         LocalizedAttributes.LocalizedDescription(nameof(Language.strPropertyDescriptionEnableDesktopComposition)),
         TypeConverter(typeof(MiscTools.YesNoTypeConverter)),
         UsedInProtocol(ProtocolType.RDP)]
        public bool EnableDesktopComposition
        {
            get => GetPropertyValue("EnableDesktopComposition", _enableDesktopComposition);
            set => SetField(ref _enableDesktopComposition, value, "EnableDesktopComposition");
        }

        #endregion

        #region Redirect

        [LocalizedAttributes.LocalizedCategory(nameof(Language.strCategoryRedirect), 6),
         LocalizedAttributes.LocalizedDisplayName(nameof(Language.strPropertyNameRedirectKeys)),
         LocalizedAttributes.LocalizedDescription(nameof(Language.strPropertyDescriptionRedirectKeys)),
         TypeConverter(typeof(MiscTools.YesNoTypeConverter)),
         UsedInProtocol(ProtocolType.RDP)]
        public bool RedirectKeys
        {
            get => GetPropertyValue("RedirectKeys", _redirectKeys);
            set => SetField(ref _redirectKeys, value, "RedirectKeys");
        }

        [LocalizedAttributes.LocalizedCategory(nameof(Language.strCategoryRedirect), 6),
         LocalizedAttributes.LocalizedDisplayName(nameof(Language.strPropertyNameRedirectDrives)),
         LocalizedAttributes.LocalizedDescription(nameof(Language.strPropertyDescriptionRedirectDrives)),
         TypeConverter(typeof(MiscTools.YesNoTypeConverter)),
         UsedInProtocol(ProtocolType.RDP)]
        public bool RedirectDiskDrives
        {
            get => GetPropertyValue("RedirectDiskDrives", _redirectDiskDrives);
            set => SetField(ref _redirectDiskDrives, value, "RedirectDiskDrives");
        }

        [LocalizedAttributes.LocalizedCategory(nameof(Language.strCategoryRedirect), 6),
         LocalizedAttributes.LocalizedDisplayName(nameof(Language.strPropertyNameRedirectPrinters)),
         LocalizedAttributes.LocalizedDescription(nameof(Language.strPropertyDescriptionRedirectPrinters)),
         TypeConverter(typeof(MiscTools.YesNoTypeConverter)),
         UsedInProtocol(ProtocolType.RDP)]
        public bool RedirectPrinters
        {
            get => GetPropertyValue("RedirectPrinters", _redirectPrinters);
            set => SetField(ref _redirectPrinters, value, "RedirectPrinters");
        }

        [LocalizedAttributes.LocalizedCategory(nameof(Language.strCategoryRedirect), 6),
         LocalizedAttributes.LocalizedDisplayName(nameof(Language.strPropertyNameRedirectClipboard)),
         LocalizedAttributes.LocalizedDescription(nameof(Language.strPropertyDescriptionRedirectClipboard)),
         TypeConverter(typeof(MiscTools.YesNoTypeConverter)),
         UsedInProtocol(ProtocolType.RDP)]
        public bool RedirectClipboard
        {
            get { return GetPropertyValue("RedirectClipboard", _redirectClipboard); }
            set { SetField(ref _redirectClipboard, value, "RedirectClipboard"); }
        }


        [LocalizedAttributes.LocalizedCategory(nameof(Language.strCategoryRedirect), 6),
         LocalizedAttributes.LocalizedDisplayName(nameof(Language.strPropertyNameRedirectPorts)),
         LocalizedAttributes.LocalizedDescription(nameof(Language.strPropertyDescriptionRedirectPorts)),
         TypeConverter(typeof(MiscTools.YesNoTypeConverter)),
         UsedInProtocol(ProtocolType.RDP)]
        public bool RedirectPorts
        {
            get => GetPropertyValue("RedirectPorts", _redirectPorts);
            set => SetField(ref _redirectPorts, value, "RedirectPorts");
        }

        [LocalizedAttributes.LocalizedCategory(nameof(Language.strCategoryRedirect), 6),
         LocalizedAttributes.LocalizedDisplayName(nameof(Language.strPropertyNameRedirectSmartCards)),
         LocalizedAttributes.LocalizedDescription(nameof(Language.strPropertyDescriptionRedirectSmartCards)),
         TypeConverter(typeof(MiscTools.YesNoTypeConverter)),
         UsedInProtocol(ProtocolType.RDP)]
        public bool RedirectSmartCards
        {
            get => GetPropertyValue("RedirectSmartCards", _redirectSmartCards);
            set => SetField(ref _redirectSmartCards, value, "RedirectSmartCards");
        }

        [LocalizedAttributes.LocalizedCategory(nameof(Language.strCategoryRedirect), 6),
         LocalizedAttributes.LocalizedDisplayName(nameof(Language.strPropertyNameRedirectSounds)),
         LocalizedAttributes.LocalizedDescription(nameof(Language.strPropertyDescriptionRedirectSounds)),
         TypeConverter(typeof(MiscTools.EnumTypeConverter)),
         UsedInProtocol(ProtocolType.RDP)]
        public RDPSounds RedirectSound
        {
            get => GetPropertyValue("RedirectSound", _redirectSound);
            set => SetField(ref _redirectSound, value, "RedirectSound");
        }

        [LocalizedAttributes.LocalizedCategory(nameof(Language.strCategoryRedirect), 6),
         LocalizedAttributes.LocalizedDisplayName(nameof(Language.strPropertyNameSoundQuality)),
         LocalizedAttributes.LocalizedDescription(nameof(Language.strPropertyDescriptionSoundQuality)),
         TypeConverter(typeof(MiscTools.EnumTypeConverter)),
         UsedInProtocol(ProtocolType.RDP)]
        public RDPSoundQuality SoundQuality
        {
            get => GetPropertyValue("SoundQuality", _soundQuality);
            set => SetField(ref _soundQuality, value, "SoundQuality");
        }

        [LocalizedAttributes.LocalizedCategory(nameof(Language.strCategoryRedirect), 6),
         LocalizedAttributes.LocalizedDisplayName(nameof(Language.strPropertyNameRedirectAudioCapture)),
         LocalizedAttributes.LocalizedDescription(nameof(Language.strPropertyDescriptionRedirectAudioCapture)),
         TypeConverter(typeof(MiscTools.YesNoTypeConverter)),
         UsedInProtocol(ProtocolType.RDP)]
        public bool RedirectAudioCapture
        {
            get => GetPropertyValue("RedirectAudioCapture", _redirectAudioCapture);
            set => SetField(ref _redirectAudioCapture, value, nameof(RedirectAudioCapture));
        }

        #endregion

        #region Misc

        [Browsable(false)] public string ConstantID { get; }

        [LocalizedAttributes.LocalizedCategory(nameof(Language.strCategoryMiscellaneous), 7),
         LocalizedAttributes.LocalizedDisplayName(nameof(Language.strPropertyNameExternalToolBefore)),
         LocalizedAttributes.LocalizedDescription(nameof(Language.strPropertyDescriptionExternalToolBefore)),
         TypeConverter(typeof(ExternalToolsTypeConverter))]
        public virtual string PreExtApp
        {
            get => GetPropertyValue("PreExtApp", _preExtApp);
            set => SetField(ref _preExtApp, value, "PreExtApp");
        }

        [LocalizedAttributes.LocalizedCategory(nameof(Language.strCategoryMiscellaneous), 7),
         LocalizedAttributes.LocalizedDisplayName(nameof(Language.strPropertyNameExternalToolAfter)),
         LocalizedAttributes.LocalizedDescription(nameof(Language.strPropertyDescriptionExternalToolAfter)),
         TypeConverter(typeof(ExternalToolsTypeConverter))]
        public virtual string PostExtApp
        {
            get => GetPropertyValue("PostExtApp", _postExtApp);
            set => SetField(ref _postExtApp, value, "PostExtApp");
        }

        [LocalizedAttributes.LocalizedCategory(nameof(Language.strCategoryMiscellaneous), 7),
         LocalizedAttributes.LocalizedDisplayName(nameof(Language.strPropertyNameMACAddress)),
         LocalizedAttributes.LocalizedDescription(nameof(Language.strPropertyDescriptionMACAddress))]
        public virtual string MacAddress
        {
            get => GetPropertyValue("MacAddress", _macAddress);
            set => SetField(ref _macAddress, value, "MacAddress");
        }

        [LocalizedAttributes.LocalizedCategory(nameof(Language.strCategoryMiscellaneous), 7),
         LocalizedAttributes.LocalizedDisplayName(nameof(Language.strPropertyNameUser1)),
         LocalizedAttributes.LocalizedDescription(nameof(Language.strPropertyDescriptionUser1))]
        public virtual string UserField
        {
            get => GetPropertyValue("UserField", _userField);
            set => SetField(ref _userField, value, "UserField");
        }

        [LocalizedAttributes.LocalizedCategory(nameof(Language.strCategoryMiscellaneous), 7),
            LocalizedAttributes.LocalizedDisplayName(nameof(Language.strPropertyNameFavorite)),
            LocalizedAttributes.LocalizedDescription(nameof(Language.strPropertyDescriptionFavorite)),
            TypeConverter(typeof(MiscTools.YesNoTypeConverter))]
        public virtual bool Favorite
        {
            get => GetPropertyValue("Favorite", _favorite);
            set => SetField(ref _favorite, value, "Favorite");
        }
        #endregion

        #region VNC
        // TODO: it seems all these VNC properties were added and serialized but
        // never hooked up to the VNC protocol or shown to the user
        [LocalizedAttributes.LocalizedCategory(nameof(Language.strCategoryAppearance), 5),
         LocalizedAttributes.LocalizedDisplayName(nameof(Language.strPropertyNameCompression)),
         LocalizedAttributes.LocalizedDescription(nameof(Language.strPropertyDescriptionCompression)),
         TypeConverter(typeof(MiscTools.EnumTypeConverter)),
         UsedInProtocol(ProtocolType.VNC),
         Browsable(false)]
        public ProtocolVNC.Compression VNCCompression
        {
            get => GetPropertyValue("VNCCompression", _vncCompression);
            set => SetField(ref _vncCompression, value, "VNCCompression");
        }

        [LocalizedAttributes.LocalizedCategory(nameof(Language.strCategoryAppearance), 5),
         LocalizedAttributes.LocalizedDisplayName(nameof(Language.strPropertyNameEncoding)),
         LocalizedAttributes.LocalizedDescription(nameof(Language.strPropertyDescriptionEncoding)),
         TypeConverter(typeof(MiscTools.EnumTypeConverter)),
         UsedInProtocol(ProtocolType.VNC),
         Browsable(false)]
        public ProtocolVNC.Encoding VNCEncoding
        {
            get => GetPropertyValue("VNCEncoding", _vncEncoding);
            set => SetField(ref _vncEncoding, value, "VNCEncoding");
        }

        [LocalizedAttributes.LocalizedCategory(nameof(Language.strCategoryConnection), 2),
         LocalizedAttributes.LocalizedDisplayName(nameof(Language.strPropertyNameAuthenticationMode)),
         LocalizedAttributes.LocalizedDescription(nameof(Language.strPropertyDescriptionAuthenticationMode)),
         TypeConverter(typeof(MiscTools.EnumTypeConverter)),
         UsedInProtocol(ProtocolType.VNC),
         Browsable(false)]
        public ProtocolVNC.AuthMode VNCAuthMode
        {
            get => GetPropertyValue("VNCAuthMode", _vncAuthMode);
            set => SetField(ref _vncAuthMode, value, "VNCAuthMode");
        }

        [LocalizedAttributes.LocalizedCategory(nameof(Language.strCategoryProxy), 7),
            LocalizedAttributes.LocalizedDisplayName(nameof(Language.strPropertyNameVNCProxyType)),
            LocalizedAttributes.LocalizedDescription(nameof(Language.strPropertyDescriptionVNCProxyType)),
            TypeConverter(typeof(MiscTools.EnumTypeConverter)),
            UsedInProtocol(ProtocolType.VNC),
            Browsable(false)]
        public ProtocolVNC.ProxyType VNCProxyType
        {
            get => GetPropertyValue("VNCProxyType", _vncProxyType);
            set => SetField(ref _vncProxyType, value, "VNCProxyType");
        }

        [LocalizedAttributes.LocalizedCategory(nameof(Language.strCategoryProxy), 7),
            LocalizedAttributes.LocalizedDisplayName(nameof(Language.strPropertyNameVNCProxyAddress)),
            LocalizedAttributes.LocalizedDescription(nameof(Language.strPropertyDescriptionVNCProxyAddress)),
            UsedInProtocol(ProtocolType.VNC),
            Browsable(false)]
        public string VNCProxyIP
        {
            get => GetPropertyValue("VNCProxyIP", _vncProxyIp);
            set => SetField(ref _vncProxyIp, value, "VNCProxyIP");
        }

        [LocalizedAttributes.LocalizedCategory(nameof(Language.strCategoryProxy), 7),
            LocalizedAttributes.LocalizedDisplayName(nameof(Language.strPropertyNameVNCProxyPort)),
            LocalizedAttributes.LocalizedDescription(nameof(Language.strPropertyDescriptionVNCProxyPort)),
            UsedInProtocol(ProtocolType.VNC),
            Browsable(false)]
        public int VNCProxyPort
        {
            get => GetPropertyValue("VNCProxyPort", _vncProxyPort);
            set => SetField(ref _vncProxyPort, value, "VNCProxyPort");
        }

        [LocalizedAttributes.LocalizedCategory(nameof(Language.strCategoryProxy), 7),
            LocalizedAttributes.LocalizedDisplayName(nameof(Language.strPropertyNameVNCProxyUsername)),
            LocalizedAttributes.LocalizedDescription(nameof(Language.strPropertyDescriptionVNCProxyUsername)),
            UsedInProtocol(ProtocolType.VNC),
            Browsable(false)]
        public string VNCProxyUsername
        {
            get => GetPropertyValue("VNCProxyUsername", _vncProxyUsername);
            set => SetField(ref _vncProxyUsername, value, "VNCProxyUsername");
        }

        [LocalizedAttributes.LocalizedCategory(nameof(Language.strCategoryProxy), 7),
            LocalizedAttributes.LocalizedDisplayName(nameof(Language.strPropertyNameVNCProxyPassword)),
            LocalizedAttributes.LocalizedDescription(nameof(Language.strPropertyDescriptionVNCProxyPassword)),
            PasswordPropertyText(true),
            UsedInProtocol(ProtocolType.VNC),
            Browsable(false)]
        public string VNCProxyPassword
        {
            get => GetPropertyValue("VNCProxyPassword", _vncProxyPassword);
            set => SetField(ref _vncProxyPassword, value, "VNCProxyPassword");
        }

        [LocalizedAttributes.LocalizedCategory(nameof(Language.strCategoryAppearance), 5),
         LocalizedAttributes.LocalizedDisplayName(nameof(Language.strPropertyNameColors)),
         LocalizedAttributes.LocalizedDescription(nameof(Language.strPropertyDescriptionColors)),
         TypeConverter(typeof(MiscTools.EnumTypeConverter)),
         UsedInProtocol(ProtocolType.VNC),
         Browsable(false)]
        public ProtocolVNC.Colors VNCColors
        {
            get => GetPropertyValue("VNCColors", _vncColors);
            set => SetField(ref _vncColors, value, "VNCColors");
        }

        [LocalizedAttributes.LocalizedCategory(nameof(Language.strCategoryAppearance), 5),
         LocalizedAttributes.LocalizedDisplayName(nameof(Language.strPropertyNameSmartSizeMode)),
         LocalizedAttributes.LocalizedDescription(nameof(Language.strPropertyDescriptionSmartSizeMode)),
         TypeConverter(typeof(MiscTools.EnumTypeConverter)),
         UsedInProtocol(ProtocolType.VNC)]
        public ProtocolVNC.SmartSizeMode VNCSmartSizeMode
        {
            get => GetPropertyValue("VNCSmartSizeMode", _vncSmartSizeMode);
            set => SetField(ref _vncSmartSizeMode, value, "VNCSmartSizeMode");
        }

        [LocalizedAttributes.LocalizedCategory(nameof(Language.strCategoryAppearance), 5),
         LocalizedAttributes.LocalizedDisplayName(nameof(Language.strPropertyNameViewOnly)),
         LocalizedAttributes.LocalizedDescription(nameof(Language.strPropertyDescriptionViewOnly)),
         TypeConverter(typeof(MiscTools.YesNoTypeConverter)),
         UsedInProtocol(ProtocolType.VNC)]
        public bool VNCViewOnly
        {
            get => GetPropertyValue("VNCViewOnly", _vncViewOnly);
            set => SetField(ref _vncViewOnly, value, "VNCViewOnly");
        }

        #endregion

        #endregion

        protected AbstractConnectionRecord(string uniqueId)
        {
            ConstantID = uniqueId.ThrowIfNullOrEmpty(nameof(uniqueId));
        }

        protected virtual TPropertyType GetPropertyValue<TPropertyType>(string propertyName, TPropertyType value)
        {
            return (TPropertyType)GetType().GetProperty(propertyName)?.GetValue(this, null);
        }

        public event PropertyChangedEventHandler PropertyChanged;

        protected virtual void RaisePropertyChangedEvent(object sender, PropertyChangedEventArgs args)
        {
            PropertyChanged?.Invoke(sender, new PropertyChangedEventArgs(args.PropertyName));
        }

        protected void SetField<T>(ref T field, T value, string propertyName = null)
        {
            if (EqualityComparer<T>.Default.Equals(field, value)) return;
            field = value;
            RaisePropertyChangedEvent(this, new PropertyChangedEventArgs(propertyName));
        }
    }
}<|MERGE_RESOLUTION|>--- conflicted
+++ resolved
@@ -174,17 +174,10 @@
             set => SetField(ref _password, value, "Password");
         }
 
-<<<<<<< HEAD
-        [LocalizedAttributes.LocalizedCategory("strCategoryConnection", 2),
-         LocalizedAttributes.LocalizedDisplayName("strPropertyNameDomain"),
-         LocalizedAttributes.LocalizedDescription("strPropertyDescriptionDomain"),
-         UsedInProtocol(ProtocolType.RDP, ProtocolType.ICA, ProtocolType.IntApp, ProtocolType.PowerShell)]
-=======
         [LocalizedAttributes.LocalizedCategory(nameof(Language.strCategoryConnection), 2),
          LocalizedAttributes.LocalizedDisplayName(nameof(Language.strPropertyNameDomain)),
          LocalizedAttributes.LocalizedDescription(nameof(Language.strPropertyDescriptionDomain)),
-         UsedInProtocol(ProtocolType.RDP, ProtocolType.ICA, ProtocolType.IntApp)]
->>>>>>> 27e71ebf
+         UsedInProtocol(ProtocolType.RDP, ProtocolType.ICA, ProtocolType.IntApp, ProtocolType.PowerShell)]
         public string Domain
         {
             get => GetPropertyValue("Domain", _domain).Trim();
