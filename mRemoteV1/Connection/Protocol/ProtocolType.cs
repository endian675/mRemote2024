﻿using mRemoteNG.Tools;

namespace mRemoteNG.Connection.Protocol
{
    public enum ProtocolType
    {
        [LocalizedAttributes.LocalizedDescription(nameof(Language.strRDP))]
        RDP = 0,

        [LocalizedAttributes.LocalizedDescription(nameof(Language.strVnc))]
        VNC = 1,

        [LocalizedAttributes.LocalizedDescription(nameof(Language.strSsh1))]
        SSH1 = 2,

        [LocalizedAttributes.LocalizedDescription(nameof(Language.strSsh2))]
        SSH2 = 3,

        [LocalizedAttributes.LocalizedDescription(nameof(Language.strTelnet))]
        Telnet = 4,

        [LocalizedAttributes.LocalizedDescription(nameof(Language.strRlogin))]
        Rlogin = 5,

        [LocalizedAttributes.LocalizedDescription(nameof(Language.strRAW))]
        RAW = 6,

        [LocalizedAttributes.LocalizedDescription(nameof(Language.strHttp))]
        HTTP = 7,

        [LocalizedAttributes.LocalizedDescription(nameof(Language.strHttps))]
        HTTPS = 8,

        [LocalizedAttributes.LocalizedDescription(nameof(Language.strICA))]
        ICA = 9,

<<<<<<< HEAD
        [LocalizedAttributes.LocalizedDescription("strPowerShell")]
        PowerShell = 10,

        [LocalizedAttributes.LocalizedDescription("strExtApp")]
=======
        [LocalizedAttributes.LocalizedDescription(nameof(Language.strExtApp))]
>>>>>>> 27e71ebf
        IntApp = 20
    }
}<|MERGE_RESOLUTION|>--- conflicted
+++ resolved
@@ -34,14 +34,10 @@
         [LocalizedAttributes.LocalizedDescription(nameof(Language.strICA))]
         ICA = 9,
 
-<<<<<<< HEAD
-        [LocalizedAttributes.LocalizedDescription("strPowerShell")]
+        [LocalizedAttributes.LocalizedDescription(nameof(strPowerShell))]
         PowerShell = 10,
 
-        [LocalizedAttributes.LocalizedDescription("strExtApp")]
-=======
-        [LocalizedAttributes.LocalizedDescription(nameof(Language.strExtApp))]
->>>>>>> 27e71ebf
+        [LocalizedAttributes.LocalizedDescription(nameof(strExtApp))]
         IntApp = 20
     }
 }