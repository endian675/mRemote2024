﻿using mRemoteNG.Tools;

namespace mRemoteNG.Connection.Protocol
{
    public enum ProtocolType
    {
        [LocalizedAttributes.LocalizedDescription(nameof(Language.Rdp))]
        RDP = 0,

        [LocalizedAttributes.LocalizedDescription(nameof(Language.Vnc))]
        VNC = 1,

        [LocalizedAttributes.LocalizedDescription(nameof(Language.SshV1))]
        SSH1 = 2,

        [LocalizedAttributes.LocalizedDescription(nameof(Language.SshV2))]
        SSH2 = 3,

        [LocalizedAttributes.LocalizedDescription(nameof(Language.Telnet))]
        Telnet = 4,

        [LocalizedAttributes.LocalizedDescription(nameof(Language.Rlogin))]
        Rlogin = 5,

        [LocalizedAttributes.LocalizedDescription(nameof(Language.Raw))]
        RAW = 6,

        [LocalizedAttributes.LocalizedDescription(nameof(Language.Http))]
        HTTP = 7,

        [LocalizedAttributes.LocalizedDescription(nameof(Language.Https))]
        HTTPS = 8,

<<<<<<< HEAD
        [LocalizedAttributes.LocalizedDescription(nameof(Language.strPowerShell))]
=======
        [LocalizedAttributes.LocalizedDescription(nameof(Language.ICA))]
        ICA = 9,

        [LocalizedAttributes.LocalizedDescription(nameof(Language.PowerShell))]
>>>>>>> 256ea606
        PowerShell = 10,

        [LocalizedAttributes.LocalizedDescription(nameof(Language.ExternalTool))]
        IntApp = 20
    }
}<|MERGE_RESOLUTION|>--- conflicted
+++ resolved
@@ -31,14 +31,7 @@
         [LocalizedAttributes.LocalizedDescription(nameof(Language.Https))]
         HTTPS = 8,
 
-<<<<<<< HEAD
         [LocalizedAttributes.LocalizedDescription(nameof(Language.strPowerShell))]
-=======
-        [LocalizedAttributes.LocalizedDescription(nameof(Language.ICA))]
-        ICA = 9,
-
-        [LocalizedAttributes.LocalizedDescription(nameof(Language.PowerShell))]
->>>>>>> 256ea606
         PowerShell = 10,
 
         [LocalizedAttributes.LocalizedDescription(nameof(Language.ExternalTool))]
