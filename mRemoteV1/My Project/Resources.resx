﻿<?xml version="1.0" encoding="utf-8"?>
<root>
  <!-- 
    Microsoft ResX Schema 
    
    Version 2.0
    
    The primary goals of this format is to allow a simple XML format 
    that is mostly human readable. The generation and parsing of the 
    various data types are done through the TypeConverter classes 
    associated with the data types.
    
    Example:
    
    ... ado.net/XML headers & schema ...
    <resheader name="resmimetype">text/microsoft-resx</resheader>
    <resheader name="version">2.0</resheader>
    <resheader name="reader">System.Resources.ResXResourceReader, System.Windows.Forms, ...</resheader>
    <resheader name="writer">System.Resources.ResXResourceWriter, System.Windows.Forms, ...</resheader>
    <data name="Name1"><value>this is my long string</value><comment>this is a comment</comment></data>
    <data name="Color1" type="System.Drawing.Color, System.Drawing">Blue</data>
    <data name="Bitmap1" mimetype="application/x-microsoft.net.object.binary.base64">
        <value>[base64 mime encoded serialized .NET Framework object]</value>
    </data>
    <data name="Icon1" type="System.Drawing.Icon, System.Drawing" mimetype="application/x-microsoft.net.object.bytearray.base64">
        <value>[base64 mime encoded string representing a byte array form of the .NET Framework object]</value>
        <comment>This is a comment</comment>
    </data>
                
    There are any number of "resheader" rows that contain simple 
    name/value pairs.
    
    Each data row contains a name, and value. The row also contains a 
    type or mimetype. Type corresponds to a .NET class that support 
    text/value conversion through the TypeConverter architecture. 
    Classes that don't support this are serialized and stored with the 
    mimetype set.
    
    The mimetype is used for serialized objects, and tells the 
    ResXResourceReader how to depersist the object. This is currently not 
    extensible. For a given mimetype the value must be set accordingly:
    
    Note - application/x-microsoft.net.object.binary.base64 is the format 
    that the ResXResourceWriter will generate, however the reader can 
    read any of the formats listed below.
    
    mimetype: application/x-microsoft.net.object.binary.base64
    value   : The object must be serialized with 
            : System.Runtime.Serialization.Formatters.Binary.BinaryFormatter
            : and then encoded with base64 encoding.
    
    mimetype: application/x-microsoft.net.object.soap.base64
    value   : The object must be serialized with 
            : System.Runtime.Serialization.Formatters.Soap.SoapFormatter
            : and then encoded with base64 encoding.

    mimetype: application/x-microsoft.net.object.bytearray.base64
    value   : The object must be serialized into a byte array 
            : using a System.ComponentModel.TypeConverter
            : and then encoded with base64 encoding.
    -->
  <xsd:schema id="root" xmlns="" xmlns:xsd="http://www.w3.org/2001/XMLSchema" xmlns:msdata="urn:schemas-microsoft-com:xml-msdata">
    <xsd:import namespace="http://www.w3.org/XML/1998/namespace" />
    <xsd:element name="root" msdata:IsDataSet="true">
      <xsd:complexType>
        <xsd:choice maxOccurs="unbounded">
          <xsd:element name="metadata">
            <xsd:complexType>
              <xsd:sequence>
                <xsd:element name="value" type="xsd:string" minOccurs="0" />
              </xsd:sequence>
              <xsd:attribute name="name" use="required" type="xsd:string" />
              <xsd:attribute name="type" type="xsd:string" />
              <xsd:attribute name="mimetype" type="xsd:string" />
              <xsd:attribute ref="xml:space" />
            </xsd:complexType>
          </xsd:element>
          <xsd:element name="assembly">
            <xsd:complexType>
              <xsd:attribute name="alias" type="xsd:string" />
              <xsd:attribute name="name" type="xsd:string" />
            </xsd:complexType>
          </xsd:element>
          <xsd:element name="data">
            <xsd:complexType>
              <xsd:sequence>
                <xsd:element name="value" type="xsd:string" minOccurs="0" msdata:Ordinal="1" />
                <xsd:element name="comment" type="xsd:string" minOccurs="0" msdata:Ordinal="2" />
              </xsd:sequence>
              <xsd:attribute name="name" type="xsd:string" use="required" msdata:Ordinal="1" />
              <xsd:attribute name="type" type="xsd:string" msdata:Ordinal="3" />
              <xsd:attribute name="mimetype" type="xsd:string" msdata:Ordinal="4" />
              <xsd:attribute ref="xml:space" />
            </xsd:complexType>
          </xsd:element>
          <xsd:element name="resheader">
            <xsd:complexType>
              <xsd:sequence>
                <xsd:element name="value" type="xsd:string" minOccurs="0" msdata:Ordinal="1" />
              </xsd:sequence>
              <xsd:attribute name="name" type="xsd:string" use="required" />
            </xsd:complexType>
          </xsd:element>
        </xsd:choice>
      </xsd:complexType>
    </xsd:element>
  </xsd:schema>
  <resheader name="resmimetype">
    <value>text/microsoft-resx</value>
  </resheader>
  <resheader name="version">
    <value>2.0</value>
  </resheader>
  <resheader name="reader">
    <value>System.Resources.ResXResourceReader, System.Windows.Forms, Version=2.0.0.0, Culture=neutral, PublicKeyToken=b77a5c561934e089</value>
  </resheader>
  <resheader name="writer">
    <value>System.Resources.ResXResourceWriter, System.Windows.Forms, Version=2.0.0.0, Culture=neutral, PublicKeyToken=b77a5c561934e089</value>
  </resheader>
  <assembly alias="System.Windows.Forms" name="System.Windows.Forms, Version=2.0.0.0, Culture=neutral, PublicKeyToken=b77a5c561934e089" />
  <data name="_Error" type="System.Resources.ResXFileRef, System.Windows.Forms">
    <value>..\Resources\Images\Error.png;System.Drawing.Bitmap, System.Drawing, Version=2.0.0.0, Culture=neutral, PublicKeyToken=b03f5f7f11d50a3a</value>
  </data>
  <data name="ActiveDirectory" type="System.Resources.ResXFileRef, System.Windows.Forms">
    <value>..\Resources\Images\ActiveDirectory.png;System.Drawing.Bitmap, System.Drawing, Version=2.0.0.0, Culture=neutral, PublicKeyToken=b03f5f7f11d50a3a</value>
  </data>
  <data name="Collapse" type="System.Resources.ResXFileRef, System.Windows.Forms">
    <value>..\Resources\Images\Collapse.png;System.Drawing.Bitmap, System.Drawing, Version=2.0.0.0, Culture=neutral, PublicKeyToken=b03f5f7f11d50a3a</value>
  </data>
  <data name="ErrorSmall" type="System.Resources.ResXFileRef, System.Windows.Forms">
    <value>..\Resources\Images\ErrorSmall.png;System.Drawing.Bitmap, System.Drawing, Version=2.0.0.0, Culture=neutral, PublicKeyToken=b03f5f7f11d50a3a</value>
  </data>
  <data name="Expand" type="System.Resources.ResXFileRef, System.Windows.Forms">
    <value>..\Resources\Images\Expand.png;System.Drawing.Bitmap, System.Drawing, Version=2.0.0.0, Culture=neutral, PublicKeyToken=b03f5f7f11d50a3a</value>
  </data>
  <data name="Fullscreen" type="System.Resources.ResXFileRef, System.Windows.Forms">
    <value>..\Resources\Images\Fullscreen.png;System.Drawing.Bitmap, System.Drawing, Version=2.0.0.0, Culture=neutral, PublicKeyToken=b03f5f7f11d50a3a</value>
  </data>
  <data name="HostStatus_Check" type="System.Resources.ResXFileRef, System.Windows.Forms">
    <value>..\Resources\Images\HostStatus_Check.png;System.Drawing.Bitmap, System.Drawing, Version=2.0.0.0, Culture=neutral, PublicKeyToken=b03f5f7f11d50a3a</value>
  </data>
  <data name="HostStatus_Off" type="System.Resources.ResXFileRef, System.Windows.Forms">
    <value>..\Resources\Images\HostStatus_Off.png;System.Drawing.Bitmap, System.Drawing, Version=2.0.0.0, Culture=neutral, PublicKeyToken=b03f5f7f11d50a3a</value>
  </data>
  <data name="HostStatus_On" type="System.Resources.ResXFileRef, System.Windows.Forms">
    <value>..\Resources\Images\HostStatus_On.png;System.Drawing.Bitmap, System.Drawing, Version=2.0.0.0, Culture=neutral, PublicKeyToken=b03f5f7f11d50a3a</value>
  </data>
  <data name="Information" type="System.Resources.ResXFileRef, System.Windows.Forms">
    <value>..\Resources\Images\Information.png;System.Drawing.Bitmap, System.Drawing, Version=2.0.0.0, Culture=neutral, PublicKeyToken=b03f5f7f11d50a3a</value>
  </data>
  <data name="InformationSmall" type="System.Resources.ResXFileRef, System.Windows.Forms">
    <value>..\Resources\Images\InformationSmall.png;System.Drawing.Bitmap, System.Drawing, Version=2.0.0.0, Culture=neutral, PublicKeyToken=b03f5f7f11d50a3a</value>
  </data>
  <data name="Rename" type="System.Resources.ResXFileRef, System.Windows.Forms">
    <value>..\Resources\Images\Rename.png;System.Drawing.Bitmap, System.Drawing, Version=2.0.0.0, Culture=neutral, PublicKeyToken=b03f5f7f11d50a3a</value>
  </data>
  <data name="Root" type="System.Resources.ResXFileRef, System.Windows.Forms">
    <value>..\Resources\Images\Root.png;System.Drawing.Bitmap, System.Drawing, Version=2.0.0.0, Culture=neutral, PublicKeyToken=b03f5f7f11d50a3a</value>
  </data>
  <data name="Root_Icon" type="System.Resources.ResXFileRef, System.Windows.Forms">
    <value>..\Resources\Icons\Root_Icon.ico;System.Drawing.Icon, System.Drawing, Version=2.0.0.0, Culture=neutral, PublicKeyToken=b03f5f7f11d50a3a</value>
  </data>
  <data name="Warning" type="System.Resources.ResXFileRef, System.Windows.Forms">
    <value>..\Resources\Images\Warning.png;System.Drawing.Bitmap, System.Drawing, Version=2.0.0.0, Culture=neutral, PublicKeyToken=b03f5f7f11d50a3a</value>
  </data>
  <data name="Info_Icon" type="System.Resources.ResXFileRef, System.Windows.Forms">
    <value>..\Resources\Icons\Info_Icon.ico;System.Drawing.Icon, System.Drawing, Version=2.0.0.0, Culture=neutral, PublicKeyToken=b03f5f7f11d50a3a</value>
  </data>
  <data name="mRemote_Icon" type="System.Resources.ResXFileRef, System.Windows.Forms">
    <value>..\Resources\Icons\mRemote_Icon.ico;System.Drawing.Icon, System.Drawing, Version=2.0.0.0, Culture=neutral, PublicKeyToken=b03f5f7f11d50a3a</value>
  </data>
  <data name="PuttyConfig" type="System.Resources.ResXFileRef, System.Windows.Forms">
    <value>..\Resources\Images\PuttyConfig.png;System.Drawing.Bitmap, System.Drawing, Version=2.0.0.0, Culture=neutral, PublicKeyToken=b03f5f7f11d50a3a</value>
  </data>
  <data name="mRemote" type="System.Resources.ResXFileRef, System.Windows.Forms">
    <value>..\Resources\Images\mRemote.png;System.Drawing.Bitmap, System.Drawing, Version=2.0.0.0, Culture=neutral, PublicKeyToken=b03f5f7f11d50a3a</value>
  </data>
  <data name="Play_Quick" type="System.Resources.ResXFileRef, System.Windows.Forms">
    <value>..\Resources\Images\Play_Quick.png;System.Drawing.Bitmap, System.Drawing, Version=2.0.0.0, Culture=neutral, PublicKeyToken=b03f5f7f11d50a3a</value>
  </data>
  <data name="Play_Quick_Icon" type="System.Resources.ResXFileRef, System.Windows.Forms">
    <value>..\Resources\Icons\Play_Quick_Icon.ico;System.Drawing.Icon, System.Drawing, Version=2.0.0.0, Culture=neutral, PublicKeyToken=b03f5f7f11d50a3a</value>
  </data>
  <data name="Connections_Load" type="System.Resources.ResXFileRef, System.Windows.Forms">
    <value>..\Resources\Images\Connections_Load.png;System.Drawing.Bitmap, System.Drawing, Version=2.0.0.0, Culture=neutral, PublicKeyToken=b03f5f7f11d50a3a</value>
  </data>
  <data name="Connections_New" type="System.Resources.ResXFileRef, System.Windows.Forms">
    <value>..\Resources\Images\Connections_New.png;System.Drawing.Bitmap, System.Drawing, Version=2.0.0.0, Culture=neutral, PublicKeyToken=b03f5f7f11d50a3a</value>
  </data>
  <data name="Connections_Save" type="System.Resources.ResXFileRef, System.Windows.Forms">
    <value>..\Resources\Images\Connections_Save.png;System.Drawing.Bitmap, System.Drawing, Version=2.0.0.0, Culture=neutral, PublicKeyToken=b03f5f7f11d50a3a</value>
  </data>
  <data name="Connections_SaveAs" type="System.Resources.ResXFileRef, System.Windows.Forms">
    <value>..\Resources\Images\Connections_SaveAs.png;System.Drawing.Bitmap, System.Drawing, Version=2.0.0.0, Culture=neutral, PublicKeyToken=b03f5f7f11d50a3a</value>
  </data>
  <data name="ErrorsAndInfos" type="System.Resources.ResXFileRef, System.Windows.Forms">
    <value>..\Resources\Images\ErrorsAndInfos.png;System.Drawing.Bitmap, System.Drawing, Version=2.0.0.0, Culture=neutral, PublicKeyToken=b03f5f7f11d50a3a</value>
  </data>
  <data name="Sort_AZ" type="System.Resources.ResXFileRef, System.Windows.Forms">
    <value>..\Resources\Images\Sort_AZ.png;System.Drawing.Bitmap, System.Drawing, Version=2.0.0.0, Culture=neutral, PublicKeyToken=b03f5f7f11d50a3a</value>
  </data>
  <data name="Sort_ZA" type="System.Resources.ResXFileRef, System.Windows.Forms">
    <value>..\Resources\Images\Sort_ZA.png;System.Drawing.Bitmap, System.Drawing, Version=2.0.0.0, Culture=neutral, PublicKeyToken=b03f5f7f11d50a3a</value>
  </data>
  <data name="Lock" type="System.Resources.ResXFileRef, System.Windows.Forms">
    <value>..\Resources\Images\Lock.png;System.Drawing.Bitmap, System.Drawing, Version=2.0.0.0, Culture=neutral, PublicKeyToken=b03f5f7f11d50a3a</value>
  </data>
  <data name="RDP" type="System.Resources.ResXFileRef, System.Windows.Forms">
    <value>..\Resources\Images\RDP.png;System.Drawing.Bitmap, System.Drawing, Version=2.0.0.0, Culture=neutral, PublicKeyToken=b03f5f7f11d50a3a</value>
  </data>
  <data name="Config" type="System.Resources.ResXFileRef, System.Windows.Forms">
    <value>..\Resources\Images\Config.png;System.Drawing.Bitmap, System.Drawing, Version=2.0.0.0, Culture=neutral, PublicKeyToken=b03f5f7f11d50a3a</value>
  </data>
  <data name="Config_Icon" type="System.Resources.ResXFileRef, System.Windows.Forms">
    <value>..\Resources\Icons_FamFamFam\Config_Icon.ico;System.Drawing.Icon, System.Drawing, Version=2.0.0.0, Culture=neutral, PublicKeyToken=b03f5f7f11d50a3a</value>
  </data>
  <data name="Copy" type="System.Resources.ResXFileRef, System.Windows.Forms">
    <value>..\Resources\Images_FamFamFam\Copy.png;System.Drawing.Bitmap, System.Drawing, Version=2.0.0.0, Culture=neutral, PublicKeyToken=b03f5f7f11d50a3a</value>
  </data>
  <data name="Delete" type="System.Resources.ResXFileRef, System.Windows.Forms">
    <value>..\Resources\Images_FamFamFam\Delete.png;System.Drawing.Bitmap, System.Drawing, Version=2.0.0.0, Culture=neutral, PublicKeyToken=b03f5f7f11d50a3a</value>
  </data>
  <data name="Donate" type="System.Resources.ResXFileRef, System.Windows.Forms">
    <value>..\Resources\Images_FamFamFam\Donate.png;System.Drawing.Bitmap, System.Drawing, Version=2.0.0.0, Culture=neutral, PublicKeyToken=b03f5f7f11d50a3a</value>
  </data>
  <data name="Info" type="System.Resources.ResXFileRef, System.Windows.Forms">
    <value>..\Resources\Images_FamFamFam\Info.png;System.Drawing.Bitmap, System.Drawing, Version=2.0.0.0, Culture=neutral, PublicKeyToken=b03f5f7f11d50a3a</value>
  </data>
  <data name="Inheritance" type="System.Resources.ResXFileRef, System.Windows.Forms">
    <value>..\Resources\Images_FamFamFam\Inheritance.png;System.Drawing.Bitmap, System.Drawing, Version=2.0.0.0, Culture=neutral, PublicKeyToken=b03f5f7f11d50a3a</value>
  </data>
  <data name="Keyboard" type="System.Resources.ResXFileRef, System.Windows.Forms">
    <value>..\Resources\Images_FamFamFam\Keyboard.png;System.Drawing.Bitmap, System.Drawing, Version=2.0.0.0, Culture=neutral, PublicKeyToken=b03f5f7f11d50a3a</value>
  </data>
  <data name="Options" type="System.Resources.ResXFileRef, System.Windows.Forms">
    <value>..\Resources\Images_FamFamFam\Options.png;System.Drawing.Bitmap, System.Drawing, Version=2.0.0.0, Culture=neutral, PublicKeyToken=b03f5f7f11d50a3a</value>
  </data>
  <data name="Options_Icon" type="System.Resources.ResXFileRef, System.Windows.Forms">
    <value>..\Resources\Icons_FamFamFam\Options_Icon.ico;System.Drawing.Icon, System.Drawing, Version=2.0.0.0, Culture=neutral, PublicKeyToken=b03f5f7f11d50a3a</value>
  </data>
  <data name="Panels" type="System.Resources.ResXFileRef, System.Windows.Forms">
    <value>..\Resources\Images_FamFamFam\Panels.png;System.Drawing.Bitmap, System.Drawing, Version=2.0.0.0, Culture=neutral, PublicKeyToken=b03f5f7f11d50a3a</value>
  </data>
  <data name="Panel_Add" type="System.Resources.ResXFileRef, System.Windows.Forms">
    <value>..\Resources\Images_FamFamFam\Panel_Add.png;System.Drawing.Bitmap, System.Drawing, Version=2.0.0.0, Culture=neutral, PublicKeyToken=b03f5f7f11d50a3a</value>
  </data>
  <data name="Panel_Close" type="System.Resources.ResXFileRef, System.Windows.Forms">
    <value>..\Resources\Images_FamFamFam\Panel_Close.png;System.Drawing.Bitmap, System.Drawing, Version=2.0.0.0, Culture=neutral, PublicKeyToken=b03f5f7f11d50a3a</value>
  </data>
  <data name="Quit" type="System.Resources.ResXFileRef, System.Windows.Forms">
    <value>..\Resources\Images_FamFamFam\Quit.png;System.Drawing.Bitmap, System.Drawing, Version=2.0.0.0, Culture=neutral, PublicKeyToken=b03f5f7f11d50a3a</value>
  </data>
  <data name="Save" type="System.Resources.ResXFileRef, System.Windows.Forms">
    <value>..\Resources\Images_FamFamFam\Save.png;System.Drawing.Bitmap, System.Drawing, Version=2.0.0.0, Culture=neutral, PublicKeyToken=b03f5f7f11d50a3a</value>
  </data>
  <data name="Save_Icon" type="System.Resources.ResXFileRef, System.Windows.Forms">
    <value>..\Resources\Icons_FamFamFam\Save_Icon.ico;System.Drawing.Icon, System.Drawing, Version=2.0.0.0, Culture=neutral, PublicKeyToken=b03f5f7f11d50a3a</value>
  </data>
  <data name="Screenshot" type="System.Resources.ResXFileRef, System.Windows.Forms">
    <value>..\Resources\Images_FamFamFam\Screenshot.png;System.Drawing.Bitmap, System.Drawing, Version=2.0.0.0, Culture=neutral, PublicKeyToken=b03f5f7f11d50a3a</value>
  </data>
  <data name="Screenshot_Add" type="System.Resources.ResXFileRef, System.Windows.Forms">
    <value>..\Resources\Images_FamFamFam\Screenshot_Add.png;System.Drawing.Bitmap, System.Drawing, Version=2.0.0.0, Culture=neutral, PublicKeyToken=b03f5f7f11d50a3a</value>
  </data>
  <data name="Screenshot_Copy" type="System.Resources.ResXFileRef, System.Windows.Forms">
    <value>..\Resources\Images_FamFamFam\Screenshot_Copy.png;System.Drawing.Bitmap, System.Drawing, Version=2.0.0.0, Culture=neutral, PublicKeyToken=b03f5f7f11d50a3a</value>
  </data>
  <data name="Screenshot_Delete" type="System.Resources.ResXFileRef, System.Windows.Forms">
    <value>..\Resources\Images_FamFamFam\Screenshot_Delete.png;System.Drawing.Bitmap, System.Drawing, Version=2.0.0.0, Culture=neutral, PublicKeyToken=b03f5f7f11d50a3a</value>
  </data>
  <data name="Screenshot_Icon" type="System.Resources.ResXFileRef, System.Windows.Forms">
    <value>..\Resources\Icons_FamFamFam\Screenshot_Icon.ico;System.Drawing.Icon, System.Drawing, Version=2.0.0.0, Culture=neutral, PublicKeyToken=b03f5f7f11d50a3a</value>
  </data>
  <data name="Screenshot_Save" type="System.Resources.ResXFileRef, System.Windows.Forms">
    <value>..\Resources\Images_FamFamFam\Screenshot_Save.png;System.Drawing.Bitmap, System.Drawing, Version=2.0.0.0, Culture=neutral, PublicKeyToken=b03f5f7f11d50a3a</value>
  </data>
  <data name="Search" type="System.Resources.ResXFileRef, System.Windows.Forms">
    <value>..\Resources\Images_FamFamFam\Search.png;System.Drawing.Bitmap, System.Drawing, Version=2.0.0.0, Culture=neutral, PublicKeyToken=b03f5f7f11d50a3a</value>
  </data>
  <data name="View" type="System.Resources.ResXFileRef, System.Windows.Forms">
    <value>..\Resources\Images_FamFamFam\View.png;System.Drawing.Bitmap, System.Drawing, Version=2.0.0.0, Culture=neutral, PublicKeyToken=b03f5f7f11d50a3a</value>
  </data>
  <data name="WarningSmall" type="System.Resources.ResXFileRef, System.Windows.Forms">
    <value>..\Resources\Images\WarningSmall.png;System.Drawing.Bitmap, System.Drawing, Version=2.0.0.0, Culture=neutral, PublicKeyToken=b03f5f7f11d50a3a</value>
  </data>
  <data name="Website" type="System.Resources.ResXFileRef, System.Windows.Forms">
    <value>..\Resources\Images_FamFamFam\Website.png;System.Drawing.Bitmap, System.Drawing, Version=2.0.0.0, Culture=neutral, PublicKeyToken=b03f5f7f11d50a3a</value>
  </data>
  <data name="Appearance_Icon" type="System.Resources.ResXFileRef, System.Windows.Forms">
    <value>..\Resources\Icons_FamFamFam\Appearance_Icon.ico;System.Drawing.Icon, System.Drawing, Version=2.0.0.0, Culture=neutral, PublicKeyToken=b03f5f7f11d50a3a</value>
  </data>
  <data name="Arrow_Down" type="System.Resources.ResXFileRef, System.Windows.Forms">
    <value>..\Resources\Images_FamFamFam\Arrow_Down.png;System.Drawing.Bitmap, System.Drawing, Version=2.0.0.0, Culture=neutral, PublicKeyToken=b03f5f7f11d50a3a</value>
  </data>
  <data name="Arrow_Up" type="System.Resources.ResXFileRef, System.Windows.Forms">
    <value>..\Resources\Images_FamFamFam\Arrow_Up.png;System.Drawing.Bitmap, System.Drawing, Version=2.0.0.0, Culture=neutral, PublicKeyToken=b03f5f7f11d50a3a</value>
  </data>
  <data name="Bug" type="System.Resources.ResXFileRef, System.Windows.Forms">
    <value>..\Resources\Images_FamFamFam\Bug.png;System.Drawing.Bitmap, System.Drawing, Version=2.0.0.0, Culture=neutral, PublicKeyToken=b03f5f7f11d50a3a</value>
  </data>
  <data name="Connections_SaveAs_Icon" type="System.Resources.ResXFileRef, System.Windows.Forms">
    <value>..\Resources\Icons\Connections_SaveAs_Icon.ico;System.Drawing.Icon, System.Drawing, Version=2.0.0.0, Culture=neutral, PublicKeyToken=b03f5f7f11d50a3a</value>
  </data>
  <data name="Connection_Add" type="System.Resources.ResXFileRef, System.Windows.Forms">
    <value>..\Resources\Images_FamFamFam\Connection_Add.png;System.Drawing.Bitmap, System.Drawing, Version=2.0.0.0, Culture=neutral, PublicKeyToken=b03f5f7f11d50a3a</value>
  </data>
  <data name="Connection_Duplicate" type="System.Resources.ResXFileRef, System.Windows.Forms">
    <value>..\Resources\Images_FamFamFam\Connection_Duplicate.png;System.Drawing.Bitmap, System.Drawing, Version=2.0.0.0, Culture=neutral, PublicKeyToken=b03f5f7f11d50a3a</value>
  </data>
  <data name="ExtApp" type="System.Resources.ResXFileRef, System.Windows.Forms">
    <value>..\Resources\Images_FamFamFam\ExtApp.png;System.Drawing.Bitmap, System.Drawing, Version=2.0.0.0, Culture=neutral, PublicKeyToken=b03f5f7f11d50a3a</value>
  </data>
  <data name="ExtApp_Add" type="System.Resources.ResXFileRef, System.Windows.Forms">
    <value>..\Resources\Images_FamFamFam\ExtApp_Add.png;System.Drawing.Bitmap, System.Drawing, Version=2.0.0.0, Culture=neutral, PublicKeyToken=b03f5f7f11d50a3a</value>
  </data>
  <data name="ExtApp_Delete" type="System.Resources.ResXFileRef, System.Windows.Forms">
    <value>..\Resources\Images_FamFamFam\ExtApp_Delete.png;System.Drawing.Bitmap, System.Drawing, Version=2.0.0.0, Culture=neutral, PublicKeyToken=b03f5f7f11d50a3a</value>
  </data>
  <data name="ExtApp_Icon" type="System.Resources.ResXFileRef, System.Windows.Forms">
    <value>..\Resources\Icons_FamFamFam\ExtApp_Icon.ico;System.Drawing.Icon, System.Drawing, Version=2.0.0.0, Culture=neutral, PublicKeyToken=b03f5f7f11d50a3a</value>
  </data>
  <data name="ExtApp_Start" type="System.Resources.ResXFileRef, System.Windows.Forms">
    <value>..\Resources\Images_FamFamFam\ExtApp_Start.png;System.Drawing.Bitmap, System.Drawing, Version=2.0.0.0, Culture=neutral, PublicKeyToken=b03f5f7f11d50a3a</value>
  </data>
  <data name="File" type="System.Resources.ResXFileRef, System.Windows.Forms">
    <value>..\Resources\Images_FamFamFam\File.png;System.Drawing.Bitmap, System.Drawing, Version=2.0.0.0, Culture=neutral, PublicKeyToken=b03f5f7f11d50a3a</value>
  </data>
  <data name="Folder" type="System.Resources.ResXFileRef, System.Windows.Forms">
    <value>..\Resources\Images_FamFamFam\Folder.png;System.Drawing.Bitmap, System.Drawing, Version=2.0.0.0, Culture=neutral, PublicKeyToken=b03f5f7f11d50a3a</value>
  </data>
  <data name="Folder_Add" type="System.Resources.ResXFileRef, System.Windows.Forms">
    <value>..\Resources\Images_FamFamFam\Folder_Add.png;System.Drawing.Bitmap, System.Drawing, Version=2.0.0.0, Culture=neutral, PublicKeyToken=b03f5f7f11d50a3a</value>
  </data>
  <data name="Help" type="System.Resources.ResXFileRef, System.Windows.Forms">
    <value>..\Resources\Images_FamFamFam\Help.png;System.Drawing.Bitmap, System.Drawing, Version=2.0.0.0, Culture=neutral, PublicKeyToken=b03f5f7f11d50a3a</value>
  </data>
  <data name="Help_Icon" type="System.Resources.ResXFileRef, System.Windows.Forms">
    <value>..\Resources\Icons_FamFamFam\Help_Icon.ico;System.Drawing.Icon, System.Drawing, Version=2.0.0.0, Culture=neutral, PublicKeyToken=b03f5f7f11d50a3a</value>
  </data>
  <data name="Page" type="System.Resources.ResXFileRef, System.Windows.Forms">
    <value>..\Resources\Images_FamFamFam\Page.png;System.Drawing.Bitmap, System.Drawing, Version=2.0.0.0, Culture=neutral, PublicKeyToken=b03f5f7f11d50a3a</value>
  </data>
  <data name="Pause" type="System.Resources.ResXFileRef, System.Windows.Forms">
    <value>..\Resources\Images\Pause.png;System.Drawing.Bitmap, System.Drawing, Version=2.0.0.0, Culture=neutral, PublicKeyToken=b03f5f7f11d50a3a</value>
  </data>
  <data name="Play" type="System.Resources.ResXFileRef, System.Windows.Forms">
    <value>..\Resources\Images\Play.png;System.Drawing.Bitmap, System.Drawing, Version=2.0.0.0, Culture=neutral, PublicKeyToken=b03f5f7f11d50a3a</value>
  </data>
  <data name="PortScan" type="System.Resources.ResXFileRef, System.Windows.Forms">
    <value>..\Resources\Images_FamFamFam\PortScan.png;System.Drawing.Bitmap, System.Drawing, Version=2.0.0.0, Culture=neutral, PublicKeyToken=b03f5f7f11d50a3a</value>
  </data>
  <data name="PortScan_Icon" type="System.Resources.ResXFileRef, System.Windows.Forms">
    <value>..\Resources\Icons_FamFamFam\PortScan_Icon.ico;System.Drawing.Icon, System.Drawing, Version=2.0.0.0, Culture=neutral, PublicKeyToken=b03f5f7f11d50a3a</value>
  </data>
  <data name="Properties" type="System.Resources.ResXFileRef, System.Windows.Forms">
    <value>..\Resources\Images_FamFamFam\Properties.png;System.Drawing.Bitmap, System.Drawing, Version=2.0.0.0, Culture=neutral, PublicKeyToken=b03f5f7f11d50a3a</value>
  </data>
  <data name="Properties_Default" type="System.Resources.ResXFileRef, System.Windows.Forms">
    <value>..\Resources\Images_FamFamFam\Properties_Default.png;System.Drawing.Bitmap, System.Drawing, Version=2.0.0.0, Culture=neutral, PublicKeyToken=b03f5f7f11d50a3a</value>
  </data>
  <data name="Refresh" type="System.Resources.ResXFileRef, System.Windows.Forms">
    <value>..\Resources\Images_FamFamFam\Refresh.png;System.Drawing.Bitmap, System.Drawing, Version=2.0.0.0, Culture=neutral, PublicKeyToken=b03f5f7f11d50a3a</value>
  </data>
  <data name="Sessions" type="System.Resources.ResXFileRef, System.Windows.Forms">
    <value>..\Resources\Images_FamFamFam\Sessions.png;System.Drawing.Bitmap, System.Drawing, Version=2.0.0.0, Culture=neutral, PublicKeyToken=b03f5f7f11d50a3a</value>
  </data>
  <data name="Sessions_Icon" type="System.Resources.ResXFileRef, System.Windows.Forms">
    <value>..\Resources\Icons_FamFamFam\Sessions_Icon.ico;System.Drawing.Icon, System.Drawing, Version=2.0.0.0, Culture=neutral, PublicKeyToken=b03f5f7f11d50a3a</value>
  </data>
  <data name="Session_LogOff" type="System.Resources.ResXFileRef, System.Windows.Forms">
    <value>..\Resources\Images_FamFamFam\Session_LogOff.png;System.Drawing.Bitmap, System.Drawing, Version=2.0.0.0, Culture=neutral, PublicKeyToken=b03f5f7f11d50a3a</value>
  </data>
  <data name="SmartSize" type="System.Resources.ResXFileRef, System.Windows.Forms">
    <value>..\Resources\Images_FamFamFam\SmartSize.png;System.Drawing.Bitmap, System.Drawing, Version=2.0.0.0, Culture=neutral, PublicKeyToken=b03f5f7f11d50a3a</value>
  </data>
  <data name="SSHTransfer" type="System.Resources.ResXFileRef, System.Windows.Forms">
    <value>..\Resources\Images_FamFamFam\SSHTransfer.png;System.Drawing.Bitmap, System.Drawing, Version=2.0.0.0, Culture=neutral, PublicKeyToken=b03f5f7f11d50a3a</value>
  </data>
  <data name="SSHTransfer_Icon" type="System.Resources.ResXFileRef, System.Windows.Forms">
    <value>..\Resources\Icons_FamFamFam\SSHTransfer_Icon.ico;System.Drawing.Icon, System.Drawing, Version=2.0.0.0, Culture=neutral, PublicKeyToken=b03f5f7f11d50a3a</value>
  </data>
  <data name="StartupExit_Icon" type="System.Resources.ResXFileRef, System.Windows.Forms">
    <value>..\Resources\Icons_FamFamFam\StartupExit_Icon.ico;System.Drawing.Icon, System.Drawing, Version=2.0.0.0, Culture=neutral, PublicKeyToken=b03f5f7f11d50a3a</value>
  </data>
  <data name="Tab_Icon" type="System.Resources.ResXFileRef, System.Windows.Forms">
    <value>..\Resources\Icons_FamFamFam\Tab_Icon.ico;System.Drawing.Icon, System.Drawing, Version=2.0.0.0, Culture=neutral, PublicKeyToken=b03f5f7f11d50a3a</value>
  </data>
  <data name="Tools" type="System.Resources.ResXFileRef, System.Windows.Forms">
    <value>..\Resources\Images_FamFamFam\Tools.png;System.Drawing.Bitmap, System.Drawing, Version=2.0.0.0, Culture=neutral, PublicKeyToken=b03f5f7f11d50a3a</value>
  </data>
  <data name="Update" type="System.Resources.ResXFileRef, System.Windows.Forms">
    <value>..\Resources\Images_FamFamFam\Update.png;System.Drawing.Bitmap, System.Drawing, Version=2.0.0.0, Culture=neutral, PublicKeyToken=b03f5f7f11d50a3a</value>
  </data>
  <data name="Update_Icon" type="System.Resources.ResXFileRef, System.Windows.Forms">
    <value>..\Resources\Icons_FamFamFam\Update_Icon.ico;System.Drawing.Icon, System.Drawing, Version=2.0.0.0, Culture=neutral, PublicKeyToken=b03f5f7f11d50a3a</value>
  </data>
  <data name="Console" type="System.Resources.ResXFileRef, System.Windows.Forms">
    <value>..\Resources\Images_FamFamFam\Console.png;System.Drawing.Bitmap, System.Drawing, Version=2.0.0.0, Culture=neutral, PublicKeyToken=b03f5f7f11d50a3a</value>
  </data>
  <data name="Inheritance_Default" type="System.Resources.ResXFileRef, System.Windows.Forms">
    <value>..\Resources\Images_FamFamFam\Inheritance_Default.png;System.Drawing.Bitmap, System.Drawing, Version=2.0.0.0, Culture=neutral, PublicKeyToken=b03f5f7f11d50a3a</value>
  </data>
  <data name="Chat" type="System.Resources.ResXFileRef, System.Windows.Forms">
    <value>..\Resources\Images_FamFamFam\Chat.png;System.Drawing.Bitmap, System.Drawing, Version=2.0.0.0, Culture=neutral, PublicKeyToken=b03f5f7f11d50a3a</value>
  </data>
  <data name="Panels_Icon" type="System.Resources.ResXFileRef, System.Windows.Forms">
    <value>..\Resources\Icons_FamFamFam\Panels_Icon.ico;System.Drawing.Icon, System.Drawing, Version=2.0.0.0, Culture=neutral, PublicKeyToken=b03f5f7f11d50a3a</value>
  </data>
  <data name="JumpTo" type="System.Resources.ResXFileRef, System.Windows.Forms">
    <value>..\Resources\Images_FamFamFam\JumpTo.png;System.Drawing.Bitmap, System.Drawing, Version=2.0.0.0, Culture=neutral, PublicKeyToken=b03f5f7f11d50a3a</value>
  </data>
  <data name="Logo" type="System.Resources.ResXFileRef, System.Windows.Forms">
    <value>..\Resources\Images\Logo.png;System.Drawing.Bitmap, System.Drawing, Version=2.0.0.0, Culture=neutral, PublicKeyToken=b03f5f7f11d50a3a</value>
  </data>
  <data name="Monitor" type="System.Resources.ResXFileRef, System.Windows.Forms">
    <value>..\Resources\Images_FamFamFam\Monitor.png;System.Drawing.Bitmap, System.Drawing, Version=2.0.0.0, Culture=neutral, PublicKeyToken=b03f5f7f11d50a3a</value>
  </data>
  <data name="Monitor_GoTo" type="System.Resources.ResXFileRef, System.Windows.Forms">
    <value>..\Resources\Images_FamFamFam\Monitor_GoTo.png;System.Drawing.Bitmap, System.Drawing, Version=2.0.0.0, Culture=neutral, PublicKeyToken=b03f5f7f11d50a3a</value>
  </data>
  <data name="UVNC_SC" type="System.Resources.ResXFileRef, System.Windows.Forms">
    <value>..\Resources\Images\UVNC_SC.png;System.Drawing.Bitmap, System.Drawing, Version=2.0.0.0, Culture=neutral, PublicKeyToken=b03f5f7f11d50a3a</value>
  </data>
  <data name="UVNC_SC_Icon" type="System.Resources.ResXFileRef, System.Windows.Forms">
    <value>..\Resources\Icons\UVNC_SC_Icon.ico;System.Drawing.Icon, System.Drawing, Version=2.0.0.0, Culture=neutral, PublicKeyToken=b03f5f7f11d50a3a</value>
  </data>
  <data name="Bad_Symbol" type="System.Resources.ResXFileRef, System.Windows.Forms">
    <value>..\Resources\Images\Bad_Symbol.png;System.Drawing.Bitmap, System.Drawing, Version=2.0.0.0, Culture=neutral, PublicKeyToken=b03f5f7f11d50a3a</value>
  </data>
  <data name="ComponentsCheck" type="System.Resources.ResXFileRef, System.Windows.Forms">
    <value>..\Resources\Images\ComponentsCheck.png;System.Drawing.Bitmap, System.Drawing, Version=2.0.0.0, Culture=neutral, PublicKeyToken=b03f5f7f11d50a3a</value>
  </data>
  <data name="ComponentsCheck_Icon" type="System.Resources.ResXFileRef, System.Windows.Forms">
    <value>..\Resources\Icons\ComponentsCheck_Icon.ico;System.Drawing.Icon, System.Drawing, Version=2.0.0.0, Culture=neutral, PublicKeyToken=b03f5f7f11d50a3a</value>
  </data>
  <data name="Good_Symbol" type="System.Resources.ResXFileRef, System.Windows.Forms">
    <value>..\Resources\Images\Good_Symbol.png;System.Drawing.Bitmap, System.Drawing, Version=2.0.0.0, Culture=neutral, PublicKeyToken=b03f5f7f11d50a3a</value>
  </data>
  <data name="ActiveDirectory_Icon" type="System.Resources.ResXFileRef, System.Windows.Forms">
    <value>..\Resources\Icons\ActiveDirectory_Icon.ico;System.Drawing.Icon, System.Drawing, Version=2.0.0.0, Culture=neutral, PublicKeyToken=b03f5f7f11d50a3a</value>
  </data>
  <data name="News_Icon" type="System.Resources.ResXFileRef, System.Windows.Forms">
    <value>..\Resources\Icons_FamFamFam\News_Icon.ico;System.Drawing.Icon, System.Drawing, Version=2.0.0.0, Culture=neutral, PublicKeyToken=b03f5f7f11d50a3a</value>
  </data>
  <data name="News" type="System.Resources.ResXFileRef, System.Windows.Forms">
    <value>..\Resources\Images_FamFamFam\News.png;System.Drawing.Bitmap, System.Drawing, Version=2.0.0.0, Culture=neutral, PublicKeyToken=b03f5f7f11d50a3a</value>
  </data>
<<<<<<< HEAD
=======
  <data name="strUpdateFrequencyCustom" xml:space="preserve">
    <value>Every {0} days</value>
  </data>
  <data name="strUpdateFrequencyDaily" xml:space="preserve">
    <value>Daily</value>
  </data>
  <data name="strUpdateFrequencyMonthly" xml:space="preserve">
    <value>Monthly</value>
  </data>
  <data name="strUpdateFrequencyWeekly" xml:space="preserve">
    <value>Weekly</value>
  </data>
  <data name="strFAMFAMFAMAttribution" xml:space="preserve">
    <value>Includes icons by [FAMFAMFAM]</value>
  </data>
  <data name="strFAMFAMFAMAttributionURL" xml:space="preserve">
    <value>http://www.famfamfam.com/</value>
  </data>
  <data name="strMagicLibraryAttribution" xml:space="preserve">
    <value>Uses the Magic library by [Crownwood Software]</value>
  </data>
  <data name="strMagicLibraryAttributionURL" xml:space="preserve">
    <value>http://www.dotnetmagic.com/</value>
  </data>
  <data name="strAbout" xml:space="preserve">
    <value>About</value>
  </data>
  <data name="strLabelChangeLog" xml:space="preserve">
    <value>Change Log:</value>
  </data>
  <data name="strLabelReleasedUnderGPL" xml:space="preserve">
    <value>Released under the GNU General Public License (GPL)</value>
  </data>
  <data name="strConfirmResetLayout" xml:space="preserve">
    <value>Are you sure you want to reset the panels to their default layout?</value>
  </data>
  <data name="strConfirmExitMainInstruction" xml:space="preserve">
    <value>Do you want to close all open connections?</value>
  </data>
  <data name="strCheckboxDoNotShowThisMessageAgain" xml:space="preserve">
    <value>Do not show this message again.</value>
  </data>
  <data name="strLabelPortableEdition" xml:space="preserve">
    <value>Portable Edition</value>
  </data>
  <data name="strConfirmDeleteNodeConnection" xml:space="preserve">
    <value>Are you sure you want to delete the connection, "{0}"?</value>
  </data>
  <data name="strConfirmDeleteNodeFolder" xml:space="preserve">
    <value>Are you sure you want to delete the empty folder, "{0}"?</value>
  </data>
  <data name="strConfirmDeleteNodeFolderNotEmpty" xml:space="preserve">
    <value>Are you sure you want to delete the folder, "{0}"? Any folders or connections that it contains will also be deleted.</value>
  </data>
  <data name="strMenuDelete" xml:space="preserve">
    <value>Delete...</value>
  </data>
  <data name="strMenuDeleteConnection" xml:space="preserve">
    <value>Delete Connection...</value>
  </data>
  <data name="strMenuDeleteFolder" xml:space="preserve">
    <value>Delete Folder...</value>
  </data>
  <data name="strMenuDuplicate" xml:space="preserve">
    <value>Duplicate</value>
  </data>
  <data name="strMenuDuplicateConnection" xml:space="preserve">
    <value>Duplicate Connection</value>
  </data>
  <data name="strMenuDuplicateFolder" xml:space="preserve">
    <value>Duplicate Folder</value>
  </data>
  <data name="strMenuRename" xml:space="preserve">
    <value>Rename</value>
  </data>
  <data name="strMenuRenameConnection" xml:space="preserve">
    <value>Rename Connection</value>
  </data>
  <data name="strMenuRenameFolder" xml:space="preserve">
    <value>Rename Folder</value>
  </data>
  <data name="strActive" xml:space="preserve">
    <value>Active</value>
  </data>
  <data name="strButtonCancel" xml:space="preserve">
    <value>&amp;Cancel</value>
  </data>
  <data name="strButtonClose" xml:space="preserve">
    <value>&amp;Close</value>
  </data>
  <data name="strButtonImport" xml:space="preserve">
    <value>&amp;Import</value>
  </data>
  <data name="strButtonNew" xml:space="preserve">
    <value>&amp;New</value>
  </data>
  <data name="strButtonOK" xml:space="preserve">
    <value>&amp;OK</value>
  </data>
  <data name="strButtonScan" xml:space="preserve">
    <value>&amp;Scan</value>
  </data>
  <data name="strButtonStop" xml:space="preserve">
    <value>&amp;Stop</value>
  </data>
  <data name="strPropertyDescriptionColors" xml:space="preserve">
    <value>Select the colour quality to be used.</value>
  </data>
  <data name="strPropertyNameColors" xml:space="preserve">
    <value>Colours</value>
  </data>
  <data name="strInactive" xml:space="preserve">
    <value>Inactive</value>
  </data>
  <data name="strLabelConnect" xml:space="preserve">
    <value>&amp;Connect:</value>
  </data>
  <data name="strLabelPassword" xml:space="preserve">
    <value>Password:</value>
  </data>
  <data name="strLabelVerify" xml:space="preserve">
    <value>Verify:</value>
  </data>
  <data name="strMenuAbout" xml:space="preserve">
    <value>About</value>
  </data>
  <data name="strMenuAddConnectionPanel" xml:space="preserve">
    <value>Add Connection Panel</value>
  </data>
  <data name="strMenuCheckForUpdates" xml:space="preserve">
    <value>Check for Updates</value>
  </data>
  <data name="strMenuConfig" xml:space="preserve">
    <value>Config</value>
  </data>
  <data name="strMenuConnect" xml:space="preserve">
    <value>Connect</value>
  </data>
  <data name="strMenuConnectionPanels" xml:space="preserve">
    <value>Connection Panels</value>
  </data>
  <data name="strMenuConnections" xml:space="preserve">
    <value>Connections</value>
  </data>
  <data name="strMenuConnectionsAndConfig" xml:space="preserve">
    <value>Connections and Config</value>
  </data>
  <data name="strMenuDonate" xml:space="preserve">
    <value>Donate</value>
  </data>
  <data name="strMenuExit" xml:space="preserve">
    <value>Exit</value>
  </data>
  <data name="strMenuExternalTools" xml:space="preserve">
    <value>External Tools</value>
  </data>
  <data name="strMenuExternalToolsToolbar" xml:space="preserve">
    <value>External Tools Toolbar</value>
  </data>
  <data name="strMenuFile" xml:space="preserve">
    <value>&amp;File</value>
  </data>
  <data name="strMenuFullScreen" xml:space="preserve">
    <value>Full Screen</value>
  </data>
  <data name="strMenuFullScreenRDP" xml:space="preserve">
    <value>Full Screen (RDP)</value>
  </data>
  <data name="strMenuHelp" xml:space="preserve">
    <value>&amp;Help</value>
  </data>
  <data name="strMenuHelpContents" xml:space="preserve">
    <value>mRemoteNG Help</value>
  </data>
  <data name="strMenuJumpTo" xml:space="preserve">
    <value>Jump To</value>
  </data>
  <data name="strMenuNewConnectionFile" xml:space="preserve">
    <value>New Connection File</value>
  </data>
  <data name="strMenuNotifications" xml:space="preserve">
    <value>Notifications</value>
  </data>
  <data name="strMenuOpenConnectionFile" xml:space="preserve">
    <value>Open Connection File...</value>
  </data>
  <data name="strMenuOptions" xml:space="preserve">
    <value>Options</value>
  </data>
  <data name="strMenuPortScan" xml:space="preserve">
    <value>Port Scan</value>
  </data>
  <data name="strMenuQuickConnectToolbar" xml:space="preserve">
    <value>Quick Connect Toolbar</value>
  </data>
  <data name="strMenuReportBug" xml:space="preserve">
    <value>Report a Bug</value>
  </data>
  <data name="strMenuSaveConnectionFile" xml:space="preserve">
    <value>Save Connection File</value>
  </data>
  <data name="strMenuSaveConnectionFileAs" xml:space="preserve">
    <value>Save Connection File As...</value>
  </data>
  <data name="strMenuScreenshotManager" xml:space="preserve">
    <value>Screenshot Manager</value>
  </data>
  <data name="strMenuSessions" xml:space="preserve">
    <value>Sessions</value>
  </data>
  <data name="strMenuSessionsAndScreenshots" xml:space="preserve">
    <value>Sessions and Screenshots</value>
  </data>
  <data name="strMenuShowText" xml:space="preserve">
    <value>Show Text</value>
  </data>
  <data name="strMenuSSHFileTransfer" xml:space="preserve">
    <value>SSH File Transfer</value>
  </data>
  <data name="strMenuSupportForum" xml:space="preserve">
    <value>Support Forum</value>
  </data>
  <data name="strMenuTools" xml:space="preserve">
    <value>&amp;Tools</value>
  </data>
  <data name="strMenuView" xml:space="preserve">
    <value>&amp;View</value>
  </data>
  <data name="strMenuWebsite" xml:space="preserve">
    <value>Website</value>
  </data>
  <data name="strLabelSelectPanel" xml:space="preserve">
    <value>Select a panel from the list below or click New to add a new one. Click OK to continue.</value>
  </data>
  <data name="strSmartSizeModeAspect" xml:space="preserve">
    <value>Aspect</value>
  </data>
  <data name="strSmartSizeModeFree" xml:space="preserve">
    <value>Free</value>
  </data>
  <data name="strSmartSizeModeNone" xml:space="preserve">
    <value>No SmartSize</value>
  </data>
  <data name="strStatus" xml:space="preserve">
    <value>Status</value>
  </data>
  <data name="strTitlePassword" xml:space="preserve">
    <value>Password</value>
  </data>
  <data name="strTitleSelectPanel" xml:space="preserve">
    <value>Select Panel</value>
  </data>
  <data name="strButtonLaunchPutty" xml:space="preserve">
    <value>Launch PuTTY</value>
  </data>
  <data name="strButtonTestProxy" xml:space="preserve">
    <value>Test Proxy</value>
  </data>
  <data name="strCheckboxAutomaticReconnect" xml:space="preserve">
    <value>Automatically try to reconnect when disconnected from server (RDP &amp;&amp; ICA only)</value>
  </data>
  <data name="strCheckboxProxyAuthentication" xml:space="preserve">
    <value>This proxy server requires authentication</value>
  </data>
  <data name="strCheckboxPuttyPath" xml:space="preserve">
    <value>Use custom PuTTY path:</value>
  </data>
  <data name="strCheckboxUpdateUseProxy" xml:space="preserve">
    <value>Use a proxy server to connect</value>
  </data>
  <data name="strLabelAddress" xml:space="preserve">
    <value>Address:</value>
  </data>
  <data name="strLabelPuttySessionsConfig" xml:space="preserve">
    <value>To configure PuTTY sessions click this button:</value>
  </data>
  <data name="strLabelPuttyTimeout" xml:space="preserve">
    <value>Max. PuTTY &amp;&amp; Integrated Ext. Apps wait time:</value>
  </data>
  <data name="strLabelSeconds" xml:space="preserve">
    <value>seconds</value>
  </data>
  <data name="strMenuCtrlAltDel" xml:space="preserve">
    <value>Ctrl-Alt-Del</value>
  </data>
  <data name="strMenuCtrlEsc" xml:space="preserve">
    <value>Ctrl-Esc</value>
  </data>
  <data name="strTabAdvanced" xml:space="preserve">
    <value>Advanced</value>
  </data>
  <data name="strButtonChange" xml:space="preserve">
    <value>Change</value>
  </data>
  <data name="strCheckboxReconnectWhenReady" xml:space="preserve">
    <value>Reconnect when ready</value>
  </data>
  <data name="strConnections" xml:space="preserve">
    <value>Connections</value>
  </data>
  <data name="strFilterAll" xml:space="preserve">
    <value>All Files (*.*)</value>
  </data>
  <data name="strFilterApplication" xml:space="preserve">
    <value>Application Files (*.exe)</value>
  </data>
  <data name="strFiltermRemoteCSV" xml:space="preserve">
    <value>mRemote CSV Files (*.csv)</value>
  </data>
  <data name="strFiltermRemoteXML" xml:space="preserve">
    <value>mRemote XML Files (*.xml)</value>
  </data>
  <data name="strFilterRDP" xml:space="preserve">
    <value>RDP Files (*.rdp)</value>
  </data>
  <data name="strFiltervRD2008CSV" xml:space="preserve">
    <value>visionapp Remote Desktop 2008 CSV Files (*.csv)</value>
  </data>
  <data name="strGroupboxAutomaticReconnect" xml:space="preserve">
    <value>Automatic Reconnect</value>
  </data>
  <data name="strGroupboxConnection" xml:space="preserve">
    <value>Connection</value>
  </data>
  <data name="strGroupboxFiles" xml:space="preserve">
    <value>Files</value>
  </data>
  <data name="strLabelServerStatus" xml:space="preserve">
    <value>Server Status:</value>
  </data>
  <data name="strNewConnection" xml:space="preserve">
    <value>New Connection</value>
  </data>
  <data name="strNewFolder" xml:space="preserve">
    <value>New Folder</value>
  </data>
  <data name="strNewRoot" xml:space="preserve">
    <value>New Root</value>
  </data>
  <data name="strNo" xml:space="preserve">
    <value>No</value>
  </data>
  <data name="strTitleError" xml:space="preserve">
    <value>Error ({0})</value>
  </data>
  <data name="strTitleInformation" xml:space="preserve">
    <value>Information ({0})</value>
  </data>
  <data name="strTitleWarning" xml:space="preserve">
    <value>Warning ({0})</value>
  </data>
  <data name="strYes" xml:space="preserve">
    <value>Yes</value>
  </data>
  <data name="strButtonBrowse" xml:space="preserve">
    <value>&amp;Browse...</value>
  </data>
  <data name="strButtonDefaultInheritance" xml:space="preserve">
    <value>Default Inheritance</value>
  </data>
  <data name="strButtonDefaultProperties" xml:space="preserve">
    <value>Default Properties</value>
  </data>
  <data name="strButtonDisconnect" xml:space="preserve">
    <value>Disconnect</value>
  </data>
  <data name="strButtonInheritance" xml:space="preserve">
    <value>Inheritance</value>
  </data>
  <data name="strButtonProperties" xml:space="preserve">
    <value>Properties</value>
  </data>
  <data name="strCheckboxDomain" xml:space="preserve">
    <value>Domain</value>
  </data>
  <data name="strCheckboxInheritance" xml:space="preserve">
    <value>Inheritance</value>
  </data>
  <data name="strCheckboxPassword" xml:space="preserve">
    <value>Password</value>
  </data>
  <data name="strCheckboxUsername" xml:space="preserve">
    <value>Username</value>
  </data>
  <data name="strCheckboxWaitForExit" xml:space="preserve">
    <value>Wait for exit</value>
  </data>
  <data name="strColumnArguments" xml:space="preserve">
    <value>Arguments</value>
  </data>
  <data name="strColumnDisplayName" xml:space="preserve">
    <value>Display Name</value>
  </data>
  <data name="strColumnFilename" xml:space="preserve">
    <value>Filename</value>
  </data>
  <data name="strColumnMessage" xml:space="preserve">
    <value>Message</value>
  </data>
  <data name="strColumnWaitForExit" xml:space="preserve">
    <value>Wait For Exit</value>
  </data>
  <data name="strConfirmDeleteExternalTool" xml:space="preserve">
    <value>Are you sure you want to delete the external tool, "{0}"?</value>
  </data>
  <data name="strConfirmDeleteExternalToolMultiple" xml:space="preserve">
    <value>Are you sure you want to delete the {0} selected external tools?</value>
  </data>
  <data name="strGroupboxExternalToolProperties" xml:space="preserve">
    <value>External Tool Properties</value>
  </data>
  <data name="strLabelArguments" xml:space="preserve">
    <value>Arguments:</value>
  </data>
  <data name="strLabelDisplayName" xml:space="preserve">
    <value>Display Name</value>
  </data>
  <data name="strLabelFilename" xml:space="preserve">
    <value>Filename:</value>
  </data>
  <data name="strLabelOptions" xml:space="preserve">
    <value>Options:</value>
  </data>
  <data name="strMenuCopy" xml:space="preserve">
    <value>Copy</value>
  </data>
  <data name="strMenuDeleteExternalTool" xml:space="preserve">
    <value>Delete External Tool...</value>
  </data>
  <data name="strMenuDisconnect" xml:space="preserve">
    <value>Disconnect</value>
  </data>
  <data name="strMenuDuplicateTab" xml:space="preserve">
    <value>Duplicate Tab</value>
  </data>
  <data name="strMenuLaunchExternalTool" xml:space="preserve">
    <value>Launch External Tool</value>
  </data>
  <data name="strMenuNewExternalTool" xml:space="preserve">
    <value>New External Tool</value>
  </data>
  <data name="strMenuPaste" xml:space="preserve">
    <value>Paste</value>
  </data>
  <data name="strMenuReconnect" xml:space="preserve">
    <value>Reconnect</value>
  </data>
  <data name="strMenuRefreshScreen" xml:space="preserve">
    <value>Refresh Screen (VNC)</value>
  </data>
  <data name="strMenuRenameTab" xml:space="preserve">
    <value>Rename Tab</value>
  </data>
  <data name="strMenuScreenshot" xml:space="preserve">
    <value>Screenshot</value>
  </data>
  <data name="strMenuSendSpecialKeys" xml:space="preserve">
    <value>Send Special Keys (VNC)</value>
  </data>
  <data name="strMenuSmartSize" xml:space="preserve">
    <value>SmartSize (RDP/VNC)</value>
  </data>
  <data name="strMenuStartChat" xml:space="preserve">
    <value>Start Chat (VNC)</value>
  </data>
  <data name="strMenuTransferFile" xml:space="preserve">
    <value>Transfer File (SSH)</value>
  </data>
  <data name="strMenuViewOnly" xml:space="preserve">
    <value>View Only (VNC)</value>
  </data>
  <data name="strPropertyDescriptionAddress" xml:space="preserve">
    <value>Enter the hostname or ip you want to connect to.</value>
  </data>
  <data name="strPropertyNameAddress" xml:space="preserve">
    <value>Hostname/IP</value>
  </data>
  <data name="strButtonIcon" xml:space="preserve">
    <value>Icon</value>
  </data>
  <data name="strCategoryAppearance" xml:space="preserve">
    <value>Appearance</value>
  </data>
  <data name="strCategoryConnection" xml:space="preserve">
    <value>Connection</value>
  </data>
  <data name="strCategoryCredentials" xml:space="preserve">
    <value>Credentials</value>
  </data>
  <data name="strCategoryDisplay" xml:space="preserve">
    <value>Display</value>
  </data>
  <data name="strCategoryGateway" xml:space="preserve">
    <value>Gateway</value>
  </data>
  <data name="strCategoryMiscellaneous" xml:space="preserve">
    <value>Miscellaneous</value>
  </data>
  <data name="strCategoryProtocol" xml:space="preserve">
    <value>Protocol</value>
  </data>
  <data name="strCategoryRedirect" xml:space="preserve">
    <value>Redirect</value>
  </data>
  <data name="strColumnHostnameIP" xml:space="preserve">
    <value>Hostname/IP</value>
  </data>
  <data name="strColumnUsername" xml:space="preserve">
    <value>Username</value>
  </data>
  <data name="strLabelDomain" xml:space="preserve">
    <value>Domain:</value>
  </data>
  <data name="strLabelPort" xml:space="preserve">
    <value>Port:</value>
  </data>
  <data name="strLabelProtocol" xml:space="preserve">
    <value>Protocol:</value>
  </data>
  <data name="strLabelUsername" xml:space="preserve">
    <value>Username:</value>
  </data>
  <data name="strPropertyDescriptionDescription" xml:space="preserve">
    <value>Put your notes or a description for the host here.</value>
  </data>
  <data name="strPropertyDescriptionDomain" xml:space="preserve">
    <value>Enter your domain.</value>
  </data>
  <data name="strPropertyDescriptionIcon" xml:space="preserve">
    <value>Choose a icon that will be displayed when connected to the host.</value>
  </data>
  <data name="strPropertyDescriptionName" xml:space="preserve">
    <value>This is the name that will be displayed in the connections tree.</value>
  </data>
  <data name="strPropertyDescriptionPanel" xml:space="preserve">
    <value>Sets the panel in which the connection will open.</value>
  </data>
  <data name="strPropertyDescriptionPassword" xml:space="preserve">
    <value>Enter your password.</value>
  </data>
  <data name="strPropertyDescriptionPort" xml:space="preserve">
    <value>Enter the port the selected protocol is listening on.</value>
  </data>
  <data name="strPropertyDescriptionProtocol" xml:space="preserve">
    <value>Choose the protocol mRemoteNG should use to connect to the host.</value>
  </data>
  <data name="strPropertyDescriptionUsername" xml:space="preserve">
    <value>Enter your username.</value>
  </data>
  <data name="strPropertyNameDescription" xml:space="preserve">
    <value>Description</value>
  </data>
  <data name="strPropertyNameDomain" xml:space="preserve">
    <value>Domain</value>
  </data>
  <data name="strPropertyNameIcon" xml:space="preserve">
    <value>Icon</value>
  </data>
  <data name="strPropertyNameName" xml:space="preserve">
    <value>Name</value>
  </data>
  <data name="strPropertyNamePanel" xml:space="preserve">
    <value>Panel</value>
  </data>
  <data name="strPropertyNamePassword" xml:space="preserve">
    <value>Password</value>
  </data>
  <data name="strPropertyNamePort" xml:space="preserve">
    <value>Port</value>
  </data>
  <data name="strPropertyNameProtocol" xml:space="preserve">
    <value>Protocol</value>
  </data>
  <data name="strPropertyNameUsername" xml:space="preserve">
    <value>Username</value>
  </data>
  <data name="strTabAppearance" xml:space="preserve">
    <value>Appearance</value>
  </data>
  <data name="strCategoryGeneral" xml:space="preserve">
    <value>General</value>
  </data>
  <data name="strPropertyDescriptionAuthenticationLevel" xml:space="preserve">
    <value>Select which authentication level this connection should use.</value>
  </data>
  <data name="strPropertyDescriptionAuthenticationMode" xml:space="preserve">
    <value>Select how you want to authenticate against the VNC server.</value>
  </data>
  <data name="strPropertyDescriptionCacheBitmaps" xml:space="preserve">
    <value>Select whether to use bitmap caching or not.</value>
  </data>
  <data name="strPropertyDescriptionCompression" xml:space="preserve">
    <value>Select the compression value to be used.</value>
  </data>
  <data name="strPropertyDescriptionDisplayThemes" xml:space="preserve">
    <value>Select yes if the theme of the remote host should be displayed.</value>
  </data>
  <data name="strPropertyDescriptionDisplayWallpaper" xml:space="preserve">
    <value>Select yes if the wallpaper of the remote host should be displayed.</value>
  </data>
  <data name="strPropertyDescriptionEncoding" xml:space="preserve">
    <value>Select the encoding mode to be used.</value>
  </data>
  <data name="strPropertyDescriptionEncryptionStrength" xml:space="preserve">
    <value>Select the encryption strength of the remote host.</value>
  </data>
  <data name="strPropertyDescriptionExternalTool" xml:space="preserve">
    <value>Select the external tool to be started.</value>
  </data>
  <data name="strPropertyDescriptionExternalToolAfter" xml:space="preserve">
    <value>Select a external tool to be started after the disconnection to the remote host.</value>
  </data>
  <data name="strPropertyDescriptionExternalToolBefore" xml:space="preserve">
    <value>Select a external tool to be started before the connection to the remote host is established.</value>
  </data>
  <data name="strPropertyDescriptionMACAddress" xml:space="preserve">
    <value>Enter the MAC address of the remote host if you wish to use it in an external tool.</value>
  </data>
  <data name="strPropertyDescriptionPuttySession" xml:space="preserve">
    <value>Select a PuTTY session to be used when connecting.</value>
  </data>
  <data name="strPropertyDescriptionRedirectDrives" xml:space="preserve">
    <value>Select whether local disk drives should be shown on the remote host.</value>
  </data>
  <data name="strPropertyDescriptionRedirectKeys" xml:space="preserve">
    <value>Select whether key combinations (e.g. Alt-Tab) should be redirected to the remote host.</value>
  </data>
  <data name="strPropertyDescriptionRedirectPorts" xml:space="preserve">
    <value>Select whether local ports (ie. com, parallel) should be shown on the remote host.</value>
  </data>
  <data name="strPropertyDescriptionRedirectPrinters" xml:space="preserve">
    <value>Select whether local printers should be shown on the remote host.</value>
  </data>
  <data name="strPropertyDescriptionRedirectSmartCards" xml:space="preserve">
    <value>Select whether local Smart Cards should be available on the remote host.</value>
  </data>
  <data name="strPropertyDescriptionRedirectSounds" xml:space="preserve">
    <value>Select how remote sound should be redirected.</value>
  </data>
  <data name="strPropertyDescriptionRenderingEngine" xml:space="preserve">
    <value>Select one of the available rendering engines that will be used to display HTML.</value>
  </data>
  <data name="strPropertyDescriptionResolution" xml:space="preserve">
    <value>Choose the resolution or mode this connection will open in.</value>
  </data>
  <data name="strPropertyDescriptionSmartSizeMode" xml:space="preserve">
    <value>Select the SmartSize mode to be used.</value>
  </data>
  <data name="strPropertyDescriptionUseConsoleSession" xml:space="preserve">
    <value>Connect to the console session of the remote host.</value>
  </data>
  <data name="strPropertyDescriptionUser1" xml:space="preserve">
    <value>Feel free to enter any information you need here.</value>
  </data>
  <data name="strPropertyDescriptionViewOnly" xml:space="preserve">
    <value>If you want to establish a view only connection to the host select yes.</value>
  </data>
  <data name="strPropertyDescriptionVNCProxyAddress" xml:space="preserve">
    <value>Enter the proxy address to be used.</value>
  </data>
  <data name="strPropertyDescriptionVNCProxyPassword" xml:space="preserve">
    <value>Enter your password for authenticating against the proxy.</value>
  </data>
  <data name="strPropertyDescriptionVNCProxyPort" xml:space="preserve">
    <value>Enter the port the proxy server listens on.</value>
  </data>
  <data name="strPropertyDescriptionVNCProxyType" xml:space="preserve">
    <value>If you use a proxy to tunnel VNC connections, select which type it is.</value>
  </data>
  <data name="strPropertyDescriptionVNCProxyUsername" xml:space="preserve">
    <value>Enter your username for authenticating against the proxy.</value>
  </data>
  <data name="strPropertyNameAuthenticationLevel" xml:space="preserve">
    <value>Server Authentication</value>
  </data>
  <data name="strPropertyNameAuthenticationMode" xml:space="preserve">
    <value>Authentication Mode</value>
  </data>
  <data name="strPropertyNameCacheBitmaps" xml:space="preserve">
    <value>Cache Bitmaps</value>
  </data>
  <data name="strPropertyNameCompression" xml:space="preserve">
    <value>Compression</value>
  </data>
  <data name="strPropertyNameDisplayThemes" xml:space="preserve">
    <value>Display Themes</value>
  </data>
  <data name="strPropertyNameDisplayWallpaper" xml:space="preserve">
    <value>Display Wallpaper</value>
  </data>
  <data name="strPropertyNameEncoding" xml:space="preserve">
    <value>Encoding</value>
  </data>
  <data name="strPropertyNameEncryptionStrength" xml:space="preserve">
    <value>Encryption Strength</value>
  </data>
  <data name="strPropertyNameExternalTool" xml:space="preserve">
    <value>External Tool</value>
  </data>
  <data name="strPropertyNameExternalToolAfter" xml:space="preserve">
    <value>External Tool After</value>
  </data>
  <data name="strPropertyNameExternalToolBefore" xml:space="preserve">
    <value>External Tool Before</value>
  </data>
  <data name="strPropertyNameAll" xml:space="preserve">
    <value>All</value>
  </data>
  <data name="strPropertyNameMACAddress" xml:space="preserve">
    <value>MAC Address</value>
  </data>
  <data name="strPropertyNamePuttySession" xml:space="preserve">
    <value>PuTTY Session</value>
  </data>
  <data name="strPropertyNameRedirectDrives" xml:space="preserve">
    <value>Disk Drives</value>
  </data>
  <data name="strPropertyNameRedirectKeys" xml:space="preserve">
    <value>Key Combinations</value>
  </data>
  <data name="strPropertyNameRedirectPorts" xml:space="preserve">
    <value>Ports</value>
  </data>
  <data name="strPropertyNameRedirectPrinters" xml:space="preserve">
    <value>Printers</value>
  </data>
  <data name="strPropertyNameRedirectSmartCards" xml:space="preserve">
    <value>Smart Cards</value>
  </data>
  <data name="strPropertyNameRedirectSounds" xml:space="preserve">
    <value>Sounds</value>
  </data>
  <data name="strPropertyNameRenderingEngine" xml:space="preserve">
    <value>Rendering Engine</value>
  </data>
  <data name="strPropertyNameResolution" xml:space="preserve">
    <value>Resolution</value>
  </data>
  <data name="strPropertyNameSmartSizeMode" xml:space="preserve">
    <value>SmartSize Mode</value>
  </data>
  <data name="strPropertyNameUseConsoleSession" xml:space="preserve">
    <value>Use Console Session</value>
  </data>
  <data name="strPropertyNameUser1" xml:space="preserve">
    <value>User Field</value>
  </data>
  <data name="strPropertyNameViewOnly" xml:space="preserve">
    <value>View Only</value>
  </data>
  <data name="strPropertyNameVNCProxyAddress" xml:space="preserve">
    <value>Proxy Address</value>
  </data>
  <data name="strPropertyNameVNCProxyPassword" xml:space="preserve">
    <value>Proxy Password</value>
  </data>
  <data name="strPropertyNameVNCProxyPort" xml:space="preserve">
    <value>Proxy Port</value>
  </data>
  <data name="strPropertyNameVNCProxyType" xml:space="preserve">
    <value>Proxy Type</value>
  </data>
  <data name="strPropertyNameVNCProxyUsername" xml:space="preserve">
    <value>Proxy Username</value>
  </data>
  <data name="strComponentsCheck" xml:space="preserve">
    <value>Components Check</value>
  </data>
  <data name="strCcAlwaysShowScreen" xml:space="preserve">
    <value>Always show this screen at startup</value>
  </data>
  <data name="strCcCheckAgain" xml:space="preserve">
    <value>Refresh</value>
  </data>
  <data name="strConnecting" xml:space="preserve">
    <value>Connecting...</value>
  </data>
  <data name="strRDP256Colors" xml:space="preserve">
    <value>256 Colours (8-bit)</value>
  </data>
  <data name="strRDPSoundBringToThisComputer" xml:space="preserve">
    <value>Bring to this computer</value>
  </data>
  <data name="strRDPSoundLeaveAtRemoteComputer" xml:space="preserve">
    <value>Leave at remote computer</value>
  </data>
  <data name="strRDPSoundDoNotPlay" xml:space="preserve">
    <value>Do not play</value>
  </data>
  <data name="strRDPFitToPanel" xml:space="preserve">
    <value>Fit To Panel</value>
  </data>
  <data name="strFullscreen" xml:space="preserve">
    <value>Fullscreen</value>
  </data>
  <data name="strRDPSmartSize" xml:space="preserve">
    <value>Smart Size</value>
  </data>
  <data name="strAlwaysConnectEvenIfAuthFails" xml:space="preserve">
    <value>Always connect, even if authentication fails</value>
  </data>
  <data name="strDontConnectWhenAuthFails" xml:space="preserve">
    <value>Don't connect if authentication fails</value>
  </data>
  <data name="strWarnIfAuthFails" xml:space="preserve">
    <value>Warn me if authentication fails</value>
  </data>
  <data name="strCcNotInstalledProperly" xml:space="preserve">
    <value>not installed properly</value>
  </data>
  <data name="strCcCheckSucceeded" xml:space="preserve">
    <value>Check succeeded!</value>
  </data>
  <data name="strCcRDPOK" xml:space="preserve">
    <value>All RDP components were found and seem to be registered properly.
Remote Desktop Connection Control Version {0}</value>
  </data>
  <data name="strCcCheckFailed" xml:space="preserve">
    <value>Check failed!</value>
  </data>
  <data name="strCcRDPFailed" xml:space="preserve">
    <value>For RDP to work properly you need to have at least Remote Desktop Connection (Terminal Services Client) 6.1 installed. You can get it here: http://support.microsoft.com/kb/951616
If you have RDP 6.1 installed and the check still fails, try to register mstscax.dll manually. To do this open up the run dialog (Start - Run) and enter the following: regsvr32 "c:\windows\system32\mstscax.dll" (Where c:\ is your system drive).
If you still have trouble getting RDP to work please consult the mRemoteNG Forum at http://forum.mremoteng.org/</value>
  </data>
  <data name="strPasswordProtect" xml:space="preserve">
    <value>Password protect</value>
  </data>
  <data name="strCcVNCOK" xml:space="preserve">
    <value>All VNC components were found and seem to be registered properly.
VncSharpNG Control Version {0}</value>
  </data>
  <data name="strCcVNCFailed" xml:space="preserve">
    <value>VNC requires VncSharpNG.dll to be located in your mRemoteNG application folder.
Please make sure that you have the VncSharpNG.dll file in your mRemoteNG application folder (usually C:\Program Files\mRemoteNG\).
If you are still not able to pass this check or use VNC in mRemoteNG please consult the mRemoteNG Forum at http://forum.mremoteng.org/</value>
  </data>
  <data name="strCcPuttyOK" xml:space="preserve">
    <value>The PuTTY executable was found and should be ready to use.</value>
  </data>
  <data name="strCcPuttyFailed" xml:space="preserve">
    <value>The SSH, Telnet, Rlogin and RAW protocols need PuTTY to work. PuTTY comes with every mRemoteNG package and is located in the installation path.
Please make sure that either you have the Putty.exe in your mRemoteNG directory (default: c:\Program Files\mRemoteNG\) or that you specified a valid path to your PuTTY executable in the Options (Tools - Options - Advanced - Custom PuTTY path)</value>
  </data>
  <data name="strCcICAOK" xml:space="preserve">
    <value>All ICA components were found and seem to be registered properly.
Citrix ICA Client Control Version {0}</value>
  </data>
  <data name="strCcICAFailed" xml:space="preserve">
    <value>ICA requires that the XenDesktop Online Plugin is installed and that the wfica.ocx library is registered. You can download the client here: http://www.citrix.com/download/
If you have the XenDesktop Online Plugin installed and the check still fails, try to register wfica.ocx manually.
To do this open up the run dialog (Start - Run) and enter the following: regsvr32 "c:\Program Files\Citrix\ICA Client\wfica.ocx" (Where c:\Program Files\Citrix\ICA Client\ is the path to your XenDesktop Online Plugin installation).
If you are still not able to pass this check or use ICA in mRemoteNG please consult the mRemoteNG Forum at http://forum.mremoteng.org/"</value>
  </data>
  <data name="strCcGeckoOK" xml:space="preserve">
    <value>XULrunner was found and seems to be installed properly.</value>
  </data>
  <data name="strCcGeckoFailed" xml:space="preserve">
    <value>To use the Gecko Rendering Engine you need to have XULrunner 1.8.1.x and the path to the installation set in your Options.
You can download XULrunner 1.8.1.3 here: ftp://ftp.mozilla.org/pub/xulrunner/releases/1.8.1.3/contrib/win32/
When you are finished downloading extract the package to a path of your choice. Then in mRemoteNG go to Tools - Options - Advanced and enter the correct path in the XULrunner path field.
If you are still not able to pass this check or use the Gecko Engine in mRemoteNG please consult the mRemoteNG Forum at http://forum.mremoteng.org/</value>
  </data>
  <data name="strCcEOLOK" xml:space="preserve">
    <value>EOLWTSCOM was found and seems to be registered properly.</value>
  </data>
  <data name="strCcEOLFailed" xml:space="preserve">
    <value>The (RDP) Sessions feature requires that you have a registered copy of eolwtscom.dll on your system.
mRemoteNG ships with this component but will not register it automatically unless you run the setup package.
To do register it manually do this: Open up the run dialog (Start - Run) and enter the following: regsvr32 "c:\Program Files\mRemoteNG\eolwtscom.dll" (Where c:\Program Files\mRemoteNG\ is the path to your mRemoteNG installation).
If you are still not able to pass this check or use the (RDP) Sessions feature in mRemoteNG please consult the mRemoteNG Forum at http://forum.mremoteng.org/</value>
  </data>
  <data name="strAutomaticallyGetSessionInfo" xml:space="preserve">
    <value>Automatically get session information</value>
  </data>
  <data name="strWriteLogFile" xml:space="preserve">
    <value>Write log file (mRemoteNG.log)</value>
  </data>
  <data name="strStartupExit" xml:space="preserve">
    <value>Startup/Exit</value>
  </data>
  <data name="strAllowOnlySingleInstance" xml:space="preserve">
    <value>Allow only a single instance of the application (mRemoteNG restart required)</value>
  </data>
  <data name="strReconnectAtStartup" xml:space="preserve">
    <value>Reconnect to previously opened sessions on startup</value>
  </data>
  <data name="strCheckForUpdatesOnStartup" xml:space="preserve">
    <value>Check for updates and announcements at startup</value>
  </data>
  <data name="strConfirmExit" xml:space="preserve">
    <value>Confirm exit if there are open connections</value>
  </data>
  <data name="strSaveConsOnExit" xml:space="preserve">
    <value>Save connections on exit</value>
  </data>
  <data name="strMinimizeToSysTray" xml:space="preserve">
    <value>Minimize to System Tray</value>
  </data>
  <data name="strShowFullConsFilePath" xml:space="preserve">
    <value>Show full connections file path in window title</value>
  </data>
  <data name="strAlwaysShowSysTrayIcon" xml:space="preserve">
    <value>Always show System Tray Icon</value>
  </data>
  <data name="strShowDescriptionTooltips" xml:space="preserve">
    <value>Show description tooltips in connection tree</value>
  </data>
  <data name="strTabsAndPanels" xml:space="preserve">
    <value>Tabs &amp;&amp; Panels</value>
  </data>
  <data name="strShowProtocolOnTabs" xml:space="preserve">
    <value>Show protocols on tab names</value>
  </data>
  <data name="strShowLogonInfoOnTabs" xml:space="preserve">
    <value>Show logon information on tab names</value>
  </data>
  <data name="strOpenNewTabRight" xml:space="preserve">
    <value>Open new tab to the right of the currently selected tab</value>
  </data>
  <data name="strAlwaysShowPanelSelection" xml:space="preserve">
    <value>Always show panel selection dialog when opening connections</value>
  </data>
  <data name="strDoubleClickTabClosesIt" xml:space="preserve">
    <value>Double click on tab closes it</value>
  </data>
  <data name="strSetHostnameLikeDisplayName" xml:space="preserve">
    <value>Set hostname like display name when creating new connections</value>
  </data>
  <data name="strExperimental" xml:space="preserve">
    <value>Experimental</value>
  </data>
  <data name="strUseSQLServer" xml:space="preserve">
    <value>Use SQL Server to load &amp;&amp; save connections</value>
  </data>
  <data name="strSQLInfo" xml:space="preserve">
    <value>Please see Help - Getting started - SQL Configuration for more Info!</value>
  </data>
  <data name="strSQLServer" xml:space="preserve">
    <value>SQL Server</value>
  </data>
  <data name="strAutoSaveMins" xml:space="preserve">
    <value>Minutes (0 means disabled)</value>
  </data>
  <data name="strAutoSaveEvery" xml:space="preserve">
    <value>Auto Save every:</value>
  </data>
  <data name="strStartIP" xml:space="preserve">
    <value>Start IP</value>
  </data>
  <data name="strEndIP" xml:space="preserve">
    <value>End IP</value>
  </data>
  <data name="strOpenPorts" xml:space="preserve">
    <value>Open Ports</value>
  </data>
  <data name="strClosedPorts" xml:space="preserve">
    <value>Closed Ports</value>
  </data>
  <data name="strEndPort" xml:space="preserve">
    <value>End Port</value>
  </data>
  <data name="strStartPort" xml:space="preserve">
    <value>Start Port</value>
  </data>
  <data name="strPropertyNameRDGatewayPassword" xml:space="preserve">
    <value>Remote Desktop Gateway Password</value>
  </data>
  <data name="strPropertyNameRDGatewayUsageMethod" xml:space="preserve">
    <value>Use Gateway</value>
  </data>
  <data name="strPropertyDescriptionRDGatewayUsageMethod" xml:space="preserve">
    <value>Specifies when to use a Remote Desktop Gateway (RD Gateway) server.</value>
  </data>
  <data name="strPropertyNameRDGatewayUsername" xml:space="preserve">
    <value>Gateway Username</value>
  </data>
  <data name="strPropertyDescriptionRDGatewayUsername" xml:space="preserve">
    <value>Specifies the user name that a user provides to connect to the RD Gateway server.</value>
  </data>
  <data name="strProtocolToImport" xml:space="preserve">
    <value>Protocol to import</value>
  </data>
  <data name="strQuickConnect" xml:space="preserve">
    <value>Quick Connect</value>
  </data>
  <data name="strLocalFile" xml:space="preserve">
    <value>Local file</value>
  </data>
  <data name="strRemoteFile" xml:space="preserve">
    <value>Remote file</value>
  </data>
  <data name="strSaveAll" xml:space="preserve">
    <value>Save All</value>
  </data>
  <data name="strRemoveAll" xml:space="preserve">
    <value>Remove All</value>
  </data>
  <data name="strSave" xml:space="preserve">
    <value>Save</value>
  </data>
  <data name="strSaveImageFilter" xml:space="preserve">
    <value>Graphics Interchange Format File (.gif)|*.gif|Joint Photographic Experts Group File (.jpeg)|*.jpeg|Joint Photographic Experts Group File (.jpg)|*.jpg|Portable Network Graphics File (.png)|*.png</value>
  </data>
  <data name="strScreenshots" xml:space="preserve">
    <value>Screenshots</value>
  </data>
  <data name="strActivity" xml:space="preserve">
    <value>Activity</value>
  </data>
  <data name="strPropertyNameRDGatewayHostname" xml:space="preserve">
    <value>Gateway Hostname</value>
  </data>
  <data name="strPropertyDescriptionRDGatewayHostname" xml:space="preserve">
    <value>Specifies the host name of the Remote Desktop Gateway server.</value>
  </data>
  <data name="strPropertyNameRDGatewayUseConnectionCredentials" xml:space="preserve">
    <value>Gateway Credentials</value>
  </data>
  <data name="strPropertyDescriptionRDGatewayUseConnectionCredentials" xml:space="preserve">
    <value>Specifies whether or not to log on to the gateway using the same username and password as the connection.</value>
  </data>
  <data name="strPropertyNameRDGatewayDomain" xml:space="preserve">
    <value>Gateway Domain</value>
  </data>
  <data name="strPropertyDescriptionRDGatewayDomain" xml:space="preserve">
    <value>Specifies the domain name that a user provides to connect to the RD Gateway server.</value>
  </data>
  <data name="strNoCompression" xml:space="preserve">
    <value>No Compression</value>
  </data>
  <data name="strNone" xml:space="preserve">
    <value>None</value>
  </data>
  <data name="strNormal" xml:space="preserve">
    <value>Normal</value>
  </data>
  <data name="strNoSmartSize" xml:space="preserve">
    <value>No SmartSize</value>
  </data>
  <data name="strFree" xml:space="preserve">
    <value>Free</value>
  </data>
  <data name="strAspect" xml:space="preserve">
    <value>Aspect</value>
  </data>
  <data name="strNewPanel" xml:space="preserve">
    <value>New Panel</value>
  </data>
  <data name="strRename" xml:space="preserve">
    <value>Rename</value>
  </data>
  <data name="strSendTo" xml:space="preserve">
    <value>Send To...</value>
  </data>
  <data name="strNewTitle" xml:space="preserve">
    <value>New Title</value>
  </data>
  <data name="strScreen" xml:space="preserve">
    <value>Screen</value>
  </data>
  <data name="strPanelName" xml:space="preserve">
    <value>Panel Name</value>
  </data>
  <data name="strUser" xml:space="preserve">
    <value>User</value>
  </data>
  <data name="strHost" xml:space="preserve">
    <value>Host</value>
  </data>
  <data name="strSSHTransferFailed" xml:space="preserve">
    <value>Transfer</value>
  </data>
  <data name="strSaveConnectionsFileBeforeOpeningAnother" xml:space="preserve">
    <value>Do you want to save the current connections file before loading another?</value>
  </data>
  <data name="strEmptyPasswordContinue" xml:space="preserve">
    <value>Do you want to continue with no password?</value>
  </data>
  <data name="strExport" xml:space="preserve">
    <value>Export</value>
  </data>
  <data name="strUncheckProperties" xml:space="preserve">
    <value>Uncheck the properties you want not to be saved!</value>
  </data>
  <data name="strType" xml:space="preserve">
    <value>Type</value>
  </data>
  <data name="strRefresh" xml:space="preserve">
    <value>Refresh</value>
  </data>
  <data name="strLogOff" xml:space="preserve">
    <value>Logoff</value>
  </data>
  <data name="strTheFollowing" xml:space="preserve">
    <value>The follwing</value>
  </data>
  <data name="strMyCurrentWindowsCreds" xml:space="preserve">
    <value>My current credentials (Windows logon information)</value>
  </data>
  <data name="strNoInformation" xml:space="preserve">
    <value>None</value>
  </data>
  <data name="strSingleClickOnOpenConnectionSwitchesToIt" xml:space="preserve">
    <value>Single click on opened connection switches to it</value>
  </data>
  <data name="strSingleClickOnConnectionOpensIt" xml:space="preserve">
    <value>Single click on connection opens it</value>
  </data>
  <data name="strSwitchToErrorsAndInfos" xml:space="preserve">
    <value>Switch to Notifications panel on</value>
  </data>
  <data name="strErrors" xml:space="preserve">
    <value>Errors</value>
  </data>
  <data name="strWarnings" xml:space="preserve">
    <value>Warnings</value>
  </data>
  <data name="strInformations" xml:space="preserve">
    <value>Informations</value>
  </data>
  <data name="strUseOnlyErrorsAndInfosPanel" xml:space="preserve">
    <value>Use only Notifications panel (no messagebox popups)</value>
  </data>
  <data name="strUltraVNCSCListeningPort" xml:space="preserve">
    <value>UltraVNC SingleClick Port</value>
  </data>
  <data name="strCheckProperInstallationOfComponentsAtStartup" xml:space="preserve">
    <value>Check proper installation of components at startup</value>
  </data>
  <data name="strXULrunnerPath" xml:space="preserve">
    <value>XULrunner path</value>
  </data>
  <data name="strEncryptCompleteConnectionFile" xml:space="preserve">
    <value>Completely encrypt connection file</value>
  </data>
  <data name="strEmptyUsernamePasswordDomainFields" xml:space="preserve">
    <value>For empty Username, Password or Domain fields use:</value>
  </data>
  <data name="strProxyTestSucceeded" xml:space="preserve">
    <value>Proxy test succeeded!</value>
  </data>
  <data name="strProxyTestFailed" xml:space="preserve">
    <value>Proxy test failed!</value>
  </data>
  <data name="strPropertiesWillOnlyBeSavedMRemoteXML" xml:space="preserve">
    <value>(These properties will only be saved if you select mRemote/mRemoteNG XML as output file format!)</value>
  </data>
  <data name="strAddConnection" xml:space="preserve">
    <value>New Connection</value>
  </data>
  <data name="strAddFolder" xml:space="preserve">
    <value>New folder</value>
  </data>
  <data name="strConnect" xml:space="preserve">
    <value>Connect</value>
  </data>
  <data name="strConnectWithOptions" xml:space="preserve">
    <value>Connect (with options)</value>
  </data>
  <data name="strConnectToConsoleSession" xml:space="preserve">
    <value>Connect to console session</value>
  </data>
  <data name="strConnectInFullscreen" xml:space="preserve">
    <value>Connect in fullscreen mode</value>
  </data>
  <data name="strChoosePanelBeforeConnecting" xml:space="preserve">
    <value>Choose panel before connecting</value>
  </data>
  <data name="strImportExport" xml:space="preserve">
    <value>Import/Export</value>
  </data>
  <data name="strExportmRemoteXML" xml:space="preserve">
    <value>Export mRemote/mRemoteNG XML</value>
  </data>
  <data name="strImportmRemoteXML" xml:space="preserve">
    <value>Import mRemote/mRemoteNG XML</value>
  </data>
  <data name="strImportAD" xml:space="preserve">
    <value>Import from Active Directory</value>
  </data>
  <data name="strImportRDPFiles" xml:space="preserve">
    <value>Import from .RDP file(s)</value>
  </data>
  <data name="strImportPortScan" xml:space="preserve">
    <value>Import from Port Scan</value>
  </data>
  <data name="strSort" xml:space="preserve">
    <value>Sort</value>
  </data>
  <data name="strSortAsc" xml:space="preserve">
    <value>Ascending (A-Z)</value>
  </data>
  <data name="strSortDesc" xml:space="preserve">
    <value>Descending (Z-A)</value>
  </data>
  <data name="strDuplicate" xml:space="preserve">
    <value>Duplicate</value>
  </data>
  <data name="strMoveUp" xml:space="preserve">
    <value>Move up</value>
  </data>
  <data name="strMoveDown" xml:space="preserve">
    <value>Move down</value>
  </data>
  <data name="strExpandAllFolders" xml:space="preserve">
    <value>Expand all folders</value>
  </data>
  <data name="strCollapseAllFolders" xml:space="preserve">
    <value>Collapse all folders</value>
  </data>
  <data name="strInheritNewConnection" xml:space="preserve">
    <value>mRemoteNG is up to date</value>
  </data>
  <data name="strNoUpdateAvailable" xml:space="preserve">
    <value>No update available</value>
  </data>
  <data name="strCheckForUpdate" xml:space="preserve">
    <value>Check Again</value>
  </data>
  <data name="strDownloadAndInstall" xml:space="preserve">
    <value>Download and Install</value>
  </data>
  <data name="strAvailableVersion" xml:space="preserve">
    <value>Current Version</value>
  </data>
  <data name="strCurrentVersion" xml:space="preserve">
    <value>Installed version</value>
  </data>
  <data name="strVersion" xml:space="preserve">
    <value>Version</value>
  </data>
  <data name="strUpdateDownloadComplete" xml:space="preserve">
    <value>Download complete!
mRemoteNG will now quit and begin with the installation.</value>
  </data>
  <data name="strUpdateAvailable" xml:space="preserve">
    <value>mRemoteNG requires an update</value>
  </data>
  <data name="strMenuResetLayout" xml:space="preserve">
    <value>Reset layout</value>
  </data>
  <data name="strMenuAnnouncements" xml:space="preserve">
    <value>Announcements</value>
  </data>
  <data name="strScreenshot" xml:space="preserve">
    <value>Screenshot</value>
  </data>
  <data name="strSpecialKeys" xml:space="preserve">
    <value>Speical Keys</value>
  </data>
  <data name="strKeysCtrlAltDel" xml:space="preserve">
    <value>CTRL-ALT-DEL</value>
  </data>
  <data name="strKeysCtrlEsc" xml:space="preserve">
    <value>CTRL-ESC</value>
  </data>
  <data name="strRDP65536Colors" xml:space="preserve">
    <value>65536 Colours (16-bit)</value>
  </data>
  <data name="strRDP16777216Colors" xml:space="preserve">
    <value>16777216 Colours (24-bit)</value>
  </data>
  <data name="strRDP4294967296Colors" xml:space="preserve">
    <value>16777216 Colours (32-bit)</value>
  </data>
  <data name="strRDPDisableWallpaper" xml:space="preserve">
    <value>Disable Wallpaper</value>
  </data>
  <data name="strRDPDisableFullWindowdrag" xml:space="preserve">
    <value>Disable Full Window drag</value>
  </data>
  <data name="strRDPDisableMenuAnimations" xml:space="preserve">
    <value>Disable Menu Animations</value>
  </data>
  <data name="strRDPDisableThemes" xml:space="preserve">
    <value>Disable Themes</value>
  </data>
  <data name="strRDPDisableCursorShadow" xml:space="preserve">
    <value>Disable Cursor Shadow</value>
  </data>
  <data name="strRDPDisableCursorblinking" xml:space="preserve">
    <value>Disable Cursor blinking</value>
  </data>
  <data name="strNever" xml:space="preserve">
    <value>Never</value>
  </data>
  <data name="strAlways" xml:space="preserve">
    <value>Always</value>
  </data>
  <data name="strDetect" xml:space="preserve">
    <value>Detect</value>
  </data>
  <data name="strUseDifferentUsernameAndPassword" xml:space="preserve">
    <value>Use a different username and password</value>
  </data>
  <data name="strUseSameUsernameAndPassword" xml:space="preserve">
    <value>Use the same username and password</value>
  </data>
  <data name="strCannotStartPortScan" xml:space="preserve">
    <value>Cannot start Port Scan, incorrect IP format!</value>
  </data>
  <data name="strPleaseFillAllFields" xml:space="preserve">
    <value>Please fill all fields</value>
  </data>
  <data name="strLocalFileDoesNotExist" xml:space="preserve">
    <value>Local file does not exist!</value>
  </data>
  <data name="strTransferFailed" xml:space="preserve">
    <value>Transfer failed!</value>
  </data>
  <data name="strSSHStartTransferBG" xml:space="preserve">
    <value>SSH background transfer failed!</value>
  </data>
  <data name="strSSHTranferSuccessful" xml:space="preserve">
    <value>Transfer successful!</value>
  </data>
  <data name="strSSHTransferEndFailed" xml:space="preserve">
    <value>SSH Transfer End (UI.Window.SSHTransfer) failed!</value>
  </data>
  <data name="strTransfer" xml:space="preserve">
    <value>Transfer</value>
  </data>
  <data name="strOldConffile" xml:space="preserve">
    <value>You are trying to load a connection file that was created using an very early version of mRemote, this could result in an runtime error.
If you run into such an error, please create a new connection file!</value>
  </data>
  <data name="strCannotImportNormalSessionFile" xml:space="preserve">
    <value>You cannot import a normal connection file.
Please use File - Load Connections for normal connection files!</value>
  </data>
  <data name="strLoadFromXmlFailed" xml:space="preserve">
    <value>Load From XML failed!</value>
  </data>
  <data name="strAddNodeFromXmlFailed" xml:space="preserve">
    <value>AddNodeFromXML failed!</value>
  </data>
  <data name="strGetConnectionInfoFromXmlFailed" xml:space="preserve">
    <value>An error occured while loading the connection entry for "{0}" from "{1}". {2}</value>
  </data>
  <data name="strCouldNotCreateNewConnectionsFile" xml:space="preserve">
    <value>Couldn't create new connections file!</value>
  </data>
  <data name="strConnectionsFileCouldNotBeLoaded" xml:space="preserve">
    <value>Connections file "{0}" could not be loaded!</value>
  </data>
  <data name="strConnectionsFileBackupFailed" xml:space="preserve">
    <value>Couldn't create backup of connections file!</value>
  </data>
  <data name="strConnectionsFileCouldNotBeImported" xml:space="preserve">
    <value>Couldn't import connections file!</value>
  </data>
  <data name="strRdpFileCouldNotBeImported" xml:space="preserve">
    <value>Couldn't import rdp file!</value>
  </data>
  <data name="strConnectionsFileCouldNotBeSaved" xml:space="preserve">
    <value>Couldn't save connections file!</value>
  </data>
  <data name="strConnectionsFileCouldNotSaveAs" xml:space="preserve">
    <value>Couldn't save connections file as "{0}"!</value>
  </data>
  <data name="strQuickConnectFailed" xml:space="preserve">
    <value>Creating quick connect failed</value>
  </data>
  <data name="strConnectionOpenFailed" xml:space="preserve">
    <value>Opening connection failed!</value>
  </data>
  <data name="strConnectionOpenFailedNoHostname" xml:space="preserve">
    <value>Cannot open connection: No hostname specified!</value>
  </data>
  <data name="strNoExtAppDefined" xml:space="preserve">
    <value>No Ext. App specified.</value>
  </data>
  <data name="strLoadFromSqlFailed" xml:space="preserve">
    <value>Load From SQL failed!</value>
  </data>
  <data name="strAddNodesFromSqlFailed" xml:space="preserve">
    <value>AddNodesFromSQL failed!</value>
  </data>
  <data name="strGetConnectionInfoFromSqlFailed" xml:space="preserve">
    <value>Get Connection Info From SQL failed</value>
  </data>
  <data name="strPortScanCouldNotLoadPanel" xml:space="preserve">
    <value>Couldn't load PortScan panel!</value>
  </data>
  <data name="strConnectionsFileCouldNotBeLoadedNew" xml:space="preserve">
    <value>Connections file "{0}" could not be loaded!
Starting with new connections file.</value>
  </data>
  <data name="strTryIntegrate" xml:space="preserve">
    <value>Try to integrate</value>
  </data>
  <data name="strUpdateCheck" xml:space="preserve">
    <value>mRemoteNG can periodically connect to the mRemoteNG website to check for updates and product announcements.</value>
  </data>
  <data name="strCheckNow" xml:space="preserve">
    <value>Check now</value>
  </data>
  <data name="strUpdateCheckFailed" xml:space="preserve">
    <value>Check For Update failed!</value>
  </data>
  <data name="strUpdateCheckCompleteFailed" xml:space="preserve">
    <value>Check for update completion failed!</value>
  </data>
  <data name="strUpdateDownloadFailed" xml:space="preserve">
    <value>Download Update failed!</value>
  </data>
  <data name="strUpdateStartFailed" xml:space="preserve">
    <value>Error starting update!</value>
  </data>
  <data name="strUpdateDeleteFailed" xml:space="preserve">
    <value>Error deleting update file!</value>
  </data>
  <data name="strUpdateDownloadCompleteFailed" xml:space="preserve">
    <value>Download complete failed!</value>
  </data>
  <data name="strCommandLineArgsCouldNotBeParsed" xml:space="preserve">
    <value>Couldn't parse command line args!</value>
  </data>
  <data name="strSettingsCouldNotBeSavedOrTrayDispose" xml:space="preserve">
    <value>Couldn't save settings or dispose SysTray Icon!</value>
  </data>
  <data name="strUltraVncRepeater" xml:space="preserve">
    <value>Ultra VNC Repeater</value>
  </data>
  <data name="strSocks5" xml:space="preserve">
    <value>Socks 5</value>
  </data>
  <data name="strHttp" xml:space="preserve">
    <value>HTTP</value>
  </data>
  <data name="strVnc" xml:space="preserve">
    <value>VNC</value>
  </data>
  <data name="strWindows" xml:space="preserve">
    <value>Windows</value>
  </data>
  <data name="strExtApp" xml:space="preserve">
    <value>Ext. App</value>
  </data>
  <data name="strRDP" xml:space="preserve">
    <value>RDP</value>
  </data>
  <data name="strSsh1" xml:space="preserve">
    <value>SSH version 1</value>
  </data>
  <data name="strSsh2" xml:space="preserve">
    <value>SSH version 2</value>
  </data>
  <data name="strTelnet" xml:space="preserve">
    <value>Telnet</value>
  </data>
  <data name="strRlogin" xml:space="preserve">
    <value>Rlogin</value>
  </data>
  <data name="strRAW" xml:space="preserve">
    <value>RAW</value>
  </data>
  <data name="strICA" xml:space="preserve">
    <value>ICA</value>
  </data>
  <data name="strHttps" xml:space="preserve">
    <value>HTTPS</value>
  </data>
  <data name="strRdpErrorGetFailure" xml:space="preserve">
    <value>GetError failed (FatalErrors)</value>
  </data>
  <data name="strRdpErrorGetUnknown" xml:space="preserve">
    <value>An unknown fatal RDP error has occurred.  Error code {0}.</value>
  </data>
  <data name="strRdpErrorUnknown" xml:space="preserve">
    <value>An unknown error has occurred.</value>
  </data>
  <data name="strRdpErrorCode1" xml:space="preserve">
    <value>Internal error code 1.</value>
  </data>
  <data name="strRdpErrorOutOfMemory" xml:space="preserve">
    <value>An out-of-memory error has occurred.</value>
  </data>
  <data name="strRdpErrorWindowCreation" xml:space="preserve">
    <value>A window-creation error has occurred.</value>
  </data>
  <data name="strRdpErrorCode2" xml:space="preserve">
    <value>Internal error code 2.</value>
  </data>
  <data name="strRdpErrorCode3" xml:space="preserve">
    <value>Internal error code 3. This is not a valid state.</value>
  </data>
  <data name="strRdpErrorCode4" xml:space="preserve">
    <value>Internal error code 4.</value>
  </data>
  <data name="strRdpErrorConnection" xml:space="preserve">
    <value>An unrecoverable error has occurred during client connection.</value>
  </data>
  <data name="strRdpErrorWinsock" xml:space="preserve">
    <value>Winsock initialization error.</value>
  </data>
  <data name="strRdpAddSessionFailed" xml:space="preserve">
    <value>Add Session failed</value>
  </data>
  <data name="strRdpGetSessionsFailed" xml:space="preserve">
    <value>GetSessions failed!</value>
  </data>
  <data name="strRdpCloseConnectionFailed" xml:space="preserve">
    <value>Close RDP Connection failed!</value>
  </data>
  <data name="strRdpOpenConnectionFailed" xml:space="preserve">
    <value>Open RDP Connectin failed!</value>
  </data>
  <data name="strRdpAddResolutionsFailed" xml:space="preserve">
    <value>RDP Add Resolutions failed!</value>
  </data>
  <data name="strRdpAddResolutionFailed" xml:space="preserve">
    <value>RDP Add Resolution failed!</value>
  </data>
  <data name="strRdpGatewayNotSupported" xml:space="preserve">
    <value>RD Gateway is not supported!</value>
  </data>
  <data name="strRdpSetGatewayFailed" xml:space="preserve">
    <value>RDP SetRDGateway failed!</value>
  </data>
  <data name="strRdpSetConsoleSwitch" xml:space="preserve">
    <value>Setting Console switch for RDC {0}.</value>
  </data>
  <data name="strRdpSetConsoleSessionFailed" xml:space="preserve">
    <value>RDP SetUseConsoleSession failed!</value>
  </data>
  <data name="strRdpSetCredentialsFailed" xml:space="preserve">
    <value>RDP SetCredentials failed!</value>
  </data>
  <data name="strRdpSetResolutionFailed" xml:space="preserve">
    <value>RDP SetResolution failed!</value>
  </data>
  <data name="strRdpSetPortFailed" xml:space="preserve">
    <value>RDP SetPort failed!</value>
  </data>
  <data name="strRdpSetRedirectKeysFailed" xml:space="preserve">
    <value>Rdp Set Redirect Keys Failed!</value>
  </data>
  <data name="strRdpSetRedirectionFailed" xml:space="preserve">
    <value>Rdp Set Redirection Failed!</value>
  </data>
  <data name="strRdpSetPerformanceFlagsFailed" xml:space="preserve">
    <value>RDP SetPerformanceFlags failed!</value>
  </data>
  <data name="strRdpSetAuthenticationLevelFailed" xml:space="preserve">
    <value>RDP SetAuthenticationLevel failed!</value>
  </data>
  <data name="strRdpSetEventHandlersFailed" xml:space="preserve">
    <value>RDP SetEventHandlers failed!</value>
  </data>
  <data name="strRdpControlCreationFailed" xml:space="preserve">
    <value>Couldn't create RDP control, please check mRemoteNG requirements.</value>
  </data>
  <data name="strRdpSetPropsFailed" xml:space="preserve">
    <value>RDP SetProps failed!</value>
  </data>
  <data name="strRdpConnectionOpenFailed" xml:space="preserve">
    <value>Opening connection failed!</value>
  </data>
  <data name="strRdpDisconnectFailed" xml:space="preserve">
    <value>RDP Disconnect failed, trying to close!</value>
  </data>
  <data name="strRdpToggleFullscreenFailed" xml:space="preserve">
    <value>RDP ToggleFullscreen failed!</value>
  </data>
  <data name="strRdpToggleSmartSizeFailed" xml:space="preserve">
    <value>RDP ToggleSmartSize failed!</value>
  </data>
  <data name="strRdpFocusFailed" xml:space="preserve">
    <value>RDP Focus failed!</value>
  </data>
  <data name="strRdpGatewayIsSupported" xml:space="preserve">
    <value>RD Gateway is supported.</value>
  </data>
  <data name="strHttpConnectionFailed" xml:space="preserve">
    <value>Couldn't create new HTTP Connection!</value>
  </data>
  <data name="strHttpSetPropsFailed" xml:space="preserve">
    <value>Set HTTP Props failed!</value>
  </data>
  <data name="strHttpConnectFailed" xml:space="preserve">
    <value>HTTP Connect Failed!</value>
  </data>
  <data name="strHttpDocumentTileChangeFailed" xml:space="preserve">
    <value>Changeing HTTP Document Tile Failed!</value>
  </data>
  <data name="strHttpGecko" xml:space="preserve">
    <value>Gecko (Firefox)</value>
  </data>
  <data name="strHttpInternetExplorer" xml:space="preserve">
    <value>Internet Explorer</value>
  </data>
  <data name="strIcaConnectionFailed" xml:space="preserve">
    <value>Couldn't create new ICA Connection!</value>
  </data>
  <data name="strIcaSetPropsFailed" xml:space="preserve">
    <value>ICA Set Props Failed!</value>
  </data>
  <data name="strIcaControlFailed" xml:space="preserve">
    <value>Loading ICA Plugin failed!</value>
  </data>
  <data name="strIcaSetCredentialsFailed" xml:space="preserve">
    <value>ICA SetCredentials failed!</value>
  </data>
  <data name="strIcaSetResolutionFailed" xml:space="preserve">
    <value>ICA Set Resolution Failed!</value>
  </data>
  <data name="strIcaSetEventHandlersFailed" xml:space="preserve">
    <value>ICA Set Event Handlers Failed!</value>
  </data>
  <data name="strEncBasic" xml:space="preserve">
    <value>Basic</value>
  </data>
  <data name="strEnc128BitLogonOnly" xml:space="preserve">
    <value>128-bit (logon only)</value>
  </data>
  <data name="strEnc40Bit" xml:space="preserve">
    <value>40-bit</value>
  </data>
  <data name="strEnc56Bit" xml:space="preserve">
    <value>56-bit</value>
  </data>
  <data name="strEnc128Bit" xml:space="preserve">
    <value>128-bit</value>
  </data>
  <data name="strIntAppConnectionFailed" xml:space="preserve">
    <value>Connection failed!</value>
  </data>
  <data name="strIntAppStuff" xml:space="preserve">
    <value>--- IntApp Stuff ---</value>
  </data>
  <data name="strIntAppHandle" xml:space="preserve">
    <value>Int App Handle: {0}</value>
  </data>
  <data name="strIntAppTitle" xml:space="preserve">
    <value>Int App Title: {0}</value>
  </data>
  <data name="strIntAppParentHandle" xml:space="preserve">
    <value>Panel Handle: {0}</value>
  </data>
  <data name="strIntAppFocusFailed" xml:space="preserve">
    <value>Int App Focus Failed!</value>
  </data>
  <data name="strIntAppResizeFailed" xml:space="preserve">
    <value>Int App Resize failed!</value>
  </data>
  <data name="strIntAppKillFailed" xml:space="preserve">
    <value>Killing Int App Process failed!</value>
  </data>
  <data name="strIntAppDisposeFailed" xml:space="preserve">
    <value>Dispose of Int App process failed!</value>
  </data>
  <data name="strPuttyStuff" xml:space="preserve">
    <value>--- PuTTY Stuff ---</value>
  </data>
  <data name="strPuttyHandle" xml:space="preserve">
    <value>Putty Handle: {0}</value>
  </data>
  <data name="strPuttyTitle" xml:space="preserve">
    <value>PuTTY Title: {0}</value>
  </data>
  <data name="strPuttyParentHandle" xml:space="preserve">
    <value>Panel Handle: {0}</value>
  </data>
  <data name="strPuttyConnectionFailed" xml:space="preserve">
    <value>Connection failed!</value>
  </data>
  <data name="strPuttyFocusFailed" xml:space="preserve">
    <value>Couldn't set focus!</value>
  </data>
  <data name="strPuttyResizeFailed" xml:space="preserve">
    <value>Putty Resize Failed!</value>
  </data>
  <data name="strPuttyKillFailed" xml:space="preserve">
    <value>Killing Putty Process failed!</value>
  </data>
  <data name="strPuttyDisposeFailed" xml:space="preserve">
    <value>Dispose of Putty process failed!</value>
  </data>
  <data name="strPuttyShowSettingsDialogFailed" xml:space="preserve">
    <value>Show PuTTY Settings Dialog failed!</value>
  </data>
  <data name="strPuttyGetSessionsFailed" xml:space="preserve">
    <value>Get Putty Sessions Failed!</value>
  </data>
  <data name="strPuttyStartFailed" xml:space="preserve">
    <value>Putty Start Failed!</value>
  </data>
  <data name="strVncStartChatFailed" xml:space="preserve">
    <value>VNC Start Chat Failed!</value>
  </data>
  <data name="strVncRefreshFailed" xml:space="preserve">
    <value>VNC Refresh Screen Failed!</value>
  </data>
  <data name="strVncSetEventHandlersFailed" xml:space="preserve">
    <value>VNC Set Event Handlers failed!</value>
  </data>
  <data name="strQuickConnectHistoryExistsFailed" xml:space="preserve">
    <value>Quick Connect History Exists Failed!</value>
  </data>
  <data name="strQuickConnectAddFailed" xml:space="preserve">
    <value>Quick Connect Add Failed!</value>
  </data>
  <data name="strVncConnectionOpenFailed" xml:space="preserve">
    <value>Opening connection failed!</value>
  </data>
  <data name="strVncConnectionDisconnectFailed" xml:space="preserve">
    <value>VNC disconnect failed!</value>
  </data>
  <data name="strVncSendSpecialKeysFailed" xml:space="preserve">
    <value>VNC SendSpecialKeys failed!</value>
  </data>
  <data name="strVncToggleSmartSizeFailed" xml:space="preserve">
    <value>VNC Toggle SmartSize Failed!</value>
  </data>
  <data name="strVncToggleViewOnlyFailed" xml:space="preserve">
    <value>VNC Toggle ViewOnly Failed!</value>
  </data>
  <data name="strVncSetPropsFailed" xml:space="preserve">
    <value>VNC Set Props Failed!</value>
  </data>
  <data name="strRdpDisconnected" xml:space="preserve">
    <value>RDP disconnected!</value>
  </data>
  <data name="strErrorCode" xml:space="preserve">
    <value>Error code {0}.</value>
  </data>
  <data name="strProtocolEventDisconnected" xml:space="preserve">
    <value>Protocol Event Disconnected.
Message:
{0}</value>
  </data>
  <data name="strProtocolEventDisconnectFailed" xml:space="preserve">
    <value>Protocol Event Disconnected failed.
{0}</value>
  </data>
  <data name="strConnenctionClosedByUserDetail" xml:space="preserve">
    <value>Connection to {0} via {1} closed by user {2}.  (Description: "{3}"; User Field: "{4}")</value>
  </data>
  <data name="strConnenctionClosedByUser" xml:space="preserve">
    <value>Connection to {0} via {1} closed by user {2}.</value>
  </data>
  <data name="strConnenctionCloseEvent" xml:space="preserve">
    <value>Connection Event Closed</value>
  </data>
  <data name="strConnenctionCloseEventFailed" xml:space="preserve">
    <value>Connection Event Closed failed!</value>
  </data>
  <data name="strConnectionEventConnected" xml:space="preserve">
    <value>Protocol Event Connected</value>
  </data>
  <data name="strConnectionEventConnectedDetail" xml:space="preserve">
    <value>Connection to "{0}" via "{1}" established by user "{2}" (Description: "{3}"; User Field: "{4}")</value>
  </data>
  <data name="strConnectionEventErrorOccured" xml:space="preserve">
    <value>Protocol Event ErrorOccured</value>
  </data>
  <data name="strConnectionEventConnectionFailed" xml:space="preserve">
    <value>Conenction failed!</value>
  </data>
  <data name="strConnectionRdpErrorDetail" xml:space="preserve">
    <value>RDP error!
Error Code: {0}
Error Description: {1}</value>
  </data>
  <data name="strLogWriteToFileFailed" xml:space="preserve">
    <value>Writing to report file failed!</value>
  </data>
  <data name="strLogWriteToFileFinalLocationFailed" xml:space="preserve">
    <value>Couldn't save report to final location.</value>
  </data>
  <data name="strSqlUpdateCheckUpdateAvailable" xml:space="preserve">
    <value>SQL Update check finished and there is an update available! Going to refresh connections.</value>
  </data>
  <data name="strSettingMainFormTextFailed" xml:space="preserve">
    <value>Setting main form text failed</value>
  </data>
  <data name="strQuick" xml:space="preserve">
    <value>Quick: {0}</value>
  </data>
  <data name="strSessionKillFailed" xml:space="preserve">
    <value>Kill Session Background failed</value>
  </data>
  <data name="strSessionGetFailed" xml:space="preserve">
    <value>Get Sessions Background failed</value>
  </data>
  <data name="strConfigPropertyGridObjectFailed" xml:space="preserve">
    <value>Property Grid object failed!</value>
  </data>
  <data name="strConfigUiLoadFailed" xml:space="preserve">
    <value>Config UI load failed!</value>
  </data>
  <data name="strConfigPropertyGridValueFailed" xml:space="preserve">
    <value>pGrid_PopertyValueChanged failed!</value>
  </data>
  <data name="strConfigPropertyGridHideItemsFailed" xml:space="preserve">
    <value>ShowHideGridItems failed!</value>
  </data>
  <data name="strConfigPropertyGridButtonIconClickFailed" xml:space="preserve">
    <value>btnIcon_Click failed!</value>
  </data>
  <data name="strConfigPropertyGridMenuClickFailed" xml:space="preserve">
    <value>IconMenu_Click failed!</value>
  </data>
  <data name="strConfigPropertyGridSetHostStatusFailed" xml:space="preserve">
    <value>SetHostStatus failed!</value>
  </data>
  <data name="strConnectionSetDefaultPortFailed" xml:space="preserve">
    <value>Couldn't set default port!</value>
  </data>
  <data name="strFormatInherit" xml:space="preserve">
    <value>Inherit {0}</value>
  </data>
  <data name="strPropertyDescriptionAll" xml:space="preserve">
    <value>Toggle all inheritance options.</value>
  </data>
  <data name="strFormatInheritDescription" xml:space="preserve">
    <value>Description of inherited property: {0}</value>
  </data>
  <data name="strPuttySettings" xml:space="preserve">
    <value>PuTTY Settings</value>
  </data>
  <data name="strRdpReconnectCount" xml:space="preserve">
    <value>RDP Reconnection Count</value>
  </data>
  <data name="strWeifenLuoAttribution" xml:space="preserve">
    <value>Uses the DockPanel Suite by [Weifen Luo]</value>
  </data>
  <data name="strWeifenLuoAttributionURL" xml:space="preserve">
    <value>http://sourceforge.net/projects/dockpanelsuite/</value>
  </data>
  <data name="strGeneral" xml:space="preserve">
    <value>General</value>
  </data>
  <data name="strLanguage" xml:space="preserve">
    <value>Language</value>
  </data>
  <data name="strLanguageDefault" xml:space="preserve">
    <value>(Automatically Detect)</value>
  </data>
  <data name="strLanguageRestartRequired" xml:space="preserve">
    <value>{0} must be restarted before changes to the language will take effect.</value>
  </data>
  <data name="strAskUpdatesCommandAskLater" xml:space="preserve">
    <value>Ask me again later</value>
  </data>
  <data name="strAskUpdatesCommandCustom" xml:space="preserve">
    <value>Customize the settings now</value>
  </data>
  <data name="strAskUpdatesCommandRecommended" xml:space="preserve">
    <value>Use the recommended settings</value>
  </data>
  <data name="strAskUpdatesContent" xml:space="preserve">
    <value>{0} can automatically check for updates that may provide new features and bug fixes. It is recommended that you allow {0} to check for updates weekly.</value>
  </data>
  <data name="strAskUpdatesMainInstruction" xml:space="preserve">
    <value>Automatic update settings</value>
  </data>
  <data name="strRDP32768Colors" xml:space="preserve">
    <value>32768 Colours (15-bit)</value>
  </data>
  <data name="strPropertyDescriptionEnableFontSmoothing" xml:space="preserve">
    <value>Select whether to use font smoothing or not.</value>
  </data>
  <data name="strPropertyNameEnableFontSmoothing" xml:space="preserve">
    <value>Font Smoothing</value>
  </data>
  <data name="strPropertyDescriptionEnableDesktopComposition" xml:space="preserve">
    <value>Select whether to use desktop composition or not.</value>
  </data>
  <data name="strPropertyNameEnableDesktopComposition" xml:space="preserve">
    <value>Desktop Composition</value>
  </data>
  <data name="strConfirmCloseConnection" xml:space="preserve">
    <value>Confirm closing connection tabs</value>
  </data>
  <data name="strConfirmCloseConnectionMainInstruction" xml:space="preserve">
    <value>Do you want to close the connection, "{0}"?</value>
  </data>
  <data name="strConfirmCloseConnectionPanelMainInstruction" xml:space="preserve">
    <value>Are you sure you want to close the panel, "{0}"? Any connections that it contains will also be closed.</value>
  </data>
  <data name="strTabUpdates" xml:space="preserve">
    <value>Updates</value>
  </data>
  <data name="strLabelSQLDatabaseName" xml:space="preserve">
    <value>Database:</value>
  </data>
  <data name="strLabelSQLServerDatabaseName" xml:space="preserve">
    <value>Database:</value>
  </data>
	<data name="strErrorVerifyDatabaseVersionFailed">
		<value xml:space="preserve">VerifyDatabaseVersion (Config.Connections.Save) failed. {0}</value>
	</data>
	<data name="strErrorConnectionListSaveFailed">
		<value xml:space="preserve">The connection list could not be saved.</value>
	</data>
	<data name="strErrorBadDatabaseVersion">
		<value xml:space="preserve">The database version {0} is not compatible with this version of {1}.</value>
	</data>
	<data name="strUpdateCheckPortableEdition">
		<value xml:space="preserve">mRemoteNG Portable Edition does not currently support automatic updates.</value>
	</data>
>>>>>>> 87b0f317
</root><|MERGE_RESOLUTION|>--- conflicted
+++ resolved
@@ -445,1911 +445,7 @@
   <data name="News" type="System.Resources.ResXFileRef, System.Windows.Forms">
     <value>..\Resources\Images_FamFamFam\News.png;System.Drawing.Bitmap, System.Drawing, Version=2.0.0.0, Culture=neutral, PublicKeyToken=b03f5f7f11d50a3a</value>
   </data>
-<<<<<<< HEAD
-=======
-  <data name="strUpdateFrequencyCustom" xml:space="preserve">
-    <value>Every {0} days</value>
-  </data>
-  <data name="strUpdateFrequencyDaily" xml:space="preserve">
-    <value>Daily</value>
-  </data>
-  <data name="strUpdateFrequencyMonthly" xml:space="preserve">
-    <value>Monthly</value>
-  </data>
-  <data name="strUpdateFrequencyWeekly" xml:space="preserve">
-    <value>Weekly</value>
-  </data>
-  <data name="strFAMFAMFAMAttribution" xml:space="preserve">
-    <value>Includes icons by [FAMFAMFAM]</value>
-  </data>
-  <data name="strFAMFAMFAMAttributionURL" xml:space="preserve">
-    <value>http://www.famfamfam.com/</value>
-  </data>
-  <data name="strMagicLibraryAttribution" xml:space="preserve">
-    <value>Uses the Magic library by [Crownwood Software]</value>
-  </data>
-  <data name="strMagicLibraryAttributionURL" xml:space="preserve">
-    <value>http://www.dotnetmagic.com/</value>
-  </data>
-  <data name="strAbout" xml:space="preserve">
-    <value>About</value>
-  </data>
-  <data name="strLabelChangeLog" xml:space="preserve">
-    <value>Change Log:</value>
-  </data>
-  <data name="strLabelReleasedUnderGPL" xml:space="preserve">
-    <value>Released under the GNU General Public License (GPL)</value>
-  </data>
-  <data name="strConfirmResetLayout" xml:space="preserve">
-    <value>Are you sure you want to reset the panels to their default layout?</value>
-  </data>
-  <data name="strConfirmExitMainInstruction" xml:space="preserve">
-    <value>Do you want to close all open connections?</value>
-  </data>
-  <data name="strCheckboxDoNotShowThisMessageAgain" xml:space="preserve">
-    <value>Do not show this message again.</value>
-  </data>
-  <data name="strLabelPortableEdition" xml:space="preserve">
-    <value>Portable Edition</value>
-  </data>
-  <data name="strConfirmDeleteNodeConnection" xml:space="preserve">
-    <value>Are you sure you want to delete the connection, "{0}"?</value>
-  </data>
-  <data name="strConfirmDeleteNodeFolder" xml:space="preserve">
-    <value>Are you sure you want to delete the empty folder, "{0}"?</value>
-  </data>
-  <data name="strConfirmDeleteNodeFolderNotEmpty" xml:space="preserve">
-    <value>Are you sure you want to delete the folder, "{0}"? Any folders or connections that it contains will also be deleted.</value>
-  </data>
-  <data name="strMenuDelete" xml:space="preserve">
-    <value>Delete...</value>
-  </data>
-  <data name="strMenuDeleteConnection" xml:space="preserve">
-    <value>Delete Connection...</value>
-  </data>
-  <data name="strMenuDeleteFolder" xml:space="preserve">
-    <value>Delete Folder...</value>
-  </data>
-  <data name="strMenuDuplicate" xml:space="preserve">
-    <value>Duplicate</value>
-  </data>
-  <data name="strMenuDuplicateConnection" xml:space="preserve">
-    <value>Duplicate Connection</value>
-  </data>
-  <data name="strMenuDuplicateFolder" xml:space="preserve">
-    <value>Duplicate Folder</value>
-  </data>
-  <data name="strMenuRename" xml:space="preserve">
-    <value>Rename</value>
-  </data>
-  <data name="strMenuRenameConnection" xml:space="preserve">
-    <value>Rename Connection</value>
-  </data>
-  <data name="strMenuRenameFolder" xml:space="preserve">
-    <value>Rename Folder</value>
-  </data>
-  <data name="strActive" xml:space="preserve">
-    <value>Active</value>
-  </data>
-  <data name="strButtonCancel" xml:space="preserve">
-    <value>&amp;Cancel</value>
-  </data>
-  <data name="strButtonClose" xml:space="preserve">
-    <value>&amp;Close</value>
-  </data>
-  <data name="strButtonImport" xml:space="preserve">
-    <value>&amp;Import</value>
-  </data>
-  <data name="strButtonNew" xml:space="preserve">
-    <value>&amp;New</value>
-  </data>
-  <data name="strButtonOK" xml:space="preserve">
-    <value>&amp;OK</value>
-  </data>
-  <data name="strButtonScan" xml:space="preserve">
-    <value>&amp;Scan</value>
-  </data>
-  <data name="strButtonStop" xml:space="preserve">
-    <value>&amp;Stop</value>
-  </data>
-  <data name="strPropertyDescriptionColors" xml:space="preserve">
-    <value>Select the colour quality to be used.</value>
-  </data>
-  <data name="strPropertyNameColors" xml:space="preserve">
-    <value>Colours</value>
-  </data>
-  <data name="strInactive" xml:space="preserve">
-    <value>Inactive</value>
-  </data>
-  <data name="strLabelConnect" xml:space="preserve">
-    <value>&amp;Connect:</value>
-  </data>
-  <data name="strLabelPassword" xml:space="preserve">
-    <value>Password:</value>
-  </data>
-  <data name="strLabelVerify" xml:space="preserve">
-    <value>Verify:</value>
-  </data>
-  <data name="strMenuAbout" xml:space="preserve">
-    <value>About</value>
-  </data>
-  <data name="strMenuAddConnectionPanel" xml:space="preserve">
-    <value>Add Connection Panel</value>
-  </data>
-  <data name="strMenuCheckForUpdates" xml:space="preserve">
-    <value>Check for Updates</value>
-  </data>
-  <data name="strMenuConfig" xml:space="preserve">
-    <value>Config</value>
-  </data>
-  <data name="strMenuConnect" xml:space="preserve">
-    <value>Connect</value>
-  </data>
-  <data name="strMenuConnectionPanels" xml:space="preserve">
-    <value>Connection Panels</value>
-  </data>
-  <data name="strMenuConnections" xml:space="preserve">
-    <value>Connections</value>
-  </data>
-  <data name="strMenuConnectionsAndConfig" xml:space="preserve">
-    <value>Connections and Config</value>
-  </data>
-  <data name="strMenuDonate" xml:space="preserve">
-    <value>Donate</value>
-  </data>
-  <data name="strMenuExit" xml:space="preserve">
-    <value>Exit</value>
-  </data>
-  <data name="strMenuExternalTools" xml:space="preserve">
-    <value>External Tools</value>
-  </data>
-  <data name="strMenuExternalToolsToolbar" xml:space="preserve">
-    <value>External Tools Toolbar</value>
-  </data>
-  <data name="strMenuFile" xml:space="preserve">
-    <value>&amp;File</value>
-  </data>
-  <data name="strMenuFullScreen" xml:space="preserve">
-    <value>Full Screen</value>
-  </data>
-  <data name="strMenuFullScreenRDP" xml:space="preserve">
-    <value>Full Screen (RDP)</value>
-  </data>
-  <data name="strMenuHelp" xml:space="preserve">
-    <value>&amp;Help</value>
-  </data>
-  <data name="strMenuHelpContents" xml:space="preserve">
-    <value>mRemoteNG Help</value>
-  </data>
-  <data name="strMenuJumpTo" xml:space="preserve">
-    <value>Jump To</value>
-  </data>
-  <data name="strMenuNewConnectionFile" xml:space="preserve">
-    <value>New Connection File</value>
-  </data>
-  <data name="strMenuNotifications" xml:space="preserve">
-    <value>Notifications</value>
-  </data>
-  <data name="strMenuOpenConnectionFile" xml:space="preserve">
-    <value>Open Connection File...</value>
-  </data>
-  <data name="strMenuOptions" xml:space="preserve">
-    <value>Options</value>
-  </data>
-  <data name="strMenuPortScan" xml:space="preserve">
-    <value>Port Scan</value>
-  </data>
-  <data name="strMenuQuickConnectToolbar" xml:space="preserve">
-    <value>Quick Connect Toolbar</value>
-  </data>
-  <data name="strMenuReportBug" xml:space="preserve">
-    <value>Report a Bug</value>
-  </data>
-  <data name="strMenuSaveConnectionFile" xml:space="preserve">
-    <value>Save Connection File</value>
-  </data>
-  <data name="strMenuSaveConnectionFileAs" xml:space="preserve">
-    <value>Save Connection File As...</value>
-  </data>
-  <data name="strMenuScreenshotManager" xml:space="preserve">
-    <value>Screenshot Manager</value>
-  </data>
-  <data name="strMenuSessions" xml:space="preserve">
-    <value>Sessions</value>
-  </data>
-  <data name="strMenuSessionsAndScreenshots" xml:space="preserve">
-    <value>Sessions and Screenshots</value>
-  </data>
-  <data name="strMenuShowText" xml:space="preserve">
-    <value>Show Text</value>
-  </data>
-  <data name="strMenuSSHFileTransfer" xml:space="preserve">
-    <value>SSH File Transfer</value>
-  </data>
-  <data name="strMenuSupportForum" xml:space="preserve">
-    <value>Support Forum</value>
-  </data>
-  <data name="strMenuTools" xml:space="preserve">
-    <value>&amp;Tools</value>
-  </data>
-  <data name="strMenuView" xml:space="preserve">
-    <value>&amp;View</value>
-  </data>
-  <data name="strMenuWebsite" xml:space="preserve">
-    <value>Website</value>
-  </data>
-  <data name="strLabelSelectPanel" xml:space="preserve">
-    <value>Select a panel from the list below or click New to add a new one. Click OK to continue.</value>
-  </data>
-  <data name="strSmartSizeModeAspect" xml:space="preserve">
-    <value>Aspect</value>
-  </data>
-  <data name="strSmartSizeModeFree" xml:space="preserve">
-    <value>Free</value>
-  </data>
-  <data name="strSmartSizeModeNone" xml:space="preserve">
-    <value>No SmartSize</value>
-  </data>
-  <data name="strStatus" xml:space="preserve">
-    <value>Status</value>
-  </data>
-  <data name="strTitlePassword" xml:space="preserve">
-    <value>Password</value>
-  </data>
-  <data name="strTitleSelectPanel" xml:space="preserve">
-    <value>Select Panel</value>
-  </data>
-  <data name="strButtonLaunchPutty" xml:space="preserve">
-    <value>Launch PuTTY</value>
-  </data>
-  <data name="strButtonTestProxy" xml:space="preserve">
-    <value>Test Proxy</value>
-  </data>
-  <data name="strCheckboxAutomaticReconnect" xml:space="preserve">
-    <value>Automatically try to reconnect when disconnected from server (RDP &amp;&amp; ICA only)</value>
-  </data>
-  <data name="strCheckboxProxyAuthentication" xml:space="preserve">
-    <value>This proxy server requires authentication</value>
-  </data>
-  <data name="strCheckboxPuttyPath" xml:space="preserve">
-    <value>Use custom PuTTY path:</value>
-  </data>
-  <data name="strCheckboxUpdateUseProxy" xml:space="preserve">
-    <value>Use a proxy server to connect</value>
-  </data>
-  <data name="strLabelAddress" xml:space="preserve">
-    <value>Address:</value>
-  </data>
-  <data name="strLabelPuttySessionsConfig" xml:space="preserve">
-    <value>To configure PuTTY sessions click this button:</value>
-  </data>
-  <data name="strLabelPuttyTimeout" xml:space="preserve">
-    <value>Max. PuTTY &amp;&amp; Integrated Ext. Apps wait time:</value>
-  </data>
-  <data name="strLabelSeconds" xml:space="preserve">
-    <value>seconds</value>
-  </data>
-  <data name="strMenuCtrlAltDel" xml:space="preserve">
-    <value>Ctrl-Alt-Del</value>
-  </data>
-  <data name="strMenuCtrlEsc" xml:space="preserve">
-    <value>Ctrl-Esc</value>
-  </data>
-  <data name="strTabAdvanced" xml:space="preserve">
-    <value>Advanced</value>
-  </data>
-  <data name="strButtonChange" xml:space="preserve">
-    <value>Change</value>
-  </data>
-  <data name="strCheckboxReconnectWhenReady" xml:space="preserve">
-    <value>Reconnect when ready</value>
-  </data>
-  <data name="strConnections" xml:space="preserve">
-    <value>Connections</value>
-  </data>
-  <data name="strFilterAll" xml:space="preserve">
-    <value>All Files (*.*)</value>
-  </data>
-  <data name="strFilterApplication" xml:space="preserve">
-    <value>Application Files (*.exe)</value>
-  </data>
-  <data name="strFiltermRemoteCSV" xml:space="preserve">
-    <value>mRemote CSV Files (*.csv)</value>
-  </data>
-  <data name="strFiltermRemoteXML" xml:space="preserve">
-    <value>mRemote XML Files (*.xml)</value>
-  </data>
-  <data name="strFilterRDP" xml:space="preserve">
-    <value>RDP Files (*.rdp)</value>
-  </data>
-  <data name="strFiltervRD2008CSV" xml:space="preserve">
-    <value>visionapp Remote Desktop 2008 CSV Files (*.csv)</value>
-  </data>
-  <data name="strGroupboxAutomaticReconnect" xml:space="preserve">
-    <value>Automatic Reconnect</value>
-  </data>
-  <data name="strGroupboxConnection" xml:space="preserve">
-    <value>Connection</value>
-  </data>
-  <data name="strGroupboxFiles" xml:space="preserve">
-    <value>Files</value>
-  </data>
-  <data name="strLabelServerStatus" xml:space="preserve">
-    <value>Server Status:</value>
-  </data>
-  <data name="strNewConnection" xml:space="preserve">
-    <value>New Connection</value>
-  </data>
-  <data name="strNewFolder" xml:space="preserve">
-    <value>New Folder</value>
-  </data>
-  <data name="strNewRoot" xml:space="preserve">
-    <value>New Root</value>
-  </data>
-  <data name="strNo" xml:space="preserve">
-    <value>No</value>
-  </data>
-  <data name="strTitleError" xml:space="preserve">
-    <value>Error ({0})</value>
-  </data>
-  <data name="strTitleInformation" xml:space="preserve">
-    <value>Information ({0})</value>
-  </data>
-  <data name="strTitleWarning" xml:space="preserve">
-    <value>Warning ({0})</value>
-  </data>
-  <data name="strYes" xml:space="preserve">
-    <value>Yes</value>
-  </data>
-  <data name="strButtonBrowse" xml:space="preserve">
-    <value>&amp;Browse...</value>
-  </data>
-  <data name="strButtonDefaultInheritance" xml:space="preserve">
-    <value>Default Inheritance</value>
-  </data>
-  <data name="strButtonDefaultProperties" xml:space="preserve">
-    <value>Default Properties</value>
-  </data>
-  <data name="strButtonDisconnect" xml:space="preserve">
-    <value>Disconnect</value>
-  </data>
-  <data name="strButtonInheritance" xml:space="preserve">
-    <value>Inheritance</value>
-  </data>
-  <data name="strButtonProperties" xml:space="preserve">
-    <value>Properties</value>
-  </data>
-  <data name="strCheckboxDomain" xml:space="preserve">
-    <value>Domain</value>
-  </data>
-  <data name="strCheckboxInheritance" xml:space="preserve">
-    <value>Inheritance</value>
-  </data>
-  <data name="strCheckboxPassword" xml:space="preserve">
-    <value>Password</value>
-  </data>
-  <data name="strCheckboxUsername" xml:space="preserve">
-    <value>Username</value>
-  </data>
-  <data name="strCheckboxWaitForExit" xml:space="preserve">
-    <value>Wait for exit</value>
-  </data>
-  <data name="strColumnArguments" xml:space="preserve">
-    <value>Arguments</value>
-  </data>
-  <data name="strColumnDisplayName" xml:space="preserve">
-    <value>Display Name</value>
-  </data>
-  <data name="strColumnFilename" xml:space="preserve">
-    <value>Filename</value>
-  </data>
-  <data name="strColumnMessage" xml:space="preserve">
-    <value>Message</value>
-  </data>
-  <data name="strColumnWaitForExit" xml:space="preserve">
-    <value>Wait For Exit</value>
-  </data>
-  <data name="strConfirmDeleteExternalTool" xml:space="preserve">
-    <value>Are you sure you want to delete the external tool, "{0}"?</value>
-  </data>
-  <data name="strConfirmDeleteExternalToolMultiple" xml:space="preserve">
-    <value>Are you sure you want to delete the {0} selected external tools?</value>
-  </data>
-  <data name="strGroupboxExternalToolProperties" xml:space="preserve">
-    <value>External Tool Properties</value>
-  </data>
-  <data name="strLabelArguments" xml:space="preserve">
-    <value>Arguments:</value>
-  </data>
-  <data name="strLabelDisplayName" xml:space="preserve">
-    <value>Display Name</value>
-  </data>
-  <data name="strLabelFilename" xml:space="preserve">
-    <value>Filename:</value>
-  </data>
-  <data name="strLabelOptions" xml:space="preserve">
-    <value>Options:</value>
-  </data>
-  <data name="strMenuCopy" xml:space="preserve">
-    <value>Copy</value>
-  </data>
-  <data name="strMenuDeleteExternalTool" xml:space="preserve">
-    <value>Delete External Tool...</value>
-  </data>
-  <data name="strMenuDisconnect" xml:space="preserve">
-    <value>Disconnect</value>
-  </data>
-  <data name="strMenuDuplicateTab" xml:space="preserve">
-    <value>Duplicate Tab</value>
-  </data>
-  <data name="strMenuLaunchExternalTool" xml:space="preserve">
-    <value>Launch External Tool</value>
-  </data>
-  <data name="strMenuNewExternalTool" xml:space="preserve">
-    <value>New External Tool</value>
-  </data>
-  <data name="strMenuPaste" xml:space="preserve">
-    <value>Paste</value>
-  </data>
-  <data name="strMenuReconnect" xml:space="preserve">
-    <value>Reconnect</value>
-  </data>
-  <data name="strMenuRefreshScreen" xml:space="preserve">
-    <value>Refresh Screen (VNC)</value>
-  </data>
-  <data name="strMenuRenameTab" xml:space="preserve">
-    <value>Rename Tab</value>
-  </data>
-  <data name="strMenuScreenshot" xml:space="preserve">
-    <value>Screenshot</value>
-  </data>
-  <data name="strMenuSendSpecialKeys" xml:space="preserve">
-    <value>Send Special Keys (VNC)</value>
-  </data>
-  <data name="strMenuSmartSize" xml:space="preserve">
-    <value>SmartSize (RDP/VNC)</value>
-  </data>
-  <data name="strMenuStartChat" xml:space="preserve">
-    <value>Start Chat (VNC)</value>
-  </data>
-  <data name="strMenuTransferFile" xml:space="preserve">
-    <value>Transfer File (SSH)</value>
-  </data>
-  <data name="strMenuViewOnly" xml:space="preserve">
-    <value>View Only (VNC)</value>
-  </data>
-  <data name="strPropertyDescriptionAddress" xml:space="preserve">
-    <value>Enter the hostname or ip you want to connect to.</value>
-  </data>
-  <data name="strPropertyNameAddress" xml:space="preserve">
-    <value>Hostname/IP</value>
-  </data>
-  <data name="strButtonIcon" xml:space="preserve">
-    <value>Icon</value>
-  </data>
-  <data name="strCategoryAppearance" xml:space="preserve">
-    <value>Appearance</value>
-  </data>
-  <data name="strCategoryConnection" xml:space="preserve">
-    <value>Connection</value>
-  </data>
-  <data name="strCategoryCredentials" xml:space="preserve">
-    <value>Credentials</value>
-  </data>
-  <data name="strCategoryDisplay" xml:space="preserve">
-    <value>Display</value>
-  </data>
-  <data name="strCategoryGateway" xml:space="preserve">
-    <value>Gateway</value>
-  </data>
-  <data name="strCategoryMiscellaneous" xml:space="preserve">
-    <value>Miscellaneous</value>
-  </data>
-  <data name="strCategoryProtocol" xml:space="preserve">
-    <value>Protocol</value>
-  </data>
-  <data name="strCategoryRedirect" xml:space="preserve">
-    <value>Redirect</value>
-  </data>
-  <data name="strColumnHostnameIP" xml:space="preserve">
-    <value>Hostname/IP</value>
-  </data>
-  <data name="strColumnUsername" xml:space="preserve">
-    <value>Username</value>
-  </data>
-  <data name="strLabelDomain" xml:space="preserve">
-    <value>Domain:</value>
-  </data>
-  <data name="strLabelPort" xml:space="preserve">
-    <value>Port:</value>
-  </data>
-  <data name="strLabelProtocol" xml:space="preserve">
-    <value>Protocol:</value>
-  </data>
-  <data name="strLabelUsername" xml:space="preserve">
-    <value>Username:</value>
-  </data>
-  <data name="strPropertyDescriptionDescription" xml:space="preserve">
-    <value>Put your notes or a description for the host here.</value>
-  </data>
-  <data name="strPropertyDescriptionDomain" xml:space="preserve">
-    <value>Enter your domain.</value>
-  </data>
-  <data name="strPropertyDescriptionIcon" xml:space="preserve">
-    <value>Choose a icon that will be displayed when connected to the host.</value>
-  </data>
-  <data name="strPropertyDescriptionName" xml:space="preserve">
-    <value>This is the name that will be displayed in the connections tree.</value>
-  </data>
-  <data name="strPropertyDescriptionPanel" xml:space="preserve">
-    <value>Sets the panel in which the connection will open.</value>
-  </data>
-  <data name="strPropertyDescriptionPassword" xml:space="preserve">
-    <value>Enter your password.</value>
-  </data>
-  <data name="strPropertyDescriptionPort" xml:space="preserve">
-    <value>Enter the port the selected protocol is listening on.</value>
-  </data>
-  <data name="strPropertyDescriptionProtocol" xml:space="preserve">
-    <value>Choose the protocol mRemoteNG should use to connect to the host.</value>
-  </data>
-  <data name="strPropertyDescriptionUsername" xml:space="preserve">
-    <value>Enter your username.</value>
-  </data>
-  <data name="strPropertyNameDescription" xml:space="preserve">
-    <value>Description</value>
-  </data>
-  <data name="strPropertyNameDomain" xml:space="preserve">
-    <value>Domain</value>
-  </data>
-  <data name="strPropertyNameIcon" xml:space="preserve">
-    <value>Icon</value>
-  </data>
-  <data name="strPropertyNameName" xml:space="preserve">
-    <value>Name</value>
-  </data>
-  <data name="strPropertyNamePanel" xml:space="preserve">
-    <value>Panel</value>
-  </data>
-  <data name="strPropertyNamePassword" xml:space="preserve">
-    <value>Password</value>
-  </data>
-  <data name="strPropertyNamePort" xml:space="preserve">
-    <value>Port</value>
-  </data>
-  <data name="strPropertyNameProtocol" xml:space="preserve">
-    <value>Protocol</value>
-  </data>
-  <data name="strPropertyNameUsername" xml:space="preserve">
-    <value>Username</value>
-  </data>
-  <data name="strTabAppearance" xml:space="preserve">
-    <value>Appearance</value>
-  </data>
-  <data name="strCategoryGeneral" xml:space="preserve">
-    <value>General</value>
-  </data>
-  <data name="strPropertyDescriptionAuthenticationLevel" xml:space="preserve">
-    <value>Select which authentication level this connection should use.</value>
-  </data>
-  <data name="strPropertyDescriptionAuthenticationMode" xml:space="preserve">
-    <value>Select how you want to authenticate against the VNC server.</value>
-  </data>
-  <data name="strPropertyDescriptionCacheBitmaps" xml:space="preserve">
-    <value>Select whether to use bitmap caching or not.</value>
-  </data>
-  <data name="strPropertyDescriptionCompression" xml:space="preserve">
-    <value>Select the compression value to be used.</value>
-  </data>
-  <data name="strPropertyDescriptionDisplayThemes" xml:space="preserve">
-    <value>Select yes if the theme of the remote host should be displayed.</value>
-  </data>
-  <data name="strPropertyDescriptionDisplayWallpaper" xml:space="preserve">
-    <value>Select yes if the wallpaper of the remote host should be displayed.</value>
-  </data>
-  <data name="strPropertyDescriptionEncoding" xml:space="preserve">
-    <value>Select the encoding mode to be used.</value>
-  </data>
-  <data name="strPropertyDescriptionEncryptionStrength" xml:space="preserve">
-    <value>Select the encryption strength of the remote host.</value>
-  </data>
-  <data name="strPropertyDescriptionExternalTool" xml:space="preserve">
-    <value>Select the external tool to be started.</value>
-  </data>
-  <data name="strPropertyDescriptionExternalToolAfter" xml:space="preserve">
-    <value>Select a external tool to be started after the disconnection to the remote host.</value>
-  </data>
-  <data name="strPropertyDescriptionExternalToolBefore" xml:space="preserve">
-    <value>Select a external tool to be started before the connection to the remote host is established.</value>
-  </data>
-  <data name="strPropertyDescriptionMACAddress" xml:space="preserve">
-    <value>Enter the MAC address of the remote host if you wish to use it in an external tool.</value>
-  </data>
-  <data name="strPropertyDescriptionPuttySession" xml:space="preserve">
-    <value>Select a PuTTY session to be used when connecting.</value>
-  </data>
-  <data name="strPropertyDescriptionRedirectDrives" xml:space="preserve">
-    <value>Select whether local disk drives should be shown on the remote host.</value>
-  </data>
-  <data name="strPropertyDescriptionRedirectKeys" xml:space="preserve">
-    <value>Select whether key combinations (e.g. Alt-Tab) should be redirected to the remote host.</value>
-  </data>
-  <data name="strPropertyDescriptionRedirectPorts" xml:space="preserve">
-    <value>Select whether local ports (ie. com, parallel) should be shown on the remote host.</value>
-  </data>
-  <data name="strPropertyDescriptionRedirectPrinters" xml:space="preserve">
-    <value>Select whether local printers should be shown on the remote host.</value>
-  </data>
-  <data name="strPropertyDescriptionRedirectSmartCards" xml:space="preserve">
-    <value>Select whether local Smart Cards should be available on the remote host.</value>
-  </data>
-  <data name="strPropertyDescriptionRedirectSounds" xml:space="preserve">
-    <value>Select how remote sound should be redirected.</value>
-  </data>
-  <data name="strPropertyDescriptionRenderingEngine" xml:space="preserve">
-    <value>Select one of the available rendering engines that will be used to display HTML.</value>
-  </data>
-  <data name="strPropertyDescriptionResolution" xml:space="preserve">
-    <value>Choose the resolution or mode this connection will open in.</value>
-  </data>
-  <data name="strPropertyDescriptionSmartSizeMode" xml:space="preserve">
-    <value>Select the SmartSize mode to be used.</value>
-  </data>
-  <data name="strPropertyDescriptionUseConsoleSession" xml:space="preserve">
-    <value>Connect to the console session of the remote host.</value>
-  </data>
-  <data name="strPropertyDescriptionUser1" xml:space="preserve">
-    <value>Feel free to enter any information you need here.</value>
-  </data>
-  <data name="strPropertyDescriptionViewOnly" xml:space="preserve">
-    <value>If you want to establish a view only connection to the host select yes.</value>
-  </data>
-  <data name="strPropertyDescriptionVNCProxyAddress" xml:space="preserve">
-    <value>Enter the proxy address to be used.</value>
-  </data>
-  <data name="strPropertyDescriptionVNCProxyPassword" xml:space="preserve">
-    <value>Enter your password for authenticating against the proxy.</value>
-  </data>
-  <data name="strPropertyDescriptionVNCProxyPort" xml:space="preserve">
-    <value>Enter the port the proxy server listens on.</value>
-  </data>
-  <data name="strPropertyDescriptionVNCProxyType" xml:space="preserve">
-    <value>If you use a proxy to tunnel VNC connections, select which type it is.</value>
-  </data>
-  <data name="strPropertyDescriptionVNCProxyUsername" xml:space="preserve">
-    <value>Enter your username for authenticating against the proxy.</value>
-  </data>
-  <data name="strPropertyNameAuthenticationLevel" xml:space="preserve">
-    <value>Server Authentication</value>
-  </data>
-  <data name="strPropertyNameAuthenticationMode" xml:space="preserve">
-    <value>Authentication Mode</value>
-  </data>
-  <data name="strPropertyNameCacheBitmaps" xml:space="preserve">
-    <value>Cache Bitmaps</value>
-  </data>
-  <data name="strPropertyNameCompression" xml:space="preserve">
-    <value>Compression</value>
-  </data>
-  <data name="strPropertyNameDisplayThemes" xml:space="preserve">
-    <value>Display Themes</value>
-  </data>
-  <data name="strPropertyNameDisplayWallpaper" xml:space="preserve">
-    <value>Display Wallpaper</value>
-  </data>
-  <data name="strPropertyNameEncoding" xml:space="preserve">
-    <value>Encoding</value>
-  </data>
-  <data name="strPropertyNameEncryptionStrength" xml:space="preserve">
-    <value>Encryption Strength</value>
-  </data>
-  <data name="strPropertyNameExternalTool" xml:space="preserve">
-    <value>External Tool</value>
-  </data>
-  <data name="strPropertyNameExternalToolAfter" xml:space="preserve">
-    <value>External Tool After</value>
-  </data>
-  <data name="strPropertyNameExternalToolBefore" xml:space="preserve">
-    <value>External Tool Before</value>
-  </data>
-  <data name="strPropertyNameAll" xml:space="preserve">
-    <value>All</value>
-  </data>
-  <data name="strPropertyNameMACAddress" xml:space="preserve">
-    <value>MAC Address</value>
-  </data>
-  <data name="strPropertyNamePuttySession" xml:space="preserve">
-    <value>PuTTY Session</value>
-  </data>
-  <data name="strPropertyNameRedirectDrives" xml:space="preserve">
-    <value>Disk Drives</value>
-  </data>
-  <data name="strPropertyNameRedirectKeys" xml:space="preserve">
-    <value>Key Combinations</value>
-  </data>
-  <data name="strPropertyNameRedirectPorts" xml:space="preserve">
-    <value>Ports</value>
-  </data>
-  <data name="strPropertyNameRedirectPrinters" xml:space="preserve">
-    <value>Printers</value>
-  </data>
-  <data name="strPropertyNameRedirectSmartCards" xml:space="preserve">
-    <value>Smart Cards</value>
-  </data>
-  <data name="strPropertyNameRedirectSounds" xml:space="preserve">
-    <value>Sounds</value>
-  </data>
-  <data name="strPropertyNameRenderingEngine" xml:space="preserve">
-    <value>Rendering Engine</value>
-  </data>
-  <data name="strPropertyNameResolution" xml:space="preserve">
-    <value>Resolution</value>
-  </data>
-  <data name="strPropertyNameSmartSizeMode" xml:space="preserve">
-    <value>SmartSize Mode</value>
-  </data>
-  <data name="strPropertyNameUseConsoleSession" xml:space="preserve">
-    <value>Use Console Session</value>
-  </data>
-  <data name="strPropertyNameUser1" xml:space="preserve">
-    <value>User Field</value>
-  </data>
-  <data name="strPropertyNameViewOnly" xml:space="preserve">
-    <value>View Only</value>
-  </data>
-  <data name="strPropertyNameVNCProxyAddress" xml:space="preserve">
-    <value>Proxy Address</value>
-  </data>
-  <data name="strPropertyNameVNCProxyPassword" xml:space="preserve">
-    <value>Proxy Password</value>
-  </data>
-  <data name="strPropertyNameVNCProxyPort" xml:space="preserve">
-    <value>Proxy Port</value>
-  </data>
-  <data name="strPropertyNameVNCProxyType" xml:space="preserve">
-    <value>Proxy Type</value>
-  </data>
-  <data name="strPropertyNameVNCProxyUsername" xml:space="preserve">
-    <value>Proxy Username</value>
-  </data>
-  <data name="strComponentsCheck" xml:space="preserve">
-    <value>Components Check</value>
-  </data>
-  <data name="strCcAlwaysShowScreen" xml:space="preserve">
-    <value>Always show this screen at startup</value>
-  </data>
-  <data name="strCcCheckAgain" xml:space="preserve">
-    <value>Refresh</value>
-  </data>
-  <data name="strConnecting" xml:space="preserve">
-    <value>Connecting...</value>
-  </data>
-  <data name="strRDP256Colors" xml:space="preserve">
-    <value>256 Colours (8-bit)</value>
-  </data>
-  <data name="strRDPSoundBringToThisComputer" xml:space="preserve">
-    <value>Bring to this computer</value>
-  </data>
-  <data name="strRDPSoundLeaveAtRemoteComputer" xml:space="preserve">
-    <value>Leave at remote computer</value>
-  </data>
-  <data name="strRDPSoundDoNotPlay" xml:space="preserve">
-    <value>Do not play</value>
-  </data>
-  <data name="strRDPFitToPanel" xml:space="preserve">
-    <value>Fit To Panel</value>
-  </data>
-  <data name="strFullscreen" xml:space="preserve">
-    <value>Fullscreen</value>
-  </data>
-  <data name="strRDPSmartSize" xml:space="preserve">
-    <value>Smart Size</value>
-  </data>
-  <data name="strAlwaysConnectEvenIfAuthFails" xml:space="preserve">
-    <value>Always connect, even if authentication fails</value>
-  </data>
-  <data name="strDontConnectWhenAuthFails" xml:space="preserve">
-    <value>Don't connect if authentication fails</value>
-  </data>
-  <data name="strWarnIfAuthFails" xml:space="preserve">
-    <value>Warn me if authentication fails</value>
-  </data>
-  <data name="strCcNotInstalledProperly" xml:space="preserve">
-    <value>not installed properly</value>
-  </data>
-  <data name="strCcCheckSucceeded" xml:space="preserve">
-    <value>Check succeeded!</value>
-  </data>
-  <data name="strCcRDPOK" xml:space="preserve">
-    <value>All RDP components were found and seem to be registered properly.
-Remote Desktop Connection Control Version {0}</value>
-  </data>
-  <data name="strCcCheckFailed" xml:space="preserve">
-    <value>Check failed!</value>
-  </data>
-  <data name="strCcRDPFailed" xml:space="preserve">
-    <value>For RDP to work properly you need to have at least Remote Desktop Connection (Terminal Services Client) 6.1 installed. You can get it here: http://support.microsoft.com/kb/951616
-If you have RDP 6.1 installed and the check still fails, try to register mstscax.dll manually. To do this open up the run dialog (Start - Run) and enter the following: regsvr32 "c:\windows\system32\mstscax.dll" (Where c:\ is your system drive).
-If you still have trouble getting RDP to work please consult the mRemoteNG Forum at http://forum.mremoteng.org/</value>
-  </data>
-  <data name="strPasswordProtect" xml:space="preserve">
-    <value>Password protect</value>
-  </data>
-  <data name="strCcVNCOK" xml:space="preserve">
-    <value>All VNC components were found and seem to be registered properly.
-VncSharpNG Control Version {0}</value>
-  </data>
-  <data name="strCcVNCFailed" xml:space="preserve">
-    <value>VNC requires VncSharpNG.dll to be located in your mRemoteNG application folder.
-Please make sure that you have the VncSharpNG.dll file in your mRemoteNG application folder (usually C:\Program Files\mRemoteNG\).
-If you are still not able to pass this check or use VNC in mRemoteNG please consult the mRemoteNG Forum at http://forum.mremoteng.org/</value>
-  </data>
-  <data name="strCcPuttyOK" xml:space="preserve">
-    <value>The PuTTY executable was found and should be ready to use.</value>
-  </data>
-  <data name="strCcPuttyFailed" xml:space="preserve">
-    <value>The SSH, Telnet, Rlogin and RAW protocols need PuTTY to work. PuTTY comes with every mRemoteNG package and is located in the installation path.
-Please make sure that either you have the Putty.exe in your mRemoteNG directory (default: c:\Program Files\mRemoteNG\) or that you specified a valid path to your PuTTY executable in the Options (Tools - Options - Advanced - Custom PuTTY path)</value>
-  </data>
-  <data name="strCcICAOK" xml:space="preserve">
-    <value>All ICA components were found and seem to be registered properly.
-Citrix ICA Client Control Version {0}</value>
-  </data>
-  <data name="strCcICAFailed" xml:space="preserve">
-    <value>ICA requires that the XenDesktop Online Plugin is installed and that the wfica.ocx library is registered. You can download the client here: http://www.citrix.com/download/
-If you have the XenDesktop Online Plugin installed and the check still fails, try to register wfica.ocx manually.
-To do this open up the run dialog (Start - Run) and enter the following: regsvr32 "c:\Program Files\Citrix\ICA Client\wfica.ocx" (Where c:\Program Files\Citrix\ICA Client\ is the path to your XenDesktop Online Plugin installation).
-If you are still not able to pass this check or use ICA in mRemoteNG please consult the mRemoteNG Forum at http://forum.mremoteng.org/"</value>
-  </data>
-  <data name="strCcGeckoOK" xml:space="preserve">
-    <value>XULrunner was found and seems to be installed properly.</value>
-  </data>
-  <data name="strCcGeckoFailed" xml:space="preserve">
-    <value>To use the Gecko Rendering Engine you need to have XULrunner 1.8.1.x and the path to the installation set in your Options.
-You can download XULrunner 1.8.1.3 here: ftp://ftp.mozilla.org/pub/xulrunner/releases/1.8.1.3/contrib/win32/
-When you are finished downloading extract the package to a path of your choice. Then in mRemoteNG go to Tools - Options - Advanced and enter the correct path in the XULrunner path field.
-If you are still not able to pass this check or use the Gecko Engine in mRemoteNG please consult the mRemoteNG Forum at http://forum.mremoteng.org/</value>
-  </data>
-  <data name="strCcEOLOK" xml:space="preserve">
-    <value>EOLWTSCOM was found and seems to be registered properly.</value>
-  </data>
-  <data name="strCcEOLFailed" xml:space="preserve">
-    <value>The (RDP) Sessions feature requires that you have a registered copy of eolwtscom.dll on your system.
-mRemoteNG ships with this component but will not register it automatically unless you run the setup package.
-To do register it manually do this: Open up the run dialog (Start - Run) and enter the following: regsvr32 "c:\Program Files\mRemoteNG\eolwtscom.dll" (Where c:\Program Files\mRemoteNG\ is the path to your mRemoteNG installation).
-If you are still not able to pass this check or use the (RDP) Sessions feature in mRemoteNG please consult the mRemoteNG Forum at http://forum.mremoteng.org/</value>
-  </data>
-  <data name="strAutomaticallyGetSessionInfo" xml:space="preserve">
-    <value>Automatically get session information</value>
-  </data>
-  <data name="strWriteLogFile" xml:space="preserve">
-    <value>Write log file (mRemoteNG.log)</value>
-  </data>
-  <data name="strStartupExit" xml:space="preserve">
-    <value>Startup/Exit</value>
-  </data>
-  <data name="strAllowOnlySingleInstance" xml:space="preserve">
-    <value>Allow only a single instance of the application (mRemoteNG restart required)</value>
-  </data>
-  <data name="strReconnectAtStartup" xml:space="preserve">
-    <value>Reconnect to previously opened sessions on startup</value>
-  </data>
-  <data name="strCheckForUpdatesOnStartup" xml:space="preserve">
-    <value>Check for updates and announcements at startup</value>
-  </data>
-  <data name="strConfirmExit" xml:space="preserve">
-    <value>Confirm exit if there are open connections</value>
-  </data>
-  <data name="strSaveConsOnExit" xml:space="preserve">
-    <value>Save connections on exit</value>
-  </data>
-  <data name="strMinimizeToSysTray" xml:space="preserve">
-    <value>Minimize to System Tray</value>
-  </data>
-  <data name="strShowFullConsFilePath" xml:space="preserve">
-    <value>Show full connections file path in window title</value>
-  </data>
-  <data name="strAlwaysShowSysTrayIcon" xml:space="preserve">
-    <value>Always show System Tray Icon</value>
-  </data>
-  <data name="strShowDescriptionTooltips" xml:space="preserve">
-    <value>Show description tooltips in connection tree</value>
-  </data>
-  <data name="strTabsAndPanels" xml:space="preserve">
-    <value>Tabs &amp;&amp; Panels</value>
-  </data>
-  <data name="strShowProtocolOnTabs" xml:space="preserve">
-    <value>Show protocols on tab names</value>
-  </data>
-  <data name="strShowLogonInfoOnTabs" xml:space="preserve">
-    <value>Show logon information on tab names</value>
-  </data>
-  <data name="strOpenNewTabRight" xml:space="preserve">
-    <value>Open new tab to the right of the currently selected tab</value>
-  </data>
-  <data name="strAlwaysShowPanelSelection" xml:space="preserve">
-    <value>Always show panel selection dialog when opening connections</value>
-  </data>
-  <data name="strDoubleClickTabClosesIt" xml:space="preserve">
-    <value>Double click on tab closes it</value>
-  </data>
-  <data name="strSetHostnameLikeDisplayName" xml:space="preserve">
-    <value>Set hostname like display name when creating new connections</value>
-  </data>
-  <data name="strExperimental" xml:space="preserve">
-    <value>Experimental</value>
-  </data>
-  <data name="strUseSQLServer" xml:space="preserve">
-    <value>Use SQL Server to load &amp;&amp; save connections</value>
-  </data>
-  <data name="strSQLInfo" xml:space="preserve">
-    <value>Please see Help - Getting started - SQL Configuration for more Info!</value>
-  </data>
-  <data name="strSQLServer" xml:space="preserve">
-    <value>SQL Server</value>
-  </data>
-  <data name="strAutoSaveMins" xml:space="preserve">
-    <value>Minutes (0 means disabled)</value>
-  </data>
-  <data name="strAutoSaveEvery" xml:space="preserve">
-    <value>Auto Save every:</value>
-  </data>
-  <data name="strStartIP" xml:space="preserve">
-    <value>Start IP</value>
-  </data>
-  <data name="strEndIP" xml:space="preserve">
-    <value>End IP</value>
-  </data>
-  <data name="strOpenPorts" xml:space="preserve">
-    <value>Open Ports</value>
-  </data>
-  <data name="strClosedPorts" xml:space="preserve">
-    <value>Closed Ports</value>
-  </data>
-  <data name="strEndPort" xml:space="preserve">
-    <value>End Port</value>
-  </data>
-  <data name="strStartPort" xml:space="preserve">
-    <value>Start Port</value>
-  </data>
-  <data name="strPropertyNameRDGatewayPassword" xml:space="preserve">
-    <value>Remote Desktop Gateway Password</value>
-  </data>
-  <data name="strPropertyNameRDGatewayUsageMethod" xml:space="preserve">
-    <value>Use Gateway</value>
-  </data>
-  <data name="strPropertyDescriptionRDGatewayUsageMethod" xml:space="preserve">
-    <value>Specifies when to use a Remote Desktop Gateway (RD Gateway) server.</value>
-  </data>
-  <data name="strPropertyNameRDGatewayUsername" xml:space="preserve">
-    <value>Gateway Username</value>
-  </data>
-  <data name="strPropertyDescriptionRDGatewayUsername" xml:space="preserve">
-    <value>Specifies the user name that a user provides to connect to the RD Gateway server.</value>
-  </data>
-  <data name="strProtocolToImport" xml:space="preserve">
-    <value>Protocol to import</value>
-  </data>
-  <data name="strQuickConnect" xml:space="preserve">
-    <value>Quick Connect</value>
-  </data>
-  <data name="strLocalFile" xml:space="preserve">
-    <value>Local file</value>
-  </data>
-  <data name="strRemoteFile" xml:space="preserve">
-    <value>Remote file</value>
-  </data>
-  <data name="strSaveAll" xml:space="preserve">
-    <value>Save All</value>
-  </data>
-  <data name="strRemoveAll" xml:space="preserve">
-    <value>Remove All</value>
-  </data>
-  <data name="strSave" xml:space="preserve">
-    <value>Save</value>
-  </data>
-  <data name="strSaveImageFilter" xml:space="preserve">
-    <value>Graphics Interchange Format File (.gif)|*.gif|Joint Photographic Experts Group File (.jpeg)|*.jpeg|Joint Photographic Experts Group File (.jpg)|*.jpg|Portable Network Graphics File (.png)|*.png</value>
-  </data>
-  <data name="strScreenshots" xml:space="preserve">
-    <value>Screenshots</value>
-  </data>
-  <data name="strActivity" xml:space="preserve">
-    <value>Activity</value>
-  </data>
-  <data name="strPropertyNameRDGatewayHostname" xml:space="preserve">
-    <value>Gateway Hostname</value>
-  </data>
-  <data name="strPropertyDescriptionRDGatewayHostname" xml:space="preserve">
-    <value>Specifies the host name of the Remote Desktop Gateway server.</value>
-  </data>
-  <data name="strPropertyNameRDGatewayUseConnectionCredentials" xml:space="preserve">
-    <value>Gateway Credentials</value>
-  </data>
-  <data name="strPropertyDescriptionRDGatewayUseConnectionCredentials" xml:space="preserve">
-    <value>Specifies whether or not to log on to the gateway using the same username and password as the connection.</value>
-  </data>
-  <data name="strPropertyNameRDGatewayDomain" xml:space="preserve">
-    <value>Gateway Domain</value>
-  </data>
-  <data name="strPropertyDescriptionRDGatewayDomain" xml:space="preserve">
-    <value>Specifies the domain name that a user provides to connect to the RD Gateway server.</value>
-  </data>
-  <data name="strNoCompression" xml:space="preserve">
-    <value>No Compression</value>
-  </data>
-  <data name="strNone" xml:space="preserve">
-    <value>None</value>
-  </data>
-  <data name="strNormal" xml:space="preserve">
-    <value>Normal</value>
-  </data>
-  <data name="strNoSmartSize" xml:space="preserve">
-    <value>No SmartSize</value>
-  </data>
-  <data name="strFree" xml:space="preserve">
-    <value>Free</value>
-  </data>
-  <data name="strAspect" xml:space="preserve">
-    <value>Aspect</value>
-  </data>
-  <data name="strNewPanel" xml:space="preserve">
-    <value>New Panel</value>
-  </data>
-  <data name="strRename" xml:space="preserve">
-    <value>Rename</value>
-  </data>
-  <data name="strSendTo" xml:space="preserve">
-    <value>Send To...</value>
-  </data>
-  <data name="strNewTitle" xml:space="preserve">
-    <value>New Title</value>
-  </data>
-  <data name="strScreen" xml:space="preserve">
-    <value>Screen</value>
-  </data>
-  <data name="strPanelName" xml:space="preserve">
-    <value>Panel Name</value>
-  </data>
-  <data name="strUser" xml:space="preserve">
-    <value>User</value>
-  </data>
-  <data name="strHost" xml:space="preserve">
-    <value>Host</value>
-  </data>
-  <data name="strSSHTransferFailed" xml:space="preserve">
-    <value>Transfer</value>
-  </data>
-  <data name="strSaveConnectionsFileBeforeOpeningAnother" xml:space="preserve">
-    <value>Do you want to save the current connections file before loading another?</value>
-  </data>
-  <data name="strEmptyPasswordContinue" xml:space="preserve">
-    <value>Do you want to continue with no password?</value>
-  </data>
-  <data name="strExport" xml:space="preserve">
-    <value>Export</value>
-  </data>
-  <data name="strUncheckProperties" xml:space="preserve">
-    <value>Uncheck the properties you want not to be saved!</value>
-  </data>
-  <data name="strType" xml:space="preserve">
-    <value>Type</value>
-  </data>
-  <data name="strRefresh" xml:space="preserve">
-    <value>Refresh</value>
-  </data>
-  <data name="strLogOff" xml:space="preserve">
-    <value>Logoff</value>
-  </data>
-  <data name="strTheFollowing" xml:space="preserve">
-    <value>The follwing</value>
-  </data>
-  <data name="strMyCurrentWindowsCreds" xml:space="preserve">
-    <value>My current credentials (Windows logon information)</value>
-  </data>
-  <data name="strNoInformation" xml:space="preserve">
-    <value>None</value>
-  </data>
-  <data name="strSingleClickOnOpenConnectionSwitchesToIt" xml:space="preserve">
-    <value>Single click on opened connection switches to it</value>
-  </data>
-  <data name="strSingleClickOnConnectionOpensIt" xml:space="preserve">
-    <value>Single click on connection opens it</value>
-  </data>
-  <data name="strSwitchToErrorsAndInfos" xml:space="preserve">
-    <value>Switch to Notifications panel on</value>
-  </data>
-  <data name="strErrors" xml:space="preserve">
-    <value>Errors</value>
-  </data>
-  <data name="strWarnings" xml:space="preserve">
-    <value>Warnings</value>
-  </data>
-  <data name="strInformations" xml:space="preserve">
-    <value>Informations</value>
-  </data>
-  <data name="strUseOnlyErrorsAndInfosPanel" xml:space="preserve">
-    <value>Use only Notifications panel (no messagebox popups)</value>
-  </data>
-  <data name="strUltraVNCSCListeningPort" xml:space="preserve">
-    <value>UltraVNC SingleClick Port</value>
-  </data>
-  <data name="strCheckProperInstallationOfComponentsAtStartup" xml:space="preserve">
-    <value>Check proper installation of components at startup</value>
-  </data>
-  <data name="strXULrunnerPath" xml:space="preserve">
-    <value>XULrunner path</value>
-  </data>
-  <data name="strEncryptCompleteConnectionFile" xml:space="preserve">
-    <value>Completely encrypt connection file</value>
-  </data>
-  <data name="strEmptyUsernamePasswordDomainFields" xml:space="preserve">
-    <value>For empty Username, Password or Domain fields use:</value>
-  </data>
-  <data name="strProxyTestSucceeded" xml:space="preserve">
-    <value>Proxy test succeeded!</value>
-  </data>
-  <data name="strProxyTestFailed" xml:space="preserve">
-    <value>Proxy test failed!</value>
-  </data>
-  <data name="strPropertiesWillOnlyBeSavedMRemoteXML" xml:space="preserve">
-    <value>(These properties will only be saved if you select mRemote/mRemoteNG XML as output file format!)</value>
-  </data>
-  <data name="strAddConnection" xml:space="preserve">
-    <value>New Connection</value>
-  </data>
-  <data name="strAddFolder" xml:space="preserve">
-    <value>New folder</value>
-  </data>
-  <data name="strConnect" xml:space="preserve">
-    <value>Connect</value>
-  </data>
-  <data name="strConnectWithOptions" xml:space="preserve">
-    <value>Connect (with options)</value>
-  </data>
-  <data name="strConnectToConsoleSession" xml:space="preserve">
-    <value>Connect to console session</value>
-  </data>
-  <data name="strConnectInFullscreen" xml:space="preserve">
-    <value>Connect in fullscreen mode</value>
-  </data>
-  <data name="strChoosePanelBeforeConnecting" xml:space="preserve">
-    <value>Choose panel before connecting</value>
-  </data>
-  <data name="strImportExport" xml:space="preserve">
-    <value>Import/Export</value>
-  </data>
-  <data name="strExportmRemoteXML" xml:space="preserve">
-    <value>Export mRemote/mRemoteNG XML</value>
-  </data>
-  <data name="strImportmRemoteXML" xml:space="preserve">
-    <value>Import mRemote/mRemoteNG XML</value>
-  </data>
-  <data name="strImportAD" xml:space="preserve">
-    <value>Import from Active Directory</value>
-  </data>
-  <data name="strImportRDPFiles" xml:space="preserve">
-    <value>Import from .RDP file(s)</value>
-  </data>
-  <data name="strImportPortScan" xml:space="preserve">
-    <value>Import from Port Scan</value>
-  </data>
-  <data name="strSort" xml:space="preserve">
-    <value>Sort</value>
-  </data>
-  <data name="strSortAsc" xml:space="preserve">
-    <value>Ascending (A-Z)</value>
-  </data>
-  <data name="strSortDesc" xml:space="preserve">
-    <value>Descending (Z-A)</value>
-  </data>
-  <data name="strDuplicate" xml:space="preserve">
-    <value>Duplicate</value>
-  </data>
-  <data name="strMoveUp" xml:space="preserve">
-    <value>Move up</value>
-  </data>
-  <data name="strMoveDown" xml:space="preserve">
-    <value>Move down</value>
-  </data>
-  <data name="strExpandAllFolders" xml:space="preserve">
-    <value>Expand all folders</value>
-  </data>
-  <data name="strCollapseAllFolders" xml:space="preserve">
-    <value>Collapse all folders</value>
-  </data>
-  <data name="strInheritNewConnection" xml:space="preserve">
-    <value>mRemoteNG is up to date</value>
-  </data>
-  <data name="strNoUpdateAvailable" xml:space="preserve">
-    <value>No update available</value>
-  </data>
-  <data name="strCheckForUpdate" xml:space="preserve">
-    <value>Check Again</value>
-  </data>
-  <data name="strDownloadAndInstall" xml:space="preserve">
-    <value>Download and Install</value>
-  </data>
-  <data name="strAvailableVersion" xml:space="preserve">
-    <value>Current Version</value>
-  </data>
-  <data name="strCurrentVersion" xml:space="preserve">
-    <value>Installed version</value>
-  </data>
-  <data name="strVersion" xml:space="preserve">
-    <value>Version</value>
-  </data>
-  <data name="strUpdateDownloadComplete" xml:space="preserve">
-    <value>Download complete!
-mRemoteNG will now quit and begin with the installation.</value>
-  </data>
-  <data name="strUpdateAvailable" xml:space="preserve">
-    <value>mRemoteNG requires an update</value>
-  </data>
-  <data name="strMenuResetLayout" xml:space="preserve">
-    <value>Reset layout</value>
-  </data>
-  <data name="strMenuAnnouncements" xml:space="preserve">
-    <value>Announcements</value>
-  </data>
-  <data name="strScreenshot" xml:space="preserve">
-    <value>Screenshot</value>
-  </data>
-  <data name="strSpecialKeys" xml:space="preserve">
-    <value>Speical Keys</value>
-  </data>
-  <data name="strKeysCtrlAltDel" xml:space="preserve">
-    <value>CTRL-ALT-DEL</value>
-  </data>
-  <data name="strKeysCtrlEsc" xml:space="preserve">
-    <value>CTRL-ESC</value>
-  </data>
-  <data name="strRDP65536Colors" xml:space="preserve">
-    <value>65536 Colours (16-bit)</value>
-  </data>
-  <data name="strRDP16777216Colors" xml:space="preserve">
-    <value>16777216 Colours (24-bit)</value>
-  </data>
-  <data name="strRDP4294967296Colors" xml:space="preserve">
-    <value>16777216 Colours (32-bit)</value>
-  </data>
-  <data name="strRDPDisableWallpaper" xml:space="preserve">
-    <value>Disable Wallpaper</value>
-  </data>
-  <data name="strRDPDisableFullWindowdrag" xml:space="preserve">
-    <value>Disable Full Window drag</value>
-  </data>
-  <data name="strRDPDisableMenuAnimations" xml:space="preserve">
-    <value>Disable Menu Animations</value>
-  </data>
-  <data name="strRDPDisableThemes" xml:space="preserve">
-    <value>Disable Themes</value>
-  </data>
-  <data name="strRDPDisableCursorShadow" xml:space="preserve">
-    <value>Disable Cursor Shadow</value>
-  </data>
-  <data name="strRDPDisableCursorblinking" xml:space="preserve">
-    <value>Disable Cursor blinking</value>
-  </data>
-  <data name="strNever" xml:space="preserve">
-    <value>Never</value>
-  </data>
-  <data name="strAlways" xml:space="preserve">
-    <value>Always</value>
-  </data>
-  <data name="strDetect" xml:space="preserve">
-    <value>Detect</value>
-  </data>
-  <data name="strUseDifferentUsernameAndPassword" xml:space="preserve">
-    <value>Use a different username and password</value>
-  </data>
-  <data name="strUseSameUsernameAndPassword" xml:space="preserve">
-    <value>Use the same username and password</value>
-  </data>
-  <data name="strCannotStartPortScan" xml:space="preserve">
-    <value>Cannot start Port Scan, incorrect IP format!</value>
-  </data>
-  <data name="strPleaseFillAllFields" xml:space="preserve">
-    <value>Please fill all fields</value>
-  </data>
-  <data name="strLocalFileDoesNotExist" xml:space="preserve">
-    <value>Local file does not exist!</value>
-  </data>
-  <data name="strTransferFailed" xml:space="preserve">
-    <value>Transfer failed!</value>
-  </data>
-  <data name="strSSHStartTransferBG" xml:space="preserve">
-    <value>SSH background transfer failed!</value>
-  </data>
-  <data name="strSSHTranferSuccessful" xml:space="preserve">
-    <value>Transfer successful!</value>
-  </data>
-  <data name="strSSHTransferEndFailed" xml:space="preserve">
-    <value>SSH Transfer End (UI.Window.SSHTransfer) failed!</value>
-  </data>
-  <data name="strTransfer" xml:space="preserve">
-    <value>Transfer</value>
-  </data>
-  <data name="strOldConffile" xml:space="preserve">
-    <value>You are trying to load a connection file that was created using an very early version of mRemote, this could result in an runtime error.
-If you run into such an error, please create a new connection file!</value>
-  </data>
-  <data name="strCannotImportNormalSessionFile" xml:space="preserve">
-    <value>You cannot import a normal connection file.
-Please use File - Load Connections for normal connection files!</value>
-  </data>
-  <data name="strLoadFromXmlFailed" xml:space="preserve">
-    <value>Load From XML failed!</value>
-  </data>
-  <data name="strAddNodeFromXmlFailed" xml:space="preserve">
-    <value>AddNodeFromXML failed!</value>
-  </data>
-  <data name="strGetConnectionInfoFromXmlFailed" xml:space="preserve">
-    <value>An error occured while loading the connection entry for "{0}" from "{1}". {2}</value>
-  </data>
-  <data name="strCouldNotCreateNewConnectionsFile" xml:space="preserve">
-    <value>Couldn't create new connections file!</value>
-  </data>
-  <data name="strConnectionsFileCouldNotBeLoaded" xml:space="preserve">
-    <value>Connections file "{0}" could not be loaded!</value>
-  </data>
-  <data name="strConnectionsFileBackupFailed" xml:space="preserve">
-    <value>Couldn't create backup of connections file!</value>
-  </data>
-  <data name="strConnectionsFileCouldNotBeImported" xml:space="preserve">
-    <value>Couldn't import connections file!</value>
-  </data>
-  <data name="strRdpFileCouldNotBeImported" xml:space="preserve">
-    <value>Couldn't import rdp file!</value>
-  </data>
-  <data name="strConnectionsFileCouldNotBeSaved" xml:space="preserve">
-    <value>Couldn't save connections file!</value>
-  </data>
-  <data name="strConnectionsFileCouldNotSaveAs" xml:space="preserve">
-    <value>Couldn't save connections file as "{0}"!</value>
-  </data>
-  <data name="strQuickConnectFailed" xml:space="preserve">
-    <value>Creating quick connect failed</value>
-  </data>
-  <data name="strConnectionOpenFailed" xml:space="preserve">
-    <value>Opening connection failed!</value>
-  </data>
-  <data name="strConnectionOpenFailedNoHostname" xml:space="preserve">
-    <value>Cannot open connection: No hostname specified!</value>
-  </data>
-  <data name="strNoExtAppDefined" xml:space="preserve">
-    <value>No Ext. App specified.</value>
-  </data>
-  <data name="strLoadFromSqlFailed" xml:space="preserve">
-    <value>Load From SQL failed!</value>
-  </data>
-  <data name="strAddNodesFromSqlFailed" xml:space="preserve">
-    <value>AddNodesFromSQL failed!</value>
-  </data>
-  <data name="strGetConnectionInfoFromSqlFailed" xml:space="preserve">
-    <value>Get Connection Info From SQL failed</value>
-  </data>
-  <data name="strPortScanCouldNotLoadPanel" xml:space="preserve">
-    <value>Couldn't load PortScan panel!</value>
-  </data>
-  <data name="strConnectionsFileCouldNotBeLoadedNew" xml:space="preserve">
-    <value>Connections file "{0}" could not be loaded!
-Starting with new connections file.</value>
-  </data>
-  <data name="strTryIntegrate" xml:space="preserve">
-    <value>Try to integrate</value>
-  </data>
-  <data name="strUpdateCheck" xml:space="preserve">
-    <value>mRemoteNG can periodically connect to the mRemoteNG website to check for updates and product announcements.</value>
-  </data>
-  <data name="strCheckNow" xml:space="preserve">
-    <value>Check now</value>
-  </data>
-  <data name="strUpdateCheckFailed" xml:space="preserve">
-    <value>Check For Update failed!</value>
-  </data>
-  <data name="strUpdateCheckCompleteFailed" xml:space="preserve">
-    <value>Check for update completion failed!</value>
-  </data>
-  <data name="strUpdateDownloadFailed" xml:space="preserve">
-    <value>Download Update failed!</value>
-  </data>
-  <data name="strUpdateStartFailed" xml:space="preserve">
-    <value>Error starting update!</value>
-  </data>
-  <data name="strUpdateDeleteFailed" xml:space="preserve">
-    <value>Error deleting update file!</value>
-  </data>
-  <data name="strUpdateDownloadCompleteFailed" xml:space="preserve">
-    <value>Download complete failed!</value>
-  </data>
-  <data name="strCommandLineArgsCouldNotBeParsed" xml:space="preserve">
-    <value>Couldn't parse command line args!</value>
-  </data>
-  <data name="strSettingsCouldNotBeSavedOrTrayDispose" xml:space="preserve">
-    <value>Couldn't save settings or dispose SysTray Icon!</value>
-  </data>
-  <data name="strUltraVncRepeater" xml:space="preserve">
-    <value>Ultra VNC Repeater</value>
-  </data>
-  <data name="strSocks5" xml:space="preserve">
-    <value>Socks 5</value>
-  </data>
-  <data name="strHttp" xml:space="preserve">
-    <value>HTTP</value>
-  </data>
-  <data name="strVnc" xml:space="preserve">
-    <value>VNC</value>
-  </data>
-  <data name="strWindows" xml:space="preserve">
-    <value>Windows</value>
-  </data>
-  <data name="strExtApp" xml:space="preserve">
-    <value>Ext. App</value>
-  </data>
-  <data name="strRDP" xml:space="preserve">
-    <value>RDP</value>
-  </data>
-  <data name="strSsh1" xml:space="preserve">
-    <value>SSH version 1</value>
-  </data>
-  <data name="strSsh2" xml:space="preserve">
-    <value>SSH version 2</value>
-  </data>
-  <data name="strTelnet" xml:space="preserve">
-    <value>Telnet</value>
-  </data>
-  <data name="strRlogin" xml:space="preserve">
-    <value>Rlogin</value>
-  </data>
-  <data name="strRAW" xml:space="preserve">
-    <value>RAW</value>
-  </data>
-  <data name="strICA" xml:space="preserve">
-    <value>ICA</value>
-  </data>
-  <data name="strHttps" xml:space="preserve">
-    <value>HTTPS</value>
-  </data>
-  <data name="strRdpErrorGetFailure" xml:space="preserve">
-    <value>GetError failed (FatalErrors)</value>
-  </data>
-  <data name="strRdpErrorGetUnknown" xml:space="preserve">
-    <value>An unknown fatal RDP error has occurred.  Error code {0}.</value>
-  </data>
-  <data name="strRdpErrorUnknown" xml:space="preserve">
-    <value>An unknown error has occurred.</value>
-  </data>
-  <data name="strRdpErrorCode1" xml:space="preserve">
-    <value>Internal error code 1.</value>
-  </data>
-  <data name="strRdpErrorOutOfMemory" xml:space="preserve">
-    <value>An out-of-memory error has occurred.</value>
-  </data>
-  <data name="strRdpErrorWindowCreation" xml:space="preserve">
-    <value>A window-creation error has occurred.</value>
-  </data>
-  <data name="strRdpErrorCode2" xml:space="preserve">
-    <value>Internal error code 2.</value>
-  </data>
-  <data name="strRdpErrorCode3" xml:space="preserve">
-    <value>Internal error code 3. This is not a valid state.</value>
-  </data>
-  <data name="strRdpErrorCode4" xml:space="preserve">
-    <value>Internal error code 4.</value>
-  </data>
-  <data name="strRdpErrorConnection" xml:space="preserve">
-    <value>An unrecoverable error has occurred during client connection.</value>
-  </data>
-  <data name="strRdpErrorWinsock" xml:space="preserve">
-    <value>Winsock initialization error.</value>
-  </data>
-  <data name="strRdpAddSessionFailed" xml:space="preserve">
-    <value>Add Session failed</value>
-  </data>
-  <data name="strRdpGetSessionsFailed" xml:space="preserve">
-    <value>GetSessions failed!</value>
-  </data>
-  <data name="strRdpCloseConnectionFailed" xml:space="preserve">
-    <value>Close RDP Connection failed!</value>
-  </data>
-  <data name="strRdpOpenConnectionFailed" xml:space="preserve">
-    <value>Open RDP Connectin failed!</value>
-  </data>
-  <data name="strRdpAddResolutionsFailed" xml:space="preserve">
-    <value>RDP Add Resolutions failed!</value>
-  </data>
-  <data name="strRdpAddResolutionFailed" xml:space="preserve">
-    <value>RDP Add Resolution failed!</value>
-  </data>
-  <data name="strRdpGatewayNotSupported" xml:space="preserve">
-    <value>RD Gateway is not supported!</value>
-  </data>
-  <data name="strRdpSetGatewayFailed" xml:space="preserve">
-    <value>RDP SetRDGateway failed!</value>
-  </data>
-  <data name="strRdpSetConsoleSwitch" xml:space="preserve">
-    <value>Setting Console switch for RDC {0}.</value>
-  </data>
-  <data name="strRdpSetConsoleSessionFailed" xml:space="preserve">
-    <value>RDP SetUseConsoleSession failed!</value>
-  </data>
-  <data name="strRdpSetCredentialsFailed" xml:space="preserve">
-    <value>RDP SetCredentials failed!</value>
-  </data>
-  <data name="strRdpSetResolutionFailed" xml:space="preserve">
-    <value>RDP SetResolution failed!</value>
-  </data>
-  <data name="strRdpSetPortFailed" xml:space="preserve">
-    <value>RDP SetPort failed!</value>
-  </data>
-  <data name="strRdpSetRedirectKeysFailed" xml:space="preserve">
-    <value>Rdp Set Redirect Keys Failed!</value>
-  </data>
-  <data name="strRdpSetRedirectionFailed" xml:space="preserve">
-    <value>Rdp Set Redirection Failed!</value>
-  </data>
-  <data name="strRdpSetPerformanceFlagsFailed" xml:space="preserve">
-    <value>RDP SetPerformanceFlags failed!</value>
-  </data>
-  <data name="strRdpSetAuthenticationLevelFailed" xml:space="preserve">
-    <value>RDP SetAuthenticationLevel failed!</value>
-  </data>
-  <data name="strRdpSetEventHandlersFailed" xml:space="preserve">
-    <value>RDP SetEventHandlers failed!</value>
-  </data>
-  <data name="strRdpControlCreationFailed" xml:space="preserve">
-    <value>Couldn't create RDP control, please check mRemoteNG requirements.</value>
-  </data>
-  <data name="strRdpSetPropsFailed" xml:space="preserve">
-    <value>RDP SetProps failed!</value>
-  </data>
-  <data name="strRdpConnectionOpenFailed" xml:space="preserve">
-    <value>Opening connection failed!</value>
-  </data>
-  <data name="strRdpDisconnectFailed" xml:space="preserve">
-    <value>RDP Disconnect failed, trying to close!</value>
-  </data>
-  <data name="strRdpToggleFullscreenFailed" xml:space="preserve">
-    <value>RDP ToggleFullscreen failed!</value>
-  </data>
-  <data name="strRdpToggleSmartSizeFailed" xml:space="preserve">
-    <value>RDP ToggleSmartSize failed!</value>
-  </data>
-  <data name="strRdpFocusFailed" xml:space="preserve">
-    <value>RDP Focus failed!</value>
-  </data>
-  <data name="strRdpGatewayIsSupported" xml:space="preserve">
-    <value>RD Gateway is supported.</value>
-  </data>
-  <data name="strHttpConnectionFailed" xml:space="preserve">
-    <value>Couldn't create new HTTP Connection!</value>
-  </data>
-  <data name="strHttpSetPropsFailed" xml:space="preserve">
-    <value>Set HTTP Props failed!</value>
-  </data>
-  <data name="strHttpConnectFailed" xml:space="preserve">
-    <value>HTTP Connect Failed!</value>
-  </data>
-  <data name="strHttpDocumentTileChangeFailed" xml:space="preserve">
-    <value>Changeing HTTP Document Tile Failed!</value>
-  </data>
-  <data name="strHttpGecko" xml:space="preserve">
-    <value>Gecko (Firefox)</value>
-  </data>
-  <data name="strHttpInternetExplorer" xml:space="preserve">
-    <value>Internet Explorer</value>
-  </data>
-  <data name="strIcaConnectionFailed" xml:space="preserve">
-    <value>Couldn't create new ICA Connection!</value>
-  </data>
-  <data name="strIcaSetPropsFailed" xml:space="preserve">
-    <value>ICA Set Props Failed!</value>
-  </data>
-  <data name="strIcaControlFailed" xml:space="preserve">
-    <value>Loading ICA Plugin failed!</value>
-  </data>
-  <data name="strIcaSetCredentialsFailed" xml:space="preserve">
-    <value>ICA SetCredentials failed!</value>
-  </data>
-  <data name="strIcaSetResolutionFailed" xml:space="preserve">
-    <value>ICA Set Resolution Failed!</value>
-  </data>
-  <data name="strIcaSetEventHandlersFailed" xml:space="preserve">
-    <value>ICA Set Event Handlers Failed!</value>
-  </data>
-  <data name="strEncBasic" xml:space="preserve">
-    <value>Basic</value>
-  </data>
-  <data name="strEnc128BitLogonOnly" xml:space="preserve">
-    <value>128-bit (logon only)</value>
-  </data>
-  <data name="strEnc40Bit" xml:space="preserve">
-    <value>40-bit</value>
-  </data>
-  <data name="strEnc56Bit" xml:space="preserve">
-    <value>56-bit</value>
-  </data>
-  <data name="strEnc128Bit" xml:space="preserve">
-    <value>128-bit</value>
-  </data>
-  <data name="strIntAppConnectionFailed" xml:space="preserve">
-    <value>Connection failed!</value>
-  </data>
-  <data name="strIntAppStuff" xml:space="preserve">
-    <value>--- IntApp Stuff ---</value>
-  </data>
-  <data name="strIntAppHandle" xml:space="preserve">
-    <value>Int App Handle: {0}</value>
-  </data>
-  <data name="strIntAppTitle" xml:space="preserve">
-    <value>Int App Title: {0}</value>
-  </data>
-  <data name="strIntAppParentHandle" xml:space="preserve">
-    <value>Panel Handle: {0}</value>
-  </data>
-  <data name="strIntAppFocusFailed" xml:space="preserve">
-    <value>Int App Focus Failed!</value>
-  </data>
-  <data name="strIntAppResizeFailed" xml:space="preserve">
-    <value>Int App Resize failed!</value>
-  </data>
-  <data name="strIntAppKillFailed" xml:space="preserve">
-    <value>Killing Int App Process failed!</value>
-  </data>
-  <data name="strIntAppDisposeFailed" xml:space="preserve">
-    <value>Dispose of Int App process failed!</value>
-  </data>
-  <data name="strPuttyStuff" xml:space="preserve">
-    <value>--- PuTTY Stuff ---</value>
-  </data>
-  <data name="strPuttyHandle" xml:space="preserve">
-    <value>Putty Handle: {0}</value>
-  </data>
-  <data name="strPuttyTitle" xml:space="preserve">
-    <value>PuTTY Title: {0}</value>
-  </data>
-  <data name="strPuttyParentHandle" xml:space="preserve">
-    <value>Panel Handle: {0}</value>
-  </data>
-  <data name="strPuttyConnectionFailed" xml:space="preserve">
-    <value>Connection failed!</value>
-  </data>
-  <data name="strPuttyFocusFailed" xml:space="preserve">
-    <value>Couldn't set focus!</value>
-  </data>
-  <data name="strPuttyResizeFailed" xml:space="preserve">
-    <value>Putty Resize Failed!</value>
-  </data>
-  <data name="strPuttyKillFailed" xml:space="preserve">
-    <value>Killing Putty Process failed!</value>
-  </data>
-  <data name="strPuttyDisposeFailed" xml:space="preserve">
-    <value>Dispose of Putty process failed!</value>
-  </data>
-  <data name="strPuttyShowSettingsDialogFailed" xml:space="preserve">
-    <value>Show PuTTY Settings Dialog failed!</value>
-  </data>
-  <data name="strPuttyGetSessionsFailed" xml:space="preserve">
-    <value>Get Putty Sessions Failed!</value>
-  </data>
-  <data name="strPuttyStartFailed" xml:space="preserve">
-    <value>Putty Start Failed!</value>
-  </data>
-  <data name="strVncStartChatFailed" xml:space="preserve">
-    <value>VNC Start Chat Failed!</value>
-  </data>
-  <data name="strVncRefreshFailed" xml:space="preserve">
-    <value>VNC Refresh Screen Failed!</value>
-  </data>
-  <data name="strVncSetEventHandlersFailed" xml:space="preserve">
-    <value>VNC Set Event Handlers failed!</value>
-  </data>
-  <data name="strQuickConnectHistoryExistsFailed" xml:space="preserve">
-    <value>Quick Connect History Exists Failed!</value>
-  </data>
-  <data name="strQuickConnectAddFailed" xml:space="preserve">
-    <value>Quick Connect Add Failed!</value>
-  </data>
-  <data name="strVncConnectionOpenFailed" xml:space="preserve">
-    <value>Opening connection failed!</value>
-  </data>
-  <data name="strVncConnectionDisconnectFailed" xml:space="preserve">
-    <value>VNC disconnect failed!</value>
-  </data>
-  <data name="strVncSendSpecialKeysFailed" xml:space="preserve">
-    <value>VNC SendSpecialKeys failed!</value>
-  </data>
-  <data name="strVncToggleSmartSizeFailed" xml:space="preserve">
-    <value>VNC Toggle SmartSize Failed!</value>
-  </data>
-  <data name="strVncToggleViewOnlyFailed" xml:space="preserve">
-    <value>VNC Toggle ViewOnly Failed!</value>
-  </data>
-  <data name="strVncSetPropsFailed" xml:space="preserve">
-    <value>VNC Set Props Failed!</value>
-  </data>
-  <data name="strRdpDisconnected" xml:space="preserve">
-    <value>RDP disconnected!</value>
-  </data>
-  <data name="strErrorCode" xml:space="preserve">
-    <value>Error code {0}.</value>
-  </data>
-  <data name="strProtocolEventDisconnected" xml:space="preserve">
-    <value>Protocol Event Disconnected.
-Message:
-{0}</value>
-  </data>
-  <data name="strProtocolEventDisconnectFailed" xml:space="preserve">
-    <value>Protocol Event Disconnected failed.
-{0}</value>
-  </data>
-  <data name="strConnenctionClosedByUserDetail" xml:space="preserve">
-    <value>Connection to {0} via {1} closed by user {2}.  (Description: "{3}"; User Field: "{4}")</value>
-  </data>
-  <data name="strConnenctionClosedByUser" xml:space="preserve">
-    <value>Connection to {0} via {1} closed by user {2}.</value>
-  </data>
-  <data name="strConnenctionCloseEvent" xml:space="preserve">
-    <value>Connection Event Closed</value>
-  </data>
-  <data name="strConnenctionCloseEventFailed" xml:space="preserve">
-    <value>Connection Event Closed failed!</value>
-  </data>
-  <data name="strConnectionEventConnected" xml:space="preserve">
-    <value>Protocol Event Connected</value>
-  </data>
-  <data name="strConnectionEventConnectedDetail" xml:space="preserve">
-    <value>Connection to "{0}" via "{1}" established by user "{2}" (Description: "{3}"; User Field: "{4}")</value>
-  </data>
-  <data name="strConnectionEventErrorOccured" xml:space="preserve">
-    <value>Protocol Event ErrorOccured</value>
-  </data>
-  <data name="strConnectionEventConnectionFailed" xml:space="preserve">
-    <value>Conenction failed!</value>
-  </data>
-  <data name="strConnectionRdpErrorDetail" xml:space="preserve">
-    <value>RDP error!
-Error Code: {0}
-Error Description: {1}</value>
-  </data>
-  <data name="strLogWriteToFileFailed" xml:space="preserve">
-    <value>Writing to report file failed!</value>
-  </data>
-  <data name="strLogWriteToFileFinalLocationFailed" xml:space="preserve">
-    <value>Couldn't save report to final location.</value>
-  </data>
-  <data name="strSqlUpdateCheckUpdateAvailable" xml:space="preserve">
-    <value>SQL Update check finished and there is an update available! Going to refresh connections.</value>
-  </data>
-  <data name="strSettingMainFormTextFailed" xml:space="preserve">
-    <value>Setting main form text failed</value>
-  </data>
-  <data name="strQuick" xml:space="preserve">
-    <value>Quick: {0}</value>
-  </data>
-  <data name="strSessionKillFailed" xml:space="preserve">
-    <value>Kill Session Background failed</value>
-  </data>
-  <data name="strSessionGetFailed" xml:space="preserve">
-    <value>Get Sessions Background failed</value>
-  </data>
-  <data name="strConfigPropertyGridObjectFailed" xml:space="preserve">
-    <value>Property Grid object failed!</value>
-  </data>
-  <data name="strConfigUiLoadFailed" xml:space="preserve">
-    <value>Config UI load failed!</value>
-  </data>
-  <data name="strConfigPropertyGridValueFailed" xml:space="preserve">
-    <value>pGrid_PopertyValueChanged failed!</value>
-  </data>
-  <data name="strConfigPropertyGridHideItemsFailed" xml:space="preserve">
-    <value>ShowHideGridItems failed!</value>
-  </data>
-  <data name="strConfigPropertyGridButtonIconClickFailed" xml:space="preserve">
-    <value>btnIcon_Click failed!</value>
-  </data>
-  <data name="strConfigPropertyGridMenuClickFailed" xml:space="preserve">
-    <value>IconMenu_Click failed!</value>
-  </data>
-  <data name="strConfigPropertyGridSetHostStatusFailed" xml:space="preserve">
-    <value>SetHostStatus failed!</value>
-  </data>
-  <data name="strConnectionSetDefaultPortFailed" xml:space="preserve">
-    <value>Couldn't set default port!</value>
-  </data>
-  <data name="strFormatInherit" xml:space="preserve">
-    <value>Inherit {0}</value>
-  </data>
-  <data name="strPropertyDescriptionAll" xml:space="preserve">
-    <value>Toggle all inheritance options.</value>
-  </data>
-  <data name="strFormatInheritDescription" xml:space="preserve">
-    <value>Description of inherited property: {0}</value>
-  </data>
-  <data name="strPuttySettings" xml:space="preserve">
-    <value>PuTTY Settings</value>
-  </data>
-  <data name="strRdpReconnectCount" xml:space="preserve">
-    <value>RDP Reconnection Count</value>
-  </data>
-  <data name="strWeifenLuoAttribution" xml:space="preserve">
-    <value>Uses the DockPanel Suite by [Weifen Luo]</value>
-  </data>
-  <data name="strWeifenLuoAttributionURL" xml:space="preserve">
-    <value>http://sourceforge.net/projects/dockpanelsuite/</value>
-  </data>
-  <data name="strGeneral" xml:space="preserve">
-    <value>General</value>
-  </data>
-  <data name="strLanguage" xml:space="preserve">
-    <value>Language</value>
-  </data>
-  <data name="strLanguageDefault" xml:space="preserve">
-    <value>(Automatically Detect)</value>
-  </data>
-  <data name="strLanguageRestartRequired" xml:space="preserve">
-    <value>{0} must be restarted before changes to the language will take effect.</value>
-  </data>
-  <data name="strAskUpdatesCommandAskLater" xml:space="preserve">
-    <value>Ask me again later</value>
-  </data>
-  <data name="strAskUpdatesCommandCustom" xml:space="preserve">
-    <value>Customize the settings now</value>
-  </data>
-  <data name="strAskUpdatesCommandRecommended" xml:space="preserve">
-    <value>Use the recommended settings</value>
-  </data>
-  <data name="strAskUpdatesContent" xml:space="preserve">
-    <value>{0} can automatically check for updates that may provide new features and bug fixes. It is recommended that you allow {0} to check for updates weekly.</value>
-  </data>
-  <data name="strAskUpdatesMainInstruction" xml:space="preserve">
-    <value>Automatic update settings</value>
-  </data>
-  <data name="strRDP32768Colors" xml:space="preserve">
-    <value>32768 Colours (15-bit)</value>
-  </data>
-  <data name="strPropertyDescriptionEnableFontSmoothing" xml:space="preserve">
-    <value>Select whether to use font smoothing or not.</value>
-  </data>
-  <data name="strPropertyNameEnableFontSmoothing" xml:space="preserve">
-    <value>Font Smoothing</value>
-  </data>
-  <data name="strPropertyDescriptionEnableDesktopComposition" xml:space="preserve">
-    <value>Select whether to use desktop composition or not.</value>
-  </data>
-  <data name="strPropertyNameEnableDesktopComposition" xml:space="preserve">
-    <value>Desktop Composition</value>
-  </data>
-  <data name="strConfirmCloseConnection" xml:space="preserve">
-    <value>Confirm closing connection tabs</value>
-  </data>
-  <data name="strConfirmCloseConnectionMainInstruction" xml:space="preserve">
-    <value>Do you want to close the connection, "{0}"?</value>
-  </data>
-  <data name="strConfirmCloseConnectionPanelMainInstruction" xml:space="preserve">
-    <value>Are you sure you want to close the panel, "{0}"? Any connections that it contains will also be closed.</value>
-  </data>
-  <data name="strTabUpdates" xml:space="preserve">
-    <value>Updates</value>
-  </data>
-  <data name="strLabelSQLDatabaseName" xml:space="preserve">
-    <value>Database:</value>
-  </data>
-  <data name="strLabelSQLServerDatabaseName" xml:space="preserve">
-    <value>Database:</value>
-  </data>
-	<data name="strErrorVerifyDatabaseVersionFailed">
-		<value xml:space="preserve">VerifyDatabaseVersion (Config.Connections.Save) failed. {0}</value>
-	</data>
-	<data name="strErrorConnectionListSaveFailed">
-		<value xml:space="preserve">The connection list could not be saved.</value>
-	</data>
-	<data name="strErrorBadDatabaseVersion">
-		<value xml:space="preserve">The database version {0} is not compatible with this version of {1}.</value>
-	</data>
 	<data name="strUpdateCheckPortableEdition">
 		<value xml:space="preserve">mRemoteNG Portable Edition does not currently support automatic updates.</value>
 	</data>
->>>>>>> 87b0f317
 </root>