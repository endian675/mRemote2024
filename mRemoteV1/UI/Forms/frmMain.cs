--- conflicted
+++ resolved
@@ -1371,14 +1371,8 @@
         private void LoadCredentials(CredentialManager credentialManager)
         {
             var credentialLoader = new CredentialRecordLoader(new FileDataProvider(_credentialFilePath), new XmlCredentialDeserializer());
-<<<<<<< HEAD
             credentialManager.AddRange(credentialLoader.Load("tempEncryptionKey".ConvertToSecureString()).Cast<INotifyingCredentialRecord>());
             Runtime.MessageCollector.AddMessage(MessageClass.InformationMsg, $"Loaded credentials from file: {_credentialFilePath}", true);
-=======
-            _credentialManager.AddRange(credentialLoader.Load("tempEncryptionKey".ConvertToSecureString()).Cast<INotifyingCredentialRecord>());
-            _credentialManager.CredentialsChanged += (o, args) => SaveCredentialList(_credentialManager.GetCredentialRecords());
-            Runtime.MessageCollector.AddMessage(MessageClass.DebugMsg, $"Loaded credentials from file: {_credentialFilePath}");
->>>>>>> 5ee69d24
         }
 
         private void credentialManagerToolStripMenuItem_Click(object sender, EventArgs e)
