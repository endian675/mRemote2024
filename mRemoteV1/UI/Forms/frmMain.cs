--- conflicted
+++ resolved
@@ -24,6 +24,8 @@
 {
     public partial class frmMain
     {
+        private static readonly frmMain _defaultInstance = new frmMain();
+        public static frmMain Default => _defaultInstance;
         private static clipboardchangeEventHandler clipboardchangeEvent;
         private bool _inSizeMove = false;
         private bool _inMouseActivate = false;
@@ -34,65 +36,19 @@
         private string _connectionsFileName = null;
         private bool _showFullPathInTitle;
         private ConnectionInfo _selectedConnection = null;
-<<<<<<< HEAD
         public MiscTools.Fullscreen _fullscreen;
 
-        public frmMain()
+
+
+        private frmMain()
 		{
 			_showFullPathInTitle = Settings.Default.ShowCompleteConsPathInTitle;
 			InitializeComponent();
-			//Added to support default instance behavour in C#. This should be removed at the earliest opportunity.
-            if (_defaultInstance == null)
-                _defaultInstance = this;
-		}
-
-        #region Default Instance
-        private static frmMain _defaultInstance;
-		
-		/// <summary>
-		/// Added by the VB.Net to C# Converter to support default instance behavour in C#
-		/// </summary>
-        public static frmMain Default
-		{
-			get
-			{
-				if (_defaultInstance == null)
-				{
-					_defaultInstance = new frmMain();
-					_defaultInstance.FormClosed += defaultInstance_FormClosed;
-				}
-				
-				return _defaultInstance;
-			}
-			set
-			{
-				_defaultInstance = value;
-			}
-		}
-		
-		static void defaultInstance_FormClosed(object sender, FormClosedEventArgs e)
-		{
-			_defaultInstance = null;
-=======
-        private MiscTools.Fullscreen _fullscreen;
-        #endregion
-
-        #region Default Instance
-        private static readonly frmMain _defaultInstance = new frmMain();
-        public static frmMain Default => _defaultInstance;
-        #endregion
-
-        #region Constructors
-        private frmMain()
-		{
-			_showFullPathInTitle = Settings.Default.ShowCompleteConsPathInTitle;
-			InitializeComponent();
->>>>>>> 05a7fec4
-		}
+		}
+
         static frmMain()
         {
         }
-        #endregion
 
         #region Properties
         public FormWindowState PreviousWindowState { get; set; }
