﻿namespace mRemoteNG.UI.Forms.OptionsPages
{
    sealed partial class CredentialsPage
    {
        /// <summary> 
        /// Required designer variable.
        /// </summary>
        private System.ComponentModel.IContainer components = null;

        /// <summary> 
        /// Clean up any resources being used.
        /// </summary>
        /// <param name="disposing">true if managed resources should be disposed; otherwise, false.</param>
        protected override void Dispose(bool disposing)
        {
            if (disposing && (components != null))
            {
                components.Dispose();
            }
            base.Dispose(disposing);
        }

        #region Component Designer generated code

        /// <summary> 
        /// Required method for Designer support - do not modify 
        /// the contents of this method with the code editor.
        /// </summary>
        private void InitializeComponent()
        {
            this.pnlDefaultCredentials = new System.Windows.Forms.Panel();
            this.radCredentialsCustom = new mRemoteNG.UI.Controls.Base.NGRadioButton();
            this.lblDefaultCredentials = new mRemoteNG.UI.Controls.Base.NGLabel();
            this.radCredentialsNoInfo = new mRemoteNG.UI.Controls.Base.NGRadioButton();
            this.radCredentialsWindows = new mRemoteNG.UI.Controls.Base.NGRadioButton();
            this.txtCredentialsDomain = new mRemoteNG.UI.Controls.Base.NGTextBox();
            this.lblCredentialsUsername = new mRemoteNG.UI.Controls.Base.NGLabel();
            this.txtCredentialsPassword = new mRemoteNG.UI.Controls.Base.NGTextBox();
            this.lblCredentialsPassword = new mRemoteNG.UI.Controls.Base.NGLabel();
            this.txtCredentialsUsername = new mRemoteNG.UI.Controls.Base.NGTextBox();
            this.lblCredentialsDomain = new mRemoteNG.UI.Controls.Base.NGLabel();
            this.pnlDefaultCredentials.SuspendLayout();
            this.SuspendLayout();
            // 
            // pnlDefaultCredentials
            // 
            this.pnlDefaultCredentials.Controls.Add(this.radCredentialsCustom);
            this.pnlDefaultCredentials.Controls.Add(this.lblDefaultCredentials);
            this.pnlDefaultCredentials.Controls.Add(this.radCredentialsNoInfo);
            this.pnlDefaultCredentials.Controls.Add(this.radCredentialsWindows);
            this.pnlDefaultCredentials.Controls.Add(this.txtCredentialsDomain);
            this.pnlDefaultCredentials.Controls.Add(this.lblCredentialsUsername);
            this.pnlDefaultCredentials.Controls.Add(this.txtCredentialsPassword);
            this.pnlDefaultCredentials.Controls.Add(this.lblCredentialsPassword);
            this.pnlDefaultCredentials.Controls.Add(this.txtCredentialsUsername);
            this.pnlDefaultCredentials.Controls.Add(this.lblCredentialsDomain);
            this.pnlDefaultCredentials.Location = new System.Drawing.Point(3, 3);
            this.pnlDefaultCredentials.Name = "pnlDefaultCredentials";
            this.pnlDefaultCredentials.Size = new System.Drawing.Size(604, 175);
            this.pnlDefaultCredentials.TabIndex = 0;
            // 
            // radCredentialsCustom
            // 
            this.radCredentialsCustom.AutoSize = true;
            this.radCredentialsCustom.Location = new System.Drawing.Point(3, 62);
            this.radCredentialsCustom.Name = "radCredentialsCustom";
            this.radCredentialsCustom.Size = new System.Drawing.Size(87, 17);
            this.radCredentialsCustom.TabIndex = 3;
            this.radCredentialsCustom.Text = "the following:";
            this.radCredentialsCustom.UseVisualStyleBackColor = true;
            this.radCredentialsCustom.CheckedChanged += new System.EventHandler(this.radCredentialsCustom_CheckedChanged);
            // 
            // lblDefaultCredentials
            // 
            this.lblDefaultCredentials.AutoSize = true;
            this.lblDefaultCredentials.Location = new System.Drawing.Point(0, 0);
            this.lblDefaultCredentials.Name = "lblDefaultCredentials";
            this.lblDefaultCredentials.Size = new System.Drawing.Size(257, 13);
            this.lblDefaultCredentials.TabIndex = 0;
            this.lblDefaultCredentials.Text = "For empty Username, Password or Domain fields use:";
            // 
            // radCredentialsNoInfo
            // 
            this.radCredentialsNoInfo.AutoSize = true;
            this.radCredentialsNoInfo.Checked = true;
            this.radCredentialsNoInfo.Location = new System.Drawing.Point(3, 16);
            this.radCredentialsNoInfo.Name = "radCredentialsNoInfo";
            this.radCredentialsNoInfo.Size = new System.Drawing.Size(91, 17);
            this.radCredentialsNoInfo.TabIndex = 1;
            this.radCredentialsNoInfo.TabStop = true;
            this.radCredentialsNoInfo.Text = "no information";
            this.radCredentialsNoInfo.UseVisualStyleBackColor = true;
            // 
            // radCredentialsWindows
            // 
            this.radCredentialsWindows.AutoSize = true;
            this.radCredentialsWindows.Location = new System.Drawing.Point(3, 39);
            this.radCredentialsWindows.Name = "radCredentialsWindows";
            this.radCredentialsWindows.Size = new System.Drawing.Size(227, 17);
            this.radCredentialsWindows.TabIndex = 2;
            this.radCredentialsWindows.Text = "my current credentials (windows logon info)";
            this.radCredentialsWindows.UseVisualStyleBackColor = true;
            // 
            // txtCredentialsDomain
            // 
            this.txtCredentialsDomain.BorderStyle = System.Windows.Forms.BorderStyle.FixedSingle;
            this.txtCredentialsDomain.Enabled = false;
            this.txtCredentialsDomain.Location = new System.Drawing.Point(126, 138);
            this.txtCredentialsDomain.Name = "txtCredentialsDomain";
            this.txtCredentialsDomain.Size = new System.Drawing.Size(150, 20);
            this.txtCredentialsDomain.TabIndex = 9;
            // 
            // lblCredentialsUsername
            // 
            this.lblCredentialsUsername.Enabled = false;
            this.lblCredentialsUsername.Location = new System.Drawing.Point(20, 88);
            this.lblCredentialsUsername.Name = "lblCredentialsUsername";
            this.lblCredentialsUsername.Size = new System.Drawing.Size(100, 13);
            this.lblCredentialsUsername.TabIndex = 4;
            this.lblCredentialsUsername.Text = "Username:";
            this.lblCredentialsUsername.TextAlign = System.Drawing.ContentAlignment.TopRight;
            // 
            // txtCredentialsPassword
            // 
            this.txtCredentialsPassword.BorderStyle = System.Windows.Forms.BorderStyle.FixedSingle;
            this.txtCredentialsPassword.Enabled = false;
            this.txtCredentialsPassword.Location = new System.Drawing.Point(126, 112);
            this.txtCredentialsPassword.Name = "txtCredentialsPassword";
            this.txtCredentialsPassword.Size = new System.Drawing.Size(150, 20);
            this.txtCredentialsPassword.TabIndex = 7;
            this.txtCredentialsPassword.UseSystemPasswordChar = true;
            // 
            // lblCredentialsPassword
            // 
            this.lblCredentialsPassword.Enabled = false;
            this.lblCredentialsPassword.Location = new System.Drawing.Point(20, 115);
            this.lblCredentialsPassword.Name = "lblCredentialsPassword";
            this.lblCredentialsPassword.Size = new System.Drawing.Size(100, 13);
            this.lblCredentialsPassword.TabIndex = 6;
            this.lblCredentialsPassword.Text = "Password:";
            this.lblCredentialsPassword.TextAlign = System.Drawing.ContentAlignment.TopRight;
            // 
            // txtCredentialsUsername
            // 
            this.txtCredentialsUsername.BorderStyle = System.Windows.Forms.BorderStyle.FixedSingle;
            this.txtCredentialsUsername.Enabled = false;
            this.txtCredentialsUsername.Location = new System.Drawing.Point(126, 86);
            this.txtCredentialsUsername.Name = "txtCredentialsUsername";
            this.txtCredentialsUsername.Size = new System.Drawing.Size(150, 20);
            this.txtCredentialsUsername.TabIndex = 5;
            // 
            // lblCredentialsDomain
            // 
            this.lblCredentialsDomain.Enabled = false;
            this.lblCredentialsDomain.Location = new System.Drawing.Point(20, 142);
            this.lblCredentialsDomain.Name = "lblCredentialsDomain";
            this.lblCredentialsDomain.Size = new System.Drawing.Size(100, 13);
            this.lblCredentialsDomain.TabIndex = 8;
            this.lblCredentialsDomain.Text = "Domain:";
            this.lblCredentialsDomain.TextAlign = System.Drawing.ContentAlignment.TopRight;
            // 
            // CredentialsPage
            // 
            this.AutoScaleDimensions = new System.Drawing.SizeF(6F, 13F);
            this.AutoScaleMode = System.Windows.Forms.AutoScaleMode.Font;
            this.Controls.Add(this.pnlDefaultCredentials);
            this.Name = "CredentialsPage";
<<<<<<< HEAD
            this.Size = new System.Drawing.Size(610, 490);
=======
            this.Size = new System.Drawing.Size(610, 489);
>>>>>>> ed786dfb
            this.pnlDefaultCredentials.ResumeLayout(false);
            this.pnlDefaultCredentials.PerformLayout();
            this.ResumeLayout(false);

        }

        #endregion
        internal System.Windows.Forms.Panel pnlDefaultCredentials;
        internal Controls.Base.NGRadioButton radCredentialsCustom;
        internal Controls.Base.NGLabel lblDefaultCredentials;
        internal Controls.Base.NGRadioButton radCredentialsNoInfo;
        internal Controls.Base.NGRadioButton radCredentialsWindows;
        internal Controls.Base.NGTextBox txtCredentialsDomain;
        internal Controls.Base.NGLabel lblCredentialsUsername;
        internal Controls.Base.NGTextBox txtCredentialsPassword;
        internal Controls.Base.NGLabel lblCredentialsPassword;
        internal Controls.Base.NGTextBox txtCredentialsUsername;
        internal Controls.Base.NGLabel lblCredentialsDomain;
    }
}<|MERGE_RESOLUTION|>--- conflicted
+++ resolved
@@ -165,11 +165,7 @@
             this.AutoScaleMode = System.Windows.Forms.AutoScaleMode.Font;
             this.Controls.Add(this.pnlDefaultCredentials);
             this.Name = "CredentialsPage";
-<<<<<<< HEAD
             this.Size = new System.Drawing.Size(610, 490);
-=======
-            this.Size = new System.Drawing.Size(610, 489);
->>>>>>> ed786dfb
             this.pnlDefaultCredentials.ResumeLayout(false);
             this.pnlDefaultCredentials.PerformLayout();
             this.ResumeLayout(false);
