namespace mRemoteNG.UI.Forms
{
	public partial class FrmMain : System.Windows.Forms.Form
	{
		
		//Form overrides dispose to clean up the component list.
		[System.Diagnostics.DebuggerNonUserCode()]
        protected override void Dispose(bool disposing)
		{
			try
			{
				if (disposing && components != null)
				{
					components.Dispose();
				}
			}
			finally
			{
				base.Dispose(disposing);
			}
		}
		
		//NOTE: The following procedure is required by the Windows Form Designer
		//It can be modified using the Windows Form Designer.
		//Do not modify it using the code editor.
		[System.Diagnostics.DebuggerStepThrough()]
        private void InitializeComponent()
		{
<<<<<<< HEAD
			this.components = new System.ComponentModel.Container();
			mRemoteNG.Connection.ConnectionInitiator connectionInitiator1 = new mRemoteNG.Connection.ConnectionInitiator();
			this.pnlDock = new WeifenLuo.WinFormsUI.Docking.DockPanel();
			this.msMain = new System.Windows.Forms.MenuStrip();
			this.mainFileMenu1 = new mRemoteNG.UI.Menu.MainFileMenu();
			this.viewMenu1 = new mRemoteNG.UI.Menu.ViewMenu();
			this.toolsMenu1 = new mRemoteNG.UI.Menu.ToolsMenu();
			this.helpMenu1 = new mRemoteNG.UI.Menu.HelpMenu();
			this.mMenFile = new System.Windows.Forms.ToolStripMenuItem();
			this.mMenView = new System.Windows.Forms.ToolStripMenuItem();
			this.mMenTools = new System.Windows.Forms.ToolStripMenuItem();
			this.mMenInfo = new System.Windows.Forms.ToolStripMenuItem();
			this.mMenSep3 = new System.Windows.Forms.ToolStripSeparator();
			this.tsContainer = new System.Windows.Forms.ToolStripContainer();
			this._externalToolsToolStrip = new mRemoteNG.UI.Controls.ExternalToolsToolStrip();
			this._quickConnectToolStrip = new mRemoteNG.UI.Controls.QuickConnectToolStrip();
			this.tmrAutoSave = new System.Windows.Forms.Timer(this.components);
			this.vsToolStripExtender = new WeifenLuo.WinFormsUI.Docking.VisualStudioToolStripExtender(this.components);
			this.msMain.SuspendLayout();
			this.tsContainer.ContentPanel.SuspendLayout();
			this.tsContainer.TopToolStripPanel.SuspendLayout();
			this.tsContainer.SuspendLayout();
			this.SuspendLayout();
			// 
			// pnlDock
			// 
			this.pnlDock.Dock = System.Windows.Forms.DockStyle.Fill;
			this.pnlDock.DockBackColor = System.Drawing.SystemColors.Control;
			this.pnlDock.DockLeftPortion = 230D;
			this.pnlDock.DockRightPortion = 230D;
			this.pnlDock.DocumentStyle = WeifenLuo.WinFormsUI.Docking.DocumentStyle.DockingSdi;
			this.pnlDock.Location = new System.Drawing.Point(0, 0);
			this.pnlDock.Name = "pnlDock";
			this.pnlDock.Size = new System.Drawing.Size(966, 473);
			this.pnlDock.TabIndex = 13;
			this.pnlDock.ActiveDocumentChanged += new System.EventHandler(this.pnlDock_ActiveDocumentChanged);
			// 
			// msMain
			// 
			this.msMain.Dock = System.Windows.Forms.DockStyle.None;
			this.msMain.GripMargin = new System.Windows.Forms.Padding(0);
			this.msMain.Items.AddRange(new System.Windows.Forms.ToolStripItem[] {
            this.mainFileMenu1,
            this.viewMenu1,
            this.toolsMenu1,
            this.helpMenu1});
			this.msMain.Location = new System.Drawing.Point(367, 25);
			this.msMain.Name = "msMain";
			this.msMain.Padding = new System.Windows.Forms.Padding(2, 2, 0, 2);
			this.msMain.Size = new System.Drawing.Size(268, 24);
			this.msMain.Stretch = false;
			this.msMain.TabIndex = 16;
			this.msMain.Text = "Main Toolbar";
			// 
			// mainFileMenu1
			// 
			this.mainFileMenu1.ConnectionInitiator = null;
			this.mainFileMenu1.Name = "mMenFile";
			this.mainFileMenu1.Size = new System.Drawing.Size(37, 20);
			this.mainFileMenu1.Text = "&File";
			this.mainFileMenu1.TreeWindow = null;
			this.mainFileMenu1.DropDownOpening += new System.EventHandler(this.mainFileMenu1_DropDownOpening);
			// 
			// viewMenu1
			// 
			this.viewMenu1.FullscreenHandler = null;
			this.viewMenu1.MainForm = null;
			this.viewMenu1.Name = "mMenView";
			this.viewMenu1.Size = new System.Drawing.Size(44, 20);
			this.viewMenu1.Text = "&View";
			this.viewMenu1.TsExternalTools = null;
			this.viewMenu1.TsQuickConnect = null;
			this.viewMenu1.DropDownOpening += new System.EventHandler(this.ViewMenu_Opening);
			// 
			// toolsMenu1
			// 
			this.toolsMenu1.CredentialProviderCatalog = null;
			this.toolsMenu1.MainForm = null;
			this.toolsMenu1.Name = "mMenTools";
			this.toolsMenu1.Size = new System.Drawing.Size(47, 20);
			this.toolsMenu1.Text = "&Tools";
			// 
			// helpMenu1
			// 
			this.helpMenu1.Name = "mMenInfo";
			this.helpMenu1.Size = new System.Drawing.Size(44, 20);
			this.helpMenu1.Text = "&Help";
			this.helpMenu1.TextDirection = System.Windows.Forms.ToolStripTextDirection.Horizontal;
			// 
			// mMenFile
			// 
			this.mMenFile.Name = "mMenFile";
			this.mMenFile.Size = new System.Drawing.Size(32, 19);
			// 
			// mMenView
			// 
			this.mMenView.Name = "mMenView";
			this.mMenView.Size = new System.Drawing.Size(32, 19);
			// 
			// mMenTools
			// 
			this.mMenTools.Name = "mMenTools";
			this.mMenTools.Size = new System.Drawing.Size(32, 19);
			// 
			// mMenInfo
			// 
			this.mMenInfo.Name = "mMenInfo";
			this.mMenInfo.Size = new System.Drawing.Size(32, 19);
			// 
			// mMenSep3
			// 
			this.mMenSep3.Name = "mMenSep3";
			this.mMenSep3.Size = new System.Drawing.Size(211, 6);
			// 
			// tsContainer
			// 
			// 
			// tsContainer.ContentPanel
			// 
			this.tsContainer.ContentPanel.Controls.Add(this.pnlDock);
			this.tsContainer.ContentPanel.Size = new System.Drawing.Size(966, 473);
			this.tsContainer.Dock = System.Windows.Forms.DockStyle.Fill;
			this.tsContainer.Location = new System.Drawing.Point(0, 0);
			this.tsContainer.Name = "tsContainer";
			this.tsContainer.Size = new System.Drawing.Size(966, 523);
			this.tsContainer.TabIndex = 17;
			this.tsContainer.Text = "ToolStripContainer1";
			// 
			// tsContainer.TopToolStripPanel
			// 
			this.tsContainer.TopToolStripPanel.Controls.Add(this.msMain);
			this.tsContainer.TopToolStripPanel.Controls.Add(this._externalToolsToolStrip);
			this.tsContainer.TopToolStripPanel.Controls.Add(this._quickConnectToolStrip);
			// 
			// _externalToolsToolStrip
			// 
			this._externalToolsToolStrip.BackColor = System.Drawing.SystemColors.Control;
			this._externalToolsToolStrip.Dock = System.Windows.Forms.DockStyle.None;
			this._externalToolsToolStrip.ForeColor = System.Drawing.SystemColors.ControlText;
			this._externalToolsToolStrip.Location = new System.Drawing.Point(39, 0);
			this._externalToolsToolStrip.MaximumSize = new System.Drawing.Size(0, 25);
			this._externalToolsToolStrip.Name = "_externalToolsToolStrip";
			this._externalToolsToolStrip.Size = new System.Drawing.Size(111, 25);
			this._externalToolsToolStrip.TabIndex = 17;
			// 
			// _quickConnectToolStrip
			// 
			this._quickConnectToolStrip.BackColor = System.Drawing.SystemColors.Control;
			this._quickConnectToolStrip.ConnectionInitiator = connectionInitiator1;
			this._quickConnectToolStrip.Dock = System.Windows.Forms.DockStyle.None;
			this._quickConnectToolStrip.ForeColor = System.Drawing.SystemColors.ControlText;
			this._quickConnectToolStrip.Location = new System.Drawing.Point(3, 25);
			this._quickConnectToolStrip.MaximumSize = new System.Drawing.Size(0, 25);
			this._quickConnectToolStrip.Name = "_quickConnectToolStrip";
			this._quickConnectToolStrip.Size = new System.Drawing.Size(364, 25);
			this._quickConnectToolStrip.TabIndex = 18;
			// 
			// tmrAutoSave
			// 
			this.tmrAutoSave.Interval = 10000;
			this.tmrAutoSave.Tick += new System.EventHandler(this.tmrAutoSave_Tick);
			// 
			// vsToolStripExtender
			// 
			this.vsToolStripExtender.DefaultRenderer = null;
			// 
			// FrmMain
			// 
			this.AutoScaleDimensions = new System.Drawing.SizeF(6F, 13F);
			this.AutoScaleMode = System.Windows.Forms.AutoScaleMode.Font;
			this.ClientSize = new System.Drawing.Size(966, 523);
			this.Controls.Add(this.tsContainer);
			this.Icon = global::mRemoteNG.Resources.mRemote_Icon;
			this.MainMenuStrip = this.msMain;
			this.Name = "FrmMain";
			this.Opacity = 0D;
			this.Text = "mRemoteNG";
			this.FormClosing += new System.Windows.Forms.FormClosingEventHandler(this.frmMain_FormClosing);
			this.Load += new System.EventHandler(this.frmMain_Load);
			this.Shown += new System.EventHandler(this.frmMain_Shown);
			this.ResizeBegin += new System.EventHandler(this.frmMain_ResizeBegin);
			this.ResizeEnd += new System.EventHandler(this.frmMain_ResizeEnd);
			this.Resize += new System.EventHandler(this.frmMain_Resize);
			this.msMain.ResumeLayout(false);
			this.msMain.PerformLayout();
			this.tsContainer.ContentPanel.ResumeLayout(false);
			this.tsContainer.TopToolStripPanel.ResumeLayout(false);
			this.tsContainer.TopToolStripPanel.PerformLayout();
			this.tsContainer.ResumeLayout(false);
			this.tsContainer.PerformLayout();
			this.ResumeLayout(false);
=======
            this.components = new System.ComponentModel.Container();
            this.pnlDock = new WeifenLuo.WinFormsUI.Docking.DockPanel();
            this.msMain = new System.Windows.Forms.MenuStrip();
            this.mMenFile = new System.Windows.Forms.ToolStripMenuItem();
            this.mMenFileNewConnection = new System.Windows.Forms.ToolStripMenuItem();
            this.mMenFileNewFolder = new System.Windows.Forms.ToolStripMenuItem();
            this.mMenFileSep1 = new System.Windows.Forms.ToolStripSeparator();
            this.mMenFileNew = new System.Windows.Forms.ToolStripMenuItem();
            this.mMenFileLoad = new System.Windows.Forms.ToolStripMenuItem();
            this.mMenFileSave = new System.Windows.Forms.ToolStripMenuItem();
            this.mMenFileSaveAs = new System.Windows.Forms.ToolStripMenuItem();
            this.mMenFileSep2 = new System.Windows.Forms.ToolStripSeparator();
            this.mMenFileDelete = new System.Windows.Forms.ToolStripMenuItem();
            this.mMenFileRename = new System.Windows.Forms.ToolStripMenuItem();
            this.mMenFileDuplicate = new System.Windows.Forms.ToolStripMenuItem();
            this.mMenFileSep4 = new System.Windows.Forms.ToolStripSeparator();
            this.mMenReconnectAll = new System.Windows.Forms.ToolStripMenuItem();
            this.mMenFileSep3 = new System.Windows.Forms.ToolStripSeparator();
            this.mMenFileImport = new System.Windows.Forms.ToolStripMenuItem();
            this.mMenFileImportFromFile = new System.Windows.Forms.ToolStripMenuItem();
            this.mMenFileImportFromActiveDirectory = new System.Windows.Forms.ToolStripMenuItem();
            this.mMenFileImportFromPortScan = new System.Windows.Forms.ToolStripMenuItem();
            this.mMenFileExport = new System.Windows.Forms.ToolStripMenuItem();
            this.mMenFileSep5 = new System.Windows.Forms.ToolStripSeparator();
            this.mMenFileExit = new System.Windows.Forms.ToolStripMenuItem();
            this.mMenView = new System.Windows.Forms.ToolStripMenuItem();
            this.mMenViewAddConnectionPanel = new System.Windows.Forms.ToolStripMenuItem();
            this.mMenViewConnectionPanels = new System.Windows.Forms.ToolStripMenuItem();
            this.mMenViewSep1 = new System.Windows.Forms.ToolStripSeparator();
            this.mMenViewConnections = new System.Windows.Forms.ToolStripMenuItem();
            this.mMenViewConfig = new System.Windows.Forms.ToolStripMenuItem();
            this.mMenViewErrorsAndInfos = new System.Windows.Forms.ToolStripMenuItem();
            this.mMenViewScreenshotManager = new System.Windows.Forms.ToolStripMenuItem();
            this.ToolStripSeparator1 = new System.Windows.Forms.ToolStripSeparator();
            this.mMenViewJumpTo = new System.Windows.Forms.ToolStripMenuItem();
            this.mMenViewJumpToConnectionsConfig = new System.Windows.Forms.ToolStripMenuItem();
            this.mMenViewJumpToErrorsInfos = new System.Windows.Forms.ToolStripMenuItem();
            this.mMenViewResetLayout = new System.Windows.Forms.ToolStripMenuItem();
            this.mMenViewSep2 = new System.Windows.Forms.ToolStripSeparator();
            this.mMenViewQuickConnectToolbar = new System.Windows.Forms.ToolStripMenuItem();
            this.mMenViewExtAppsToolbar = new System.Windows.Forms.ToolStripMenuItem();
            this.mMenViewMultiSSHToolbar = new System.Windows.Forms.ToolStripMenuItem();
            this.mMenViewSep3 = new System.Windows.Forms.ToolStripSeparator();
            this.mMenViewFullscreen = new System.Windows.Forms.ToolStripMenuItem();
            this.mMenTools = new System.Windows.Forms.ToolStripMenuItem();
            this.mMenToolsSSHTransfer = new System.Windows.Forms.ToolStripMenuItem();
            this.mMenToolsUVNCSC = new System.Windows.Forms.ToolStripMenuItem();
            this.mMenToolsExternalApps = new System.Windows.Forms.ToolStripMenuItem();
            this.mMenToolsPortScan = new System.Windows.Forms.ToolStripMenuItem();
            this.mMenToolsSep1 = new System.Windows.Forms.ToolStripSeparator();
            this.mMenToolsComponentsCheck = new System.Windows.Forms.ToolStripMenuItem();
            this.mMenToolsOptions = new System.Windows.Forms.ToolStripMenuItem();
            this.mMenInfo = new System.Windows.Forms.ToolStripMenuItem();
            this.mMenInfoHelp = new System.Windows.Forms.ToolStripMenuItem();
            this.mMenInfoSep1 = new System.Windows.Forms.ToolStripSeparator();
            this.mMenInfoWebsite = new System.Windows.Forms.ToolStripMenuItem();
            this.mMenInfoDonate = new System.Windows.Forms.ToolStripMenuItem();
            this.mMenInfoForum = new System.Windows.Forms.ToolStripMenuItem();
            this.mMenInfoBugReport = new System.Windows.Forms.ToolStripMenuItem();
            this.ToolStripSeparator2 = new System.Windows.Forms.ToolStripSeparator();
            this.mMenToolsUpdate = new System.Windows.Forms.ToolStripMenuItem();
            this.mMenInfoSep2 = new System.Windows.Forms.ToolStripSeparator();
            this.mMenInfoAbout = new System.Windows.Forms.ToolStripMenuItem();
            this.mMenSep3 = new System.Windows.Forms.ToolStripSeparator();
            this.lblQuickConnect = new System.Windows.Forms.ToolStripLabel();
            this.cmbQuickConnect = new mRemoteNG.UI.Controls.QuickConnectComboBox();
            this.tsContainer = new System.Windows.Forms.ToolStripContainer();
            this.tsQuickConnect = new System.Windows.Forms.ToolStrip();
            this.btnQuickConnect = new mRemoteNG.UI.Controls.ToolStripSplitButton();
            this.mnuQuickConnectProtocol = new System.Windows.Forms.ContextMenuStrip(this.components);
            this.btnConnections = new System.Windows.Forms.ToolStripDropDownButton();
            this.mnuConnections = new System.Windows.Forms.ContextMenuStrip(this.components);
            this.tsExternalTools = new System.Windows.Forms.ToolStrip();
            this.cMenExtAppsToolbar = new System.Windows.Forms.ContextMenuStrip(this.components);
            this.cMenToolbarShowText = new System.Windows.Forms.ToolStripMenuItem();
            this.tsMultiSSH = new System.Windows.Forms.ToolStrip();
            this.lblMultiSSH = new System.Windows.Forms.ToolStripLabel();
            this.txtMultiSSH = new System.Windows.Forms.ToolStripTextBox();
            this.tmrAutoSave = new System.Windows.Forms.Timer(this.components);
            this.msMain.SuspendLayout();
            this.tsContainer.ContentPanel.SuspendLayout();
            this.tsContainer.TopToolStripPanel.SuspendLayout();
            this.tsContainer.SuspendLayout();
            this.tsQuickConnect.SuspendLayout();
            this.cMenExtAppsToolbar.SuspendLayout();
            this.tsMultiSSH.SuspendLayout();
            this.SuspendLayout();
            // 
            // pnlDock
            // 
            this.pnlDock.Dock = System.Windows.Forms.DockStyle.Fill;
            this.pnlDock.DockBackColor = System.Drawing.SystemColors.Control;
            this.pnlDock.DockLeftPortion = 230D;
            this.pnlDock.DockRightPortion = 230D;
            this.pnlDock.DocumentStyle = WeifenLuo.WinFormsUI.Docking.DocumentStyle.DockingSdi;
            this.pnlDock.Location = new System.Drawing.Point(0, 0);
            this.pnlDock.Name = "pnlDock";
            this.pnlDock.Size = new System.Drawing.Size(1288, 541);
            this.pnlDock.TabIndex = 13;
            this.pnlDock.ActiveDocumentChanged += new System.EventHandler(this.pnlDock_ActiveDocumentChanged);
            // 
            // msMain
            // 
            this.msMain.Dock = System.Windows.Forms.DockStyle.None;
            this.msMain.GripMargin = new System.Windows.Forms.Padding(0);
            this.msMain.ImageScalingSize = new System.Drawing.Size(20, 20);
            this.msMain.Items.AddRange(new System.Windows.Forms.ToolStripItem[] {
            this.mMenFile,
            this.mMenView,
            this.mMenTools,
            this.mMenInfo});
            this.msMain.Location = new System.Drawing.Point(3, 75);
            this.msMain.Name = "msMain";
            this.msMain.Padding = new System.Windows.Forms.Padding(2, 2, 0, 2);
            this.msMain.Size = new System.Drawing.Size(210, 28);
            this.msMain.Stretch = false;
            this.msMain.TabIndex = 16;
            this.msMain.Text = "Main Toolbar";
            // 
            // mMenFile
            // 
            this.mMenFile.DropDownItems.AddRange(new System.Windows.Forms.ToolStripItem[] {
            this.mMenFileNewConnection,
            this.mMenFileNewFolder,
            this.mMenFileSep1,
            this.mMenFileNew,
            this.mMenFileLoad,
            this.mMenFileSave,
            this.mMenFileSaveAs,
            this.mMenFileSep2,
            this.mMenFileDelete,
            this.mMenFileRename,
            this.mMenFileDuplicate,
            this.mMenFileSep4,
            this.mMenReconnectAll,
            this.mMenFileSep3,
            this.mMenFileImport,
            this.mMenFileExport,
            this.mMenFileSep5,
            this.mMenFileExit});
            this.mMenFile.Name = "mMenFile";
            this.mMenFile.Size = new System.Drawing.Size(44, 24);
            this.mMenFile.Text = "&File";
            this.mMenFile.DropDownOpening += new System.EventHandler(this.mMenFile_DropDownOpening);
            // 
            // mMenFileNewConnection
            // 
            this.mMenFileNewConnection.Image = global::mRemoteNG.Resources.Connection_Add;
            this.mMenFileNewConnection.Name = "mMenFileNewConnection";
            this.mMenFileNewConnection.ShortcutKeys = ((System.Windows.Forms.Keys)((System.Windows.Forms.Keys.Control | System.Windows.Forms.Keys.N)));
            this.mMenFileNewConnection.Size = new System.Drawing.Size(340, 26);
            this.mMenFileNewConnection.Text = "New Connection";
            this.mMenFileNewConnection.Click += new System.EventHandler(this.mMenFileNewConnection_Click);
            // 
            // mMenFileNewFolder
            // 
            this.mMenFileNewFolder.Image = global::mRemoteNG.Resources.Folder_Add;
            this.mMenFileNewFolder.Name = "mMenFileNewFolder";
            this.mMenFileNewFolder.ShortcutKeys = ((System.Windows.Forms.Keys)(((System.Windows.Forms.Keys.Control | System.Windows.Forms.Keys.Shift) 
            | System.Windows.Forms.Keys.N)));
            this.mMenFileNewFolder.Size = new System.Drawing.Size(340, 26);
            this.mMenFileNewFolder.Text = "New Folder";
            this.mMenFileNewFolder.Click += new System.EventHandler(this.mMenFileNewFolder_Click);
            // 
            // mMenFileSep1
            // 
            this.mMenFileSep1.Name = "mMenFileSep1";
            this.mMenFileSep1.Size = new System.Drawing.Size(337, 6);
            // 
            // mMenFileNew
            // 
            this.mMenFileNew.Image = global::mRemoteNG.Resources.Connections_New;
            this.mMenFileNew.Name = "mMenFileNew";
            this.mMenFileNew.Size = new System.Drawing.Size(340, 26);
            this.mMenFileNew.Text = "New Connection File";
            this.mMenFileNew.Click += new System.EventHandler(this.mMenFileNew_Click);
            // 
            // mMenFileLoad
            // 
            this.mMenFileLoad.Image = global::mRemoteNG.Resources.Connections_Load;
            this.mMenFileLoad.Name = "mMenFileLoad";
            this.mMenFileLoad.ShortcutKeys = ((System.Windows.Forms.Keys)((System.Windows.Forms.Keys.Control | System.Windows.Forms.Keys.O)));
            this.mMenFileLoad.Size = new System.Drawing.Size(340, 26);
            this.mMenFileLoad.Text = "Open Connection File...";
            this.mMenFileLoad.Click += new System.EventHandler(this.mMenFileLoad_Click);
            // 
            // mMenFileSave
            // 
            this.mMenFileSave.Image = global::mRemoteNG.Resources.Connections_Save;
            this.mMenFileSave.Name = "mMenFileSave";
            this.mMenFileSave.ShortcutKeys = ((System.Windows.Forms.Keys)((System.Windows.Forms.Keys.Control | System.Windows.Forms.Keys.S)));
            this.mMenFileSave.Size = new System.Drawing.Size(340, 26);
            this.mMenFileSave.Text = "Save Connection File";
            this.mMenFileSave.Click += new System.EventHandler(this.mMenFileSave_Click);
            // 
            // mMenFileSaveAs
            // 
            this.mMenFileSaveAs.Image = global::mRemoteNG.Resources.Connections_SaveAs;
            this.mMenFileSaveAs.Name = "mMenFileSaveAs";
            this.mMenFileSaveAs.ShortcutKeys = ((System.Windows.Forms.Keys)(((System.Windows.Forms.Keys.Control | System.Windows.Forms.Keys.Shift) 
            | System.Windows.Forms.Keys.S)));
            this.mMenFileSaveAs.Size = new System.Drawing.Size(340, 26);
            this.mMenFileSaveAs.Text = "Save Connection File As...";
            this.mMenFileSaveAs.Click += new System.EventHandler(this.mMenFileSaveAs_Click);
            // 
            // mMenFileSep2
            // 
            this.mMenFileSep2.Name = "mMenFileSep2";
            this.mMenFileSep2.Size = new System.Drawing.Size(337, 6);
            // 
            // mMenFileDelete
            // 
            this.mMenFileDelete.Image = global::mRemoteNG.Resources.Delete;
            this.mMenFileDelete.Name = "mMenFileDelete";
            this.mMenFileDelete.Size = new System.Drawing.Size(340, 26);
            this.mMenFileDelete.Text = "Delete...";
            this.mMenFileDelete.Click += new System.EventHandler(this.mMenFileDelete_Click);
            // 
            // mMenFileRename
            // 
            this.mMenFileRename.Image = global::mRemoteNG.Resources.Rename;
            this.mMenFileRename.Name = "mMenFileRename";
            this.mMenFileRename.Size = new System.Drawing.Size(340, 26);
            this.mMenFileRename.Text = "Rename";
            this.mMenFileRename.Click += new System.EventHandler(this.mMenFileRename_Click);
            // 
            // mMenFileDuplicate
            // 
            this.mMenFileDuplicate.Image = global::mRemoteNG.Resources.page_copy;
            this.mMenFileDuplicate.Name = "mMenFileDuplicate";
            this.mMenFileDuplicate.Size = new System.Drawing.Size(340, 26);
            this.mMenFileDuplicate.Text = "Duplicate";
            this.mMenFileDuplicate.Click += new System.EventHandler(this.mMenFileDuplicate_Click);
            // 
            // mMenFileSep4
            // 
            this.mMenFileSep4.Name = "mMenFileSep4";
            this.mMenFileSep4.Size = new System.Drawing.Size(337, 6);
            // 
            // mMenReconnectAll
            // 
            this.mMenReconnectAll.Image = global::mRemoteNG.Resources.Refresh;
            this.mMenReconnectAll.Name = "mMenReconnectAll";
            this.mMenReconnectAll.Size = new System.Drawing.Size(340, 26);
            this.mMenReconnectAll.Text = "Reconnect All Connections";
            this.mMenReconnectAll.Click += new System.EventHandler(this.mMenReconnectAll_Click);
            // 
            // mMenFileSep3
            // 
            this.mMenFileSep3.Name = "mMenFileSep3";
            this.mMenFileSep3.Size = new System.Drawing.Size(337, 6);
            // 
            // mMenFileImport
            // 
            this.mMenFileImport.DropDownItems.AddRange(new System.Windows.Forms.ToolStripItem[] {
            this.mMenFileImportFromFile,
            this.mMenFileImportFromActiveDirectory,
            this.mMenFileImportFromPortScan});
            this.mMenFileImport.Name = "mMenFileImport";
            this.mMenFileImport.Size = new System.Drawing.Size(340, 26);
            this.mMenFileImport.Text = "&Import";
            // 
            // mMenFileImportFromFile
            // 
            this.mMenFileImportFromFile.Name = "mMenFileImportFromFile";
            this.mMenFileImportFromFile.Size = new System.Drawing.Size(284, 26);
            this.mMenFileImportFromFile.Text = "Import from &File...";
            this.mMenFileImportFromFile.Click += new System.EventHandler(this.mMenFileImportFromFile_Click);
            // 
            // mMenFileImportFromActiveDirectory
            // 
            this.mMenFileImportFromActiveDirectory.Name = "mMenFileImportFromActiveDirectory";
            this.mMenFileImportFromActiveDirectory.Size = new System.Drawing.Size(284, 26);
            this.mMenFileImportFromActiveDirectory.Text = "Import from &Active Directory...";
            this.mMenFileImportFromActiveDirectory.Click += new System.EventHandler(this.mMenFileImportFromActiveDirectory_Click);
            // 
            // mMenFileImportFromPortScan
            // 
            this.mMenFileImportFromPortScan.Name = "mMenFileImportFromPortScan";
            this.mMenFileImportFromPortScan.Size = new System.Drawing.Size(284, 26);
            this.mMenFileImportFromPortScan.Text = "Import from &Port Scan...";
            this.mMenFileImportFromPortScan.Click += new System.EventHandler(this.mMenFileImportFromPortScan_Click);
            // 
            // mMenFileExport
            // 
            this.mMenFileExport.Name = "mMenFileExport";
            this.mMenFileExport.Size = new System.Drawing.Size(340, 26);
            this.mMenFileExport.Text = "&Export to File...";
            this.mMenFileExport.Click += new System.EventHandler(this.mMenFileExport_Click);
            // 
            // mMenFileSep5
            // 
            this.mMenFileSep5.Name = "mMenFileSep5";
            this.mMenFileSep5.Size = new System.Drawing.Size(337, 6);
            // 
            // mMenFileExit
            // 
            this.mMenFileExit.Image = global::mRemoteNG.Resources.Quit;
            this.mMenFileExit.Name = "mMenFileExit";
            this.mMenFileExit.ShortcutKeys = ((System.Windows.Forms.Keys)((System.Windows.Forms.Keys.Alt | System.Windows.Forms.Keys.F4)));
            this.mMenFileExit.Size = new System.Drawing.Size(340, 26);
            this.mMenFileExit.Text = "Exit";
            this.mMenFileExit.Click += new System.EventHandler(this.mMenFileExit_Click);
            // 
            // mMenView
            // 
            this.mMenView.DropDownItems.AddRange(new System.Windows.Forms.ToolStripItem[] {
            this.mMenViewAddConnectionPanel,
            this.mMenViewConnectionPanels,
            this.mMenViewSep1,
            this.mMenViewConnections,
            this.mMenViewConfig,
            this.mMenViewErrorsAndInfos,
            this.mMenViewScreenshotManager,
            this.ToolStripSeparator1,
            this.mMenViewJumpTo,
            this.mMenViewResetLayout,
            this.mMenViewSep2,
            this.mMenViewQuickConnectToolbar,
            this.mMenViewExtAppsToolbar,
            this.mMenViewMultiSSHToolbar,
            this.mMenViewSep3,
            this.mMenViewFullscreen});
            this.mMenView.Name = "mMenView";
            this.mMenView.Size = new System.Drawing.Size(53, 24);
            this.mMenView.Text = "&View";
            this.mMenView.DropDownOpening += new System.EventHandler(this.mMenView_DropDownOpening);
            // 
            // mMenViewAddConnectionPanel
            // 
            this.mMenViewAddConnectionPanel.Image = global::mRemoteNG.Resources.Panel_Add;
            this.mMenViewAddConnectionPanel.Name = "mMenViewAddConnectionPanel";
            this.mMenViewAddConnectionPanel.Size = new System.Drawing.Size(279, 26);
            this.mMenViewAddConnectionPanel.Text = "Add Connection Panel";
            this.mMenViewAddConnectionPanel.Click += new System.EventHandler(this.mMenViewAddConnectionPanel_Click);
            // 
            // mMenViewConnectionPanels
            // 
            this.mMenViewConnectionPanels.Image = global::mRemoteNG.Resources.Panels;
            this.mMenViewConnectionPanels.Name = "mMenViewConnectionPanels";
            this.mMenViewConnectionPanels.Size = new System.Drawing.Size(279, 26);
            this.mMenViewConnectionPanels.Text = "Connection Panels";
            // 
            // mMenViewSep1
            // 
            this.mMenViewSep1.Name = "mMenViewSep1";
            this.mMenViewSep1.Size = new System.Drawing.Size(276, 6);
            // 
            // mMenViewConnections
            // 
            this.mMenViewConnections.Checked = true;
            this.mMenViewConnections.CheckState = System.Windows.Forms.CheckState.Checked;
            this.mMenViewConnections.Image = global::mRemoteNG.Resources.Root;
            this.mMenViewConnections.Name = "mMenViewConnections";
            this.mMenViewConnections.Size = new System.Drawing.Size(279, 26);
            this.mMenViewConnections.Text = "Connections";
            this.mMenViewConnections.Click += new System.EventHandler(this.mMenViewConnections_Click);
            // 
            // mMenViewConfig
            // 
            this.mMenViewConfig.Checked = true;
            this.mMenViewConfig.CheckState = System.Windows.Forms.CheckState.Checked;
            this.mMenViewConfig.Image = global::mRemoteNG.Resources.cog;
            this.mMenViewConfig.Name = "mMenViewConfig";
            this.mMenViewConfig.Size = new System.Drawing.Size(279, 26);
            this.mMenViewConfig.Text = "Config";
            this.mMenViewConfig.Click += new System.EventHandler(this.mMenViewConfig_Click);
            // 
            // mMenViewErrorsAndInfos
            // 
            this.mMenViewErrorsAndInfos.Checked = true;
            this.mMenViewErrorsAndInfos.CheckState = System.Windows.Forms.CheckState.Checked;
            this.mMenViewErrorsAndInfos.Image = global::mRemoteNG.Resources.ErrorsAndInfos;
            this.mMenViewErrorsAndInfos.Name = "mMenViewErrorsAndInfos";
            this.mMenViewErrorsAndInfos.Size = new System.Drawing.Size(279, 26);
            this.mMenViewErrorsAndInfos.Text = "Errors and Infos";
            this.mMenViewErrorsAndInfos.Click += new System.EventHandler(this.mMenViewErrorsAndInfos_Click);
            // 
            // mMenViewScreenshotManager
            // 
            this.mMenViewScreenshotManager.Image = global::mRemoteNG.Resources.Screenshot;
            this.mMenViewScreenshotManager.Name = "mMenViewScreenshotManager";
            this.mMenViewScreenshotManager.Size = new System.Drawing.Size(279, 26);
            this.mMenViewScreenshotManager.Text = "Screenshot Manager";
            this.mMenViewScreenshotManager.Click += new System.EventHandler(this.mMenViewScreenshotManager_Click);
            // 
            // ToolStripSeparator1
            // 
            this.ToolStripSeparator1.Name = "ToolStripSeparator1";
            this.ToolStripSeparator1.Size = new System.Drawing.Size(276, 6);
            // 
            // mMenViewJumpTo
            // 
            this.mMenViewJumpTo.DropDownItems.AddRange(new System.Windows.Forms.ToolStripItem[] {
            this.mMenViewJumpToConnectionsConfig,
            this.mMenViewJumpToErrorsInfos});
            this.mMenViewJumpTo.Image = global::mRemoteNG.Resources.JumpTo;
            this.mMenViewJumpTo.Name = "mMenViewJumpTo";
            this.mMenViewJumpTo.Size = new System.Drawing.Size(279, 26);
            this.mMenViewJumpTo.Text = "Jump To";
            // 
            // mMenViewJumpToConnectionsConfig
            // 
            this.mMenViewJumpToConnectionsConfig.Image = global::mRemoteNG.Resources.Root;
            this.mMenViewJumpToConnectionsConfig.Name = "mMenViewJumpToConnectionsConfig";
            this.mMenViewJumpToConnectionsConfig.ShortcutKeys = ((System.Windows.Forms.Keys)(((System.Windows.Forms.Keys.Control | System.Windows.Forms.Keys.Alt) 
            | System.Windows.Forms.Keys.C)));
            this.mMenViewJumpToConnectionsConfig.Size = new System.Drawing.Size(309, 26);
            this.mMenViewJumpToConnectionsConfig.Text = "Connections && Config";
            this.mMenViewJumpToConnectionsConfig.Click += new System.EventHandler(this.mMenViewJumpToConnectionsConfig_Click);
            // 
            // mMenViewJumpToErrorsInfos
            // 
            this.mMenViewJumpToErrorsInfos.Image = global::mRemoteNG.Resources.InformationSmall;
            this.mMenViewJumpToErrorsInfos.Name = "mMenViewJumpToErrorsInfos";
            this.mMenViewJumpToErrorsInfos.ShortcutKeys = ((System.Windows.Forms.Keys)(((System.Windows.Forms.Keys.Control | System.Windows.Forms.Keys.Alt) 
            | System.Windows.Forms.Keys.E)));
            this.mMenViewJumpToErrorsInfos.Size = new System.Drawing.Size(309, 26);
            this.mMenViewJumpToErrorsInfos.Text = "Errors && Infos";
            this.mMenViewJumpToErrorsInfos.Click += new System.EventHandler(this.mMenViewJumpToErrorsInfos_Click);
            // 
            // mMenViewResetLayout
            // 
            this.mMenViewResetLayout.Image = global::mRemoteNG.Resources.application_side_tree;
            this.mMenViewResetLayout.Name = "mMenViewResetLayout";
            this.mMenViewResetLayout.Size = new System.Drawing.Size(279, 26);
            this.mMenViewResetLayout.Text = "Reset Layout";
            this.mMenViewResetLayout.Click += new System.EventHandler(this.mMenViewResetLayout_Click);
            // 
            // mMenViewSep2
            // 
            this.mMenViewSep2.Name = "mMenViewSep2";
            this.mMenViewSep2.Size = new System.Drawing.Size(276, 6);
            // 
            // mMenViewQuickConnectToolbar
            // 
            this.mMenViewQuickConnectToolbar.Image = global::mRemoteNG.Resources.Play_Quick;
            this.mMenViewQuickConnectToolbar.Name = "mMenViewQuickConnectToolbar";
            this.mMenViewQuickConnectToolbar.Size = new System.Drawing.Size(279, 26);
            this.mMenViewQuickConnectToolbar.Text = "Quick Connect Toolbar";
            this.mMenViewQuickConnectToolbar.Click += new System.EventHandler(this.mMenViewQuickConnectToolbar_Click);
            // 
            // mMenViewExtAppsToolbar
            // 
            this.mMenViewExtAppsToolbar.Image = global::mRemoteNG.Resources.ExtApp;
            this.mMenViewExtAppsToolbar.Name = "mMenViewExtAppsToolbar";
            this.mMenViewExtAppsToolbar.Size = new System.Drawing.Size(279, 26);
            this.mMenViewExtAppsToolbar.Text = "External Applications Toolbar";
            this.mMenViewExtAppsToolbar.Click += new System.EventHandler(this.mMenViewExtAppsToolbar_Click);
            // 
            // mMenViewMultiSSHToolbar
            // 
            this.mMenViewMultiSSHToolbar.Image = global::mRemoteNG.Resources.Panels;
            this.mMenViewMultiSSHToolbar.Name = "mMenViewMultiSSHToolbar";
            this.mMenViewMultiSSHToolbar.Size = new System.Drawing.Size(279, 26);
            this.mMenViewMultiSSHToolbar.Text = "Multi SSH Toolbar";
            this.mMenViewMultiSSHToolbar.Click += new System.EventHandler(this.mMenViewMultiSSHToolbar_Click);
            // 
            // mMenViewSep3
            // 
            this.mMenViewSep3.Name = "mMenViewSep3";
            this.mMenViewSep3.Size = new System.Drawing.Size(276, 6);
            // 
            // mMenViewFullscreen
            // 
            this.mMenViewFullscreen.Image = global::mRemoteNG.Resources.arrow_out;
            this.mMenViewFullscreen.Name = "mMenViewFullscreen";
            this.mMenViewFullscreen.ShortcutKeys = System.Windows.Forms.Keys.F11;
            this.mMenViewFullscreen.Size = new System.Drawing.Size(279, 26);
            this.mMenViewFullscreen.Text = "Full Screen";
            this.mMenViewFullscreen.Click += new System.EventHandler(this.mMenViewFullscreen_Click);
            // 
            // mMenTools
            // 
            this.mMenTools.DropDownItems.AddRange(new System.Windows.Forms.ToolStripItem[] {
            this.mMenToolsSSHTransfer,
            this.mMenToolsUVNCSC,
            this.mMenToolsExternalApps,
            this.mMenToolsPortScan,
            this.mMenToolsSep1,
            this.mMenToolsComponentsCheck,
            this.mMenToolsOptions});
            this.mMenTools.Name = "mMenTools";
            this.mMenTools.Size = new System.Drawing.Size(56, 24);
            this.mMenTools.Text = "&Tools";
            // 
            // mMenToolsSSHTransfer
            // 
            this.mMenToolsSSHTransfer.Image = global::mRemoteNG.Resources.SSHTransfer;
            this.mMenToolsSSHTransfer.Name = "mMenToolsSSHTransfer";
            this.mMenToolsSSHTransfer.Size = new System.Drawing.Size(224, 26);
            this.mMenToolsSSHTransfer.Text = "SSH File Transfer";
            this.mMenToolsSSHTransfer.Click += new System.EventHandler(this.mMenToolsSSHTransfer_Click);
            // 
            // mMenToolsUVNCSC
            // 
            this.mMenToolsUVNCSC.Image = global::mRemoteNG.Resources.UVNC_SC;
            this.mMenToolsUVNCSC.Name = "mMenToolsUVNCSC";
            this.mMenToolsUVNCSC.Size = new System.Drawing.Size(224, 26);
            this.mMenToolsUVNCSC.Text = "UltraVNC SingleClick";
            this.mMenToolsUVNCSC.Visible = false;
            this.mMenToolsUVNCSC.Click += new System.EventHandler(this.mMenToolsUVNCSC_Click);
            // 
            // mMenToolsExternalApps
            // 
            this.mMenToolsExternalApps.Image = global::mRemoteNG.Resources.ExtApp;
            this.mMenToolsExternalApps.Name = "mMenToolsExternalApps";
            this.mMenToolsExternalApps.Size = new System.Drawing.Size(224, 26);
            this.mMenToolsExternalApps.Text = "External Applications";
            this.mMenToolsExternalApps.Click += new System.EventHandler(this.mMenToolsExternalApps_Click);
            // 
            // mMenToolsPortScan
            // 
            this.mMenToolsPortScan.Image = global::mRemoteNG.Resources.PortScan;
            this.mMenToolsPortScan.Name = "mMenToolsPortScan";
            this.mMenToolsPortScan.Size = new System.Drawing.Size(224, 26);
            this.mMenToolsPortScan.Text = "Port Scan";
            this.mMenToolsPortScan.Click += new System.EventHandler(this.mMenToolsPortScan_Click);
            // 
            // mMenToolsSep1
            // 
            this.mMenToolsSep1.Name = "mMenToolsSep1";
            this.mMenToolsSep1.Size = new System.Drawing.Size(221, 6);
            // 
            // mMenToolsComponentsCheck
            // 
            this.mMenToolsComponentsCheck.Image = global::mRemoteNG.Resources.cog_error;
            this.mMenToolsComponentsCheck.Name = "mMenToolsComponentsCheck";
            this.mMenToolsComponentsCheck.Size = new System.Drawing.Size(224, 26);
            this.mMenToolsComponentsCheck.Text = "Components Check";
            this.mMenToolsComponentsCheck.Click += new System.EventHandler(this.mMenToolsComponentsCheck_Click);
            // 
            // mMenToolsOptions
            // 
            this.mMenToolsOptions.Image = global::mRemoteNG.Resources.Options;
            this.mMenToolsOptions.Name = "mMenToolsOptions";
            this.mMenToolsOptions.Size = new System.Drawing.Size(224, 26);
            this.mMenToolsOptions.Text = "Options";
            this.mMenToolsOptions.Click += new System.EventHandler(this.mMenToolsOptions_Click);
            // 
            // mMenInfo
            // 
            this.mMenInfo.DropDownItems.AddRange(new System.Windows.Forms.ToolStripItem[] {
            this.mMenInfoHelp,
            this.mMenInfoSep1,
            this.mMenInfoWebsite,
            this.mMenInfoDonate,
            this.mMenInfoForum,
            this.mMenInfoBugReport,
            this.ToolStripSeparator2,
            this.mMenToolsUpdate,
            this.mMenInfoSep2,
            this.mMenInfoAbout});
            this.mMenInfo.Name = "mMenInfo";
            this.mMenInfo.Size = new System.Drawing.Size(53, 24);
            this.mMenInfo.Text = "&Help";
            this.mMenInfo.TextDirection = System.Windows.Forms.ToolStripTextDirection.Horizontal;
            // 
            // mMenInfoHelp
            // 
            this.mMenInfoHelp.Image = global::mRemoteNG.Resources.Help;
            this.mMenInfoHelp.Name = "mMenInfoHelp";
            this.mMenInfoHelp.ShortcutKeys = System.Windows.Forms.Keys.F1;
            this.mMenInfoHelp.Size = new System.Drawing.Size(230, 26);
            this.mMenInfoHelp.Text = "mRemoteNG Help";
            this.mMenInfoHelp.Click += new System.EventHandler(this.mMenInfoHelp_Click);
            // 
            // mMenInfoSep1
            // 
            this.mMenInfoSep1.Name = "mMenInfoSep1";
            this.mMenInfoSep1.Size = new System.Drawing.Size(227, 6);
            // 
            // mMenInfoWebsite
            // 
            this.mMenInfoWebsite.Image = global::mRemoteNG.Resources.Website;
            this.mMenInfoWebsite.Name = "mMenInfoWebsite";
            this.mMenInfoWebsite.Size = new System.Drawing.Size(230, 26);
            this.mMenInfoWebsite.Text = "Website";
            this.mMenInfoWebsite.Click += new System.EventHandler(this.mMenInfoWebsite_Click);
            // 
            // mMenInfoDonate
            // 
            this.mMenInfoDonate.Image = global::mRemoteNG.Resources.Donate;
            this.mMenInfoDonate.Name = "mMenInfoDonate";
            this.mMenInfoDonate.Size = new System.Drawing.Size(230, 26);
            this.mMenInfoDonate.Text = "Donate";
            this.mMenInfoDonate.Click += new System.EventHandler(this.mMenInfoDonate_Click);
            // 
            // mMenInfoForum
            // 
            this.mMenInfoForum.Image = global::mRemoteNG.Resources.user_comment;
            this.mMenInfoForum.Name = "mMenInfoForum";
            this.mMenInfoForum.Size = new System.Drawing.Size(230, 26);
            this.mMenInfoForum.Text = "Support Forum";
            this.mMenInfoForum.Click += new System.EventHandler(this.mMenInfoForum_Click);
            // 
            // mMenInfoBugReport
            // 
            this.mMenInfoBugReport.Image = global::mRemoteNG.Resources.Bug;
            this.mMenInfoBugReport.Name = "mMenInfoBugReport";
            this.mMenInfoBugReport.Size = new System.Drawing.Size(230, 26);
            this.mMenInfoBugReport.Text = "Report a Bug";
            this.mMenInfoBugReport.Click += new System.EventHandler(this.mMenInfoBugReport_Click);
            // 
            // ToolStripSeparator2
            // 
            this.ToolStripSeparator2.Name = "ToolStripSeparator2";
            this.ToolStripSeparator2.Size = new System.Drawing.Size(227, 6);
            // 
            // mMenToolsUpdate
            // 
            this.mMenToolsUpdate.Image = global::mRemoteNG.Resources.Update;
            this.mMenToolsUpdate.Name = "mMenToolsUpdate";
            this.mMenToolsUpdate.Size = new System.Drawing.Size(230, 26);
            this.mMenToolsUpdate.Text = "Check for Updates";
            this.mMenToolsUpdate.Click += new System.EventHandler(this.mMenToolsUpdate_Click);
            // 
            // mMenInfoSep2
            // 
            this.mMenInfoSep2.Name = "mMenInfoSep2";
            this.mMenInfoSep2.Size = new System.Drawing.Size(227, 6);
            // 
            // mMenInfoAbout
            // 
            this.mMenInfoAbout.Image = global::mRemoteNG.Resources.mRemote;
            this.mMenInfoAbout.Name = "mMenInfoAbout";
            this.mMenInfoAbout.Size = new System.Drawing.Size(230, 26);
            this.mMenInfoAbout.Text = "About mRemoteNG";
            this.mMenInfoAbout.Click += new System.EventHandler(this.mMenInfoAbout_Click);
            // 
            // mMenSep3
            // 
            this.mMenSep3.Name = "mMenSep3";
            this.mMenSep3.Size = new System.Drawing.Size(211, 6);
            // 
            // lblQuickConnect
            // 
            this.lblQuickConnect.Name = "lblQuickConnect";
            this.lblQuickConnect.Size = new System.Drawing.Size(66, 22);
            this.lblQuickConnect.Text = "&Connect:";
            this.lblQuickConnect.Click += new System.EventHandler(this.lblQuickConnect_Click);
            // 
            // cmbQuickConnect
            // 
            this.cmbQuickConnect.AutoCompleteMode = System.Windows.Forms.AutoCompleteMode.SuggestAppend;
            this.cmbQuickConnect.AutoCompleteSource = System.Windows.Forms.AutoCompleteSource.ListItems;
            this.cmbQuickConnect.Margin = new System.Windows.Forms.Padding(1, 0, 3, 0);
            this.cmbQuickConnect.Name = "cmbQuickConnect";
            this.cmbQuickConnect.Size = new System.Drawing.Size(200, 25);
            this.cmbQuickConnect.ConnectRequested += new mRemoteNG.UI.Controls.QuickConnectComboBox.ConnectRequestedEventHandler(this.cmbQuickConnect_ConnectRequested);
            this.cmbQuickConnect.ProtocolChanged += new mRemoteNG.UI.Controls.QuickConnectComboBox.ProtocolChangedEventHandler(this.cmbQuickConnect_ProtocolChanged);
            // 
            // tsContainer
            // 
            // 
            // tsContainer.ContentPanel
            // 
            this.tsContainer.ContentPanel.Controls.Add(this.pnlDock);
            this.tsContainer.ContentPanel.Size = new System.Drawing.Size(1288, 541);
            this.tsContainer.Dock = System.Windows.Forms.DockStyle.Fill;
            this.tsContainer.Location = new System.Drawing.Point(0, 0);
            this.tsContainer.Name = "tsContainer";
            this.tsContainer.Size = new System.Drawing.Size(1288, 644);
            this.tsContainer.TabIndex = 17;
            this.tsContainer.Text = "ToolStripContainer1";
            // 
            // tsContainer.TopToolStripPanel
            // 
            this.tsContainer.TopToolStripPanel.Controls.Add(this.tsQuickConnect);
            this.tsContainer.TopToolStripPanel.Controls.Add(this.tsExternalTools);
            this.tsContainer.TopToolStripPanel.Controls.Add(this.tsMultiSSH);
            this.tsContainer.TopToolStripPanel.Controls.Add(this.msMain);
            // 
            // tsQuickConnect
            // 
            this.tsQuickConnect.Dock = System.Windows.Forms.DockStyle.None;
            this.tsQuickConnect.ImageScalingSize = new System.Drawing.Size(20, 20);
            this.tsQuickConnect.Items.AddRange(new System.Windows.Forms.ToolStripItem[] {
            this.lblQuickConnect,
            this.cmbQuickConnect,
            this.btnQuickConnect,
            this.btnConnections});
            this.tsQuickConnect.Location = new System.Drawing.Point(msMain.Location.X + msMain.Width + 1, 0);
            this.tsQuickConnect.MaximumSize = new System.Drawing.Size(0, 25);
            this.tsQuickConnect.Name = "tsQuickConnect";
            this.tsQuickConnect.Size = new System.Drawing.Size(417, 25);
            this.tsQuickConnect.TabIndex = 18;
            // 
            // btnQuickConnect
            // 
            this.btnQuickConnect.DropDown = this.mnuQuickConnectProtocol;
            this.btnQuickConnect.Image = global::mRemoteNG.Resources.Play_Quick;
            this.btnQuickConnect.ImageTransparentColor = System.Drawing.Color.Magenta;
            this.btnQuickConnect.Margin = new System.Windows.Forms.Padding(0, 1, 3, 2);
            this.btnQuickConnect.Name = "btnQuickConnect";
            this.btnQuickConnect.Size = new System.Drawing.Size(102, 22);
            this.btnQuickConnect.Text = "Connect";
            this.btnQuickConnect.ButtonClick += new System.EventHandler(this.btnQuickConnect_ButtonClick);
            this.btnQuickConnect.DropDownItemClicked += new System.Windows.Forms.ToolStripItemClickedEventHandler(this.btnQuickConnect_DropDownItemClicked);
            // 
            // mnuQuickConnectProtocol
            // 
            this.mnuQuickConnectProtocol.ImageScalingSize = new System.Drawing.Size(20, 20);
            this.mnuQuickConnectProtocol.Name = "mnuQuickConnectProtocol";
            this.mnuQuickConnectProtocol.OwnerItem = this.btnQuickConnect;
            this.mnuQuickConnectProtocol.ShowCheckMargin = true;
            this.mnuQuickConnectProtocol.ShowImageMargin = false;
            this.mnuQuickConnectProtocol.Size = new System.Drawing.Size(61, 4);
            // 
            // btnConnections
            // 
            this.btnConnections.DisplayStyle = System.Windows.Forms.ToolStripItemDisplayStyle.Image;
            this.btnConnections.DropDown = this.mnuConnections;
            this.btnConnections.Image = global::mRemoteNG.Resources.Root;
            this.btnConnections.ImageScaling = System.Windows.Forms.ToolStripItemImageScaling.None;
            this.btnConnections.ImageTransparentColor = System.Drawing.Color.Magenta;
            this.btnConnections.Name = "btnConnections";
            this.btnConnections.Size = new System.Drawing.Size(30, 22);
            this.btnConnections.Text = "Connections";
            this.btnConnections.DropDownOpening += new System.EventHandler(this.btnConnections_DropDownOpening);
            // 
            // mnuConnections
            // 
            this.mnuConnections.ImageScalingSize = new System.Drawing.Size(20, 20);
            this.mnuConnections.Name = "mnuConnections";
            this.mnuConnections.OwnerItem = this.btnConnections;
            this.mnuConnections.Size = new System.Drawing.Size(61, 4);
            // 
            // tsExternalTools
            // 
            this.tsExternalTools.ContextMenuStrip = this.cMenExtAppsToolbar;
            this.tsExternalTools.Dock = System.Windows.Forms.DockStyle.None;
            this.tsExternalTools.ImageScalingSize = new System.Drawing.Size(20, 20);
            this.tsExternalTools.Location = new System.Drawing.Point(tsQuickConnect.Location.X + tsQuickConnect.Width + 1, 0);
            this.tsExternalTools.MaximumSize = new System.Drawing.Size(0, 25);
            this.tsExternalTools.Name = "tsExternalTools";
            this.tsExternalTools.Size = new System.Drawing.Size(111, 25);
            this.tsExternalTools.TabIndex = 17;
            // 
            // cMenExtAppsToolbar
            // 
            this.cMenExtAppsToolbar.ImageScalingSize = new System.Drawing.Size(20, 20);
            this.cMenExtAppsToolbar.Items.AddRange(new System.Windows.Forms.ToolStripItem[] {
            this.cMenToolbarShowText});
            this.cMenExtAppsToolbar.Name = "cMenToolbar";
            this.cMenExtAppsToolbar.Size = new System.Drawing.Size(146, 30);
            // 
            // cMenToolbarShowText
            // 
            this.cMenToolbarShowText.Checked = true;
            this.cMenToolbarShowText.CheckState = System.Windows.Forms.CheckState.Checked;
            this.cMenToolbarShowText.Name = "cMenToolbarShowText";
            this.cMenToolbarShowText.Size = new System.Drawing.Size(145, 26);
            this.cMenToolbarShowText.Text = "Show Text";
            this.cMenToolbarShowText.Click += new System.EventHandler(this.cMenToolbarShowText_Click);
            // 
            // tsMultiSSH
            // 
            this.tsMultiSSH.ImageScalingSize = new System.Drawing.Size(20, 20);
            this.tsMultiSSH.Items.AddRange(new System.Windows.Forms.ToolStripItem[] {
            this.lblMultiSSH,
            this.txtMultiSSH});
            this.tsMultiSSH.Location = new System.Drawing.Point(tsQuickConnect.Location.X + tsQuickConnect.Width + 1, 0);
            this.tsMultiSSH.MinimumSize = new System.Drawing.Size(300, 0);
            this.tsMultiSSH.Name = "tsMultiSSH";
            this.tsMultiSSH.Size = new System.Drawing.Size(430, 25);
            this.tsMultiSSH.TabIndex = 0;
            this.tsMultiSSH.Dock = System.Windows.Forms.DockStyle.Right;
            // 
            // lblMultiSSH
            // 
            this.lblMultiSSH.Name = "lblMultiSSH";
            this.lblMultiSSH.Size = new System.Drawing.Size(77, 22);
            this.lblMultiSSH.Text = "Multi SSH:";
            // 
            // txtMultiSSH
            // 
            this.txtMultiSSH.Name = "txtMultiSSH";
            this.txtMultiSSH.Size = new System.Drawing.Size(300, 25);
            this.txtMultiSSH.ToolTipText = "Press ENTER to send. Ctrl+C is sent immediately.";
            // 
            // tmrAutoSave
            // 
            this.tmrAutoSave.Interval = 10000;
            this.tmrAutoSave.Tick += new System.EventHandler(this.tmrAutoSave_Tick);
            // 
            // frmMain
            // 
            this.AutoScaleDimensions = new System.Drawing.SizeF(8F, 16F);
            this.AutoScaleMode = System.Windows.Forms.AutoScaleMode.Font;
            this.ClientSize = new System.Drawing.Size(1288, 644);
            this.Controls.Add(this.tsContainer);
            this.Icon = global::mRemoteNG.Resources.mRemote_Icon;
            this.MainMenuStrip = this.msMain;
            this.Name = "frmMain";
            this.Opacity = 0D;
            this.Text = "mRemoteNG";
            this.FormClosing += new System.Windows.Forms.FormClosingEventHandler(this.frmMain_FormClosing);
            this.Load += new System.EventHandler(this.frmMain_Load);
            this.Shown += new System.EventHandler(this.frmMain_Shown);
            this.ResizeBegin += new System.EventHandler(this.frmMain_ResizeBegin);
            this.ResizeEnd += new System.EventHandler(this.frmMain_ResizeEnd);
            this.Resize += new System.EventHandler(this.frmMain_Resize);
            this.msMain.ResumeLayout(false);
            this.msMain.PerformLayout();
            this.tsContainer.ContentPanel.ResumeLayout(false);
            this.tsContainer.TopToolStripPanel.ResumeLayout(false);
            this.tsContainer.TopToolStripPanel.PerformLayout();
            this.tsContainer.ResumeLayout(false);
            this.tsContainer.PerformLayout();
            this.tsQuickConnect.ResumeLayout(false);
            this.tsQuickConnect.PerformLayout();
            this.cMenExtAppsToolbar.ResumeLayout(false);
            this.tsMultiSSH.ResumeLayout(false);
            this.tsMultiSSH.PerformLayout();
            this.ResumeLayout(false);
>>>>>>> 0a19874e

		}
		internal WeifenLuo.WinFormsUI.Docking.DockPanel pnlDock;
		internal System.Windows.Forms.MenuStrip msMain;
		internal System.Windows.Forms.ToolStripMenuItem mMenFile;
		internal System.Windows.Forms.ToolStripMenuItem mMenView;
		internal System.Windows.Forms.ToolStripMenuItem mMenTools;
		internal System.Windows.Forms.ToolStripMenuItem mMenInfo;
		internal System.Windows.Forms.ToolStripContainer tsContainer;
		internal System.Windows.Forms.Timer tmrAutoSave;
<<<<<<< HEAD
		internal System.Windows.Forms.ToolStripSeparator mMenSep3;
        private System.ComponentModel.IContainer components;
        private Menu.MainFileMenu mainFileMenu1;
        private Menu.ViewMenu viewMenu1;
        private Menu.ToolsMenu toolsMenu1;
        private Menu.HelpMenu helpMenu1;
        internal mRemoteNG.UI.Controls.QuickConnectToolStrip _quickConnectToolStrip;
        internal mRemoteNG.UI.Controls.ExternalToolsToolStrip _externalToolsToolStrip;
        //theming support
        private WeifenLuo.WinFormsUI.Docking.VisualStudioToolStripExtender vsToolStripExtender;
=======
		internal System.Windows.Forms.ToolStrip tsExternalTools;
		internal System.Windows.Forms.ToolStripMenuItem mMenViewExtAppsToolbar;
		internal System.Windows.Forms.ContextMenuStrip cMenExtAppsToolbar;
		internal System.Windows.Forms.ToolStripMenuItem cMenToolbarShowText;
		internal System.Windows.Forms.ToolStripMenuItem mMenToolsPortScan;
		internal System.Windows.Forms.ToolStrip tsQuickConnect;
		internal System.Windows.Forms.ToolStripMenuItem mMenViewQuickConnectToolbar;
        internal System.Windows.Forms.ToolStrip tsMultiSSH;
        internal System.Windows.Forms.ToolStripMenuItem mMenViewMultiSSHToolbar;
        internal System.Windows.Forms.ToolStripSeparator mMenSep3;
		internal System.Windows.Forms.ToolStripMenuItem mMenInfoDonate;
		internal System.Windows.Forms.ToolStripSeparator mMenViewSep3;
		internal ToolStripSplitButton btnQuickConnect;
		internal System.Windows.Forms.ToolStripMenuItem mMenViewJumpTo;
		internal System.Windows.Forms.ToolStripMenuItem mMenViewJumpToConnectionsConfig;
		internal System.Windows.Forms.ToolStripMenuItem mMenViewJumpToErrorsInfos;
		internal System.Windows.Forms.ToolStripSeparator ToolStripSeparator1;
		internal System.Windows.Forms.ToolStripMenuItem mMenToolsUVNCSC;
		internal System.Windows.Forms.ToolStripMenuItem mMenToolsComponentsCheck;
		internal System.Windows.Forms.ToolStripSeparator mMenInfoSep2;
		internal System.Windows.Forms.ToolStripMenuItem mMenInfoBugReport;
		internal System.Windows.Forms.ToolStripSeparator ToolStripSeparator2;
		internal System.Windows.Forms.ToolStripMenuItem mMenInfoForum;
		internal System.Windows.Forms.ToolStripMenuItem mMenToolsUpdate;
		internal System.Windows.Forms.ToolStripMenuItem mMenViewResetLayout;
		internal System.Windows.Forms.ToolStripMenuItem mMenFileDuplicate;
        internal System.Windows.Forms.ToolStripMenuItem mMenReconnectAll;
        internal System.Windows.Forms.ToolStripSeparator mMenFileSep2;
		internal System.Windows.Forms.ToolStripMenuItem mMenFileNewConnection;
		internal System.Windows.Forms.ToolStripMenuItem mMenFileNewFolder;
		internal System.Windows.Forms.ToolStripSeparator mMenFileSep3;
        internal System.Windows.Forms.ToolStripSeparator mMenFileSep4;
        internal System.Windows.Forms.ToolStripMenuItem mMenFileDelete;
		internal System.Windows.Forms.ToolStripMenuItem mMenFileRename;
		internal System.Windows.Forms.ToolStripSeparator mMenFileSep5;
		internal System.Windows.Forms.ContextMenuStrip mnuQuickConnectProtocol;
		internal System.Windows.Forms.ToolStripDropDownButton btnConnections;
		internal System.Windows.Forms.ContextMenuStrip mnuConnections;
		internal System.Windows.Forms.ToolStripMenuItem mMenFileExport;
		internal System.Windows.Forms.ToolStripMenuItem mMenFileImportFromFile;
		internal System.Windows.Forms.ToolStripMenuItem mMenFileImportFromActiveDirectory;
		internal System.Windows.Forms.ToolStripMenuItem mMenFileImportFromPortScan;
		internal System.Windows.Forms.ToolStripMenuItem mMenFileImport;
        private System.ComponentModel.IContainer components;
        private System.Windows.Forms.ToolStripLabel lblMultiSSH;
        private System.Windows.Forms.ToolStripTextBox txtMultiSSH;
>>>>>>> 0a19874e
    }
}<|MERGE_RESOLUTION|>--- conflicted
+++ resolved
@@ -26,7 +26,6 @@
 		[System.Diagnostics.DebuggerStepThrough()]
         private void InitializeComponent()
 		{
-<<<<<<< HEAD
 			this.components = new System.ComponentModel.Container();
 			mRemoteNG.Connection.ConnectionInitiator connectionInitiator1 = new mRemoteNG.Connection.ConnectionInitiator();
 			this.pnlDock = new WeifenLuo.WinFormsUI.Docking.DockPanel();
@@ -43,6 +42,7 @@
 			this.tsContainer = new System.Windows.Forms.ToolStripContainer();
 			this._externalToolsToolStrip = new mRemoteNG.UI.Controls.ExternalToolsToolStrip();
 			this._quickConnectToolStrip = new mRemoteNG.UI.Controls.QuickConnectToolStrip();
+			this._multiSshToolStrip = new mRemoteNG.UI.Controls.MultiSshToolStrip();
 			this.tmrAutoSave = new System.Windows.Forms.Timer(this.components);
 			this.vsToolStripExtender = new WeifenLuo.WinFormsUI.Docking.VisualStudioToolStripExtender(this.components);
 			this.msMain.SuspendLayout();
@@ -160,6 +160,7 @@
 			this.tsContainer.TopToolStripPanel.Controls.Add(this.msMain);
 			this.tsContainer.TopToolStripPanel.Controls.Add(this._externalToolsToolStrip);
 			this.tsContainer.TopToolStripPanel.Controls.Add(this._quickConnectToolStrip);
+			this.tsContainer.TopToolStripPanel.Controls.Add(this._multiSshToolStrip);
 			// 
 			// _externalToolsToolStrip
 			// 
@@ -183,6 +184,16 @@
 			this._quickConnectToolStrip.Name = "_quickConnectToolStrip";
 			this._quickConnectToolStrip.Size = new System.Drawing.Size(364, 25);
 			this._quickConnectToolStrip.TabIndex = 18;
+			// 
+			// tsMultiSSH
+			// 
+			this._multiSshToolStrip.ImageScalingSize = new System.Drawing.Size(20, 20);
+			this._multiSshToolStrip.Location = new System.Drawing.Point(_quickConnectToolStrip.Location.X + _quickConnectToolStrip.Width + 1, 0);
+			this._multiSshToolStrip.MinimumSize = new System.Drawing.Size(300, 0);
+			this._multiSshToolStrip.Name = "_multiSshToolStrip";
+			this._multiSshToolStrip.Size = new System.Drawing.Size(430, 25);
+			this._multiSshToolStrip.TabIndex = 0;
+			this._multiSshToolStrip.Dock = System.Windows.Forms.DockStyle.Right;
 			// 
 			// tmrAutoSave
 			// 
@@ -218,825 +229,6 @@
 			this.tsContainer.ResumeLayout(false);
 			this.tsContainer.PerformLayout();
 			this.ResumeLayout(false);
-=======
-            this.components = new System.ComponentModel.Container();
-            this.pnlDock = new WeifenLuo.WinFormsUI.Docking.DockPanel();
-            this.msMain = new System.Windows.Forms.MenuStrip();
-            this.mMenFile = new System.Windows.Forms.ToolStripMenuItem();
-            this.mMenFileNewConnection = new System.Windows.Forms.ToolStripMenuItem();
-            this.mMenFileNewFolder = new System.Windows.Forms.ToolStripMenuItem();
-            this.mMenFileSep1 = new System.Windows.Forms.ToolStripSeparator();
-            this.mMenFileNew = new System.Windows.Forms.ToolStripMenuItem();
-            this.mMenFileLoad = new System.Windows.Forms.ToolStripMenuItem();
-            this.mMenFileSave = new System.Windows.Forms.ToolStripMenuItem();
-            this.mMenFileSaveAs = new System.Windows.Forms.ToolStripMenuItem();
-            this.mMenFileSep2 = new System.Windows.Forms.ToolStripSeparator();
-            this.mMenFileDelete = new System.Windows.Forms.ToolStripMenuItem();
-            this.mMenFileRename = new System.Windows.Forms.ToolStripMenuItem();
-            this.mMenFileDuplicate = new System.Windows.Forms.ToolStripMenuItem();
-            this.mMenFileSep4 = new System.Windows.Forms.ToolStripSeparator();
-            this.mMenReconnectAll = new System.Windows.Forms.ToolStripMenuItem();
-            this.mMenFileSep3 = new System.Windows.Forms.ToolStripSeparator();
-            this.mMenFileImport = new System.Windows.Forms.ToolStripMenuItem();
-            this.mMenFileImportFromFile = new System.Windows.Forms.ToolStripMenuItem();
-            this.mMenFileImportFromActiveDirectory = new System.Windows.Forms.ToolStripMenuItem();
-            this.mMenFileImportFromPortScan = new System.Windows.Forms.ToolStripMenuItem();
-            this.mMenFileExport = new System.Windows.Forms.ToolStripMenuItem();
-            this.mMenFileSep5 = new System.Windows.Forms.ToolStripSeparator();
-            this.mMenFileExit = new System.Windows.Forms.ToolStripMenuItem();
-            this.mMenView = new System.Windows.Forms.ToolStripMenuItem();
-            this.mMenViewAddConnectionPanel = new System.Windows.Forms.ToolStripMenuItem();
-            this.mMenViewConnectionPanels = new System.Windows.Forms.ToolStripMenuItem();
-            this.mMenViewSep1 = new System.Windows.Forms.ToolStripSeparator();
-            this.mMenViewConnections = new System.Windows.Forms.ToolStripMenuItem();
-            this.mMenViewConfig = new System.Windows.Forms.ToolStripMenuItem();
-            this.mMenViewErrorsAndInfos = new System.Windows.Forms.ToolStripMenuItem();
-            this.mMenViewScreenshotManager = new System.Windows.Forms.ToolStripMenuItem();
-            this.ToolStripSeparator1 = new System.Windows.Forms.ToolStripSeparator();
-            this.mMenViewJumpTo = new System.Windows.Forms.ToolStripMenuItem();
-            this.mMenViewJumpToConnectionsConfig = new System.Windows.Forms.ToolStripMenuItem();
-            this.mMenViewJumpToErrorsInfos = new System.Windows.Forms.ToolStripMenuItem();
-            this.mMenViewResetLayout = new System.Windows.Forms.ToolStripMenuItem();
-            this.mMenViewSep2 = new System.Windows.Forms.ToolStripSeparator();
-            this.mMenViewQuickConnectToolbar = new System.Windows.Forms.ToolStripMenuItem();
-            this.mMenViewExtAppsToolbar = new System.Windows.Forms.ToolStripMenuItem();
-            this.mMenViewMultiSSHToolbar = new System.Windows.Forms.ToolStripMenuItem();
-            this.mMenViewSep3 = new System.Windows.Forms.ToolStripSeparator();
-            this.mMenViewFullscreen = new System.Windows.Forms.ToolStripMenuItem();
-            this.mMenTools = new System.Windows.Forms.ToolStripMenuItem();
-            this.mMenToolsSSHTransfer = new System.Windows.Forms.ToolStripMenuItem();
-            this.mMenToolsUVNCSC = new System.Windows.Forms.ToolStripMenuItem();
-            this.mMenToolsExternalApps = new System.Windows.Forms.ToolStripMenuItem();
-            this.mMenToolsPortScan = new System.Windows.Forms.ToolStripMenuItem();
-            this.mMenToolsSep1 = new System.Windows.Forms.ToolStripSeparator();
-            this.mMenToolsComponentsCheck = new System.Windows.Forms.ToolStripMenuItem();
-            this.mMenToolsOptions = new System.Windows.Forms.ToolStripMenuItem();
-            this.mMenInfo = new System.Windows.Forms.ToolStripMenuItem();
-            this.mMenInfoHelp = new System.Windows.Forms.ToolStripMenuItem();
-            this.mMenInfoSep1 = new System.Windows.Forms.ToolStripSeparator();
-            this.mMenInfoWebsite = new System.Windows.Forms.ToolStripMenuItem();
-            this.mMenInfoDonate = new System.Windows.Forms.ToolStripMenuItem();
-            this.mMenInfoForum = new System.Windows.Forms.ToolStripMenuItem();
-            this.mMenInfoBugReport = new System.Windows.Forms.ToolStripMenuItem();
-            this.ToolStripSeparator2 = new System.Windows.Forms.ToolStripSeparator();
-            this.mMenToolsUpdate = new System.Windows.Forms.ToolStripMenuItem();
-            this.mMenInfoSep2 = new System.Windows.Forms.ToolStripSeparator();
-            this.mMenInfoAbout = new System.Windows.Forms.ToolStripMenuItem();
-            this.mMenSep3 = new System.Windows.Forms.ToolStripSeparator();
-            this.lblQuickConnect = new System.Windows.Forms.ToolStripLabel();
-            this.cmbQuickConnect = new mRemoteNG.UI.Controls.QuickConnectComboBox();
-            this.tsContainer = new System.Windows.Forms.ToolStripContainer();
-            this.tsQuickConnect = new System.Windows.Forms.ToolStrip();
-            this.btnQuickConnect = new mRemoteNG.UI.Controls.ToolStripSplitButton();
-            this.mnuQuickConnectProtocol = new System.Windows.Forms.ContextMenuStrip(this.components);
-            this.btnConnections = new System.Windows.Forms.ToolStripDropDownButton();
-            this.mnuConnections = new System.Windows.Forms.ContextMenuStrip(this.components);
-            this.tsExternalTools = new System.Windows.Forms.ToolStrip();
-            this.cMenExtAppsToolbar = new System.Windows.Forms.ContextMenuStrip(this.components);
-            this.cMenToolbarShowText = new System.Windows.Forms.ToolStripMenuItem();
-            this.tsMultiSSH = new System.Windows.Forms.ToolStrip();
-            this.lblMultiSSH = new System.Windows.Forms.ToolStripLabel();
-            this.txtMultiSSH = new System.Windows.Forms.ToolStripTextBox();
-            this.tmrAutoSave = new System.Windows.Forms.Timer(this.components);
-            this.msMain.SuspendLayout();
-            this.tsContainer.ContentPanel.SuspendLayout();
-            this.tsContainer.TopToolStripPanel.SuspendLayout();
-            this.tsContainer.SuspendLayout();
-            this.tsQuickConnect.SuspendLayout();
-            this.cMenExtAppsToolbar.SuspendLayout();
-            this.tsMultiSSH.SuspendLayout();
-            this.SuspendLayout();
-            // 
-            // pnlDock
-            // 
-            this.pnlDock.Dock = System.Windows.Forms.DockStyle.Fill;
-            this.pnlDock.DockBackColor = System.Drawing.SystemColors.Control;
-            this.pnlDock.DockLeftPortion = 230D;
-            this.pnlDock.DockRightPortion = 230D;
-            this.pnlDock.DocumentStyle = WeifenLuo.WinFormsUI.Docking.DocumentStyle.DockingSdi;
-            this.pnlDock.Location = new System.Drawing.Point(0, 0);
-            this.pnlDock.Name = "pnlDock";
-            this.pnlDock.Size = new System.Drawing.Size(1288, 541);
-            this.pnlDock.TabIndex = 13;
-            this.pnlDock.ActiveDocumentChanged += new System.EventHandler(this.pnlDock_ActiveDocumentChanged);
-            // 
-            // msMain
-            // 
-            this.msMain.Dock = System.Windows.Forms.DockStyle.None;
-            this.msMain.GripMargin = new System.Windows.Forms.Padding(0);
-            this.msMain.ImageScalingSize = new System.Drawing.Size(20, 20);
-            this.msMain.Items.AddRange(new System.Windows.Forms.ToolStripItem[] {
-            this.mMenFile,
-            this.mMenView,
-            this.mMenTools,
-            this.mMenInfo});
-            this.msMain.Location = new System.Drawing.Point(3, 75);
-            this.msMain.Name = "msMain";
-            this.msMain.Padding = new System.Windows.Forms.Padding(2, 2, 0, 2);
-            this.msMain.Size = new System.Drawing.Size(210, 28);
-            this.msMain.Stretch = false;
-            this.msMain.TabIndex = 16;
-            this.msMain.Text = "Main Toolbar";
-            // 
-            // mMenFile
-            // 
-            this.mMenFile.DropDownItems.AddRange(new System.Windows.Forms.ToolStripItem[] {
-            this.mMenFileNewConnection,
-            this.mMenFileNewFolder,
-            this.mMenFileSep1,
-            this.mMenFileNew,
-            this.mMenFileLoad,
-            this.mMenFileSave,
-            this.mMenFileSaveAs,
-            this.mMenFileSep2,
-            this.mMenFileDelete,
-            this.mMenFileRename,
-            this.mMenFileDuplicate,
-            this.mMenFileSep4,
-            this.mMenReconnectAll,
-            this.mMenFileSep3,
-            this.mMenFileImport,
-            this.mMenFileExport,
-            this.mMenFileSep5,
-            this.mMenFileExit});
-            this.mMenFile.Name = "mMenFile";
-            this.mMenFile.Size = new System.Drawing.Size(44, 24);
-            this.mMenFile.Text = "&File";
-            this.mMenFile.DropDownOpening += new System.EventHandler(this.mMenFile_DropDownOpening);
-            // 
-            // mMenFileNewConnection
-            // 
-            this.mMenFileNewConnection.Image = global::mRemoteNG.Resources.Connection_Add;
-            this.mMenFileNewConnection.Name = "mMenFileNewConnection";
-            this.mMenFileNewConnection.ShortcutKeys = ((System.Windows.Forms.Keys)((System.Windows.Forms.Keys.Control | System.Windows.Forms.Keys.N)));
-            this.mMenFileNewConnection.Size = new System.Drawing.Size(340, 26);
-            this.mMenFileNewConnection.Text = "New Connection";
-            this.mMenFileNewConnection.Click += new System.EventHandler(this.mMenFileNewConnection_Click);
-            // 
-            // mMenFileNewFolder
-            // 
-            this.mMenFileNewFolder.Image = global::mRemoteNG.Resources.Folder_Add;
-            this.mMenFileNewFolder.Name = "mMenFileNewFolder";
-            this.mMenFileNewFolder.ShortcutKeys = ((System.Windows.Forms.Keys)(((System.Windows.Forms.Keys.Control | System.Windows.Forms.Keys.Shift) 
-            | System.Windows.Forms.Keys.N)));
-            this.mMenFileNewFolder.Size = new System.Drawing.Size(340, 26);
-            this.mMenFileNewFolder.Text = "New Folder";
-            this.mMenFileNewFolder.Click += new System.EventHandler(this.mMenFileNewFolder_Click);
-            // 
-            // mMenFileSep1
-            // 
-            this.mMenFileSep1.Name = "mMenFileSep1";
-            this.mMenFileSep1.Size = new System.Drawing.Size(337, 6);
-            // 
-            // mMenFileNew
-            // 
-            this.mMenFileNew.Image = global::mRemoteNG.Resources.Connections_New;
-            this.mMenFileNew.Name = "mMenFileNew";
-            this.mMenFileNew.Size = new System.Drawing.Size(340, 26);
-            this.mMenFileNew.Text = "New Connection File";
-            this.mMenFileNew.Click += new System.EventHandler(this.mMenFileNew_Click);
-            // 
-            // mMenFileLoad
-            // 
-            this.mMenFileLoad.Image = global::mRemoteNG.Resources.Connections_Load;
-            this.mMenFileLoad.Name = "mMenFileLoad";
-            this.mMenFileLoad.ShortcutKeys = ((System.Windows.Forms.Keys)((System.Windows.Forms.Keys.Control | System.Windows.Forms.Keys.O)));
-            this.mMenFileLoad.Size = new System.Drawing.Size(340, 26);
-            this.mMenFileLoad.Text = "Open Connection File...";
-            this.mMenFileLoad.Click += new System.EventHandler(this.mMenFileLoad_Click);
-            // 
-            // mMenFileSave
-            // 
-            this.mMenFileSave.Image = global::mRemoteNG.Resources.Connections_Save;
-            this.mMenFileSave.Name = "mMenFileSave";
-            this.mMenFileSave.ShortcutKeys = ((System.Windows.Forms.Keys)((System.Windows.Forms.Keys.Control | System.Windows.Forms.Keys.S)));
-            this.mMenFileSave.Size = new System.Drawing.Size(340, 26);
-            this.mMenFileSave.Text = "Save Connection File";
-            this.mMenFileSave.Click += new System.EventHandler(this.mMenFileSave_Click);
-            // 
-            // mMenFileSaveAs
-            // 
-            this.mMenFileSaveAs.Image = global::mRemoteNG.Resources.Connections_SaveAs;
-            this.mMenFileSaveAs.Name = "mMenFileSaveAs";
-            this.mMenFileSaveAs.ShortcutKeys = ((System.Windows.Forms.Keys)(((System.Windows.Forms.Keys.Control | System.Windows.Forms.Keys.Shift) 
-            | System.Windows.Forms.Keys.S)));
-            this.mMenFileSaveAs.Size = new System.Drawing.Size(340, 26);
-            this.mMenFileSaveAs.Text = "Save Connection File As...";
-            this.mMenFileSaveAs.Click += new System.EventHandler(this.mMenFileSaveAs_Click);
-            // 
-            // mMenFileSep2
-            // 
-            this.mMenFileSep2.Name = "mMenFileSep2";
-            this.mMenFileSep2.Size = new System.Drawing.Size(337, 6);
-            // 
-            // mMenFileDelete
-            // 
-            this.mMenFileDelete.Image = global::mRemoteNG.Resources.Delete;
-            this.mMenFileDelete.Name = "mMenFileDelete";
-            this.mMenFileDelete.Size = new System.Drawing.Size(340, 26);
-            this.mMenFileDelete.Text = "Delete...";
-            this.mMenFileDelete.Click += new System.EventHandler(this.mMenFileDelete_Click);
-            // 
-            // mMenFileRename
-            // 
-            this.mMenFileRename.Image = global::mRemoteNG.Resources.Rename;
-            this.mMenFileRename.Name = "mMenFileRename";
-            this.mMenFileRename.Size = new System.Drawing.Size(340, 26);
-            this.mMenFileRename.Text = "Rename";
-            this.mMenFileRename.Click += new System.EventHandler(this.mMenFileRename_Click);
-            // 
-            // mMenFileDuplicate
-            // 
-            this.mMenFileDuplicate.Image = global::mRemoteNG.Resources.page_copy;
-            this.mMenFileDuplicate.Name = "mMenFileDuplicate";
-            this.mMenFileDuplicate.Size = new System.Drawing.Size(340, 26);
-            this.mMenFileDuplicate.Text = "Duplicate";
-            this.mMenFileDuplicate.Click += new System.EventHandler(this.mMenFileDuplicate_Click);
-            // 
-            // mMenFileSep4
-            // 
-            this.mMenFileSep4.Name = "mMenFileSep4";
-            this.mMenFileSep4.Size = new System.Drawing.Size(337, 6);
-            // 
-            // mMenReconnectAll
-            // 
-            this.mMenReconnectAll.Image = global::mRemoteNG.Resources.Refresh;
-            this.mMenReconnectAll.Name = "mMenReconnectAll";
-            this.mMenReconnectAll.Size = new System.Drawing.Size(340, 26);
-            this.mMenReconnectAll.Text = "Reconnect All Connections";
-            this.mMenReconnectAll.Click += new System.EventHandler(this.mMenReconnectAll_Click);
-            // 
-            // mMenFileSep3
-            // 
-            this.mMenFileSep3.Name = "mMenFileSep3";
-            this.mMenFileSep3.Size = new System.Drawing.Size(337, 6);
-            // 
-            // mMenFileImport
-            // 
-            this.mMenFileImport.DropDownItems.AddRange(new System.Windows.Forms.ToolStripItem[] {
-            this.mMenFileImportFromFile,
-            this.mMenFileImportFromActiveDirectory,
-            this.mMenFileImportFromPortScan});
-            this.mMenFileImport.Name = "mMenFileImport";
-            this.mMenFileImport.Size = new System.Drawing.Size(340, 26);
-            this.mMenFileImport.Text = "&Import";
-            // 
-            // mMenFileImportFromFile
-            // 
-            this.mMenFileImportFromFile.Name = "mMenFileImportFromFile";
-            this.mMenFileImportFromFile.Size = new System.Drawing.Size(284, 26);
-            this.mMenFileImportFromFile.Text = "Import from &File...";
-            this.mMenFileImportFromFile.Click += new System.EventHandler(this.mMenFileImportFromFile_Click);
-            // 
-            // mMenFileImportFromActiveDirectory
-            // 
-            this.mMenFileImportFromActiveDirectory.Name = "mMenFileImportFromActiveDirectory";
-            this.mMenFileImportFromActiveDirectory.Size = new System.Drawing.Size(284, 26);
-            this.mMenFileImportFromActiveDirectory.Text = "Import from &Active Directory...";
-            this.mMenFileImportFromActiveDirectory.Click += new System.EventHandler(this.mMenFileImportFromActiveDirectory_Click);
-            // 
-            // mMenFileImportFromPortScan
-            // 
-            this.mMenFileImportFromPortScan.Name = "mMenFileImportFromPortScan";
-            this.mMenFileImportFromPortScan.Size = new System.Drawing.Size(284, 26);
-            this.mMenFileImportFromPortScan.Text = "Import from &Port Scan...";
-            this.mMenFileImportFromPortScan.Click += new System.EventHandler(this.mMenFileImportFromPortScan_Click);
-            // 
-            // mMenFileExport
-            // 
-            this.mMenFileExport.Name = "mMenFileExport";
-            this.mMenFileExport.Size = new System.Drawing.Size(340, 26);
-            this.mMenFileExport.Text = "&Export to File...";
-            this.mMenFileExport.Click += new System.EventHandler(this.mMenFileExport_Click);
-            // 
-            // mMenFileSep5
-            // 
-            this.mMenFileSep5.Name = "mMenFileSep5";
-            this.mMenFileSep5.Size = new System.Drawing.Size(337, 6);
-            // 
-            // mMenFileExit
-            // 
-            this.mMenFileExit.Image = global::mRemoteNG.Resources.Quit;
-            this.mMenFileExit.Name = "mMenFileExit";
-            this.mMenFileExit.ShortcutKeys = ((System.Windows.Forms.Keys)((System.Windows.Forms.Keys.Alt | System.Windows.Forms.Keys.F4)));
-            this.mMenFileExit.Size = new System.Drawing.Size(340, 26);
-            this.mMenFileExit.Text = "Exit";
-            this.mMenFileExit.Click += new System.EventHandler(this.mMenFileExit_Click);
-            // 
-            // mMenView
-            // 
-            this.mMenView.DropDownItems.AddRange(new System.Windows.Forms.ToolStripItem[] {
-            this.mMenViewAddConnectionPanel,
-            this.mMenViewConnectionPanels,
-            this.mMenViewSep1,
-            this.mMenViewConnections,
-            this.mMenViewConfig,
-            this.mMenViewErrorsAndInfos,
-            this.mMenViewScreenshotManager,
-            this.ToolStripSeparator1,
-            this.mMenViewJumpTo,
-            this.mMenViewResetLayout,
-            this.mMenViewSep2,
-            this.mMenViewQuickConnectToolbar,
-            this.mMenViewExtAppsToolbar,
-            this.mMenViewMultiSSHToolbar,
-            this.mMenViewSep3,
-            this.mMenViewFullscreen});
-            this.mMenView.Name = "mMenView";
-            this.mMenView.Size = new System.Drawing.Size(53, 24);
-            this.mMenView.Text = "&View";
-            this.mMenView.DropDownOpening += new System.EventHandler(this.mMenView_DropDownOpening);
-            // 
-            // mMenViewAddConnectionPanel
-            // 
-            this.mMenViewAddConnectionPanel.Image = global::mRemoteNG.Resources.Panel_Add;
-            this.mMenViewAddConnectionPanel.Name = "mMenViewAddConnectionPanel";
-            this.mMenViewAddConnectionPanel.Size = new System.Drawing.Size(279, 26);
-            this.mMenViewAddConnectionPanel.Text = "Add Connection Panel";
-            this.mMenViewAddConnectionPanel.Click += new System.EventHandler(this.mMenViewAddConnectionPanel_Click);
-            // 
-            // mMenViewConnectionPanels
-            // 
-            this.mMenViewConnectionPanels.Image = global::mRemoteNG.Resources.Panels;
-            this.mMenViewConnectionPanels.Name = "mMenViewConnectionPanels";
-            this.mMenViewConnectionPanels.Size = new System.Drawing.Size(279, 26);
-            this.mMenViewConnectionPanels.Text = "Connection Panels";
-            // 
-            // mMenViewSep1
-            // 
-            this.mMenViewSep1.Name = "mMenViewSep1";
-            this.mMenViewSep1.Size = new System.Drawing.Size(276, 6);
-            // 
-            // mMenViewConnections
-            // 
-            this.mMenViewConnections.Checked = true;
-            this.mMenViewConnections.CheckState = System.Windows.Forms.CheckState.Checked;
-            this.mMenViewConnections.Image = global::mRemoteNG.Resources.Root;
-            this.mMenViewConnections.Name = "mMenViewConnections";
-            this.mMenViewConnections.Size = new System.Drawing.Size(279, 26);
-            this.mMenViewConnections.Text = "Connections";
-            this.mMenViewConnections.Click += new System.EventHandler(this.mMenViewConnections_Click);
-            // 
-            // mMenViewConfig
-            // 
-            this.mMenViewConfig.Checked = true;
-            this.mMenViewConfig.CheckState = System.Windows.Forms.CheckState.Checked;
-            this.mMenViewConfig.Image = global::mRemoteNG.Resources.cog;
-            this.mMenViewConfig.Name = "mMenViewConfig";
-            this.mMenViewConfig.Size = new System.Drawing.Size(279, 26);
-            this.mMenViewConfig.Text = "Config";
-            this.mMenViewConfig.Click += new System.EventHandler(this.mMenViewConfig_Click);
-            // 
-            // mMenViewErrorsAndInfos
-            // 
-            this.mMenViewErrorsAndInfos.Checked = true;
-            this.mMenViewErrorsAndInfos.CheckState = System.Windows.Forms.CheckState.Checked;
-            this.mMenViewErrorsAndInfos.Image = global::mRemoteNG.Resources.ErrorsAndInfos;
-            this.mMenViewErrorsAndInfos.Name = "mMenViewErrorsAndInfos";
-            this.mMenViewErrorsAndInfos.Size = new System.Drawing.Size(279, 26);
-            this.mMenViewErrorsAndInfos.Text = "Errors and Infos";
-            this.mMenViewErrorsAndInfos.Click += new System.EventHandler(this.mMenViewErrorsAndInfos_Click);
-            // 
-            // mMenViewScreenshotManager
-            // 
-            this.mMenViewScreenshotManager.Image = global::mRemoteNG.Resources.Screenshot;
-            this.mMenViewScreenshotManager.Name = "mMenViewScreenshotManager";
-            this.mMenViewScreenshotManager.Size = new System.Drawing.Size(279, 26);
-            this.mMenViewScreenshotManager.Text = "Screenshot Manager";
-            this.mMenViewScreenshotManager.Click += new System.EventHandler(this.mMenViewScreenshotManager_Click);
-            // 
-            // ToolStripSeparator1
-            // 
-            this.ToolStripSeparator1.Name = "ToolStripSeparator1";
-            this.ToolStripSeparator1.Size = new System.Drawing.Size(276, 6);
-            // 
-            // mMenViewJumpTo
-            // 
-            this.mMenViewJumpTo.DropDownItems.AddRange(new System.Windows.Forms.ToolStripItem[] {
-            this.mMenViewJumpToConnectionsConfig,
-            this.mMenViewJumpToErrorsInfos});
-            this.mMenViewJumpTo.Image = global::mRemoteNG.Resources.JumpTo;
-            this.mMenViewJumpTo.Name = "mMenViewJumpTo";
-            this.mMenViewJumpTo.Size = new System.Drawing.Size(279, 26);
-            this.mMenViewJumpTo.Text = "Jump To";
-            // 
-            // mMenViewJumpToConnectionsConfig
-            // 
-            this.mMenViewJumpToConnectionsConfig.Image = global::mRemoteNG.Resources.Root;
-            this.mMenViewJumpToConnectionsConfig.Name = "mMenViewJumpToConnectionsConfig";
-            this.mMenViewJumpToConnectionsConfig.ShortcutKeys = ((System.Windows.Forms.Keys)(((System.Windows.Forms.Keys.Control | System.Windows.Forms.Keys.Alt) 
-            | System.Windows.Forms.Keys.C)));
-            this.mMenViewJumpToConnectionsConfig.Size = new System.Drawing.Size(309, 26);
-            this.mMenViewJumpToConnectionsConfig.Text = "Connections && Config";
-            this.mMenViewJumpToConnectionsConfig.Click += new System.EventHandler(this.mMenViewJumpToConnectionsConfig_Click);
-            // 
-            // mMenViewJumpToErrorsInfos
-            // 
-            this.mMenViewJumpToErrorsInfos.Image = global::mRemoteNG.Resources.InformationSmall;
-            this.mMenViewJumpToErrorsInfos.Name = "mMenViewJumpToErrorsInfos";
-            this.mMenViewJumpToErrorsInfos.ShortcutKeys = ((System.Windows.Forms.Keys)(((System.Windows.Forms.Keys.Control | System.Windows.Forms.Keys.Alt) 
-            | System.Windows.Forms.Keys.E)));
-            this.mMenViewJumpToErrorsInfos.Size = new System.Drawing.Size(309, 26);
-            this.mMenViewJumpToErrorsInfos.Text = "Errors && Infos";
-            this.mMenViewJumpToErrorsInfos.Click += new System.EventHandler(this.mMenViewJumpToErrorsInfos_Click);
-            // 
-            // mMenViewResetLayout
-            // 
-            this.mMenViewResetLayout.Image = global::mRemoteNG.Resources.application_side_tree;
-            this.mMenViewResetLayout.Name = "mMenViewResetLayout";
-            this.mMenViewResetLayout.Size = new System.Drawing.Size(279, 26);
-            this.mMenViewResetLayout.Text = "Reset Layout";
-            this.mMenViewResetLayout.Click += new System.EventHandler(this.mMenViewResetLayout_Click);
-            // 
-            // mMenViewSep2
-            // 
-            this.mMenViewSep2.Name = "mMenViewSep2";
-            this.mMenViewSep2.Size = new System.Drawing.Size(276, 6);
-            // 
-            // mMenViewQuickConnectToolbar
-            // 
-            this.mMenViewQuickConnectToolbar.Image = global::mRemoteNG.Resources.Play_Quick;
-            this.mMenViewQuickConnectToolbar.Name = "mMenViewQuickConnectToolbar";
-            this.mMenViewQuickConnectToolbar.Size = new System.Drawing.Size(279, 26);
-            this.mMenViewQuickConnectToolbar.Text = "Quick Connect Toolbar";
-            this.mMenViewQuickConnectToolbar.Click += new System.EventHandler(this.mMenViewQuickConnectToolbar_Click);
-            // 
-            // mMenViewExtAppsToolbar
-            // 
-            this.mMenViewExtAppsToolbar.Image = global::mRemoteNG.Resources.ExtApp;
-            this.mMenViewExtAppsToolbar.Name = "mMenViewExtAppsToolbar";
-            this.mMenViewExtAppsToolbar.Size = new System.Drawing.Size(279, 26);
-            this.mMenViewExtAppsToolbar.Text = "External Applications Toolbar";
-            this.mMenViewExtAppsToolbar.Click += new System.EventHandler(this.mMenViewExtAppsToolbar_Click);
-            // 
-            // mMenViewMultiSSHToolbar
-            // 
-            this.mMenViewMultiSSHToolbar.Image = global::mRemoteNG.Resources.Panels;
-            this.mMenViewMultiSSHToolbar.Name = "mMenViewMultiSSHToolbar";
-            this.mMenViewMultiSSHToolbar.Size = new System.Drawing.Size(279, 26);
-            this.mMenViewMultiSSHToolbar.Text = "Multi SSH Toolbar";
-            this.mMenViewMultiSSHToolbar.Click += new System.EventHandler(this.mMenViewMultiSSHToolbar_Click);
-            // 
-            // mMenViewSep3
-            // 
-            this.mMenViewSep3.Name = "mMenViewSep3";
-            this.mMenViewSep3.Size = new System.Drawing.Size(276, 6);
-            // 
-            // mMenViewFullscreen
-            // 
-            this.mMenViewFullscreen.Image = global::mRemoteNG.Resources.arrow_out;
-            this.mMenViewFullscreen.Name = "mMenViewFullscreen";
-            this.mMenViewFullscreen.ShortcutKeys = System.Windows.Forms.Keys.F11;
-            this.mMenViewFullscreen.Size = new System.Drawing.Size(279, 26);
-            this.mMenViewFullscreen.Text = "Full Screen";
-            this.mMenViewFullscreen.Click += new System.EventHandler(this.mMenViewFullscreen_Click);
-            // 
-            // mMenTools
-            // 
-            this.mMenTools.DropDownItems.AddRange(new System.Windows.Forms.ToolStripItem[] {
-            this.mMenToolsSSHTransfer,
-            this.mMenToolsUVNCSC,
-            this.mMenToolsExternalApps,
-            this.mMenToolsPortScan,
-            this.mMenToolsSep1,
-            this.mMenToolsComponentsCheck,
-            this.mMenToolsOptions});
-            this.mMenTools.Name = "mMenTools";
-            this.mMenTools.Size = new System.Drawing.Size(56, 24);
-            this.mMenTools.Text = "&Tools";
-            // 
-            // mMenToolsSSHTransfer
-            // 
-            this.mMenToolsSSHTransfer.Image = global::mRemoteNG.Resources.SSHTransfer;
-            this.mMenToolsSSHTransfer.Name = "mMenToolsSSHTransfer";
-            this.mMenToolsSSHTransfer.Size = new System.Drawing.Size(224, 26);
-            this.mMenToolsSSHTransfer.Text = "SSH File Transfer";
-            this.mMenToolsSSHTransfer.Click += new System.EventHandler(this.mMenToolsSSHTransfer_Click);
-            // 
-            // mMenToolsUVNCSC
-            // 
-            this.mMenToolsUVNCSC.Image = global::mRemoteNG.Resources.UVNC_SC;
-            this.mMenToolsUVNCSC.Name = "mMenToolsUVNCSC";
-            this.mMenToolsUVNCSC.Size = new System.Drawing.Size(224, 26);
-            this.mMenToolsUVNCSC.Text = "UltraVNC SingleClick";
-            this.mMenToolsUVNCSC.Visible = false;
-            this.mMenToolsUVNCSC.Click += new System.EventHandler(this.mMenToolsUVNCSC_Click);
-            // 
-            // mMenToolsExternalApps
-            // 
-            this.mMenToolsExternalApps.Image = global::mRemoteNG.Resources.ExtApp;
-            this.mMenToolsExternalApps.Name = "mMenToolsExternalApps";
-            this.mMenToolsExternalApps.Size = new System.Drawing.Size(224, 26);
-            this.mMenToolsExternalApps.Text = "External Applications";
-            this.mMenToolsExternalApps.Click += new System.EventHandler(this.mMenToolsExternalApps_Click);
-            // 
-            // mMenToolsPortScan
-            // 
-            this.mMenToolsPortScan.Image = global::mRemoteNG.Resources.PortScan;
-            this.mMenToolsPortScan.Name = "mMenToolsPortScan";
-            this.mMenToolsPortScan.Size = new System.Drawing.Size(224, 26);
-            this.mMenToolsPortScan.Text = "Port Scan";
-            this.mMenToolsPortScan.Click += new System.EventHandler(this.mMenToolsPortScan_Click);
-            // 
-            // mMenToolsSep1
-            // 
-            this.mMenToolsSep1.Name = "mMenToolsSep1";
-            this.mMenToolsSep1.Size = new System.Drawing.Size(221, 6);
-            // 
-            // mMenToolsComponentsCheck
-            // 
-            this.mMenToolsComponentsCheck.Image = global::mRemoteNG.Resources.cog_error;
-            this.mMenToolsComponentsCheck.Name = "mMenToolsComponentsCheck";
-            this.mMenToolsComponentsCheck.Size = new System.Drawing.Size(224, 26);
-            this.mMenToolsComponentsCheck.Text = "Components Check";
-            this.mMenToolsComponentsCheck.Click += new System.EventHandler(this.mMenToolsComponentsCheck_Click);
-            // 
-            // mMenToolsOptions
-            // 
-            this.mMenToolsOptions.Image = global::mRemoteNG.Resources.Options;
-            this.mMenToolsOptions.Name = "mMenToolsOptions";
-            this.mMenToolsOptions.Size = new System.Drawing.Size(224, 26);
-            this.mMenToolsOptions.Text = "Options";
-            this.mMenToolsOptions.Click += new System.EventHandler(this.mMenToolsOptions_Click);
-            // 
-            // mMenInfo
-            // 
-            this.mMenInfo.DropDownItems.AddRange(new System.Windows.Forms.ToolStripItem[] {
-            this.mMenInfoHelp,
-            this.mMenInfoSep1,
-            this.mMenInfoWebsite,
-            this.mMenInfoDonate,
-            this.mMenInfoForum,
-            this.mMenInfoBugReport,
-            this.ToolStripSeparator2,
-            this.mMenToolsUpdate,
-            this.mMenInfoSep2,
-            this.mMenInfoAbout});
-            this.mMenInfo.Name = "mMenInfo";
-            this.mMenInfo.Size = new System.Drawing.Size(53, 24);
-            this.mMenInfo.Text = "&Help";
-            this.mMenInfo.TextDirection = System.Windows.Forms.ToolStripTextDirection.Horizontal;
-            // 
-            // mMenInfoHelp
-            // 
-            this.mMenInfoHelp.Image = global::mRemoteNG.Resources.Help;
-            this.mMenInfoHelp.Name = "mMenInfoHelp";
-            this.mMenInfoHelp.ShortcutKeys = System.Windows.Forms.Keys.F1;
-            this.mMenInfoHelp.Size = new System.Drawing.Size(230, 26);
-            this.mMenInfoHelp.Text = "mRemoteNG Help";
-            this.mMenInfoHelp.Click += new System.EventHandler(this.mMenInfoHelp_Click);
-            // 
-            // mMenInfoSep1
-            // 
-            this.mMenInfoSep1.Name = "mMenInfoSep1";
-            this.mMenInfoSep1.Size = new System.Drawing.Size(227, 6);
-            // 
-            // mMenInfoWebsite
-            // 
-            this.mMenInfoWebsite.Image = global::mRemoteNG.Resources.Website;
-            this.mMenInfoWebsite.Name = "mMenInfoWebsite";
-            this.mMenInfoWebsite.Size = new System.Drawing.Size(230, 26);
-            this.mMenInfoWebsite.Text = "Website";
-            this.mMenInfoWebsite.Click += new System.EventHandler(this.mMenInfoWebsite_Click);
-            // 
-            // mMenInfoDonate
-            // 
-            this.mMenInfoDonate.Image = global::mRemoteNG.Resources.Donate;
-            this.mMenInfoDonate.Name = "mMenInfoDonate";
-            this.mMenInfoDonate.Size = new System.Drawing.Size(230, 26);
-            this.mMenInfoDonate.Text = "Donate";
-            this.mMenInfoDonate.Click += new System.EventHandler(this.mMenInfoDonate_Click);
-            // 
-            // mMenInfoForum
-            // 
-            this.mMenInfoForum.Image = global::mRemoteNG.Resources.user_comment;
-            this.mMenInfoForum.Name = "mMenInfoForum";
-            this.mMenInfoForum.Size = new System.Drawing.Size(230, 26);
-            this.mMenInfoForum.Text = "Support Forum";
-            this.mMenInfoForum.Click += new System.EventHandler(this.mMenInfoForum_Click);
-            // 
-            // mMenInfoBugReport
-            // 
-            this.mMenInfoBugReport.Image = global::mRemoteNG.Resources.Bug;
-            this.mMenInfoBugReport.Name = "mMenInfoBugReport";
-            this.mMenInfoBugReport.Size = new System.Drawing.Size(230, 26);
-            this.mMenInfoBugReport.Text = "Report a Bug";
-            this.mMenInfoBugReport.Click += new System.EventHandler(this.mMenInfoBugReport_Click);
-            // 
-            // ToolStripSeparator2
-            // 
-            this.ToolStripSeparator2.Name = "ToolStripSeparator2";
-            this.ToolStripSeparator2.Size = new System.Drawing.Size(227, 6);
-            // 
-            // mMenToolsUpdate
-            // 
-            this.mMenToolsUpdate.Image = global::mRemoteNG.Resources.Update;
-            this.mMenToolsUpdate.Name = "mMenToolsUpdate";
-            this.mMenToolsUpdate.Size = new System.Drawing.Size(230, 26);
-            this.mMenToolsUpdate.Text = "Check for Updates";
-            this.mMenToolsUpdate.Click += new System.EventHandler(this.mMenToolsUpdate_Click);
-            // 
-            // mMenInfoSep2
-            // 
-            this.mMenInfoSep2.Name = "mMenInfoSep2";
-            this.mMenInfoSep2.Size = new System.Drawing.Size(227, 6);
-            // 
-            // mMenInfoAbout
-            // 
-            this.mMenInfoAbout.Image = global::mRemoteNG.Resources.mRemote;
-            this.mMenInfoAbout.Name = "mMenInfoAbout";
-            this.mMenInfoAbout.Size = new System.Drawing.Size(230, 26);
-            this.mMenInfoAbout.Text = "About mRemoteNG";
-            this.mMenInfoAbout.Click += new System.EventHandler(this.mMenInfoAbout_Click);
-            // 
-            // mMenSep3
-            // 
-            this.mMenSep3.Name = "mMenSep3";
-            this.mMenSep3.Size = new System.Drawing.Size(211, 6);
-            // 
-            // lblQuickConnect
-            // 
-            this.lblQuickConnect.Name = "lblQuickConnect";
-            this.lblQuickConnect.Size = new System.Drawing.Size(66, 22);
-            this.lblQuickConnect.Text = "&Connect:";
-            this.lblQuickConnect.Click += new System.EventHandler(this.lblQuickConnect_Click);
-            // 
-            // cmbQuickConnect
-            // 
-            this.cmbQuickConnect.AutoCompleteMode = System.Windows.Forms.AutoCompleteMode.SuggestAppend;
-            this.cmbQuickConnect.AutoCompleteSource = System.Windows.Forms.AutoCompleteSource.ListItems;
-            this.cmbQuickConnect.Margin = new System.Windows.Forms.Padding(1, 0, 3, 0);
-            this.cmbQuickConnect.Name = "cmbQuickConnect";
-            this.cmbQuickConnect.Size = new System.Drawing.Size(200, 25);
-            this.cmbQuickConnect.ConnectRequested += new mRemoteNG.UI.Controls.QuickConnectComboBox.ConnectRequestedEventHandler(this.cmbQuickConnect_ConnectRequested);
-            this.cmbQuickConnect.ProtocolChanged += new mRemoteNG.UI.Controls.QuickConnectComboBox.ProtocolChangedEventHandler(this.cmbQuickConnect_ProtocolChanged);
-            // 
-            // tsContainer
-            // 
-            // 
-            // tsContainer.ContentPanel
-            // 
-            this.tsContainer.ContentPanel.Controls.Add(this.pnlDock);
-            this.tsContainer.ContentPanel.Size = new System.Drawing.Size(1288, 541);
-            this.tsContainer.Dock = System.Windows.Forms.DockStyle.Fill;
-            this.tsContainer.Location = new System.Drawing.Point(0, 0);
-            this.tsContainer.Name = "tsContainer";
-            this.tsContainer.Size = new System.Drawing.Size(1288, 644);
-            this.tsContainer.TabIndex = 17;
-            this.tsContainer.Text = "ToolStripContainer1";
-            // 
-            // tsContainer.TopToolStripPanel
-            // 
-            this.tsContainer.TopToolStripPanel.Controls.Add(this.tsQuickConnect);
-            this.tsContainer.TopToolStripPanel.Controls.Add(this.tsExternalTools);
-            this.tsContainer.TopToolStripPanel.Controls.Add(this.tsMultiSSH);
-            this.tsContainer.TopToolStripPanel.Controls.Add(this.msMain);
-            // 
-            // tsQuickConnect
-            // 
-            this.tsQuickConnect.Dock = System.Windows.Forms.DockStyle.None;
-            this.tsQuickConnect.ImageScalingSize = new System.Drawing.Size(20, 20);
-            this.tsQuickConnect.Items.AddRange(new System.Windows.Forms.ToolStripItem[] {
-            this.lblQuickConnect,
-            this.cmbQuickConnect,
-            this.btnQuickConnect,
-            this.btnConnections});
-            this.tsQuickConnect.Location = new System.Drawing.Point(msMain.Location.X + msMain.Width + 1, 0);
-            this.tsQuickConnect.MaximumSize = new System.Drawing.Size(0, 25);
-            this.tsQuickConnect.Name = "tsQuickConnect";
-            this.tsQuickConnect.Size = new System.Drawing.Size(417, 25);
-            this.tsQuickConnect.TabIndex = 18;
-            // 
-            // btnQuickConnect
-            // 
-            this.btnQuickConnect.DropDown = this.mnuQuickConnectProtocol;
-            this.btnQuickConnect.Image = global::mRemoteNG.Resources.Play_Quick;
-            this.btnQuickConnect.ImageTransparentColor = System.Drawing.Color.Magenta;
-            this.btnQuickConnect.Margin = new System.Windows.Forms.Padding(0, 1, 3, 2);
-            this.btnQuickConnect.Name = "btnQuickConnect";
-            this.btnQuickConnect.Size = new System.Drawing.Size(102, 22);
-            this.btnQuickConnect.Text = "Connect";
-            this.btnQuickConnect.ButtonClick += new System.EventHandler(this.btnQuickConnect_ButtonClick);
-            this.btnQuickConnect.DropDownItemClicked += new System.Windows.Forms.ToolStripItemClickedEventHandler(this.btnQuickConnect_DropDownItemClicked);
-            // 
-            // mnuQuickConnectProtocol
-            // 
-            this.mnuQuickConnectProtocol.ImageScalingSize = new System.Drawing.Size(20, 20);
-            this.mnuQuickConnectProtocol.Name = "mnuQuickConnectProtocol";
-            this.mnuQuickConnectProtocol.OwnerItem = this.btnQuickConnect;
-            this.mnuQuickConnectProtocol.ShowCheckMargin = true;
-            this.mnuQuickConnectProtocol.ShowImageMargin = false;
-            this.mnuQuickConnectProtocol.Size = new System.Drawing.Size(61, 4);
-            // 
-            // btnConnections
-            // 
-            this.btnConnections.DisplayStyle = System.Windows.Forms.ToolStripItemDisplayStyle.Image;
-            this.btnConnections.DropDown = this.mnuConnections;
-            this.btnConnections.Image = global::mRemoteNG.Resources.Root;
-            this.btnConnections.ImageScaling = System.Windows.Forms.ToolStripItemImageScaling.None;
-            this.btnConnections.ImageTransparentColor = System.Drawing.Color.Magenta;
-            this.btnConnections.Name = "btnConnections";
-            this.btnConnections.Size = new System.Drawing.Size(30, 22);
-            this.btnConnections.Text = "Connections";
-            this.btnConnections.DropDownOpening += new System.EventHandler(this.btnConnections_DropDownOpening);
-            // 
-            // mnuConnections
-            // 
-            this.mnuConnections.ImageScalingSize = new System.Drawing.Size(20, 20);
-            this.mnuConnections.Name = "mnuConnections";
-            this.mnuConnections.OwnerItem = this.btnConnections;
-            this.mnuConnections.Size = new System.Drawing.Size(61, 4);
-            // 
-            // tsExternalTools
-            // 
-            this.tsExternalTools.ContextMenuStrip = this.cMenExtAppsToolbar;
-            this.tsExternalTools.Dock = System.Windows.Forms.DockStyle.None;
-            this.tsExternalTools.ImageScalingSize = new System.Drawing.Size(20, 20);
-            this.tsExternalTools.Location = new System.Drawing.Point(tsQuickConnect.Location.X + tsQuickConnect.Width + 1, 0);
-            this.tsExternalTools.MaximumSize = new System.Drawing.Size(0, 25);
-            this.tsExternalTools.Name = "tsExternalTools";
-            this.tsExternalTools.Size = new System.Drawing.Size(111, 25);
-            this.tsExternalTools.TabIndex = 17;
-            // 
-            // cMenExtAppsToolbar
-            // 
-            this.cMenExtAppsToolbar.ImageScalingSize = new System.Drawing.Size(20, 20);
-            this.cMenExtAppsToolbar.Items.AddRange(new System.Windows.Forms.ToolStripItem[] {
-            this.cMenToolbarShowText});
-            this.cMenExtAppsToolbar.Name = "cMenToolbar";
-            this.cMenExtAppsToolbar.Size = new System.Drawing.Size(146, 30);
-            // 
-            // cMenToolbarShowText
-            // 
-            this.cMenToolbarShowText.Checked = true;
-            this.cMenToolbarShowText.CheckState = System.Windows.Forms.CheckState.Checked;
-            this.cMenToolbarShowText.Name = "cMenToolbarShowText";
-            this.cMenToolbarShowText.Size = new System.Drawing.Size(145, 26);
-            this.cMenToolbarShowText.Text = "Show Text";
-            this.cMenToolbarShowText.Click += new System.EventHandler(this.cMenToolbarShowText_Click);
-            // 
-            // tsMultiSSH
-            // 
-            this.tsMultiSSH.ImageScalingSize = new System.Drawing.Size(20, 20);
-            this.tsMultiSSH.Items.AddRange(new System.Windows.Forms.ToolStripItem[] {
-            this.lblMultiSSH,
-            this.txtMultiSSH});
-            this.tsMultiSSH.Location = new System.Drawing.Point(tsQuickConnect.Location.X + tsQuickConnect.Width + 1, 0);
-            this.tsMultiSSH.MinimumSize = new System.Drawing.Size(300, 0);
-            this.tsMultiSSH.Name = "tsMultiSSH";
-            this.tsMultiSSH.Size = new System.Drawing.Size(430, 25);
-            this.tsMultiSSH.TabIndex = 0;
-            this.tsMultiSSH.Dock = System.Windows.Forms.DockStyle.Right;
-            // 
-            // lblMultiSSH
-            // 
-            this.lblMultiSSH.Name = "lblMultiSSH";
-            this.lblMultiSSH.Size = new System.Drawing.Size(77, 22);
-            this.lblMultiSSH.Text = "Multi SSH:";
-            // 
-            // txtMultiSSH
-            // 
-            this.txtMultiSSH.Name = "txtMultiSSH";
-            this.txtMultiSSH.Size = new System.Drawing.Size(300, 25);
-            this.txtMultiSSH.ToolTipText = "Press ENTER to send. Ctrl+C is sent immediately.";
-            // 
-            // tmrAutoSave
-            // 
-            this.tmrAutoSave.Interval = 10000;
-            this.tmrAutoSave.Tick += new System.EventHandler(this.tmrAutoSave_Tick);
-            // 
-            // frmMain
-            // 
-            this.AutoScaleDimensions = new System.Drawing.SizeF(8F, 16F);
-            this.AutoScaleMode = System.Windows.Forms.AutoScaleMode.Font;
-            this.ClientSize = new System.Drawing.Size(1288, 644);
-            this.Controls.Add(this.tsContainer);
-            this.Icon = global::mRemoteNG.Resources.mRemote_Icon;
-            this.MainMenuStrip = this.msMain;
-            this.Name = "frmMain";
-            this.Opacity = 0D;
-            this.Text = "mRemoteNG";
-            this.FormClosing += new System.Windows.Forms.FormClosingEventHandler(this.frmMain_FormClosing);
-            this.Load += new System.EventHandler(this.frmMain_Load);
-            this.Shown += new System.EventHandler(this.frmMain_Shown);
-            this.ResizeBegin += new System.EventHandler(this.frmMain_ResizeBegin);
-            this.ResizeEnd += new System.EventHandler(this.frmMain_ResizeEnd);
-            this.Resize += new System.EventHandler(this.frmMain_Resize);
-            this.msMain.ResumeLayout(false);
-            this.msMain.PerformLayout();
-            this.tsContainer.ContentPanel.ResumeLayout(false);
-            this.tsContainer.TopToolStripPanel.ResumeLayout(false);
-            this.tsContainer.TopToolStripPanel.PerformLayout();
-            this.tsContainer.ResumeLayout(false);
-            this.tsContainer.PerformLayout();
-            this.tsQuickConnect.ResumeLayout(false);
-            this.tsQuickConnect.PerformLayout();
-            this.cMenExtAppsToolbar.ResumeLayout(false);
-            this.tsMultiSSH.ResumeLayout(false);
-            this.tsMultiSSH.PerformLayout();
-            this.ResumeLayout(false);
->>>>>>> 0a19874e
-
 		}
 		internal WeifenLuo.WinFormsUI.Docking.DockPanel pnlDock;
 		internal System.Windows.Forms.MenuStrip msMain;
@@ -1046,7 +238,6 @@
 		internal System.Windows.Forms.ToolStripMenuItem mMenInfo;
 		internal System.Windows.Forms.ToolStripContainer tsContainer;
 		internal System.Windows.Forms.Timer tmrAutoSave;
-<<<<<<< HEAD
 		internal System.Windows.Forms.ToolStripSeparator mMenSep3;
         private System.ComponentModel.IContainer components;
         private Menu.MainFileMenu mainFileMenu1;
@@ -1055,55 +246,8 @@
         private Menu.HelpMenu helpMenu1;
         internal mRemoteNG.UI.Controls.QuickConnectToolStrip _quickConnectToolStrip;
         internal mRemoteNG.UI.Controls.ExternalToolsToolStrip _externalToolsToolStrip;
+		internal mRemoteNG.UI.Controls.MultiSshToolStrip _multiSshToolStrip;
         //theming support
         private WeifenLuo.WinFormsUI.Docking.VisualStudioToolStripExtender vsToolStripExtender;
-=======
-		internal System.Windows.Forms.ToolStrip tsExternalTools;
-		internal System.Windows.Forms.ToolStripMenuItem mMenViewExtAppsToolbar;
-		internal System.Windows.Forms.ContextMenuStrip cMenExtAppsToolbar;
-		internal System.Windows.Forms.ToolStripMenuItem cMenToolbarShowText;
-		internal System.Windows.Forms.ToolStripMenuItem mMenToolsPortScan;
-		internal System.Windows.Forms.ToolStrip tsQuickConnect;
-		internal System.Windows.Forms.ToolStripMenuItem mMenViewQuickConnectToolbar;
-        internal System.Windows.Forms.ToolStrip tsMultiSSH;
-        internal System.Windows.Forms.ToolStripMenuItem mMenViewMultiSSHToolbar;
-        internal System.Windows.Forms.ToolStripSeparator mMenSep3;
-		internal System.Windows.Forms.ToolStripMenuItem mMenInfoDonate;
-		internal System.Windows.Forms.ToolStripSeparator mMenViewSep3;
-		internal ToolStripSplitButton btnQuickConnect;
-		internal System.Windows.Forms.ToolStripMenuItem mMenViewJumpTo;
-		internal System.Windows.Forms.ToolStripMenuItem mMenViewJumpToConnectionsConfig;
-		internal System.Windows.Forms.ToolStripMenuItem mMenViewJumpToErrorsInfos;
-		internal System.Windows.Forms.ToolStripSeparator ToolStripSeparator1;
-		internal System.Windows.Forms.ToolStripMenuItem mMenToolsUVNCSC;
-		internal System.Windows.Forms.ToolStripMenuItem mMenToolsComponentsCheck;
-		internal System.Windows.Forms.ToolStripSeparator mMenInfoSep2;
-		internal System.Windows.Forms.ToolStripMenuItem mMenInfoBugReport;
-		internal System.Windows.Forms.ToolStripSeparator ToolStripSeparator2;
-		internal System.Windows.Forms.ToolStripMenuItem mMenInfoForum;
-		internal System.Windows.Forms.ToolStripMenuItem mMenToolsUpdate;
-		internal System.Windows.Forms.ToolStripMenuItem mMenViewResetLayout;
-		internal System.Windows.Forms.ToolStripMenuItem mMenFileDuplicate;
-        internal System.Windows.Forms.ToolStripMenuItem mMenReconnectAll;
-        internal System.Windows.Forms.ToolStripSeparator mMenFileSep2;
-		internal System.Windows.Forms.ToolStripMenuItem mMenFileNewConnection;
-		internal System.Windows.Forms.ToolStripMenuItem mMenFileNewFolder;
-		internal System.Windows.Forms.ToolStripSeparator mMenFileSep3;
-        internal System.Windows.Forms.ToolStripSeparator mMenFileSep4;
-        internal System.Windows.Forms.ToolStripMenuItem mMenFileDelete;
-		internal System.Windows.Forms.ToolStripMenuItem mMenFileRename;
-		internal System.Windows.Forms.ToolStripSeparator mMenFileSep5;
-		internal System.Windows.Forms.ContextMenuStrip mnuQuickConnectProtocol;
-		internal System.Windows.Forms.ToolStripDropDownButton btnConnections;
-		internal System.Windows.Forms.ContextMenuStrip mnuConnections;
-		internal System.Windows.Forms.ToolStripMenuItem mMenFileExport;
-		internal System.Windows.Forms.ToolStripMenuItem mMenFileImportFromFile;
-		internal System.Windows.Forms.ToolStripMenuItem mMenFileImportFromActiveDirectory;
-		internal System.Windows.Forms.ToolStripMenuItem mMenFileImportFromPortScan;
-		internal System.Windows.Forms.ToolStripMenuItem mMenFileImport;
-        private System.ComponentModel.IContainer components;
-        private System.Windows.Forms.ToolStripLabel lblMultiSSH;
-        private System.Windows.Forms.ToolStripTextBox txtMultiSSH;
->>>>>>> 0a19874e
     }
 }