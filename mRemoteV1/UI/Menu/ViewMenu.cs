﻿using System;
using System.Windows.Forms;
using mRemoteNG.App;
using mRemoteNG.UI.Forms;
using mRemoteNG.UI.Panels;
using mRemoteNG.UI.Window;

namespace mRemoteNG.UI.Menu
{
	public class ViewMenu : ToolStripMenuItem
    {
        private ToolStripMenuItem _mMenViewConnectionPanels;
        private ToolStripSeparator _mMenViewSep1;
        private ToolStripMenuItem _mMenViewConnections;
        private ToolStripMenuItem _mMenViewConfig;
        private ToolStripMenuItem _mMenViewErrorsAndInfos;
        private ToolStripMenuItem _mMenViewScreenshotManager;
        private ToolStripMenuItem _mMenViewAddConnectionPanel;
        private ToolStripSeparator _mMenViewSep2;
        private ToolStripMenuItem _mMenViewFullscreen;
        private ToolStripMenuItem _mMenViewExtAppsToolbar;
        private ToolStripMenuItem _mMenViewQuickConnectToolbar;
        private ToolStripMenuItem _mMenViewMultiSshToolbar;
        private ToolStripSeparator _mMenViewSep3;
        private ToolStripMenuItem _mMenViewJumpTo;
        private ToolStripMenuItem _mMenViewJumpToConnectionsConfig;
        private ToolStripMenuItem _mMenViewJumpToErrorsInfos;
        private ToolStripMenuItem _mMenViewResetLayout;
        private ToolStripMenuItem _mMenViewLockToolbars;
        private ToolStripSeparator _toolStripSeparator1;
        private readonly PanelAdder _panelAdder;
	    

		public ToolStrip TsExternalTools { get; set; }
        public ToolStrip TsQuickConnect { get; set; }
		public ToolStrip TsMultiSsh { get; set; }
        public FullscreenHandler FullscreenHandler { get; set; }
        public FrmMain MainForm { get; set; }


        public ViewMenu()
        {
            Initialize();
            _panelAdder = new PanelAdder();
		}

        private void Initialize()
        {
            _mMenViewAddConnectionPanel = new ToolStripMenuItem();
            _mMenViewConnectionPanels = new ToolStripMenuItem();
            _mMenViewSep1 = new ToolStripSeparator();
            _mMenViewConnections = new ToolStripMenuItem();
            _mMenViewConfig = new ToolStripMenuItem();
            _mMenViewErrorsAndInfos = new ToolStripMenuItem();
            _mMenViewScreenshotManager = new ToolStripMenuItem();
            _mMenViewJumpTo = new ToolStripMenuItem();
            _mMenViewJumpToConnectionsConfig = new ToolStripMenuItem();
            _mMenViewJumpToErrorsInfos = new ToolStripMenuItem();
            _mMenViewResetLayout = new ToolStripMenuItem();
	        _mMenViewLockToolbars = new ToolStripMenuItem();
            _mMenViewSep2 = new ToolStripSeparator();
            _mMenViewQuickConnectToolbar = new ToolStripMenuItem();
            _mMenViewExtAppsToolbar = new ToolStripMenuItem();
	        _mMenViewMultiSshToolbar = new ToolStripMenuItem();
			_mMenViewSep3 = new ToolStripSeparator();
            _mMenViewFullscreen = new ToolStripMenuItem();
            _toolStripSeparator1 = new ToolStripSeparator();

            // 
            // mMenView
            // 
            DropDownItems.AddRange(new ToolStripItem[] {
            _mMenViewAddConnectionPanel,
            _mMenViewConnectionPanels,
            _mMenViewSep1,
            _mMenViewConnections,
            _mMenViewConfig,
            _mMenViewErrorsAndInfos,
            _mMenViewScreenshotManager,
            _toolStripSeparator1,
            _mMenViewJumpTo,
            _mMenViewResetLayout,
	        _mMenViewLockToolbars,
            _mMenViewSep2,
            _mMenViewQuickConnectToolbar,
            _mMenViewExtAppsToolbar,
			_mMenViewMultiSshToolbar,
            _mMenViewSep3,
            _mMenViewFullscreen});
            Name = "mMenView";
            Size = new System.Drawing.Size(44, 20);
            Text = Language.strMenuView;
            //DropDownOpening += mMenView_DropDownOpening;
            // 
            // mMenViewAddConnectionPanel
            // 
            _mMenViewAddConnectionPanel.Image = Resources.Panel_Add;
            _mMenViewAddConnectionPanel.Name = "mMenViewAddConnectionPanel";
            _mMenViewAddConnectionPanel.Size = new System.Drawing.Size(228, 22);
            _mMenViewAddConnectionPanel.Text = Language.strMenuAddConnectionPanel;
            _mMenViewAddConnectionPanel.Click += mMenViewAddConnectionPanel_Click;
            // 
            // mMenViewConnectionPanels
            // 
            _mMenViewConnectionPanels.Image = Resources.Panels;
            _mMenViewConnectionPanels.Name = "mMenViewConnectionPanels";
            _mMenViewConnectionPanels.Size = new System.Drawing.Size(228, 22);
            _mMenViewConnectionPanels.Text = Language.strMenuConnectionPanels;
            // 
            // mMenViewSep1
            // 
            _mMenViewSep1.Name = "mMenViewSep1";
            _mMenViewSep1.Size = new System.Drawing.Size(225, 6);
            // 
            // mMenViewConnections
            // 
            _mMenViewConnections.Checked = true;
            _mMenViewConnections.CheckState = CheckState.Checked;
            _mMenViewConnections.Image = Resources.Root;
            _mMenViewConnections.Name = "mMenViewConnections";
            _mMenViewConnections.Size = new System.Drawing.Size(228, 22);
            _mMenViewConnections.Text = Language.strMenuConnections;
            _mMenViewConnections.Click += mMenViewConnections_Click;
            // 
            // mMenViewConfig
            // 
            _mMenViewConfig.Checked = true;
            _mMenViewConfig.CheckState = CheckState.Checked;
            _mMenViewConfig.Image = Resources.cog;
            _mMenViewConfig.Name = "mMenViewConfig";
            _mMenViewConfig.Size = new System.Drawing.Size(228, 22);
            _mMenViewConfig.Text = Language.strMenuConfig;
            _mMenViewConfig.Click += mMenViewConfig_Click;
            // 
            // mMenViewErrorsAndInfos
            // 
            _mMenViewErrorsAndInfos.Checked = true;
            _mMenViewErrorsAndInfos.CheckState = CheckState.Checked;
            _mMenViewErrorsAndInfos.Image = Resources.ErrorsAndInfos;
            _mMenViewErrorsAndInfos.Name = "mMenViewErrorsAndInfos";
            _mMenViewErrorsAndInfos.Size = new System.Drawing.Size(228, 22);
            _mMenViewErrorsAndInfos.Text = Language.strMenuNotifications;
            _mMenViewErrorsAndInfos.Click += mMenViewErrorsAndInfos_Click;
            // 
            // mMenViewScreenshotManager
            // 
            _mMenViewScreenshotManager.Image = Resources.Screenshot;
            _mMenViewScreenshotManager.Name = "mMenViewScreenshotManager";
            _mMenViewScreenshotManager.Size = new System.Drawing.Size(228, 22);
            _mMenViewScreenshotManager.Text = Language.strScreenshots;
            _mMenViewScreenshotManager.Click += mMenViewScreenshotManager_Click;
            // 
            // ToolStripSeparator1
            // 
            _toolStripSeparator1.Name = "ToolStripSeparator1";
            _toolStripSeparator1.Size = new System.Drawing.Size(225, 6);
            // 
            // mMenViewJumpTo
            // 
            _mMenViewJumpTo.DropDownItems.AddRange(new ToolStripItem[] {
            _mMenViewJumpToConnectionsConfig,
            _mMenViewJumpToErrorsInfos});
            _mMenViewJumpTo.Image = Resources.JumpTo;
            _mMenViewJumpTo.Name = "mMenViewJumpTo";
            _mMenViewJumpTo.Size = new System.Drawing.Size(228, 22);
            _mMenViewJumpTo.Text = Language.strMenuJumpTo;
            // 
            // mMenViewJumpToConnectionsConfig
            // 
            _mMenViewJumpToConnectionsConfig.Image = Resources.Root;
            _mMenViewJumpToConnectionsConfig.Name = "mMenViewJumpToConnectionsConfig";
            _mMenViewJumpToConnectionsConfig.ShortcutKeys = ((Keys)(((Keys.Control | Keys.Alt)
            | Keys.C)));
            _mMenViewJumpToConnectionsConfig.Size = new System.Drawing.Size(258, 22);
            _mMenViewJumpToConnectionsConfig.Text = Language.strMenuConnectionsAndConfig;
            _mMenViewJumpToConnectionsConfig.Click += mMenViewJumpToConnectionsConfig_Click;
            // 
            // mMenViewJumpToErrorsInfos
            // 
            _mMenViewJumpToErrorsInfos.Image = Resources.InformationSmall;
            _mMenViewJumpToErrorsInfos.Name = "mMenViewJumpToErrorsInfos";
            _mMenViewJumpToErrorsInfos.ShortcutKeys = ((Keys)(((Keys.Control | Keys.Alt)
            | Keys.E)));
            _mMenViewJumpToErrorsInfos.Size = new System.Drawing.Size(258, 22);
            _mMenViewJumpToErrorsInfos.Text = Language.strMenuNotifications;
            _mMenViewJumpToErrorsInfos.Click += mMenViewJumpToErrorsInfos_Click;
            // 
            // mMenViewResetLayout
            // 
            _mMenViewResetLayout.Image = Resources.application_side_tree;
            _mMenViewResetLayout.Name = "mMenViewResetLayout";
            _mMenViewResetLayout.Size = new System.Drawing.Size(228, 22);
            _mMenViewResetLayout.Text = Language.strMenuResetLayout;
            _mMenViewResetLayout.Click += mMenViewResetLayout_Click;
			// 
			// mMenViewLockToolbars
			// 
			_mMenViewLockToolbars.Image = Resources.application_side_tree;
	        _mMenViewLockToolbars.Name = "mMenViewLockToolbars";
	        _mMenViewLockToolbars.Size = new System.Drawing.Size(228, 22);
	        _mMenViewLockToolbars.Text = Language.strMenuLockToolbars;
            _mMenViewLockToolbars.Click += mMenViewLockToolbars_Click;
			// 
			// mMenViewSep2
			// 
			_mMenViewSep2.Name = "mMenViewSep2";
            _mMenViewSep2.Size = new System.Drawing.Size(225, 6);
            // 
            // mMenViewQuickConnectToolbar
            // 
            _mMenViewQuickConnectToolbar.Image = Resources.Play_Quick;
            _mMenViewQuickConnectToolbar.Name = "mMenViewQuickConnectToolbar";
            _mMenViewQuickConnectToolbar.Size = new System.Drawing.Size(228, 22);
            _mMenViewQuickConnectToolbar.Text = Language.strMenuQuickConnectToolbar;
            _mMenViewQuickConnectToolbar.Click += mMenViewQuickConnectToolbar_Click;
            // 
            // mMenViewExtAppsToolbar
            // 
            _mMenViewExtAppsToolbar.Image = Resources.ExtApp;
            _mMenViewExtAppsToolbar.Name = "mMenViewExtAppsToolbar";
            _mMenViewExtAppsToolbar.Size = new System.Drawing.Size(228, 22);
            _mMenViewExtAppsToolbar.Text = Language.strMenuExternalToolsToolbar;
            _mMenViewExtAppsToolbar.Click += mMenViewExtAppsToolbar_Click;
	        // 
	        // mMenViewMultiSSHToolbar
	        // 
	        _mMenViewMultiSshToolbar.Image = Resources.Panels;
	        _mMenViewMultiSshToolbar.Name = "mMenViewMultiSSHToolbar";
	        _mMenViewMultiSshToolbar.Size = new System.Drawing.Size(279, 26);
	        _mMenViewMultiSshToolbar.Text = Language.strMenuMultiSshToolbar;
            _mMenViewMultiSshToolbar.Click += mMenViewMultiSSHToolbar_Click;
			// 
			// mMenViewSep3
			// 
			_mMenViewSep3.Name = "mMenViewSep3";
            _mMenViewSep3.Size = new System.Drawing.Size(225, 6);
            // 
            // mMenViewFullscreen
            // 
            _mMenViewFullscreen.Image = Resources.arrow_out;
            _mMenViewFullscreen.Name = "mMenViewFullscreen";
            _mMenViewFullscreen.ShortcutKeys = Keys.F11;
            _mMenViewFullscreen.Size = new System.Drawing.Size(228, 22);
            _mMenViewFullscreen.Text = Language.strMenuFullScreen;
            _mMenViewFullscreen.Checked = Settings.Default.MainFormKiosk;
            _mMenViewFullscreen.Click += mMenViewFullscreen_Click;
        }

<<<<<<< HEAD
	    

	    private void ApplyLanguage()
        {
            _mMenViewAddConnectionPanel.Text = Language.strMenuAddConnectionPanel;
            _mMenViewConnectionPanels.Text = Language.strMenuConnectionPanels;
            _mMenViewConnections.Text = Language.strMenuConnections;
            _mMenViewConfig.Text = Language.strMenuConfig;
            _mMenViewErrorsAndInfos.Text = Language.strMenuNotifications;
            _mMenViewScreenshotManager.Text = Language.strScreenshots;
            _mMenViewJumpTo.Text = Language.strMenuJumpTo;
            _mMenViewJumpToConnectionsConfig.Text = Language.strMenuConnectionsAndConfig;
            _mMenViewJumpToErrorsInfos.Text = Language.strMenuNotifications;
            _mMenViewResetLayout.Text = Language.strMenuResetLayout;
            _mMenViewLockToolbars.Text = Language.strLockToolbars;
            _mMenViewQuickConnectToolbar.Text = Language.strMenuQuickConnectToolbar;
            _mMenViewExtAppsToolbar.Text = Language.strMenuExternalToolsToolbar;
            _mMenViewMultiSshToolbar.Text = Language.strMultiSshToolbar;
            _mMenViewFullscreen.Text = Language.strMenuFullScreen;
        }

=======
>>>>>>> 35f2484a
        #region View
        internal void mMenView_DropDownOpening(object sender, EventArgs e)
        {
            _mMenViewConnections.Checked = !Windows.TreeForm.IsHidden;
            _mMenViewConfig.Checked = !Windows.ConfigForm.IsHidden;
            _mMenViewErrorsAndInfos.Checked = !Windows.ErrorsForm.IsHidden;
            _mMenViewScreenshotManager.Checked = !Windows.ScreenshotForm.IsHidden;
	        _mMenViewLockToolbars.Checked = Settings.Default.LockToolbars;

            _mMenViewExtAppsToolbar.Checked = TsExternalTools.Visible;
            _mMenViewQuickConnectToolbar.Checked = TsQuickConnect.Visible;
	        _mMenViewMultiSshToolbar.Checked = TsMultiSsh.Visible;

			_mMenViewConnectionPanels.DropDownItems.Clear();

            for (var i = 0; i <= Runtime.WindowList.Count - 1; i++)
            {
                var tItem = new ToolStripMenuItem(Runtime.WindowList[i].Text,
                    Runtime.WindowList[i].Icon.ToBitmap(), ConnectionPanelMenuItem_Click)
                { Tag = Runtime.WindowList[i] };
                _mMenViewConnectionPanels.DropDownItems.Add(tItem);
            }

            _mMenViewConnectionPanels.Enabled = _mMenViewConnectionPanels.DropDownItems.Count > 0;
        }

        private void ConnectionPanelMenuItem_Click(object sender, EventArgs e)
        {
            ((BaseWindow)((ToolStripMenuItem)sender).Tag).Show(MainForm.pnlDock);
            ((BaseWindow)((ToolStripMenuItem)sender).Tag).Focus();
        }

        private void mMenViewConnections_Click(object sender, EventArgs e)
        {
            if (_mMenViewConnections.Checked == false)
            {
                Windows.TreeForm.Show(MainForm.pnlDock);
                _mMenViewConnections.Checked = true;
            }
            else
            {
                Windows.TreeForm.Hide();
                _mMenViewConnections.Checked = false;
            }
        }

        private void mMenViewConfig_Click(object sender, EventArgs e)
        {
            if (_mMenViewConfig.Checked == false)
            {
                Windows.ConfigForm.Show(MainForm.pnlDock);
                _mMenViewConfig.Checked = true;
            }
            else
            {
                Windows.ConfigForm.Hide();
                _mMenViewConfig.Checked = false;
            }
        }

        private void mMenViewErrorsAndInfos_Click(object sender, EventArgs e)
        {
            if (_mMenViewErrorsAndInfos.Checked == false)
            {
                Windows.ErrorsForm.Show(MainForm.pnlDock);
                _mMenViewErrorsAndInfos.Checked = true;
            }
            else
            {
                Windows.ErrorsForm.Hide();
                _mMenViewErrorsAndInfos.Checked = false;
            }
        }

        private void mMenViewScreenshotManager_Click(object sender, EventArgs e)
        {
            if (_mMenViewScreenshotManager.Checked == false)
            {
                Windows.ScreenshotForm.Show(MainForm.pnlDock);
                _mMenViewScreenshotManager.Checked = true;
            }
            else
            {
                Windows.ScreenshotForm.Hide();
                _mMenViewScreenshotManager.Checked = false;
            }
        }

        private void mMenViewJumpToConnectionsConfig_Click(object sender, EventArgs e)
        {
            if (MainForm.pnlDock.ActiveContent == Windows.TreeForm)
            {
                Windows.ConfigForm.Activate();
            }
            else
            {
                Windows.TreeForm.Activate();
            }
        }

        private void mMenViewJumpToErrorsInfos_Click(object sender, EventArgs e)
        {
            Windows.ErrorsForm.Activate();
        }

        private void mMenViewResetLayout_Click(object sender, EventArgs e)
        {
            var msgBoxResult = MessageBox.Show(Language.strConfirmResetLayout, string.Empty, MessageBoxButtons.YesNo,
                MessageBoxIcon.Question);
            if (msgBoxResult == DialogResult.Yes)
            {
                MainForm.SetDefaultLayout();
            }
        }

	    private void mMenViewLockToolbars_Click(object sender, EventArgs eventArgs)
	    {
		    if (Settings.Default.LockToolbars)
		    {
			    Settings.Default.LockToolbars = false;
			    _mMenViewLockToolbars.Checked = false;
		    }
		    else
		    {
			    Settings.Default.LockToolbars = true;
			    _mMenViewLockToolbars.Checked = true;
			}
	    }

		private void mMenViewAddConnectionPanel_Click(object sender, EventArgs e)
        {
            _panelAdder.AddPanel();
        }

        private void mMenViewExtAppsToolbar_Click(object sender, EventArgs e)
        {
            if (_mMenViewExtAppsToolbar.Checked == false)
            {
                TsExternalTools.Visible = true;
                _mMenViewExtAppsToolbar.Checked = true;
            }
            else
            {
                TsExternalTools.Visible = false;
                _mMenViewExtAppsToolbar.Checked = false;
            }
        }

        private void mMenViewQuickConnectToolbar_Click(object sender, EventArgs e)
        {
            if (_mMenViewQuickConnectToolbar.Checked == false)
            {
                TsQuickConnect.Visible = true;
                _mMenViewQuickConnectToolbar.Checked = true;
            }
            else
            {
                TsQuickConnect.Visible = false;
                _mMenViewQuickConnectToolbar.Checked = false;
            }
        }

	    private void mMenViewMultiSSHToolbar_Click(object sender, EventArgs e)
	    {
		    if (_mMenViewMultiSshToolbar.Checked == false)
		    {
			    TsMultiSsh.Visible = true;
			    _mMenViewMultiSshToolbar.Checked = true;
		    }
		    else
		    {
			    TsMultiSsh.Visible = false;
			    _mMenViewMultiSshToolbar.Checked = false;
		    }
	    }

		private void mMenViewFullscreen_Click(object sender, EventArgs e)
        {
            FullscreenHandler.Value = !FullscreenHandler.Value;
            _mMenViewFullscreen.Checked = FullscreenHandler.Value;
        }
        #endregion
    }
}<|MERGE_RESOLUTION|>--- conflicted
+++ resolved
@@ -41,6 +41,7 @@
         public ViewMenu()
         {
             Initialize();
+            ApplyLanguage();
             _panelAdder = new PanelAdder();
 		}
 
@@ -246,7 +247,6 @@
             _mMenViewFullscreen.Click += mMenViewFullscreen_Click;
         }
 
-<<<<<<< HEAD
 	    
 
 	    private void ApplyLanguage()
@@ -268,8 +268,6 @@
             _mMenViewFullscreen.Text = Language.strMenuFullScreen;
         }
 
-=======
->>>>>>> 35f2484a
         #region View
         internal void mMenView_DropDownOpening(object sender, EventArgs e)
         {
