--- conflicted
+++ resolved
@@ -14,7 +14,7 @@
 	{
         private readonly ExternalAppsSaver _externalAppsSaver;
         private ExternalTool _selectedTool;
-        private ThemeManager _themeManager;
+        private readonly ThemeManager _themeManager;
 
         public ExternalToolsWindow()
 		{
@@ -26,8 +26,6 @@
             _externalAppsSaver = new ExternalAppsSaver();
 		}
 
-        
-
         #region Private Methods
         #region Event Handlers
         private void ExternalTools_Load(object sender, EventArgs e)
@@ -37,17 +35,10 @@
             UpdateToolsListObjView();
 		}
 
-<<<<<<< HEAD
         private void ExternalTools_FormClosed(object sender, FormClosedEventArgs e)
 		{
             _externalAppsSaver.Save(Runtime.ExternalToolsService.ExternalTools);
 		}
-=======
-        private void ExternalToolsWindow_FormClosed(object sender, FormClosedEventArgs e)
-        {
-            Config.Settings.SettingsSaver.SaveExternalAppsToXML();
-        }
->>>>>>> d7d6aa78
 
         private void NewTool_Click(object sender, EventArgs e)
 		{
@@ -125,11 +116,8 @@
                     WorkingDirTextBox.Text = _selectedTool.WorkingDir;
 					WaitForExitCheckBox.Checked = _selectedTool.WaitForExit;
 					TryToIntegrateCheckBox.Checked = _selectedTool.TryIntegrate;
-<<<<<<< HEAD
                     ShowOnToolbarCheckBox.Checked = _selectedTool.ShowOnToolbar;
-=======
                     RunElevatedCheckBox.Checked = _selectedTool.RunElevated;
->>>>>>> d7d6aa78
 				}
 				else
 				{
@@ -165,11 +153,8 @@
                 _selectedTool.WorkingDir = WorkingDirTextBox.Text;
 				_selectedTool.WaitForExit = WaitForExitCheckBox.Checked;
 				_selectedTool.TryIntegrate = TryToIntegrateCheckBox.Checked;
-<<<<<<< HEAD
                 _selectedTool.ShowOnToolbar = ShowOnToolbarCheckBox.Checked;
-=======
                 _selectedTool.RunElevated = RunElevatedCheckBox.Checked;
->>>>>>> d7d6aa78
 						
 				UpdateToolsListObjView();
 			}
@@ -287,7 +272,7 @@
             PropertiesGroupBox.BackColor = _themeManager.ActiveTheme.Theme.ColorPalette.CommandBarMenuDefault.Background;
             PropertiesGroupBox.ForeColor = _themeManager.ActiveTheme.Theme.ColorPalette.CommandBarMenuDefault.Text;
             //Toollist grouping
-            ToolsListObjView.AlwaysGroupByColumn = this.FilenameColumnHeader;
+            //ToolsListObjView.AlwaysGroupByColumn = FilenameColumnHeader;
         }
 
         private void UpdateToolsListObjView(ExternalTool selectTool = null)
@@ -310,39 +295,12 @@
 				{
 					selectedTools.Add(selectTool);
 				}
-						
-<<<<<<< HEAD
+				
 				ToolsListObjView.BeginUpdate();
 				ToolsListObjView.Items.Clear(); 
                 ToolsListObjView.SetObjects(Runtime.ExternalToolsService.ExternalTools);
+			    ToolsListObjView.AutoResizeColumns();
                 ToolsListObjView.EndUpdate();
-=======
-				ToolsListView.BeginUpdate();
-				ToolsListView.Items.Clear();
-						
-				foreach (Tools.ExternalTool externalTool in Runtime.ExternalTools)
-				{
-				    var listViewItem = new ListViewItem {Text = externalTool.DisplayName};
-				    listViewItem.SubItems.Add(externalTool.FileName);
-					listViewItem.SubItems.Add(externalTool.Arguments);
-                    listViewItem.SubItems.Add(externalTool.WorkingDir);
-                    listViewItem.SubItems.Add(externalTool.WaitForExit.ToString());
-					listViewItem.SubItems.Add(externalTool.TryIntegrate.ToString());
-                    listViewItem.SubItems.Add(externalTool.RunElevated.ToString());
-                    listViewItem.Tag = externalTool;
-							
-					ToolsListView.Items.Add(listViewItem);
-							
-					if (selectedTools.Contains(externalTool))
-					{
-						listViewItem.Selected = true;
-					}
-				}
-						
-				ToolsListView.EndUpdate();
-						
-				frmMain.Default.AddExternalToolsToToolBar();
->>>>>>> d7d6aa78
 			}
 			catch (Exception ex)
 			{
@@ -354,7 +312,7 @@
 		{
             try
             {
-                foreach (Object listViewObject in ToolsListObjView.SelectedObjects)
+                foreach (var listViewObject in ToolsListObjView.SelectedObjects)
 				{
 					
                     ((ExternalTool)listViewObject).Start();
@@ -366,13 +324,8 @@
 			}
 		}
         #endregion
-<<<<<<< HEAD
-	}
+    }
 }
  
  
- 
-=======
-    }
-}
->>>>>>> d7d6aa78
+ 