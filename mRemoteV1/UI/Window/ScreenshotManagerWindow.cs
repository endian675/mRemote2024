--- conflicted
+++ resolved
@@ -22,17 +22,12 @@
 	    private ToolStripMenuItem cMenScreenshotSave;
 		internal SaveFileDialog dlgSaveSingleImage;
 		internal FolderBrowserDialog dlgSaveAllImages;
-<<<<<<< HEAD
+
 		internal FlowLayoutPanel flpScreenshots;
         private WeifenLuo.WinFormsUI.Docking.VisualStudioToolStripExtender vsToolStripExtender;
         private readonly ToolStripRenderer _toolStripProfessionalRenderer = new ToolStripProfessionalRenderer();
 
         private void InitializeComponent()
-=======
-	    private FlowLayoutPanel flpScreenshots;
-				
-		private void InitializeComponent()
->>>>>>> 526c6d88
 		{
 			components = new System.ComponentModel.Container();
 			Load += new EventHandler(ScreenshotManager_Load);
