using System;
using System.Diagnostics;
using System.Drawing;
using System.IO;
using System.Threading;
using AxMSTSCLib;
using AxWFICALib;
using Gecko;
using mRemoteNG.App;
using mRemoteNG.App.Info;
using mRemoteNG.Connection.Protocol.RDP;
using mRemoteNG.Messages;
using WeifenLuo.WinFormsUI.Docking;

namespace mRemoteNG.UI.Window
{
	public class ComponentsCheckWindow : BaseWindow
	{
	    private readonly Image _successImage;
	    private readonly Image _failureImage;

        #region Form Stuff
        private System.Windows.Forms.PictureBox pbCheck1;
        private Controls.Base.NGLabel lblCheck1;
        private System.Windows.Forms.Panel pnlCheck2;
        private Controls.Base.NGLabel lblCheck2;
        private System.Windows.Forms.PictureBox pbCheck2;
        private System.Windows.Forms.Panel pnlCheck3;
        private Controls.Base.NGLabel lblCheck3;
        private System.Windows.Forms.PictureBox pbCheck3;
        private System.Windows.Forms.Panel pnlCheck4;
        private Controls.Base.NGLabel lblCheck4;
        private System.Windows.Forms.PictureBox pbCheck4;
        private System.Windows.Forms.Panel pnlCheck5;
        private Controls.Base.NGLabel lblCheck5;
        private System.Windows.Forms.PictureBox pbCheck5;
        private Controls.Base.NGButton btnCheckAgain;
        private Controls.Base.NGTextBox txtCheck1;
        private Controls.Base.NGTextBox txtCheck2;
        private Controls.Base.NGTextBox txtCheck3;
        private Controls.Base.NGTextBox txtCheck4;
        private Controls.Base.NGTextBox txtCheck5;
        private Controls.Base.NGCheckBox chkAlwaysShow;
        private System.Windows.Forms.Panel pnlChecks;
        private System.Windows.Forms.Panel pnlCheck1;

        private void InitializeComponent()
        {
            this.pnlCheck1 = new System.Windows.Forms.Panel();
            this.txtCheck1 = new mRemoteNG.UI.Controls.Base.NGTextBox();
            this.lblCheck1 = new mRemoteNG.UI.Controls.Base.NGLabel();
            this.pbCheck1 = new System.Windows.Forms.PictureBox();
            this.pnlCheck2 = new System.Windows.Forms.Panel();
            this.txtCheck2 = new mRemoteNG.UI.Controls.Base.NGTextBox();
            this.lblCheck2 = new mRemoteNG.UI.Controls.Base.NGLabel();
            this.pbCheck2 = new System.Windows.Forms.PictureBox();
            this.pnlCheck3 = new System.Windows.Forms.Panel();
            this.txtCheck3 = new mRemoteNG.UI.Controls.Base.NGTextBox();
            this.lblCheck3 = new mRemoteNG.UI.Controls.Base.NGLabel();
            this.pbCheck3 = new System.Windows.Forms.PictureBox();
            this.pnlCheck4 = new System.Windows.Forms.Panel();
            this.txtCheck4 = new mRemoteNG.UI.Controls.Base.NGTextBox();
            this.lblCheck4 = new mRemoteNG.UI.Controls.Base.NGLabel();
            this.pbCheck4 = new System.Windows.Forms.PictureBox();
            this.pnlCheck5 = new System.Windows.Forms.Panel();
            this.txtCheck5 = new mRemoteNG.UI.Controls.Base.NGTextBox();
            this.lblCheck5 = new mRemoteNG.UI.Controls.Base.NGLabel();
            this.pbCheck5 = new System.Windows.Forms.PictureBox();
            this.btnCheckAgain = new mRemoteNG.UI.Controls.Base.NGButton();
            this.chkAlwaysShow = new mRemoteNG.UI.Controls.Base.NGCheckBox();
            this.pnlChecks = new System.Windows.Forms.Panel();
            this.pnlCheck1.SuspendLayout();
            ((System.ComponentModel.ISupportInitialize)(this.pbCheck1)).BeginInit();
            this.pnlCheck2.SuspendLayout();
            ((System.ComponentModel.ISupportInitialize)(this.pbCheck2)).BeginInit();
            this.pnlCheck3.SuspendLayout();
            ((System.ComponentModel.ISupportInitialize)(this.pbCheck3)).BeginInit();
            this.pnlCheck4.SuspendLayout();
            ((System.ComponentModel.ISupportInitialize)(this.pbCheck4)).BeginInit();
            this.pnlCheck5.SuspendLayout();
            ((System.ComponentModel.ISupportInitialize)(this.pbCheck5)).BeginInit();
            this.pnlChecks.SuspendLayout();
            this.SuspendLayout();
            // 
            // pnlCheck1
            // 
            this.pnlCheck1.Anchor = ((System.Windows.Forms.AnchorStyles)(((System.Windows.Forms.AnchorStyles.Top | System.Windows.Forms.AnchorStyles.Left) 
            | System.Windows.Forms.AnchorStyles.Right)));
            this.pnlCheck1.Controls.Add(this.txtCheck1);
            this.pnlCheck1.Controls.Add(this.lblCheck1);
            this.pnlCheck1.Controls.Add(this.pbCheck1);
            this.pnlCheck1.Location = new System.Drawing.Point(3, 3);
            this.pnlCheck1.Name = "pnlCheck1";
            this.pnlCheck1.Size = new System.Drawing.Size(562, 130);
            this.pnlCheck1.TabIndex = 10;
            this.pnlCheck1.Visible = false;
            // 
            // txtCheck1
            // 
            this.txtCheck1.Anchor = ((System.Windows.Forms.AnchorStyles)((((System.Windows.Forms.AnchorStyles.Top | System.Windows.Forms.AnchorStyles.Bottom) 
            | System.Windows.Forms.AnchorStyles.Left) 
            | System.Windows.Forms.AnchorStyles.Right)));
            this.txtCheck1.BackColor = System.Drawing.SystemColors.Control;
            this.txtCheck1.BorderStyle = System.Windows.Forms.BorderStyle.None;
            this.txtCheck1.Location = new System.Drawing.Point(129, 29);
            this.txtCheck1.Multiline = true;
            this.txtCheck1.Name = "txtCheck1";
            this.txtCheck1.ReadOnly = true;
            this.txtCheck1.Size = new System.Drawing.Size(430, 97);
            this.txtCheck1.TabIndex = 2;
            // 
            // lblCheck1
            // 
            this.lblCheck1.Anchor = ((System.Windows.Forms.AnchorStyles)(((System.Windows.Forms.AnchorStyles.Top | System.Windows.Forms.AnchorStyles.Left) 
            | System.Windows.Forms.AnchorStyles.Right)));
            this.lblCheck1.Font = new System.Drawing.Font("Segoe UI", 12F, System.Drawing.FontStyle.Bold, System.Drawing.GraphicsUnit.Point, ((byte)(0)));
            this.lblCheck1.ForeColor = System.Drawing.SystemColors.ControlText;
            this.lblCheck1.Location = new System.Drawing.Point(108, 3);
            this.lblCheck1.Name = "lblCheck1";
            this.lblCheck1.Size = new System.Drawing.Size(451, 23);
            this.lblCheck1.TabIndex = 1;
            this.lblCheck1.Text = "RDP check succeeded!";
            // 
            // pbCheck1
            // 
            this.pbCheck1.Anchor = ((System.Windows.Forms.AnchorStyles)(((System.Windows.Forms.AnchorStyles.Top | System.Windows.Forms.AnchorStyles.Bottom) 
            | System.Windows.Forms.AnchorStyles.Left)));
            this.pbCheck1.Location = new System.Drawing.Point(3, 3);
            this.pbCheck1.Name = "pbCheck1";
            this.pbCheck1.Size = new System.Drawing.Size(72, 123);
            this.pbCheck1.TabIndex = 0;
            this.pbCheck1.TabStop = false;
            // 
            // pnlCheck2
            // 
            this.pnlCheck2.Anchor = ((System.Windows.Forms.AnchorStyles)(((System.Windows.Forms.AnchorStyles.Top | System.Windows.Forms.AnchorStyles.Left) 
            | System.Windows.Forms.AnchorStyles.Right)));
            this.pnlCheck2.Controls.Add(this.txtCheck2);
            this.pnlCheck2.Controls.Add(this.lblCheck2);
            this.pnlCheck2.Controls.Add(this.pbCheck2);
            this.pnlCheck2.Location = new System.Drawing.Point(3, 139);
            this.pnlCheck2.Name = "pnlCheck2";
            this.pnlCheck2.Size = new System.Drawing.Size(562, 130);
            this.pnlCheck2.TabIndex = 20;
            this.pnlCheck2.Visible = false;
            // 
            // txtCheck2
            // 
            this.txtCheck2.Anchor = ((System.Windows.Forms.AnchorStyles)((((System.Windows.Forms.AnchorStyles.Top | System.Windows.Forms.AnchorStyles.Bottom) 
            | System.Windows.Forms.AnchorStyles.Left) 
            | System.Windows.Forms.AnchorStyles.Right)));
            this.txtCheck2.BackColor = System.Drawing.SystemColors.Control;
            this.txtCheck2.BorderStyle = System.Windows.Forms.BorderStyle.None;
            this.txtCheck2.Location = new System.Drawing.Point(129, 29);
            this.txtCheck2.Multiline = true;
            this.txtCheck2.Name = "txtCheck2";
            this.txtCheck2.ReadOnly = true;
            this.txtCheck2.Size = new System.Drawing.Size(430, 97);
            this.txtCheck2.TabIndex = 2;
            // 
            // lblCheck2
            // 
            this.lblCheck2.Anchor = ((System.Windows.Forms.AnchorStyles)(((System.Windows.Forms.AnchorStyles.Top | System.Windows.Forms.AnchorStyles.Left) 
            | System.Windows.Forms.AnchorStyles.Right)));
            this.lblCheck2.Font = new System.Drawing.Font("Segoe UI", 12F, System.Drawing.FontStyle.Bold, System.Drawing.GraphicsUnit.Point, ((byte)(0)));
            this.lblCheck2.Location = new System.Drawing.Point(112, 3);
            this.lblCheck2.Name = "lblCheck2";
            this.lblCheck2.Size = new System.Drawing.Size(447, 23);
            this.lblCheck2.TabIndex = 1;
            this.lblCheck2.Text = "RDP check succeeded!";
            // 
            // pbCheck2
            // 
            this.pbCheck2.Anchor = ((System.Windows.Forms.AnchorStyles)(((System.Windows.Forms.AnchorStyles.Top | System.Windows.Forms.AnchorStyles.Bottom) 
            | System.Windows.Forms.AnchorStyles.Left)));
            this.pbCheck2.Location = new System.Drawing.Point(3, 3);
            this.pbCheck2.Name = "pbCheck2";
            this.pbCheck2.Size = new System.Drawing.Size(72, 123);
            this.pbCheck2.TabIndex = 0;
            this.pbCheck2.TabStop = false;
            // 
            // pnlCheck3
            // 
            this.pnlCheck3.Anchor = ((System.Windows.Forms.AnchorStyles)(((System.Windows.Forms.AnchorStyles.Top | System.Windows.Forms.AnchorStyles.Left) 
            | System.Windows.Forms.AnchorStyles.Right)));
            this.pnlCheck3.Controls.Add(this.txtCheck3);
            this.pnlCheck3.Controls.Add(this.lblCheck3);
            this.pnlCheck3.Controls.Add(this.pbCheck3);
            this.pnlCheck3.Location = new System.Drawing.Point(3, 275);
            this.pnlCheck3.Name = "pnlCheck3";
            this.pnlCheck3.Size = new System.Drawing.Size(562, 130);
            this.pnlCheck3.TabIndex = 30;
            this.pnlCheck3.Visible = false;
            // 
            // txtCheck3
            // 
            this.txtCheck3.Anchor = ((System.Windows.Forms.AnchorStyles)((((System.Windows.Forms.AnchorStyles.Top | System.Windows.Forms.AnchorStyles.Bottom) 
            | System.Windows.Forms.AnchorStyles.Left) 
            | System.Windows.Forms.AnchorStyles.Right)));
            this.txtCheck3.BackColor = System.Drawing.SystemColors.Control;
            this.txtCheck3.BorderStyle = System.Windows.Forms.BorderStyle.None;
            this.txtCheck3.Location = new System.Drawing.Point(129, 29);
            this.txtCheck3.Multiline = true;
            this.txtCheck3.Name = "txtCheck3";
            this.txtCheck3.ReadOnly = true;
            this.txtCheck3.Size = new System.Drawing.Size(430, 97);
            this.txtCheck3.TabIndex = 2;
            // 
            // lblCheck3
            // 
            this.lblCheck3.Anchor = ((System.Windows.Forms.AnchorStyles)(((System.Windows.Forms.AnchorStyles.Top | System.Windows.Forms.AnchorStyles.Left) 
            | System.Windows.Forms.AnchorStyles.Right)));
            this.lblCheck3.Font = new System.Drawing.Font("Segoe UI", 12F, System.Drawing.FontStyle.Bold, System.Drawing.GraphicsUnit.Point, ((byte)(0)));
            this.lblCheck3.Location = new System.Drawing.Point(112, 3);
            this.lblCheck3.Name = "lblCheck3";
            this.lblCheck3.Size = new System.Drawing.Size(447, 23);
            this.lblCheck3.TabIndex = 1;
            this.lblCheck3.Text = "RDP check succeeded!";
            // 
            // pbCheck3
            // 
            this.pbCheck3.Anchor = ((System.Windows.Forms.AnchorStyles)(((System.Windows.Forms.AnchorStyles.Top | System.Windows.Forms.AnchorStyles.Bottom) 
            | System.Windows.Forms.AnchorStyles.Left)));
            this.pbCheck3.Location = new System.Drawing.Point(3, 3);
            this.pbCheck3.Name = "pbCheck3";
            this.pbCheck3.Size = new System.Drawing.Size(72, 123);
            this.pbCheck3.TabIndex = 0;
            this.pbCheck3.TabStop = false;
            // 
            // pnlCheck4
            // 
            this.pnlCheck4.Anchor = ((System.Windows.Forms.AnchorStyles)(((System.Windows.Forms.AnchorStyles.Top | System.Windows.Forms.AnchorStyles.Left) 
            | System.Windows.Forms.AnchorStyles.Right)));
            this.pnlCheck4.Controls.Add(this.txtCheck4);
            this.pnlCheck4.Controls.Add(this.lblCheck4);
            this.pnlCheck4.Controls.Add(this.pbCheck4);
            this.pnlCheck4.Location = new System.Drawing.Point(3, 411);
            this.pnlCheck4.Name = "pnlCheck4";
            this.pnlCheck4.Size = new System.Drawing.Size(562, 130);
            this.pnlCheck4.TabIndex = 40;
            this.pnlCheck4.Visible = false;
            // 
            // txtCheck4
            // 
            this.txtCheck4.Anchor = ((System.Windows.Forms.AnchorStyles)((((System.Windows.Forms.AnchorStyles.Top | System.Windows.Forms.AnchorStyles.Bottom) 
            | System.Windows.Forms.AnchorStyles.Left) 
            | System.Windows.Forms.AnchorStyles.Right)));
            this.txtCheck4.BackColor = System.Drawing.SystemColors.Control;
            this.txtCheck4.BorderStyle = System.Windows.Forms.BorderStyle.None;
            this.txtCheck4.Location = new System.Drawing.Point(129, 30);
            this.txtCheck4.Multiline = true;
            this.txtCheck4.Name = "txtCheck4";
            this.txtCheck4.ReadOnly = true;
            this.txtCheck4.Size = new System.Drawing.Size(430, 97);
            this.txtCheck4.TabIndex = 2;
            // 
            // lblCheck4
            // 
            this.lblCheck4.Anchor = ((System.Windows.Forms.AnchorStyles)(((System.Windows.Forms.AnchorStyles.Top | System.Windows.Forms.AnchorStyles.Left) 
            | System.Windows.Forms.AnchorStyles.Right)));
            this.lblCheck4.Font = new System.Drawing.Font("Segoe UI", 12F, System.Drawing.FontStyle.Bold, System.Drawing.GraphicsUnit.Point, ((byte)(0)));
            this.lblCheck4.Location = new System.Drawing.Point(112, 3);
            this.lblCheck4.Name = "lblCheck4";
            this.lblCheck4.Size = new System.Drawing.Size(447, 23);
            this.lblCheck4.TabIndex = 1;
            this.lblCheck4.Text = "RDP check succeeded!";
            // 
            // pbCheck4
            // 
            this.pbCheck4.Anchor = ((System.Windows.Forms.AnchorStyles)(((System.Windows.Forms.AnchorStyles.Top | System.Windows.Forms.AnchorStyles.Bottom) 
            | System.Windows.Forms.AnchorStyles.Left)));
            this.pbCheck4.Location = new System.Drawing.Point(3, 3);
            this.pbCheck4.Name = "pbCheck4";
            this.pbCheck4.Size = new System.Drawing.Size(72, 123);
            this.pbCheck4.TabIndex = 0;
            this.pbCheck4.TabStop = false;
            // 
            // pnlCheck5
            // 
            this.pnlCheck5.Anchor = ((System.Windows.Forms.AnchorStyles)(((System.Windows.Forms.AnchorStyles.Top | System.Windows.Forms.AnchorStyles.Left) 
            | System.Windows.Forms.AnchorStyles.Right)));
            this.pnlCheck5.Controls.Add(this.txtCheck5);
            this.pnlCheck5.Controls.Add(this.lblCheck5);
            this.pnlCheck5.Controls.Add(this.pbCheck5);
            this.pnlCheck5.Location = new System.Drawing.Point(3, 547);
            this.pnlCheck5.Name = "pnlCheck5";
            this.pnlCheck5.Size = new System.Drawing.Size(562, 130);
            this.pnlCheck5.TabIndex = 50;
            this.pnlCheck5.Visible = false;
            // 
            // txtCheck5
            // 
            this.txtCheck5.Anchor = ((System.Windows.Forms.AnchorStyles)((((System.Windows.Forms.AnchorStyles.Top | System.Windows.Forms.AnchorStyles.Bottom) 
            | System.Windows.Forms.AnchorStyles.Left) 
            | System.Windows.Forms.AnchorStyles.Right)));
            this.txtCheck5.BackColor = System.Drawing.SystemColors.Control;
            this.txtCheck5.BorderStyle = System.Windows.Forms.BorderStyle.None;
            this.txtCheck5.Location = new System.Drawing.Point(129, 29);
            this.txtCheck5.Multiline = true;
            this.txtCheck5.Name = "txtCheck5";
            this.txtCheck5.ReadOnly = true;
            this.txtCheck5.Size = new System.Drawing.Size(430, 97);
            this.txtCheck5.TabIndex = 2;
            // 
            // lblCheck5
            // 
            this.lblCheck5.Anchor = ((System.Windows.Forms.AnchorStyles)(((System.Windows.Forms.AnchorStyles.Top | System.Windows.Forms.AnchorStyles.Left) 
            | System.Windows.Forms.AnchorStyles.Right)));
            this.lblCheck5.Font = new System.Drawing.Font("Segoe UI", 12F, System.Drawing.FontStyle.Bold, System.Drawing.GraphicsUnit.Point, ((byte)(0)));
            this.lblCheck5.Location = new System.Drawing.Point(112, 3);
            this.lblCheck5.Name = "lblCheck5";
            this.lblCheck5.Size = new System.Drawing.Size(447, 23);
            this.lblCheck5.TabIndex = 1;
            this.lblCheck5.Text = "RDP check succeeded!";
            // 
            // pbCheck5
            // 
            this.pbCheck5.Anchor = ((System.Windows.Forms.AnchorStyles)(((System.Windows.Forms.AnchorStyles.Top | System.Windows.Forms.AnchorStyles.Bottom) 
            | System.Windows.Forms.AnchorStyles.Left)));
            this.pbCheck5.Location = new System.Drawing.Point(3, 3);
            this.pbCheck5.Name = "pbCheck5";
            this.pbCheck5.Size = new System.Drawing.Size(72, 123);
            this.pbCheck5.TabIndex = 0;
            this.pbCheck5.TabStop = false;
            // 
            // btnCheckAgain
            // 
            this.btnCheckAgain._mice = mRemoteNG.UI.Controls.Base.NGButton.MouseState.HOVER;
            this.btnCheckAgain.Anchor = ((System.Windows.Forms.AnchorStyles)((System.Windows.Forms.AnchorStyles.Bottom | System.Windows.Forms.AnchorStyles.Right)));
            this.btnCheckAgain.FlatStyle = System.Windows.Forms.FlatStyle.Flat;
            this.btnCheckAgain.Location = new System.Drawing.Point(476, 810);
            this.btnCheckAgain.Name = "btnCheckAgain";
            this.btnCheckAgain.Size = new System.Drawing.Size(104, 23);
            this.btnCheckAgain.TabIndex = 0;
            this.btnCheckAgain.Text = "Check again";
            this.btnCheckAgain.UseVisualStyleBackColor = true;
            this.btnCheckAgain.Click += new System.EventHandler(this.btnCheckAgain_Click);
            // 
            // chkAlwaysShow
            // 
            this.chkAlwaysShow._mice = mRemoteNG.UI.Controls.Base.NGCheckBox.MouseState.HOVER;
            this.chkAlwaysShow.Anchor = ((System.Windows.Forms.AnchorStyles)((System.Windows.Forms.AnchorStyles.Bottom | System.Windows.Forms.AnchorStyles.Left)));
            this.chkAlwaysShow.AutoSize = true;
            this.chkAlwaysShow.FlatStyle = System.Windows.Forms.FlatStyle.Flat;
            this.chkAlwaysShow.Location = new System.Drawing.Point(12, 814);
            this.chkAlwaysShow.Name = "chkAlwaysShow";
            this.chkAlwaysShow.Size = new System.Drawing.Size(185, 17);
            this.chkAlwaysShow.TabIndex = 51;
            this.chkAlwaysShow.Text = "Always show this screen at startup";
            this.chkAlwaysShow.UseVisualStyleBackColor = true;
            this.chkAlwaysShow.CheckedChanged += new System.EventHandler(this.chkAlwaysShow_CheckedChanged);
            // 
            // pnlChecks
            // 
            this.pnlChecks.Anchor = ((System.Windows.Forms.AnchorStyles)((((System.Windows.Forms.AnchorStyles.Top | System.Windows.Forms.AnchorStyles.Bottom) 
            | System.Windows.Forms.AnchorStyles.Left) 
            | System.Windows.Forms.AnchorStyles.Right)));
            this.pnlChecks.AutoScroll = true;
            this.pnlChecks.Controls.Add(this.pnlCheck1);
            this.pnlChecks.Controls.Add(this.pnlCheck2);
            this.pnlChecks.Controls.Add(this.pnlCheck3);
            this.pnlChecks.Controls.Add(this.pnlCheck5);
            this.pnlChecks.Controls.Add(this.pnlCheck4);
            this.pnlChecks.Location = new System.Drawing.Point(12, 12);
            this.pnlChecks.Name = "pnlChecks";
            this.pnlChecks.Size = new System.Drawing.Size(568, 792);
            this.pnlChecks.TabIndex = 52;
            // 
            // ComponentsCheckWindow
            // 
            this.AutoScaleDimensions = new System.Drawing.SizeF(96F, 96F);
            this.AutoScaleMode = System.Windows.Forms.AutoScaleMode.Dpi;
            this.ClientSize = new System.Drawing.Size(592, 845);
            this.Controls.Add(this.pnlChecks);
            this.Controls.Add(this.chkAlwaysShow);
            this.Controls.Add(this.btnCheckAgain);
            this.Icon = global::mRemoteNG.Resources.ComponentsCheck_Icon;
            this.Name = "ComponentsCheckWindow";
            this.TabText = "Components Check";
            this.Text = "Components Check";
            this.Load += new System.EventHandler(this.ComponentsCheck_Load);
            this.pnlCheck1.ResumeLayout(false);
            this.pnlCheck1.PerformLayout();
            ((System.ComponentModel.ISupportInitialize)(this.pbCheck1)).EndInit();
            this.pnlCheck2.ResumeLayout(false);
            this.pnlCheck2.PerformLayout();
            ((System.ComponentModel.ISupportInitialize)(this.pbCheck2)).EndInit();
            this.pnlCheck3.ResumeLayout(false);
            this.pnlCheck3.PerformLayout();
            ((System.ComponentModel.ISupportInitialize)(this.pbCheck3)).EndInit();
            this.pnlCheck4.ResumeLayout(false);
            this.pnlCheck4.PerformLayout();
            ((System.ComponentModel.ISupportInitialize)(this.pbCheck4)).EndInit();
            this.pnlCheck5.ResumeLayout(false);
            this.pnlCheck5.PerformLayout();
            ((System.ComponentModel.ISupportInitialize)(this.pbCheck5)).EndInit();
            this.pnlChecks.ResumeLayout(false);
            this.ResumeLayout(false);
            this.PerformLayout();

        }
        #endregion

        #region Public Methods
        public ComponentsCheckWindow()
        {
            WindowType = WindowType.ComponentsCheck;
            DockPnl = new DockContent();
            InitializeComponent();
<<<<<<< HEAD
            var display = new DisplayProperties();
            _successImage = display.ScaleImage(Resources.Good_Symbol);
            _failureImage = display.ScaleImage(Resources.Bad_Symbol);
=======
            FontOverrider.FontOverride(this);
            Themes.ThemeManager.getInstance().ThemeChanged += ApplyTheme;
>>>>>>> d9e65719
        }
        #endregion

        #region Form Stuff
        private void ComponentsCheck_Load(object sender, EventArgs e)
        {
            ApplyLanguage();
            ApplyTheme();
            chkAlwaysShow.Checked = Settings.Default.StartupComponentsCheck;
            CheckComponents();
        }

        private void ApplyLanguage()
        {
            TabText = Language.strComponentsCheck;
            Text = Language.strComponentsCheck;
            chkAlwaysShow.Text = Language.strCcAlwaysShowScreen;
            btnCheckAgain.Text = Language.strCcCheckAgain;
        }

        private new void ApplyTheme()
        {
            if (!Themes.ThemeManager.getInstance().ThemingActive) return;
            base.ApplyTheme();
            pnlCheck1.BackColor = Themes.ThemeManager.getInstance().ActiveTheme.ExtendedPalette.getColor("Dialog_Background");
            pnlCheck1.ForeColor = Themes.ThemeManager.getInstance().ActiveTheme.ExtendedPalette.getColor("Dialog_Foreground");
            pnlCheck2.BackColor = Themes.ThemeManager.getInstance().ActiveTheme.ExtendedPalette.getColor("Dialog_Background");
            pnlCheck2.ForeColor = Themes.ThemeManager.getInstance().ActiveTheme.ExtendedPalette.getColor("Dialog_Foreground");
            pnlCheck3.BackColor = Themes.ThemeManager.getInstance().ActiveTheme.ExtendedPalette.getColor("Dialog_Background");
            pnlCheck3.ForeColor = Themes.ThemeManager.getInstance().ActiveTheme.ExtendedPalette.getColor("Dialog_Foreground");
            pnlCheck4.BackColor = Themes.ThemeManager.getInstance().ActiveTheme.ExtendedPalette.getColor("Dialog_Background");
            pnlCheck4.ForeColor = Themes.ThemeManager.getInstance().ActiveTheme.ExtendedPalette.getColor("Dialog_Foreground");
            pnlCheck5.BackColor = Themes.ThemeManager.getInstance().ActiveTheme.ExtendedPalette.getColor("Dialog_Background");
            pnlCheck5.ForeColor = Themes.ThemeManager.getInstance().ActiveTheme.ExtendedPalette.getColor("Dialog_Foreground");
            pnlChecks.BackColor = Themes.ThemeManager.getInstance().ActiveTheme.ExtendedPalette.getColor("Dialog_Background");
            pnlChecks.ForeColor = Themes.ThemeManager.getInstance().ActiveTheme.ExtendedPalette.getColor("Dialog_Foreground");
        }

        private void btnCheckAgain_Click(object sender, EventArgs e)
        {
            CheckComponents();
        }

        private void chkAlwaysShow_CheckedChanged(object sender, EventArgs e)
        {
            Settings.Default.StartupComponentsCheck = chkAlwaysShow.Checked;
            Settings.Default.Save();
        }

        public new void Show(DockPanel panel)
        {
            try
            {
                Runtime.MessageCollector.AddMessage(MessageClass.InformationMsg, "Trying to show the components window", true);
                base.Show(panel);
            }
            catch (Exception ex)
            {
                Runtime.MessageCollector.AddExceptionMessage("Failed to properly show the ComponentsWindow", ex);
            }
        }
        #endregion

        private void CheckComponents()
        {
            Runtime.MessageCollector.AddMessage(MessageClass.InformationMsg, "Beginning component check", true);
            CheckRdp();
            CheckVnc();
            CheckPutty();
            CheckIca();
            CheckGeckoBrowser();
            Runtime.MessageCollector.AddMessage(MessageClass.InformationMsg, "Finished component check", true);
        }

        private void CheckRdp()
        {
            pnlCheck1.Visible = true;
            
            try
            {
                using (var rdpClient = new AxMsRdpClient8NotSafeForScripting())
                {
                    rdpClient.CreateControl();

                    while (!rdpClient.Created)
                    {
                        Thread.Sleep(10);
                        System.Windows.Forms.Application.DoEvents();
                    }

                    if (!(new Version(rdpClient.Version) >= RdpProtocol.Versions.RDC80))
                    {
                        throw new Exception(
                            $"Found RDC Client version {rdpClient.Version} but version {RdpProtocol.Versions.RDC80} or higher is required.");
                    }

                    pbCheck1.Image = _successImage;
                    lblCheck1.ForeColor = Color.DarkOliveGreen;
                    lblCheck1.Text = "RDP (Remote Desktop) " + Language.strCcCheckSucceeded;
                    txtCheck1.Text = string.Format(Language.strCcRDPOK, rdpClient.Version);
                    Runtime.MessageCollector.AddMessage(MessageClass.InformationMsg, "RDP installed", true);
                }
            }
            catch (Exception ex)
            {
                pbCheck1.Image = _failureImage;
                lblCheck1.ForeColor = Color.Firebrick;
                lblCheck1.Text = "RDP (Remote Desktop) " + Language.strCcCheckFailed;
                txtCheck1.Text = string.Format(Language.strCcRDPFailed, GeneralAppInfo.UrlForum);

                Runtime.MessageCollector.AddMessage(MessageClass.WarningMsg,
                    "RDP " + Language.strCcNotInstalledProperly, true);
                Runtime.MessageCollector.AddMessage(MessageClass.ErrorMsg, ex.Message, true);
            }
        }

        private void CheckVnc()
        {
            pnlCheck2.Visible = true;
            
            try
            {
                using (var vnc = new VncSharp.RemoteDesktop())
                {
                    vnc.CreateControl();

                    while (!vnc.Created)
                    {
                        Thread.Sleep(10);
                        System.Windows.Forms.Application.DoEvents();
                    }

                    pbCheck2.Image = _successImage;
                    lblCheck2.ForeColor = Color.DarkOliveGreen;
                    lblCheck2.Text = "VNC (Virtual Network Computing) " + Language.strCcCheckSucceeded;
                    txtCheck2.Text = string.Format(Language.strCcVNCOK, vnc.ProductVersion);
                    Runtime.MessageCollector.AddMessage(MessageClass.InformationMsg, "VNC installed", true);
                }
            }
            catch (Exception)
            {
                pbCheck2.Image = _failureImage;
                lblCheck2.ForeColor = Color.Firebrick;
                lblCheck2.Text = "VNC (Virtual Network Computing) " + Language.strCcCheckFailed;
                txtCheck2.Text = string.Format(Language.strCcVNCFailed, GeneralAppInfo.UrlForum);

                Runtime.MessageCollector.AddMessage(MessageClass.WarningMsg,
                    "VNC " + Language.strCcNotInstalledProperly, true);
            }
        }

        private void CheckPutty()
        {
            pnlCheck3.Visible = true;
            string pPath;
            if (Settings.Default.UseCustomPuttyPath == false)
            {
                pPath = GeneralAppInfo.HomePath + "\\PuTTYNG.exe";
            }
            else
            {
                pPath = Settings.Default.CustomPuttyPath;
            }

            if (File.Exists(pPath))
            {
                var versionInfo = FileVersionInfo.GetVersionInfo(pPath);

                pbCheck3.Image = _successImage;
                lblCheck3.ForeColor = Color.DarkOliveGreen;
                lblCheck3.Text = "PuTTY (SSH/Telnet/Rlogin/RAW) " + Language.strCcCheckSucceeded;
                txtCheck3.Text =
                    $"{Language.strCcPuttyOK}{Environment.NewLine}Version: {versionInfo.ProductName} Release: {versionInfo.FileVersion}";
                Runtime.MessageCollector.AddMessage(MessageClass.InformationMsg, "PuTTY installed", true);
            }
            else
            {
                pbCheck3.Image = _failureImage;
                lblCheck3.ForeColor = Color.Firebrick;
                lblCheck3.Text = "PuTTY (SSH/Telnet/Rlogin/RAW) " + Language.strCcCheckFailed;
                txtCheck3.Text = Language.strCcPuttyFailed;

                Runtime.MessageCollector.AddMessage(MessageClass.WarningMsg,
                    "PuTTY " + Language.strCcNotInstalledProperly, true);
                Runtime.MessageCollector.AddMessage(MessageClass.ErrorMsg, "File " + pPath + " does not exist.",
                    true);
            }
        }

        private void CheckIca()
        {
            pnlCheck4.Visible = true;
            
            try
            {
                using (var ica = new AxICAClient())
                {
                    ica.Parent = this;

                    pbCheck4.Image = _successImage;
                    lblCheck4.ForeColor = Color.DarkOliveGreen;
                    lblCheck4.Text = @"ICA (Citrix ICA) " + Language.strCcCheckSucceeded;
                    txtCheck4.Text = string.Format(Language.strCcICAOK, ica.Version);
                    Runtime.MessageCollector.AddMessage(MessageClass.InformationMsg, "ICA installed", true);
                }
            }
            catch (Exception ex)
            {
                pbCheck4.Image = _failureImage;
                lblCheck4.ForeColor = Color.Firebrick;
                lblCheck4.Text = @"ICA (Citrix ICA) " + Language.strCcCheckFailed;
                txtCheck4.Text = string.Format(Language.strCcICAFailed, GeneralAppInfo.UrlForum);

                Runtime.MessageCollector.AddMessage(MessageClass.WarningMsg, "ICA " + Language.strCcNotInstalledProperly, true);
                Runtime.MessageCollector.AddMessage(MessageClass.ErrorMsg, ex.Message, true);
            }
        }

        private void CheckGeckoBrowser()
        {
            pnlCheck5.Visible = true;
            var geckoBad = false;
            var geckoFxPath = Path.Combine(GeneralAppInfo.HomePath, "Firefox");

            if (File.Exists(Path.Combine(GeneralAppInfo.HomePath, "Geckofx-Core.dll")))
            {
                if (Directory.Exists(geckoFxPath))
                {
                    if (!File.Exists(Path.Combine(geckoFxPath, "xul.dll")))
                    {
                        geckoBad = true;
                    }
                }
                else
                {
                    geckoBad = true;
                }
            }

            if (geckoBad == false)
            {
                pbCheck5.Image = _successImage;
                lblCheck5.ForeColor = Color.DarkOliveGreen;
                lblCheck5.Text = @"Gecko (Firefox) Rendering Engine (HTTP/S) " + Language.strCcCheckSucceeded;
                if (!Xpcom.IsInitialized)
                    Xpcom.Initialize("Firefox");
                txtCheck5.Text = Language.strCcGeckoOK + " Version: " + Xpcom.XulRunnerVersion;
                Runtime.MessageCollector.AddMessage(MessageClass.InformationMsg, "Gecko Browser installed", true);
            }
            else
            {
                pbCheck5.Image = _failureImage;
                lblCheck5.ForeColor = Color.Firebrick;
                lblCheck5.Text = @"Gecko (Firefox) Rendering Engine (HTTP/S) " + Language.strCcCheckFailed;
                txtCheck5.Text = string.Format(Language.strCcGeckoFailed, GeneralAppInfo.UrlForum);

                Runtime.MessageCollector.AddMessage(MessageClass.WarningMsg,
                    "Gecko " + Language.strCcNotInstalledProperly, true);
                Runtime.MessageCollector.AddMessage(MessageClass.ErrorMsg,
                    "GeckoFx was not found in " + geckoFxPath, true);
            }
        }
    }
}<|MERGE_RESOLUTION|>--- conflicted
+++ resolved
@@ -407,14 +407,11 @@
             WindowType = WindowType.ComponentsCheck;
             DockPnl = new DockContent();
             InitializeComponent();
-<<<<<<< HEAD
             var display = new DisplayProperties();
             _successImage = display.ScaleImage(Resources.Good_Symbol);
             _failureImage = display.ScaleImage(Resources.Bad_Symbol);
-=======
             FontOverrider.FontOverride(this);
             Themes.ThemeManager.getInstance().ThemeChanged += ApplyTheme;
->>>>>>> d9e65719
         }
         #endregion
 
