--- conflicted
+++ resolved
@@ -19,13 +19,8 @@
 using mRemoteNG.UI.Forms.Input;
 using mRemoteNG.UI.TaskDialog;
 using WeifenLuo.WinFormsUI.Docking;
-<<<<<<< HEAD
 using ConnectionTab = mRemoteNG.UI.Tabs.ConnectionTab;
 using Message = System.Windows.Forms.Message; 
-=======
-using TabControl = Crownwood.Magic.Controls.TabControl;
-using TabPage = Crownwood.Magic.Controls.TabPage;
->>>>>>> bacf8321
 
 namespace mRemoteNG.UI.Window
 {
@@ -191,7 +186,6 @@
         {
             if (!ThemeManager.getInstance().ThemingActive) return;
             base.ApplyTheme();
-<<<<<<< HEAD
             try
             {
                 connDock.Theme = ThemeManager.getInstance().ActiveTheme.Theme;
@@ -208,16 +202,6 @@
             };
             vsToolStripExtender.SetStyle(cmenTab, ThemeManager.getInstance().ActiveTheme.Version, ThemeManager.getInstance().ActiveTheme.Theme);
             connDock.DockBackColor = ThemeManager.getInstance().ActiveTheme.ExtendedPalette.getColor("Tab_Item_Background");
-=======
-            vsToolStripExtender = new VisualStudioToolStripExtender(components)
-            {
-                DefaultRenderer = _toolStripProfessionalRenderer
-            };
-            vsToolStripExtender.SetStyle(cmenTab, ThemeManager.getInstance().ActiveTheme.Version, ThemeManager.getInstance().ActiveTheme.Theme);
-            TabController.BackColor = ThemeManager.getInstance().ActiveTheme.ExtendedPalette.getColor("Tab_Item_Background");
-            TabController.TextColor = ThemeManager.getInstance().ActiveTheme.ExtendedPalette.getColor("Tab_Item_Foreground");
-            TabController.TextInactiveColor = ThemeManager.getInstance().ActiveTheme.ExtendedPalette.getColor("Tab_Item_Disabled_Foreground");
->>>>>>> bacf8321
         }
 
         private bool _documentHandlersAdded;
@@ -426,11 +410,7 @@
             {
                 var interfaceControl = GetInterfaceControl();
 
-<<<<<<< HEAD
                 switch (interfaceControl.Protocol)
-=======
-                if (interfaceControl.Protocol is RdpProtocol protocol)
->>>>>>> bacf8321
                 {
                     case RdpProtocol rdp:
                         rdp.ToggleSmartSize();
@@ -450,12 +430,8 @@
         {
             try
             {
-<<<<<<< HEAD
                 var interfaceControl = GetInterfaceControl();
                 if (interfaceControl == null) return;
-=======
-                if (!(TabController.SelectedTab?.Tag is InterfaceControl interfaceControl)) return;
->>>>>>> bacf8321
 
                 if (interfaceControl.Info.Protocol == ProtocolType.SSH1 | interfaceControl.Info.Protocol == ProtocolType.SSH2)
                     SshTransferFile();
@@ -507,14 +483,9 @@
         {
             try
             {
-<<<<<<< HEAD
                 var interfaceControl = GetInterfaceControl();
                 var vnc = interfaceControl?.Protocol as ProtocolVNC;
                 if (vnc == null) return;
-=======
-                var interfaceControl = TabController.SelectedTab?.Tag as InterfaceControl;
-                if (!(interfaceControl?.Protocol is ProtocolVNC vnc)) return;
->>>>>>> bacf8321
                 cmenTabViewOnly.Checked = !cmenTabViewOnly.Checked;
                 vnc.ToggleViewOnly();
             }
@@ -718,12 +689,8 @@
         {
             try
             {
-<<<<<<< HEAD
                 var interfaceControl = GetInterfaceControl();
                 if (interfaceControl == null) return;
-=======
-                if (!(TabController.SelectedTab?.Tag is InterfaceControl interfaceControl)) return;
->>>>>>> bacf8321
                 _connectionInitiator.OpenConnection(interfaceControl.Info, ConnectionInfo.Force.DoNotJump);
                 _ignoreChangeSelectedTabClick = false;
             }
@@ -737,12 +704,8 @@
         {
             try
             {
-<<<<<<< HEAD
                 var interfaceControl = GetInterfaceControl();
                 if (interfaceControl == null) return;
-=======
-                if (!(TabController.SelectedTab?.Tag is InterfaceControl interfaceControl)) return;
->>>>>>> bacf8321
                 interfaceControl.Protocol.Close();
                 _connectionInitiator.OpenConnection(interfaceControl.Info, ConnectionInfo.Force.DoNotJump);
             }
@@ -756,7 +719,6 @@
         {
             try
             {
-<<<<<<< HEAD
                 var interfaceControl = GetInterfaceControl();
                 if (interfaceControl == null) return;
                 var newTitle = ((ConnectionTab)interfaceControl.Parent).TabText;
@@ -769,15 +731,6 @@
                             ((ConnectionTab)interfaceControl.Parent).TabText = frmInputBox.returnValue.Replace("&", "&&"); 
                     }
                 } 
-=======
-                var title = TabController.SelectedTab.Title;
-                using (var frmInputBox = new FrmInputBox(Language.strNewTitle, Language.strNewTitle + ":", ref title))
-                {
-                    var dr = frmInputBox.ShowDialog();
-                    if (dr == DialogResult.OK && !string.IsNullOrEmpty(frmInputBox.returnValue))
-                        TabController.SelectedTab.Title = frmInputBox.returnValue;// newTitle.Replace("&", "&&");
-                }
->>>>>>> bacf8321
             }
             catch (Exception ex)
             {
@@ -797,7 +750,6 @@
         public void Prot_Event_Closed(object sender)
         {
             var protocolBase = sender as ProtocolBase;
-<<<<<<< HEAD
             if (protocolBase?.InterfaceControl.Parent is ConnectionTab tabPage)
                 if(!tabPage.Disposing)
                 {
@@ -805,10 +757,6 @@
                     Invoke(new Action(() => tabPage.Close()));
                 }
                     
-=======
-            if (protocolBase?.InterfaceControl.Parent is TabPage tabPage)
-                CloseTab(tabPage);
->>>>>>> bacf8321
         }
         #endregion
 
