--- conflicted
+++ resolved
@@ -1,32 +1,25 @@
-using mRemoteNG.App;
-using mRemoteNG.Connection;
-using mRemoteNG.Tree;
 using System;
 using System.Collections.Generic;
 using System.ComponentModel;
 using System.Drawing;
 using System.Windows.Forms;
-using mRemoteNG.Tree.Root;
+using mRemoteNG.App;
+using mRemoteNG.Connection;
+using mRemoteNG.Themes;
+using mRemoteNG.Tree;
 using mRemoteNG.UI.Controls;
 using WeifenLuo.WinFormsUI.Docking;
-using mRemoteNG.Themes;
 // ReSharper disable ArrangeAccessorOwnerBody
 
 namespace mRemoteNG.UI.Window
 {
 	public partial class ConnectionTreeWindow
 	{
+	    private readonly ConnectionContextMenu _contextMenu;
         private readonly IConnectionInitiator _connectionInitiator = new ConnectionInitiator();
-        private ThemeManager _themeManager;
-
-<<<<<<< HEAD
-        public ConnectionInfo SelectedNode
-        {
-            get { return olvConnections.SelectedNode; }
-        }
-=======
-        public ConnectionInfo SelectedNode => olvConnections.SelectedNode;
->>>>>>> f63980f1
+		private ThemeManager _themeManager;
+
+		public ConnectionInfo SelectedNode => olvConnections.SelectedNode;
 
 	    public ConnectionTree ConnectionTree
 	    {
@@ -97,15 +90,11 @@
         #endregion
 
         #region ConnectionTree
-        private void SetConnectionTreeEventHandlers()
-	    {
-<<<<<<< HEAD
+	    private void SetConnectionTreeEventHandlers()
+	    {
 	        olvConnections.NodeDeletionConfirmer = new SelectedConnectionDeletionConfirmer(MessageBox.Show);
             olvConnections.BeforeLabelEdit += tvConnections_BeforeLabelEdit;
             olvConnections.AfterLabelEdit += tvConnections_AfterLabelEdit;
-=======
-	        olvConnections.NodeDeletionConfirmer = new SelectedConnectionDeletionConfirmer(olvConnections, MessageBox.Show);
->>>>>>> f63980f1
             olvConnections.KeyDown += tvConnections_KeyDown;
             olvConnections.KeyPress += tvConnections_KeyPress;
             SetTreePostSetupActions();
@@ -178,7 +167,6 @@
             Runtime.SaveConnectionsAsync();
 		}
 
-<<<<<<< HEAD
         private void tvConnections_BeforeLabelEdit(object sender, LabelEditEventArgs e)
         {
             _contextMenu.DisableShortcutKeys();
@@ -196,20 +184,6 @@
             {
                 Runtime.MessageCollector.AddExceptionStackTrace("tvConnections_AfterLabelEdit (UI.Window.ConnectionTreeWindow) failed", ex);
             }
-=======
-	    private void SortNodesRecursive(ConnectionInfo sortTarget, ListSortDirection sortDirection)
-	    {
-	        if (sortTarget == null)
-	            sortTarget = olvConnections.GetRootConnectionNode();
-
-            var sortTargetAsContainer = sortTarget as ContainerInfo;
-            if (sortTargetAsContainer != null)
-                sortTargetAsContainer.SortRecursive(sortDirection);
-            else
-                SelectedNode.Parent.SortRecursive(sortDirection);
-
-            Runtime.SaveConnectionsAsync();
->>>>>>> f63980f1
         }
         #endregion
 
