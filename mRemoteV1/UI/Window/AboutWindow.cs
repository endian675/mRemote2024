using System;
using System.Windows.Forms;
using WeifenLuo.WinFormsUI.Docking;
using System.IO;
using System.Text;
using mRemoteNG.App;
using mRemoteNG.App.Info;
// ReSharper disable ArrangeRedundantParentheses
// ReSharper disable RedundantCast

namespace mRemoteNG.UI.Window
{
	public class AboutWindow : BaseWindow
	{
        #region Form Init
<<<<<<< HEAD
		internal Controls.Base.NGLabel lblCopyright;
		internal Controls.Base.NGLabel lblTitle;
		internal Controls.Base.NGLabel lblVersion;
		internal Controls.Base.NGLabel lblLicense;
		internal Controls.Base.NGTextBox txtChangeLog;
		internal Controls.Base.NGLabel lblChangeLog;
		internal Panel pnlBottom;
		internal PictureBox pbLogo;
		internal Controls.Base.NGLabel lblEdition;
        internal Controls.Base.NGLabel lblCredits;
        internal Controls.Base.NGTextBox txtCredits;
        private  Controls.Base.NGTextBox verText;
        internal Panel pnlTop;
=======
	    private Label lblCopyright;
	    private Label lblTitle;
	    private Label lblVersion;
	    private Label lblLicense;
	    private TextBox txtChangeLog;
	    private Label lblChangeLog;
	    private Panel pnlBottom;
	    private PictureBox pbLogo;
	    private Label lblEdition;
	    private Label lblCredits;
	    private TextBox txtCredits;
        private TextBox verText;
	    private Panel pnlTop;
>>>>>>> 526c6d88
				
		private void InitializeComponent()
		{
            this.pnlTop = new System.Windows.Forms.Panel();
            this.lblEdition = new Controls.Base.NGLabel();
            this.pbLogo = new System.Windows.Forms.PictureBox();
            this.pnlBottom = new System.Windows.Forms.Panel();
            this.verText = new Controls.Base.NGTextBox();
            this.lblCredits = new Controls.Base.NGLabel();
            this.txtCredits = new Controls.Base.NGTextBox();
            this.txtChangeLog = new Controls.Base.NGTextBox();
            this.lblTitle = new Controls.Base.NGLabel();
            this.lblVersion = new Controls.Base.NGLabel();
            this.lblChangeLog = new Controls.Base.NGLabel();
            this.lblLicense = new Controls.Base.NGLabel();
            this.lblCopyright = new Controls.Base.NGLabel();
            this.pnlTop.SuspendLayout();
            ((System.ComponentModel.ISupportInitialize)(this.pbLogo)).BeginInit();
            this.pnlBottom.SuspendLayout();
            this.SuspendLayout();
            // 
            // pnlTop
            // 
            this.pnlTop.Anchor = ((System.Windows.Forms.AnchorStyles)(((System.Windows.Forms.AnchorStyles.Top | System.Windows.Forms.AnchorStyles.Left) 
            | System.Windows.Forms.AnchorStyles.Right)));
            this.pnlTop.BackColor = System.Drawing.Color.Black;
            this.pnlTop.Controls.Add(this.lblEdition);
            this.pnlTop.Controls.Add(this.pbLogo);
            this.pnlTop.ForeColor = System.Drawing.Color.White;
            this.pnlTop.Location = new System.Drawing.Point(-1, -1);
            this.pnlTop.Name = "pnlTop";
            this.pnlTop.Size = new System.Drawing.Size(1121, 145);
            this.pnlTop.TabIndex = 0;
            // 
            // lblEdition
            // 
            this.lblEdition.Anchor = ((System.Windows.Forms.AnchorStyles)((System.Windows.Forms.AnchorStyles.Top | System.Windows.Forms.AnchorStyles.Right)));
            this.lblEdition.BackColor = System.Drawing.Color.Black;
            this.lblEdition.Font = new System.Drawing.Font("Segoe UI", 14.25F, System.Drawing.FontStyle.Bold, System.Drawing.GraphicsUnit.Point, ((byte)(0)));
            this.lblEdition.ForeColor = System.Drawing.Color.White;
            this.lblEdition.Location = new System.Drawing.Point(845, 112);
            this.lblEdition.Name = "lblEdition";
            this.lblEdition.Size = new System.Drawing.Size(264, 24);
            this.lblEdition.TabIndex = 0;
            this.lblEdition.Text = "Edition";
            this.lblEdition.TextAlign = System.Drawing.ContentAlignment.BottomRight;
            this.lblEdition.Visible = false;
            // 
            // pbLogo
            // 
            this.pbLogo.Image = global::mRemoteNG.Resources.Logo;
            this.pbLogo.Location = new System.Drawing.Point(8, 8);
            this.pbLogo.Name = "pbLogo";
            this.pbLogo.Size = new System.Drawing.Size(492, 128);
            this.pbLogo.SizeMode = System.Windows.Forms.PictureBoxSizeMode.AutoSize;
            this.pbLogo.TabIndex = 1;
            this.pbLogo.TabStop = false;
            // 
            // pnlBottom
            // 
            this.pnlBottom.Anchor = ((System.Windows.Forms.AnchorStyles)((((System.Windows.Forms.AnchorStyles.Top | System.Windows.Forms.AnchorStyles.Bottom) 
            | System.Windows.Forms.AnchorStyles.Left) 
            | System.Windows.Forms.AnchorStyles.Right)));
            this.pnlBottom.BackColor = System.Drawing.SystemColors.Control;
            this.pnlBottom.Controls.Add(this.verText);
            this.pnlBottom.Controls.Add(this.lblCredits);
            this.pnlBottom.Controls.Add(this.txtCredits);
            this.pnlBottom.Controls.Add(this.txtChangeLog);
            this.pnlBottom.Controls.Add(this.lblTitle);
            this.pnlBottom.Controls.Add(this.lblVersion);
            this.pnlBottom.Controls.Add(this.lblChangeLog);
            this.pnlBottom.Controls.Add(this.lblLicense);
            this.pnlBottom.Controls.Add(this.lblCopyright);
            this.pnlBottom.ForeColor = System.Drawing.SystemColors.ControlText;
            this.pnlBottom.Location = new System.Drawing.Point(-1, 144);
            this.pnlBottom.Name = "pnlBottom";
            this.pnlBottom.Size = new System.Drawing.Size(1121, 559);
            this.pnlBottom.TabIndex = 1;
            // 
            // verText
            // 
            this.verText.BackColor = System.Drawing.SystemColors.Control;
            this.verText.BorderStyle = System.Windows.Forms.BorderStyle.None;
            this.verText.Font = new System.Drawing.Font("Segoe UI", 11.25F, System.Drawing.FontStyle.Regular, System.Drawing.GraphicsUnit.Point, ((byte)(0)));
            this.verText.Location = new System.Drawing.Point(69, 51);
            this.verText.Name = "verText";
            this.verText.Size = new System.Drawing.Size(147, 20);
            this.verText.TabIndex = 12;
            this.verText.TabStop = false;
            this.verText.Text = "w.x.y.z";
            // 
            // lblCredits
            // 
            this.lblCredits.AutoSize = true;
            this.lblCredits.Font = new System.Drawing.Font("Segoe UI", 11F);
            this.lblCredits.ForeColor = System.Drawing.SystemColors.ControlText;
            this.lblCredits.Location = new System.Drawing.Point(8, 131);
            this.lblCredits.Name = "lblCredits";
            this.lblCredits.Size = new System.Drawing.Size(55, 25);
            this.lblCredits.TabIndex = 11;
            this.lblCredits.Text = "Credits:";
            this.lblCredits.UseCompatibleTextRendering = true;
            // 
            // txtCredits
            // 
            this.txtCredits.Anchor = ((System.Windows.Forms.AnchorStyles)(((System.Windows.Forms.AnchorStyles.Top | System.Windows.Forms.AnchorStyles.Bottom) 
            | System.Windows.Forms.AnchorStyles.Left)));
            this.txtCredits.BackColor = System.Drawing.SystemColors.Control;
            this.txtCredits.BorderStyle = System.Windows.Forms.BorderStyle.None;
            this.txtCredits.Cursor = System.Windows.Forms.Cursors.Default;
            this.txtCredits.Font = new System.Drawing.Font("Consolas", 8.25F, System.Drawing.FontStyle.Regular, System.Drawing.GraphicsUnit.Point, ((byte)(0)));
            this.txtCredits.ForeColor = System.Drawing.SystemColors.ControlText;
            this.txtCredits.Location = new System.Drawing.Point(8, 156);
            this.txtCredits.MinimumSize = new System.Drawing.Size(370, 260);
            this.txtCredits.Multiline = true;
            this.txtCredits.Name = "txtCredits";
            this.txtCredits.ReadOnly = true;
            this.txtCredits.ScrollBars = System.Windows.Forms.ScrollBars.Vertical;
            this.txtCredits.Size = new System.Drawing.Size(400, 400);
            this.txtCredits.TabIndex = 7;
            this.txtCredits.TabStop = false;
            // 
            // txtChangeLog
            // 
            this.txtChangeLog.Anchor = ((System.Windows.Forms.AnchorStyles)((((System.Windows.Forms.AnchorStyles.Top | System.Windows.Forms.AnchorStyles.Bottom) 
            | System.Windows.Forms.AnchorStyles.Left) 
            | System.Windows.Forms.AnchorStyles.Right)));
            this.txtChangeLog.BackColor = System.Drawing.SystemColors.Control;
            this.txtChangeLog.BorderStyle = System.Windows.Forms.BorderStyle.None;
            this.txtChangeLog.Cursor = System.Windows.Forms.Cursors.Default;
            this.txtChangeLog.Font = new System.Drawing.Font("Consolas", 8.25F, System.Drawing.FontStyle.Regular, System.Drawing.GraphicsUnit.Point, ((byte)(0)));
            this.txtChangeLog.ForeColor = System.Drawing.SystemColors.ControlText;
            this.txtChangeLog.Location = new System.Drawing.Point(414, 156);
            this.txtChangeLog.MinimumSize = new System.Drawing.Size(370, 260);
            this.txtChangeLog.Multiline = true;
            this.txtChangeLog.Name = "txtChangeLog";
            this.txtChangeLog.ReadOnly = true;
            this.txtChangeLog.ScrollBars = System.Windows.Forms.ScrollBars.Vertical;
            this.txtChangeLog.Size = new System.Drawing.Size(700, 400);
            this.txtChangeLog.TabIndex = 10;
            this.txtChangeLog.TabStop = false;
            // 
            // lblTitle
            // 
            this.lblTitle.AutoSize = true;
            this.lblTitle.Font = new System.Drawing.Font("Segoe UI", 14.25F, System.Drawing.FontStyle.Bold, System.Drawing.GraphicsUnit.Point, ((byte)(0)));
            this.lblTitle.ForeColor = System.Drawing.SystemColors.ControlText;
            this.lblTitle.Location = new System.Drawing.Point(8, 20);
            this.lblTitle.Name = "lblTitle";
            this.lblTitle.Size = new System.Drawing.Size(126, 31);
            this.lblTitle.TabIndex = 0;
            this.lblTitle.Text = "mRemoteNG";
            this.lblTitle.UseCompatibleTextRendering = true;
            // 
            // lblVersion
            // 
            this.lblVersion.AutoSize = true;
            this.lblVersion.Font = new System.Drawing.Font("Segoe UI", 11F);
            this.lblVersion.ForeColor = System.Drawing.SystemColors.ControlText;
            this.lblVersion.Location = new System.Drawing.Point(8, 51);
            this.lblVersion.Name = "lblVersion";
            this.lblVersion.Size = new System.Drawing.Size(55, 25);
            this.lblVersion.TabIndex = 1;
            this.lblVersion.Text = "Version";
            this.lblVersion.UseCompatibleTextRendering = true;
            // 
            // lblChangeLog
            // 
            this.lblChangeLog.AutoSize = true;
            this.lblChangeLog.Font = new System.Drawing.Font("Segoe UI", 11F);
            this.lblChangeLog.ForeColor = System.Drawing.SystemColors.ControlText;
            this.lblChangeLog.Location = new System.Drawing.Point(414, 131);
            this.lblChangeLog.Name = "lblChangeLog";
            this.lblChangeLog.Size = new System.Drawing.Size(89, 25);
            this.lblChangeLog.TabIndex = 6;
            this.lblChangeLog.Text = "Change Log:";
            this.lblChangeLog.UseCompatibleTextRendering = true;
            // 
            // lblLicense
            // 
            this.lblLicense.AutoSize = true;
            this.lblLicense.Font = new System.Drawing.Font("Segoe UI", 11F);
            this.lblLicense.ForeColor = System.Drawing.SystemColors.ControlText;
            this.lblLicense.Location = new System.Drawing.Point(8, 101);
            this.lblLicense.Name = "lblLicense";
            this.lblLicense.Size = new System.Drawing.Size(54, 25);
            this.lblLicense.TabIndex = 5;
            this.lblLicense.Text = "License";
            this.lblLicense.UseCompatibleTextRendering = true;
            // 
            // lblCopyright
            // 
            this.lblCopyright.AutoSize = true;
            this.lblCopyright.Font = new System.Drawing.Font("Segoe UI", 11F);
            this.lblCopyright.ForeColor = System.Drawing.SystemColors.ControlText;
            this.lblCopyright.Location = new System.Drawing.Point(8, 76);
            this.lblCopyright.Name = "lblCopyright";
            this.lblCopyright.Size = new System.Drawing.Size(71, 25);
            this.lblCopyright.TabIndex = 2;
            this.lblCopyright.Text = "Copyright";
            this.lblCopyright.UseCompatibleTextRendering = true;
            // 
            // AboutWindow
            // 
            this.BackColor = System.Drawing.SystemColors.Control;
            this.ClientSize = new System.Drawing.Size(1117, 705);
            this.Controls.Add(this.pnlTop);
            this.Controls.Add(this.pnlBottom);
            this.Font = new System.Drawing.Font("Segoe UI", 8.25F, System.Drawing.FontStyle.Regular, System.Drawing.GraphicsUnit.Point, ((byte)(0)));
            this.ForeColor = System.Drawing.SystemColors.ControlText;
            this.Icon = global::mRemoteNG.Resources.mRemote_Icon;
            this.MaximumSize = new System.Drawing.Size(20000, 10000);
            this.Name = "AboutWindow";
            this.TabText = "About";
            this.Text = "About";
            this.Load += new System.EventHandler(this.About_Load);
            this.pnlTop.ResumeLayout(false);
            this.pnlTop.PerformLayout();
            ((System.ComponentModel.ISupportInitialize)(this.pbLogo)).EndInit();
            this.pnlBottom.ResumeLayout(false);
            this.pnlBottom.PerformLayout();
            this.ResumeLayout(false);

		}
        #endregion
				
        #region Public Methods
		public AboutWindow()
		{
			WindowType = WindowType.About;
			DockPnl = new DockContent();
			InitializeComponent();
            FontOverrider.FontOverride(this);
            Themes.ThemeManager.getInstance().ThemeChanged += ApplyTheme;
        }
        #endregion
				
        #region Private Methods
		private void ApplyLanguage()
		{
			lblLicense.Text = Language.strLabelReleasedUnderGPL;
			lblChangeLog.Text = Language.strLabelChangeLog;
			TabText = Language.strAbout;
			Text = Language.strAbout;
		}

        private new void ApplyTheme()
        {
            if (Themes.ThemeManager.getInstance().ThemingActive)
            {
                base.ApplyTheme(); 
                pnlBottom.BackColor = Themes.ThemeManager.getInstance().ActiveTheme.ExtendedPalette.getColor("Dialog_Background");
                pnlBottom.ForeColor = Themes.ThemeManager.getInstance().ActiveTheme.ExtendedPalette.getColor("Dialog_Foreground");
                pnlTop.BackColor = Themes.ThemeManager.getInstance().ActiveTheme.ExtendedPalette.getColor("Dialog_Background");
                pnlTop.ForeColor = Themes.ThemeManager.getInstance().ActiveTheme.ExtendedPalette.getColor("Dialog_Foreground");
            }
        }

        private void ApplyEditions()
		{
            #if PORTABLE
			lblEdition.Text = Language.strLabelPortableEdition;
			lblEdition.Visible = true;
            #endif
		}

#if false
        private void FillLinkLabel(LinkLabel llbl, string txt, string URL)
		{
			llbl.Links.Clear();
					
			int Open = txt.IndexOf("[");
			while (Open != -1)
			{
				txt = txt.Remove(Open, 1);
				int Close = txt.IndexOf("]", Open);
				if (Close == -1)
				{
					break;
				}
				txt = txt.Remove(Close, 1);
				llbl.Links.Add(Open, Close - Open, URL);
				Open = txt.IndexOf("[", Open);
			}
					
			llbl.Text = txt;
		}
#endif
#endregion
				
#region Form Stuff

	    private void About_Load(object sender, EventArgs e)
	    {
	        ApplyLanguage();
            ApplyTheme();
	        ApplyEditions();

	        try
	        {
	            lblCopyright.Text = GeneralAppInfo.Copyright;

	            lblVersion.Text = @"Version ";
	            verText.Text = GeneralAppInfo.ApplicationVersion;

	            if (File.Exists(GeneralAppInfo.HomePath + "\\CHANGELOG.TXT"))
	            {
	                using (var sR = new StreamReader(GeneralAppInfo.HomePath + "\\CHANGELOG.TXT"))
	                    txtChangeLog.Text = sR.ReadToEnd();
	            }

	            if (File.Exists(GeneralAppInfo.HomePath + "\\CREDITS.TXT"))
	            {
	                using (var sR = new StreamReader(GeneralAppInfo.HomePath + "\\CREDITS.TXT", Encoding.Default, true))
	                    txtCredits.Text = sR.ReadToEnd();
	            }
	        }
	        catch (Exception ex)
	        {
	            Runtime.MessageCollector.AddMessage(Messages.MessageClass.ErrorMsg,
	                "Loading About failed" + Environment.NewLine + ex.Message, true);
	        }
	    }

#if false
        private void llblFAMFAMFAM_LinkClicked(Object sender, LinkLabelLinkClickedEventArgs e)
		{
			Runtime.GoToURL(Language.strFAMFAMFAMAttributionURL);
		}
				
		private void llblMagicLibrary_LinkClicked(Object sender, LinkLabelLinkClickedEventArgs e)
		{
			Runtime.GoToURL(Language.strMagicLibraryAttributionURL);
		}
				
		private void llblWeifenLuo_LinkClicked(Object sender, LinkLabelLinkClickedEventArgs e)
		{
			Runtime.GoToURL(Language.strWeifenLuoAttributionURL);
		}
#endif
#endregion
	}
}<|MERGE_RESOLUTION|>--- conflicted
+++ resolved
@@ -13,7 +13,7 @@
 	public class AboutWindow : BaseWindow
 	{
         #region Form Init
-<<<<<<< HEAD
+
 		internal Controls.Base.NGLabel lblCopyright;
 		internal Controls.Base.NGLabel lblTitle;
 		internal Controls.Base.NGLabel lblVersion;
@@ -27,21 +27,6 @@
         internal Controls.Base.NGTextBox txtCredits;
         private  Controls.Base.NGTextBox verText;
         internal Panel pnlTop;
-=======
-	    private Label lblCopyright;
-	    private Label lblTitle;
-	    private Label lblVersion;
-	    private Label lblLicense;
-	    private TextBox txtChangeLog;
-	    private Label lblChangeLog;
-	    private Panel pnlBottom;
-	    private PictureBox pbLogo;
-	    private Label lblEdition;
-	    private Label lblCredits;
-	    private TextBox txtCredits;
-        private TextBox verText;
-	    private Panel pnlTop;
->>>>>>> 526c6d88
 				
 		private void InitializeComponent()
 		{
