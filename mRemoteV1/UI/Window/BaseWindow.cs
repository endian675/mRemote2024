<<<<<<< HEAD
using mRemoteNG.Themes;
using mRemoteNG.UI.Forms;
using System.Drawing;
=======
>>>>>>> 526c6d88
using WeifenLuo.WinFormsUI.Docking;
// ReSharper disable UnusedAutoPropertyAccessor.Global


namespace mRemoteNG.UI.Window
{
	public class BaseWindow : DockContent
    {
        #region Private Variables
<<<<<<< HEAD
        private WindowType _WindowType;
        private DockContent _DockPnl;
        private ThemeManager _themeManager;
        #endregion

        #region Constructors
        public BaseWindow()
		{
            //InitializeComponent();
        }
=======

        #endregion

        #region Constructors
>>>>>>> 526c6d88
        #endregion

        #region Public Properties

        protected WindowType WindowType { get; set; }

        protected DockContent DockPnl { get; set; }

        #endregion
				
        #region Public Methods
		public void SetFormText(string t)
		{
			this.Text = t;
			this.TabText = t;
		}
        #endregion
<<<<<<< HEAD

        #region Private Methods 
        public new void ApplyTheme()
        {

            if (!Tools.DesignModeTest.IsInDesignMode(this))
            {
                _themeManager = ThemeManager.getInstance();
                if (_themeManager.ThemingActive)
                {
                    this.BackColor = _themeManager.ActiveTheme.ExtendedPalette.getColor("Dialog_Background");
                    this.ForeColor = _themeManager.ActiveTheme.ExtendedPalette.getColor("Dialog_Foreground");
                }
            }
        }

        private void Base_Load(System.Object sender, System.EventArgs e)
		{ 
            FrmMain.Default.ShowHidePanelTabs();
=======
				
        #region Private Methods
/*
		private void Base_Load(object sender, EventArgs e)
		{
			FrmMain.Default.ShowHidePanelTabs();
>>>>>>> 526c6d88
		}
*/
				
/*
		private void Base_FormClosed(object sender, System.Windows.Forms.FormClosedEventArgs e)
		{
			FrmMain.Default.ShowHidePanelTabs(this);
		}
*/
        #endregion
	}
}<|MERGE_RESOLUTION|>--- conflicted
+++ resolved
@@ -1,9 +1,6 @@
-<<<<<<< HEAD
 using mRemoteNG.Themes;
 using mRemoteNG.UI.Forms;
 using System.Drawing;
-=======
->>>>>>> 526c6d88
 using WeifenLuo.WinFormsUI.Docking;
 // ReSharper disable UnusedAutoPropertyAccessor.Global
 
@@ -13,7 +10,6 @@
 	public class BaseWindow : DockContent
     {
         #region Private Variables
-<<<<<<< HEAD
         private WindowType _WindowType;
         private DockContent _DockPnl;
         private ThemeManager _themeManager;
@@ -24,12 +20,6 @@
 		{
             //InitializeComponent();
         }
-=======
-
-        #endregion
-
-        #region Constructors
->>>>>>> 526c6d88
         #endregion
 
         #region Public Properties
@@ -47,7 +37,6 @@
 			this.TabText = t;
 		}
         #endregion
-<<<<<<< HEAD
 
         #region Private Methods 
         public new void ApplyTheme()
@@ -64,17 +53,12 @@
             }
         }
 
-        private void Base_Load(System.Object sender, System.EventArgs e)
-		{ 
-            FrmMain.Default.ShowHidePanelTabs();
-=======
-				
+    
         #region Private Methods
 /*
 		private void Base_Load(object sender, EventArgs e)
 		{
 			FrmMain.Default.ShowHidePanelTabs();
->>>>>>> 526c6d88
 		}
 */
 				
