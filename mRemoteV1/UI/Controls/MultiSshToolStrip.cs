--- conflicted
+++ resolved
@@ -11,11 +11,8 @@
 		private ToolStripLabel _lblMultiSsh;
 		private ToolStripTextBox _txtMultiSsh;
 		private MultiSSHController _multiSshController;
-<<<<<<< HEAD
 	    private readonly DisplayProperties _display;
-=======
 	    private ThemeManager _themeManager;
->>>>>>> d9e65719
 
 
         public MultiSshToolStrip()
