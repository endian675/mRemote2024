﻿using System;
using System.Collections.Generic;
using System.Collections.Specialized;
using System.ComponentModel;
using System.Linq;
using System.Windows.Forms;
using BrightIdeasSoftware;
using mRemoteNG.App;
using mRemoteNG.Config.Putty;
using mRemoteNG.Connection;
using mRemoteNG.Container;
using mRemoteNG.Tools.Clipboard;
using mRemoteNG.Tree;
using mRemoteNG.Tree.Root;

// ReSharper disable ArrangeAccessorOwnerBody

namespace mRemoteNG.UI.Controls
{
    public partial class ConnectionTree : TreeListView, IConnectionTree
    {
        private readonly ConnectionTreeDragAndDropHandler _dragAndDropHandler = new ConnectionTreeDragAndDropHandler();
        private readonly PuttySessionsManager _puttySessionsManager = PuttySessionsManager.Instance;
        private readonly StatusImageList _statusImageList = new StatusImageList();

        private readonly ConnectionTreeSearchTextFilter _connectionTreeSearchTextFilter =
            new ConnectionTreeSearchTextFilter();

        private bool _nodeInEditMode;
        private bool _allowEdit;
        private ConnectionContextMenu _contextMenu;
        private ConnectionTreeModel _connectionTreeModel;

        public ConnectionInfo SelectedNode => (ConnectionInfo)SelectedObject;

        public NodeSearcher NodeSearcher { get; private set; }

        public IConfirm<ConnectionInfo> NodeDeletionConfirmer { get; set; } = new AlwaysConfirmYes();

        public IEnumerable<IConnectionTreeDelegate> PostSetupActions { get; set; } = new IConnectionTreeDelegate[0];

        public ITreeNodeClickHandler<ConnectionInfo> DoubleClickHandler { get; set; } =
            new TreeNodeCompositeClickHandler();

        public ITreeNodeClickHandler<ConnectionInfo> SingleClickHandler { get; set; } =
            new TreeNodeCompositeClickHandler();

        public ConnectionTreeModel ConnectionTreeModel
        {
            get { return _connectionTreeModel; }
            set
            {
                if (_connectionTreeModel == value)
                    return;

                UnregisterModelUpdateHandlers(_connectionTreeModel);
                _connectionTreeModel = value;
                PopulateTreeView(value);
            }
        }

        public ConnectionTree()
        {
            InitializeComponent();
            SetupConnectionTreeView();
            UseOverlays = false;
        }

        protected override void Dispose(bool disposing)
        {
            if (disposing)
            {
                if(components != null)
                    components.Dispose();

                if(_statusImageList != null)
                _statusImageList.Dispose();
            }

            base.Dispose(disposing);
        }


        #region ConnectionTree Setup

        private void SetupConnectionTreeView()
        {
            SmallImageList = _statusImageList.ImageList;
            AddColumns(_statusImageList.ImageGetter);
            LinkModelToView();
            _contextMenu = new ConnectionContextMenu(this);
            ContextMenuStrip = _contextMenu;
            SetupDropSink();
            SetEventHandlers();
        }

        private void AddColumns(ImageGetterDelegate imageGetterDelegate)
        {
            Columns.Add(new NameColumn(imageGetterDelegate));
        }

        private void LinkModelToView()
        {
            CanExpandGetter = item =>
            {
                var itemAsContainer = item as ContainerInfo;
                return itemAsContainer?.Children.Count > 0;
            };
            ChildrenGetter = item => ((ContainerInfo)item).Children;
        }

        private void SetupDropSink()
        {
            DropSink = new SimpleDropSink
            {
                CanDropBetween = true
            };
        }

        private void SetEventHandlers()
        {
            Collapsed += (sender, args) =>
            {
                if (!(args.Model is ContainerInfo container)) return;
                container.IsExpanded = false;
                AutoResizeColumn(Columns[0]);
            };
            Expanded += (sender, args) =>
            {
                if (!(args.Model is ContainerInfo container)) return;
                container.IsExpanded = true;
                AutoResizeColumn(Columns[0]);
            };
            SelectionChanged += tvConnections_AfterSelect;
            MouseDoubleClick += OnMouse_DoubleClick;
            MouseClick += OnMouse_SingleClick;
            CellToolTipShowing += tvConnections_CellToolTipShowing;
            ModelCanDrop += _dragAndDropHandler.HandleEvent_ModelCanDrop;
            ModelDropped += _dragAndDropHandler.HandleEvent_ModelDropped;
            BeforeLabelEdit += OnBeforeLabelEdit;
            AfterLabelEdit += OnAfterLabelEdit;
        }

        /// <summary>
        /// Resizes the given column to ensure that all content is shown
        /// </summary>
        private void AutoResizeColumn(ColumnHeader column)
        {
            if (InvokeRequired)
            {
                Invoke((MethodInvoker)(() => AutoResizeColumn(column)));
                return;
            }

            var longestIndentationAndTextWidth = int.MinValue;
            var horizontalScrollOffset = LowLevelScrollPosition.X;
            const int padding = 10;

            for (var i = 0; i < Items.Count; i++)
            {
                var rowIndentation = Items[i].Position.X;
                var rowTextWidth = TextRenderer.MeasureText(Items[i].Text, Font).Width;

                longestIndentationAndTextWidth =
                    Math.Max(rowIndentation + rowTextWidth, longestIndentationAndTextWidth);
            }

            column.Width = longestIndentationAndTextWidth +
                           SmallImageSize.Width +
                           horizontalScrollOffset +
                           padding;
        }

        private void PopulateTreeView(ConnectionTreeModel newModel)
        {
            SetObjects(newModel.RootNodes);
            RegisterModelUpdateHandlers(newModel);
            NodeSearcher = new NodeSearcher(newModel);
            ExecutePostSetupActions();
            AutoResizeColumn(Columns[0]);
        }

        private void RegisterModelUpdateHandlers(ConnectionTreeModel newModel)
        {
            _puttySessionsManager.PuttySessionsCollectionChanged += OnPuttySessionsCollectionChanged;
            newModel.CollectionChanged += HandleCollectionChanged;
            newModel.PropertyChanged += HandleCollectionPropertyChanged;
        }

        private void UnregisterModelUpdateHandlers(ConnectionTreeModel oldConnectionTreeModel)
        {
            _puttySessionsManager.PuttySessionsCollectionChanged -= OnPuttySessionsCollectionChanged;

            if (oldConnectionTreeModel == null)
                return;

            oldConnectionTreeModel.CollectionChanged -= HandleCollectionChanged;
            oldConnectionTreeModel.PropertyChanged -= HandleCollectionPropertyChanged;
        }

        private void OnPuttySessionsCollectionChanged(object sender, NotifyCollectionChangedEventArgs args)
        {
            RefreshObjects(GetRootPuttyNodes().ToList());
        }

        private void HandleCollectionPropertyChanged(object sender, PropertyChangedEventArgs propertyChangedEventArgs)
        {
            // for some reason property changed events are getting triggered twice for each changed property. should be just once. cant find source of duplication
            // Removed "TO DO" from above comment. Per #142 it apperas that this no longer occurs with ObjectListView 2.9.1
            var property = propertyChangedEventArgs.PropertyName;
            if (property != nameof(ConnectionInfo.Name)
             && property != nameof(ConnectionInfo.OpenConnections)
             && property != nameof(ConnectionInfo.Icon))
            {
                return;
            }

            if (!(sender is ConnectionInfo senderAsConnectionInfo))
                return;

            RefreshObject(senderAsConnectionInfo);
            AutoResizeColumn(Columns[0]);
        }

        private void ExecutePostSetupActions()
        {
            foreach (var action in PostSetupActions)
            {
                action.Execute(this);
            }
        }

        #endregion

        #region ConnectionTree Behavior

        public RootNodeInfo GetRootConnectionNode()
        {
            return (RootNodeInfo)ConnectionTreeModel.RootNodes.First(item => item is RootNodeInfo);
        }

        public void Invoke(Action action)
        {
            Invoke((Delegate)action);
        }

        public void InvokeExpand(object model)
        {
            Invoke(() => Expand(model));
        }

        public void InvokeRebuildAll(bool preserveState)
        {
            Invoke(() => RebuildAll(preserveState));
        }

        public IEnumerable<RootPuttySessionsNodeInfo> GetRootPuttyNodes()
        {
            return Objects.OfType<RootPuttySessionsNodeInfo>();
        }

        public void AddConnection()
        {
            try
            {
                AddNode(new ConnectionInfo());
            }
            catch (Exception ex)
            {
                Runtime.MessageCollector.AddExceptionStackTrace("UI.Window.Tree.AddConnection() failed.", ex);
            }
        }

        public void AddFolder()
        {
            try
            {
                AddNode(new ContainerInfo());
            }
            catch (Exception ex)
            {
                Runtime.MessageCollector.AddExceptionStackTrace(Language.strErrorAddFolderFailed, ex);
            }
        }

        private void AddNode(ConnectionInfo newNode)
        {
            if (SelectedNode?.GetTreeNodeType() == TreeNodeType.PuttyRoot ||
                SelectedNode?.GetTreeNodeType() == TreeNodeType.PuttySession)
                return;

            // the new node will survive filtering if filtering is active
            _connectionTreeSearchTextFilter.SpecialInclusionList.Add(newNode);

            // use root node if no node is selected
            ConnectionInfo parentNode = SelectedNode ?? GetRootConnectionNode();
            DefaultConnectionInfo.Instance.SaveTo(newNode);
            DefaultConnectionInheritance.Instance.SaveTo(newNode.Inheritance);
            var selectedContainer = parentNode as ContainerInfo;
            var parent = selectedContainer ?? parentNode?.Parent;
            newNode.SetParent(parent);
            Expand(parent);
            SelectObject(newNode, true);
            EnsureModelVisible(newNode);
            _allowEdit = true;
            SelectedItem.BeginEdit();
        }

        public void DuplicateSelectedNode()
        {
            if (SelectedNode == null)
                return;

            var selectedNodeType = SelectedNode.GetTreeNodeType();
            if (selectedNodeType != TreeNodeType.Connection && selectedNodeType != TreeNodeType.Container)
                return;

            var newNode = SelectedNode.Clone();
            SelectedNode.Parent.AddChildBelow(newNode, SelectedNode);
            newNode.Parent.SetChildBelow(newNode, SelectedNode);
        }

        public void RenameSelectedNode()
        {
            if (SelectedItem == null) return;
            _allowEdit = true;
            SelectedItem.BeginEdit();
        }

        public void DeleteSelectedNode()
        {
            if (SelectedNode is RootNodeInfo || SelectedNode is PuttySessionInfo) return;
            if (!NodeDeletionConfirmer.Confirm(SelectedNode)) return;
            ConnectionTreeModel.DeleteNode(SelectedNode);
        }

        /// <summary>
        /// Copies the Hostname of the selected connection (or the Name of
        /// the selected container) to the given <see cref="IClipboard"/>.
        /// </summary>
        /// <param name="clipboard"></param>
        public void CopyHostnameSelectedNode(IClipboard clipboard)
        {
<<<<<<< HEAD
            var hostName = SelectedNode.IsContainer ? SelectedNode.Name : SelectedNode.Hostname;
            if (hostName != String.Empty)
                Clipboard.SetText(hostName);
=======
            if (SelectedNode == null)
                return;

            var textToCopy = SelectedNode.IsContainer ? SelectedNode.Name : SelectedNode.Hostname;

            if (string.IsNullOrEmpty(textToCopy))
                return;

            clipboard.SetText(textToCopy);
>>>>>>> 3641da1f
        }

        public void SortRecursive(ConnectionInfo sortTarget, ListSortDirection sortDirection)
        {
            if (sortTarget == null)
                sortTarget = GetRootConnectionNode();

            Runtime.ConnectionsService.BeginBatchingSaves();

            if (sortTarget is ContainerInfo sortTargetAsContainer)
                sortTargetAsContainer.SortRecursive(sortDirection);
            else
                SelectedNode.Parent.SortRecursive(sortDirection);

            Runtime.ConnectionsService.EndBatchingSaves();
        }

        /// <summary>
        /// Expands all tree objects and recalculates the
        /// column widths.
        /// </summary>
        public override void ExpandAll()
        {
            base.ExpandAll();
            AutoResizeColumn(Columns[0]);
        }

        /// <summary>
        /// Filters tree items based on the given <see cref="filterText"/>
        /// </summary>
        /// <param name="filterText">The text to filter by</param>
        public void ApplyFilter(string filterText)
        {
            UseFiltering = true;
            _connectionTreeSearchTextFilter.FilterText = filterText;
            ModelFilter = _connectionTreeSearchTextFilter;
        }

        /// <summary>
        /// Removes all item filtering from the connection tree
        /// </summary>
        public void RemoveFilter()
        {
            UseFiltering = false;
            ResetColumnFiltering();
        }

        private void HandleCollectionChanged(object sender, NotifyCollectionChangedEventArgs args)
        {
            // disable filtering if necessary. prevents RefreshObjects from
            // throwing an exception
            var filteringEnabled = IsFiltering;
            var filter = ModelFilter;
            if (filteringEnabled)
            {
                ResetColumnFiltering();
            }

            RefreshObject(sender);
            AutoResizeColumn(Columns[0]);

            // turn filtering back on
            if (!filteringEnabled) return;
            ModelFilter = filter;
            UpdateFiltering();
        }

        protected override void UpdateFiltering()
        {
            base.UpdateFiltering();
            AutoResizeColumn(Columns[0]);
        }

        private void tvConnections_AfterSelect(object sender, EventArgs e)
        {
            try
            {
                Windows.ConfigForm.SelectedTreeNode = SelectedNode;
            }
            catch (Exception ex)
            {
                Runtime.MessageCollector.AddExceptionStackTrace(
                                                                "tvConnections_AfterSelect (UI.Window.ConnectionTreeWindow) failed",
                                                                ex);
            }
        }

        private void OnMouse_DoubleClick(object sender, MouseEventArgs mouseEventArgs)
        {
            if (mouseEventArgs.Clicks < 2) return;
            // ReSharper disable once NotAccessedVariable
            OLVColumn column;
            var listItem = GetItemAt(mouseEventArgs.X, mouseEventArgs.Y, out column);
            if (!(listItem?.RowObject is ConnectionInfo clickedNode)) return;
            DoubleClickHandler.Execute(clickedNode);
        }

        private void OnMouse_SingleClick(object sender, MouseEventArgs mouseEventArgs)
        {
            if (mouseEventArgs.Clicks > 1) return;
            // ReSharper disable once NotAccessedVariable
            OLVColumn column;
            var listItem = GetItemAt(mouseEventArgs.X, mouseEventArgs.Y, out column);
            if (!(listItem?.RowObject is ConnectionInfo clickedNode)) return;
            SingleClickHandler.Execute(clickedNode);
        }

        private void tvConnections_CellToolTipShowing(object sender, ToolTipShowingEventArgs e)
        {
            try
            {
                if (!Settings.Default.ShowDescriptionTooltipsInTree)
                {
                    // setting text to null prevents the tooltip from being shown
                    e.Text = null;
                    return;
                }

                var nodeProducingTooltip = (ConnectionInfo)e.Model;
                e.Text = nodeProducingTooltip.Description;
            }
            catch (Exception ex)
            {
                Runtime.MessageCollector.AddExceptionStackTrace(
                                                                "tvConnections_MouseMove (UI.Window.ConnectionTreeWindow) failed",
                                                                ex);
            }
        }

        private void OnBeforeLabelEdit(object sender, LabelEditEventArgs e)
        {
            if (_nodeInEditMode || !(sender is ConnectionTree))
                return;

            if (!_allowEdit || SelectedNode is PuttySessionInfo || SelectedNode is RootPuttySessionsNodeInfo)
            {
                e.CancelEdit = true;
                return;
            }

            _nodeInEditMode = true;
            _contextMenu.DisableShortcutKeys();
        }

        private void OnAfterLabelEdit(object sender, LabelEditEventArgs e)
        {
            if (!_nodeInEditMode)
                return;

            try
            {
                _contextMenu.EnableShortcutKeys();
                ConnectionTreeModel.RenameNode(SelectedNode, e.Label);
                _nodeInEditMode = false;
                _allowEdit = false;
                // ensures that if we are filtering and a new item is added that doesn't match the filter, it will be filtered out
                _connectionTreeSearchTextFilter.SpecialInclusionList.Clear();
                UpdateFiltering();
                Windows.ConfigForm.SelectedTreeNode = SelectedNode;
            }
            catch (Exception ex)
            {
                Runtime.MessageCollector.AddExceptionStackTrace(
                                                                "tvConnections_AfterLabelEdit (UI.Window.ConnectionTreeWindow) failed",
                                                                ex);
            }
        }

        #endregion
    }
}<|MERGE_RESOLUTION|>--- conflicted
+++ resolved
@@ -1,529 +1,523 @@
-﻿using System;
-using System.Collections.Generic;
-using System.Collections.Specialized;
-using System.ComponentModel;
-using System.Linq;
-using System.Windows.Forms;
-using BrightIdeasSoftware;
-using mRemoteNG.App;
-using mRemoteNG.Config.Putty;
-using mRemoteNG.Connection;
-using mRemoteNG.Container;
-using mRemoteNG.Tools.Clipboard;
-using mRemoteNG.Tree;
-using mRemoteNG.Tree.Root;
-
-// ReSharper disable ArrangeAccessorOwnerBody
-
-namespace mRemoteNG.UI.Controls
-{
-    public partial class ConnectionTree : TreeListView, IConnectionTree
-    {
-        private readonly ConnectionTreeDragAndDropHandler _dragAndDropHandler = new ConnectionTreeDragAndDropHandler();
-        private readonly PuttySessionsManager _puttySessionsManager = PuttySessionsManager.Instance;
-        private readonly StatusImageList _statusImageList = new StatusImageList();
-
-        private readonly ConnectionTreeSearchTextFilter _connectionTreeSearchTextFilter =
-            new ConnectionTreeSearchTextFilter();
-
-        private bool _nodeInEditMode;
-        private bool _allowEdit;
-        private ConnectionContextMenu _contextMenu;
-        private ConnectionTreeModel _connectionTreeModel;
-
-        public ConnectionInfo SelectedNode => (ConnectionInfo)SelectedObject;
-
-        public NodeSearcher NodeSearcher { get; private set; }
-
-        public IConfirm<ConnectionInfo> NodeDeletionConfirmer { get; set; } = new AlwaysConfirmYes();
-
-        public IEnumerable<IConnectionTreeDelegate> PostSetupActions { get; set; } = new IConnectionTreeDelegate[0];
-
-        public ITreeNodeClickHandler<ConnectionInfo> DoubleClickHandler { get; set; } =
-            new TreeNodeCompositeClickHandler();
-
-        public ITreeNodeClickHandler<ConnectionInfo> SingleClickHandler { get; set; } =
-            new TreeNodeCompositeClickHandler();
-
-        public ConnectionTreeModel ConnectionTreeModel
-        {
-            get { return _connectionTreeModel; }
-            set
-            {
-                if (_connectionTreeModel == value)
-                    return;
-
-                UnregisterModelUpdateHandlers(_connectionTreeModel);
-                _connectionTreeModel = value;
-                PopulateTreeView(value);
-            }
-        }
-
-        public ConnectionTree()
-        {
-            InitializeComponent();
-            SetupConnectionTreeView();
-            UseOverlays = false;
-        }
-
-        protected override void Dispose(bool disposing)
-        {
-            if (disposing)
-            {
-                if(components != null)
-                    components.Dispose();
-
-                if(_statusImageList != null)
-                _statusImageList.Dispose();
-            }
-
-            base.Dispose(disposing);
-        }
-
-
-        #region ConnectionTree Setup
-
-        private void SetupConnectionTreeView()
-        {
-            SmallImageList = _statusImageList.ImageList;
-            AddColumns(_statusImageList.ImageGetter);
-            LinkModelToView();
-            _contextMenu = new ConnectionContextMenu(this);
-            ContextMenuStrip = _contextMenu;
-            SetupDropSink();
-            SetEventHandlers();
-        }
-
-        private void AddColumns(ImageGetterDelegate imageGetterDelegate)
-        {
-            Columns.Add(new NameColumn(imageGetterDelegate));
-        }
-
-        private void LinkModelToView()
-        {
-            CanExpandGetter = item =>
-            {
-                var itemAsContainer = item as ContainerInfo;
-                return itemAsContainer?.Children.Count > 0;
-            };
-            ChildrenGetter = item => ((ContainerInfo)item).Children;
-        }
-
-        private void SetupDropSink()
-        {
-            DropSink = new SimpleDropSink
-            {
-                CanDropBetween = true
-            };
-        }
-
-        private void SetEventHandlers()
-        {
-            Collapsed += (sender, args) =>
-            {
-                if (!(args.Model is ContainerInfo container)) return;
-                container.IsExpanded = false;
-                AutoResizeColumn(Columns[0]);
-            };
-            Expanded += (sender, args) =>
-            {
-                if (!(args.Model is ContainerInfo container)) return;
-                container.IsExpanded = true;
-                AutoResizeColumn(Columns[0]);
-            };
-            SelectionChanged += tvConnections_AfterSelect;
-            MouseDoubleClick += OnMouse_DoubleClick;
-            MouseClick += OnMouse_SingleClick;
-            CellToolTipShowing += tvConnections_CellToolTipShowing;
-            ModelCanDrop += _dragAndDropHandler.HandleEvent_ModelCanDrop;
-            ModelDropped += _dragAndDropHandler.HandleEvent_ModelDropped;
-            BeforeLabelEdit += OnBeforeLabelEdit;
-            AfterLabelEdit += OnAfterLabelEdit;
-        }
-
-        /// <summary>
-        /// Resizes the given column to ensure that all content is shown
-        /// </summary>
-        private void AutoResizeColumn(ColumnHeader column)
-        {
-            if (InvokeRequired)
-            {
-                Invoke((MethodInvoker)(() => AutoResizeColumn(column)));
-                return;
-            }
-
-            var longestIndentationAndTextWidth = int.MinValue;
-            var horizontalScrollOffset = LowLevelScrollPosition.X;
-            const int padding = 10;
-
-            for (var i = 0; i < Items.Count; i++)
-            {
-                var rowIndentation = Items[i].Position.X;
-                var rowTextWidth = TextRenderer.MeasureText(Items[i].Text, Font).Width;
-
-                longestIndentationAndTextWidth =
-                    Math.Max(rowIndentation + rowTextWidth, longestIndentationAndTextWidth);
-            }
-
-            column.Width = longestIndentationAndTextWidth +
-                           SmallImageSize.Width +
-                           horizontalScrollOffset +
-                           padding;
-        }
-
-        private void PopulateTreeView(ConnectionTreeModel newModel)
-        {
-            SetObjects(newModel.RootNodes);
-            RegisterModelUpdateHandlers(newModel);
-            NodeSearcher = new NodeSearcher(newModel);
-            ExecutePostSetupActions();
-            AutoResizeColumn(Columns[0]);
-        }
-
-        private void RegisterModelUpdateHandlers(ConnectionTreeModel newModel)
-        {
-            _puttySessionsManager.PuttySessionsCollectionChanged += OnPuttySessionsCollectionChanged;
-            newModel.CollectionChanged += HandleCollectionChanged;
-            newModel.PropertyChanged += HandleCollectionPropertyChanged;
-        }
-
-        private void UnregisterModelUpdateHandlers(ConnectionTreeModel oldConnectionTreeModel)
-        {
-            _puttySessionsManager.PuttySessionsCollectionChanged -= OnPuttySessionsCollectionChanged;
-
-            if (oldConnectionTreeModel == null)
-                return;
-
-            oldConnectionTreeModel.CollectionChanged -= HandleCollectionChanged;
-            oldConnectionTreeModel.PropertyChanged -= HandleCollectionPropertyChanged;
-        }
-
-        private void OnPuttySessionsCollectionChanged(object sender, NotifyCollectionChangedEventArgs args)
-        {
-            RefreshObjects(GetRootPuttyNodes().ToList());
-        }
-
-        private void HandleCollectionPropertyChanged(object sender, PropertyChangedEventArgs propertyChangedEventArgs)
-        {
-            // for some reason property changed events are getting triggered twice for each changed property. should be just once. cant find source of duplication
-            // Removed "TO DO" from above comment. Per #142 it apperas that this no longer occurs with ObjectListView 2.9.1
-            var property = propertyChangedEventArgs.PropertyName;
-            if (property != nameof(ConnectionInfo.Name)
-             && property != nameof(ConnectionInfo.OpenConnections)
-             && property != nameof(ConnectionInfo.Icon))
-            {
-                return;
-            }
-
-            if (!(sender is ConnectionInfo senderAsConnectionInfo))
-                return;
-
-            RefreshObject(senderAsConnectionInfo);
-            AutoResizeColumn(Columns[0]);
-        }
-
-        private void ExecutePostSetupActions()
-        {
-            foreach (var action in PostSetupActions)
-            {
-                action.Execute(this);
-            }
-        }
-
-        #endregion
-
-        #region ConnectionTree Behavior
-
-        public RootNodeInfo GetRootConnectionNode()
-        {
-            return (RootNodeInfo)ConnectionTreeModel.RootNodes.First(item => item is RootNodeInfo);
-        }
-
-        public void Invoke(Action action)
-        {
-            Invoke((Delegate)action);
-        }
-
-        public void InvokeExpand(object model)
-        {
-            Invoke(() => Expand(model));
-        }
-
-        public void InvokeRebuildAll(bool preserveState)
-        {
-            Invoke(() => RebuildAll(preserveState));
-        }
-
-        public IEnumerable<RootPuttySessionsNodeInfo> GetRootPuttyNodes()
-        {
-            return Objects.OfType<RootPuttySessionsNodeInfo>();
-        }
-
-        public void AddConnection()
-        {
-            try
-            {
-                AddNode(new ConnectionInfo());
-            }
-            catch (Exception ex)
-            {
-                Runtime.MessageCollector.AddExceptionStackTrace("UI.Window.Tree.AddConnection() failed.", ex);
-            }
-        }
-
-        public void AddFolder()
-        {
-            try
-            {
-                AddNode(new ContainerInfo());
-            }
-            catch (Exception ex)
-            {
-                Runtime.MessageCollector.AddExceptionStackTrace(Language.strErrorAddFolderFailed, ex);
-            }
-        }
-
-        private void AddNode(ConnectionInfo newNode)
-        {
-            if (SelectedNode?.GetTreeNodeType() == TreeNodeType.PuttyRoot ||
-                SelectedNode?.GetTreeNodeType() == TreeNodeType.PuttySession)
-                return;
-
-            // the new node will survive filtering if filtering is active
-            _connectionTreeSearchTextFilter.SpecialInclusionList.Add(newNode);
-
-            // use root node if no node is selected
-            ConnectionInfo parentNode = SelectedNode ?? GetRootConnectionNode();
-            DefaultConnectionInfo.Instance.SaveTo(newNode);
-            DefaultConnectionInheritance.Instance.SaveTo(newNode.Inheritance);
-            var selectedContainer = parentNode as ContainerInfo;
-            var parent = selectedContainer ?? parentNode?.Parent;
-            newNode.SetParent(parent);
-            Expand(parent);
-            SelectObject(newNode, true);
-            EnsureModelVisible(newNode);
-            _allowEdit = true;
-            SelectedItem.BeginEdit();
-        }
-
-        public void DuplicateSelectedNode()
-        {
-            if (SelectedNode == null)
-                return;
-
-            var selectedNodeType = SelectedNode.GetTreeNodeType();
-            if (selectedNodeType != TreeNodeType.Connection && selectedNodeType != TreeNodeType.Container)
-                return;
-
-            var newNode = SelectedNode.Clone();
-            SelectedNode.Parent.AddChildBelow(newNode, SelectedNode);
-            newNode.Parent.SetChildBelow(newNode, SelectedNode);
-        }
-
-        public void RenameSelectedNode()
-        {
-            if (SelectedItem == null) return;
-            _allowEdit = true;
-            SelectedItem.BeginEdit();
-        }
-
-        public void DeleteSelectedNode()
-        {
-            if (SelectedNode is RootNodeInfo || SelectedNode is PuttySessionInfo) return;
-            if (!NodeDeletionConfirmer.Confirm(SelectedNode)) return;
-            ConnectionTreeModel.DeleteNode(SelectedNode);
-        }
-
-        /// <summary>
-        /// Copies the Hostname of the selected connection (or the Name of
-        /// the selected container) to the given <see cref="IClipboard"/>.
-        /// </summary>
-        /// <param name="clipboard"></param>
-        public void CopyHostnameSelectedNode(IClipboard clipboard)
-        {
-<<<<<<< HEAD
-            var hostName = SelectedNode.IsContainer ? SelectedNode.Name : SelectedNode.Hostname;
-            if (hostName != String.Empty)
-                Clipboard.SetText(hostName);
-=======
-            if (SelectedNode == null)
-                return;
-
-            var textToCopy = SelectedNode.IsContainer ? SelectedNode.Name : SelectedNode.Hostname;
-
-            if (string.IsNullOrEmpty(textToCopy))
-                return;
-
-            clipboard.SetText(textToCopy);
->>>>>>> 3641da1f
-        }
-
-        public void SortRecursive(ConnectionInfo sortTarget, ListSortDirection sortDirection)
-        {
-            if (sortTarget == null)
-                sortTarget = GetRootConnectionNode();
-
-            Runtime.ConnectionsService.BeginBatchingSaves();
-
-            if (sortTarget is ContainerInfo sortTargetAsContainer)
-                sortTargetAsContainer.SortRecursive(sortDirection);
-            else
-                SelectedNode.Parent.SortRecursive(sortDirection);
-
-            Runtime.ConnectionsService.EndBatchingSaves();
-        }
-
-        /// <summary>
-        /// Expands all tree objects and recalculates the
-        /// column widths.
-        /// </summary>
-        public override void ExpandAll()
-        {
-            base.ExpandAll();
-            AutoResizeColumn(Columns[0]);
-        }
-
-        /// <summary>
-        /// Filters tree items based on the given <see cref="filterText"/>
-        /// </summary>
-        /// <param name="filterText">The text to filter by</param>
-        public void ApplyFilter(string filterText)
-        {
-            UseFiltering = true;
-            _connectionTreeSearchTextFilter.FilterText = filterText;
-            ModelFilter = _connectionTreeSearchTextFilter;
-        }
-
-        /// <summary>
-        /// Removes all item filtering from the connection tree
-        /// </summary>
-        public void RemoveFilter()
-        {
-            UseFiltering = false;
-            ResetColumnFiltering();
-        }
-
-        private void HandleCollectionChanged(object sender, NotifyCollectionChangedEventArgs args)
-        {
-            // disable filtering if necessary. prevents RefreshObjects from
-            // throwing an exception
-            var filteringEnabled = IsFiltering;
-            var filter = ModelFilter;
-            if (filteringEnabled)
-            {
-                ResetColumnFiltering();
-            }
-
-            RefreshObject(sender);
-            AutoResizeColumn(Columns[0]);
-
-            // turn filtering back on
-            if (!filteringEnabled) return;
-            ModelFilter = filter;
-            UpdateFiltering();
-        }
-
-        protected override void UpdateFiltering()
-        {
-            base.UpdateFiltering();
-            AutoResizeColumn(Columns[0]);
-        }
-
-        private void tvConnections_AfterSelect(object sender, EventArgs e)
-        {
-            try
-            {
-                Windows.ConfigForm.SelectedTreeNode = SelectedNode;
-            }
-            catch (Exception ex)
-            {
-                Runtime.MessageCollector.AddExceptionStackTrace(
-                                                                "tvConnections_AfterSelect (UI.Window.ConnectionTreeWindow) failed",
-                                                                ex);
-            }
-        }
-
-        private void OnMouse_DoubleClick(object sender, MouseEventArgs mouseEventArgs)
-        {
-            if (mouseEventArgs.Clicks < 2) return;
-            // ReSharper disable once NotAccessedVariable
-            OLVColumn column;
-            var listItem = GetItemAt(mouseEventArgs.X, mouseEventArgs.Y, out column);
-            if (!(listItem?.RowObject is ConnectionInfo clickedNode)) return;
-            DoubleClickHandler.Execute(clickedNode);
-        }
-
-        private void OnMouse_SingleClick(object sender, MouseEventArgs mouseEventArgs)
-        {
-            if (mouseEventArgs.Clicks > 1) return;
-            // ReSharper disable once NotAccessedVariable
-            OLVColumn column;
-            var listItem = GetItemAt(mouseEventArgs.X, mouseEventArgs.Y, out column);
-            if (!(listItem?.RowObject is ConnectionInfo clickedNode)) return;
-            SingleClickHandler.Execute(clickedNode);
-        }
-
-        private void tvConnections_CellToolTipShowing(object sender, ToolTipShowingEventArgs e)
-        {
-            try
-            {
-                if (!Settings.Default.ShowDescriptionTooltipsInTree)
-                {
-                    // setting text to null prevents the tooltip from being shown
-                    e.Text = null;
-                    return;
-                }
-
-                var nodeProducingTooltip = (ConnectionInfo)e.Model;
-                e.Text = nodeProducingTooltip.Description;
-            }
-            catch (Exception ex)
-            {
-                Runtime.MessageCollector.AddExceptionStackTrace(
-                                                                "tvConnections_MouseMove (UI.Window.ConnectionTreeWindow) failed",
-                                                                ex);
-            }
-        }
-
-        private void OnBeforeLabelEdit(object sender, LabelEditEventArgs e)
-        {
-            if (_nodeInEditMode || !(sender is ConnectionTree))
-                return;
-
-            if (!_allowEdit || SelectedNode is PuttySessionInfo || SelectedNode is RootPuttySessionsNodeInfo)
-            {
-                e.CancelEdit = true;
-                return;
-            }
-
-            _nodeInEditMode = true;
-            _contextMenu.DisableShortcutKeys();
-        }
-
-        private void OnAfterLabelEdit(object sender, LabelEditEventArgs e)
-        {
-            if (!_nodeInEditMode)
-                return;
-
-            try
-            {
-                _contextMenu.EnableShortcutKeys();
-                ConnectionTreeModel.RenameNode(SelectedNode, e.Label);
-                _nodeInEditMode = false;
-                _allowEdit = false;
-                // ensures that if we are filtering and a new item is added that doesn't match the filter, it will be filtered out
-                _connectionTreeSearchTextFilter.SpecialInclusionList.Clear();
-                UpdateFiltering();
-                Windows.ConfigForm.SelectedTreeNode = SelectedNode;
-            }
-            catch (Exception ex)
-            {
-                Runtime.MessageCollector.AddExceptionStackTrace(
-                                                                "tvConnections_AfterLabelEdit (UI.Window.ConnectionTreeWindow) failed",
-                                                                ex);
-            }
-        }
-
-        #endregion
-    }
+﻿using System;
+using System.Collections.Generic;
+using System.Collections.Specialized;
+using System.ComponentModel;
+using System.Linq;
+using System.Windows.Forms;
+using BrightIdeasSoftware;
+using mRemoteNG.App;
+using mRemoteNG.Config.Putty;
+using mRemoteNG.Connection;
+using mRemoteNG.Container;
+using mRemoteNG.Tools.Clipboard;
+using mRemoteNG.Tree;
+using mRemoteNG.Tree.Root;
+
+// ReSharper disable ArrangeAccessorOwnerBody
+
+namespace mRemoteNG.UI.Controls
+{
+    public partial class ConnectionTree : TreeListView, IConnectionTree
+    {
+        private readonly ConnectionTreeDragAndDropHandler _dragAndDropHandler = new ConnectionTreeDragAndDropHandler();
+        private readonly PuttySessionsManager _puttySessionsManager = PuttySessionsManager.Instance;
+        private readonly StatusImageList _statusImageList = new StatusImageList();
+
+        private readonly ConnectionTreeSearchTextFilter _connectionTreeSearchTextFilter =
+            new ConnectionTreeSearchTextFilter();
+
+        private bool _nodeInEditMode;
+        private bool _allowEdit;
+        private ConnectionContextMenu _contextMenu;
+        private ConnectionTreeModel _connectionTreeModel;
+
+        public ConnectionInfo SelectedNode => (ConnectionInfo)SelectedObject;
+
+        public NodeSearcher NodeSearcher { get; private set; }
+
+        public IConfirm<ConnectionInfo> NodeDeletionConfirmer { get; set; } = new AlwaysConfirmYes();
+
+        public IEnumerable<IConnectionTreeDelegate> PostSetupActions { get; set; } = new IConnectionTreeDelegate[0];
+
+        public ITreeNodeClickHandler<ConnectionInfo> DoubleClickHandler { get; set; } =
+            new TreeNodeCompositeClickHandler();
+
+        public ITreeNodeClickHandler<ConnectionInfo> SingleClickHandler { get; set; } =
+            new TreeNodeCompositeClickHandler();
+
+        public ConnectionTreeModel ConnectionTreeModel
+        {
+            get { return _connectionTreeModel; }
+            set
+            {
+                if (_connectionTreeModel == value)
+                    return;
+
+                UnregisterModelUpdateHandlers(_connectionTreeModel);
+                _connectionTreeModel = value;
+                PopulateTreeView(value);
+            }
+        }
+
+        public ConnectionTree()
+        {
+            InitializeComponent();
+            SetupConnectionTreeView();
+            UseOverlays = false;
+        }
+
+        protected override void Dispose(bool disposing)
+        {
+            if (disposing)
+            {
+                if(components != null)
+                    components.Dispose();
+
+                if(_statusImageList != null)
+                _statusImageList.Dispose();
+            }
+
+            base.Dispose(disposing);
+        }
+
+
+        #region ConnectionTree Setup
+
+        private void SetupConnectionTreeView()
+        {
+            SmallImageList = _statusImageList.ImageList;
+            AddColumns(_statusImageList.ImageGetter);
+            LinkModelToView();
+            _contextMenu = new ConnectionContextMenu(this);
+            ContextMenuStrip = _contextMenu;
+            SetupDropSink();
+            SetEventHandlers();
+        }
+
+        private void AddColumns(ImageGetterDelegate imageGetterDelegate)
+        {
+            Columns.Add(new NameColumn(imageGetterDelegate));
+        }
+
+        private void LinkModelToView()
+        {
+            CanExpandGetter = item =>
+            {
+                var itemAsContainer = item as ContainerInfo;
+                return itemAsContainer?.Children.Count > 0;
+            };
+            ChildrenGetter = item => ((ContainerInfo)item).Children;
+        }
+
+        private void SetupDropSink()
+        {
+            DropSink = new SimpleDropSink
+            {
+                CanDropBetween = true
+            };
+        }
+
+        private void SetEventHandlers()
+        {
+            Collapsed += (sender, args) =>
+            {
+                if (!(args.Model is ContainerInfo container)) return;
+                container.IsExpanded = false;
+                AutoResizeColumn(Columns[0]);
+            };
+            Expanded += (sender, args) =>
+            {
+                if (!(args.Model is ContainerInfo container)) return;
+                container.IsExpanded = true;
+                AutoResizeColumn(Columns[0]);
+            };
+            SelectionChanged += tvConnections_AfterSelect;
+            MouseDoubleClick += OnMouse_DoubleClick;
+            MouseClick += OnMouse_SingleClick;
+            CellToolTipShowing += tvConnections_CellToolTipShowing;
+            ModelCanDrop += _dragAndDropHandler.HandleEvent_ModelCanDrop;
+            ModelDropped += _dragAndDropHandler.HandleEvent_ModelDropped;
+            BeforeLabelEdit += OnBeforeLabelEdit;
+            AfterLabelEdit += OnAfterLabelEdit;
+        }
+
+        /// <summary>
+        /// Resizes the given column to ensure that all content is shown
+        /// </summary>
+        private void AutoResizeColumn(ColumnHeader column)
+        {
+            if (InvokeRequired)
+            {
+                Invoke((MethodInvoker)(() => AutoResizeColumn(column)));
+                return;
+            }
+
+            var longestIndentationAndTextWidth = int.MinValue;
+            var horizontalScrollOffset = LowLevelScrollPosition.X;
+            const int padding = 10;
+
+            for (var i = 0; i < Items.Count; i++)
+            {
+                var rowIndentation = Items[i].Position.X;
+                var rowTextWidth = TextRenderer.MeasureText(Items[i].Text, Font).Width;
+
+                longestIndentationAndTextWidth =
+                    Math.Max(rowIndentation + rowTextWidth, longestIndentationAndTextWidth);
+            }
+
+            column.Width = longestIndentationAndTextWidth +
+                           SmallImageSize.Width +
+                           horizontalScrollOffset +
+                           padding;
+        }
+
+        private void PopulateTreeView(ConnectionTreeModel newModel)
+        {
+            SetObjects(newModel.RootNodes);
+            RegisterModelUpdateHandlers(newModel);
+            NodeSearcher = new NodeSearcher(newModel);
+            ExecutePostSetupActions();
+            AutoResizeColumn(Columns[0]);
+        }
+
+        private void RegisterModelUpdateHandlers(ConnectionTreeModel newModel)
+        {
+            _puttySessionsManager.PuttySessionsCollectionChanged += OnPuttySessionsCollectionChanged;
+            newModel.CollectionChanged += HandleCollectionChanged;
+            newModel.PropertyChanged += HandleCollectionPropertyChanged;
+        }
+
+        private void UnregisterModelUpdateHandlers(ConnectionTreeModel oldConnectionTreeModel)
+        {
+            _puttySessionsManager.PuttySessionsCollectionChanged -= OnPuttySessionsCollectionChanged;
+
+            if (oldConnectionTreeModel == null)
+                return;
+
+            oldConnectionTreeModel.CollectionChanged -= HandleCollectionChanged;
+            oldConnectionTreeModel.PropertyChanged -= HandleCollectionPropertyChanged;
+        }
+
+        private void OnPuttySessionsCollectionChanged(object sender, NotifyCollectionChangedEventArgs args)
+        {
+            RefreshObjects(GetRootPuttyNodes().ToList());
+        }
+
+        private void HandleCollectionPropertyChanged(object sender, PropertyChangedEventArgs propertyChangedEventArgs)
+        {
+            // for some reason property changed events are getting triggered twice for each changed property. should be just once. cant find source of duplication
+            // Removed "TO DO" from above comment. Per #142 it apperas that this no longer occurs with ObjectListView 2.9.1
+            var property = propertyChangedEventArgs.PropertyName;
+            if (property != nameof(ConnectionInfo.Name)
+             && property != nameof(ConnectionInfo.OpenConnections)
+             && property != nameof(ConnectionInfo.Icon))
+            {
+                return;
+            }
+
+            if (!(sender is ConnectionInfo senderAsConnectionInfo))
+                return;
+
+            RefreshObject(senderAsConnectionInfo);
+            AutoResizeColumn(Columns[0]);
+        }
+
+        private void ExecutePostSetupActions()
+        {
+            foreach (var action in PostSetupActions)
+            {
+                action.Execute(this);
+            }
+        }
+
+        #endregion
+
+        #region ConnectionTree Behavior
+
+        public RootNodeInfo GetRootConnectionNode()
+        {
+            return (RootNodeInfo)ConnectionTreeModel.RootNodes.First(item => item is RootNodeInfo);
+        }
+
+        public void Invoke(Action action)
+        {
+            Invoke((Delegate)action);
+        }
+
+        public void InvokeExpand(object model)
+        {
+            Invoke(() => Expand(model));
+        }
+
+        public void InvokeRebuildAll(bool preserveState)
+        {
+            Invoke(() => RebuildAll(preserveState));
+        }
+
+        public IEnumerable<RootPuttySessionsNodeInfo> GetRootPuttyNodes()
+        {
+            return Objects.OfType<RootPuttySessionsNodeInfo>();
+        }
+
+        public void AddConnection()
+        {
+            try
+            {
+                AddNode(new ConnectionInfo());
+            }
+            catch (Exception ex)
+            {
+                Runtime.MessageCollector.AddExceptionStackTrace("UI.Window.Tree.AddConnection() failed.", ex);
+            }
+        }
+
+        public void AddFolder()
+        {
+            try
+            {
+                AddNode(new ContainerInfo());
+            }
+            catch (Exception ex)
+            {
+                Runtime.MessageCollector.AddExceptionStackTrace(Language.strErrorAddFolderFailed, ex);
+            }
+        }
+
+        private void AddNode(ConnectionInfo newNode)
+        {
+            if (SelectedNode?.GetTreeNodeType() == TreeNodeType.PuttyRoot ||
+                SelectedNode?.GetTreeNodeType() == TreeNodeType.PuttySession)
+                return;
+
+            // the new node will survive filtering if filtering is active
+            _connectionTreeSearchTextFilter.SpecialInclusionList.Add(newNode);
+
+            // use root node if no node is selected
+            ConnectionInfo parentNode = SelectedNode ?? GetRootConnectionNode();
+            DefaultConnectionInfo.Instance.SaveTo(newNode);
+            DefaultConnectionInheritance.Instance.SaveTo(newNode.Inheritance);
+            var selectedContainer = parentNode as ContainerInfo;
+            var parent = selectedContainer ?? parentNode?.Parent;
+            newNode.SetParent(parent);
+            Expand(parent);
+            SelectObject(newNode, true);
+            EnsureModelVisible(newNode);
+            _allowEdit = true;
+            SelectedItem.BeginEdit();
+        }
+
+        public void DuplicateSelectedNode()
+        {
+            if (SelectedNode == null)
+                return;
+
+            var selectedNodeType = SelectedNode.GetTreeNodeType();
+            if (selectedNodeType != TreeNodeType.Connection && selectedNodeType != TreeNodeType.Container)
+                return;
+
+            var newNode = SelectedNode.Clone();
+            SelectedNode.Parent.AddChildBelow(newNode, SelectedNode);
+            newNode.Parent.SetChildBelow(newNode, SelectedNode);
+        }
+
+        public void RenameSelectedNode()
+        {
+            if (SelectedItem == null) return;
+            _allowEdit = true;
+            SelectedItem.BeginEdit();
+        }
+
+        public void DeleteSelectedNode()
+        {
+            if (SelectedNode is RootNodeInfo || SelectedNode is PuttySessionInfo) return;
+            if (!NodeDeletionConfirmer.Confirm(SelectedNode)) return;
+            ConnectionTreeModel.DeleteNode(SelectedNode);
+        }
+
+        /// <summary>
+        /// Copies the Hostname of the selected connection (or the Name of
+        /// the selected container) to the given <see cref="IClipboard"/>.
+        /// </summary>
+        /// <param name="clipboard"></param>
+        public void CopyHostnameSelectedNode(IClipboard clipboard)
+        {
+            if (SelectedNode == null)
+                return;
+
+            var textToCopy = SelectedNode.IsContainer ? SelectedNode.Name : SelectedNode.Hostname;
+
+            if (string.IsNullOrEmpty(textToCopy))
+                return;
+
+            clipboard.SetText(textToCopy);
+        }
+
+        public void SortRecursive(ConnectionInfo sortTarget, ListSortDirection sortDirection)
+        {
+            if (sortTarget == null)
+                sortTarget = GetRootConnectionNode();
+
+            Runtime.ConnectionsService.BeginBatchingSaves();
+
+            if (sortTarget is ContainerInfo sortTargetAsContainer)
+                sortTargetAsContainer.SortRecursive(sortDirection);
+            else
+                SelectedNode.Parent.SortRecursive(sortDirection);
+
+            Runtime.ConnectionsService.EndBatchingSaves();
+        }
+
+        /// <summary>
+        /// Expands all tree objects and recalculates the
+        /// column widths.
+        /// </summary>
+        public override void ExpandAll()
+        {
+            base.ExpandAll();
+            AutoResizeColumn(Columns[0]);
+        }
+
+        /// <summary>
+        /// Filters tree items based on the given <see cref="filterText"/>
+        /// </summary>
+        /// <param name="filterText">The text to filter by</param>
+        public void ApplyFilter(string filterText)
+        {
+            UseFiltering = true;
+            _connectionTreeSearchTextFilter.FilterText = filterText;
+            ModelFilter = _connectionTreeSearchTextFilter;
+        }
+
+        /// <summary>
+        /// Removes all item filtering from the connection tree
+        /// </summary>
+        public void RemoveFilter()
+        {
+            UseFiltering = false;
+            ResetColumnFiltering();
+        }
+
+        private void HandleCollectionChanged(object sender, NotifyCollectionChangedEventArgs args)
+        {
+            // disable filtering if necessary. prevents RefreshObjects from
+            // throwing an exception
+            var filteringEnabled = IsFiltering;
+            var filter = ModelFilter;
+            if (filteringEnabled)
+            {
+                ResetColumnFiltering();
+            }
+
+            RefreshObject(sender);
+            AutoResizeColumn(Columns[0]);
+
+            // turn filtering back on
+            if (!filteringEnabled) return;
+            ModelFilter = filter;
+            UpdateFiltering();
+        }
+
+        protected override void UpdateFiltering()
+        {
+            base.UpdateFiltering();
+            AutoResizeColumn(Columns[0]);
+        }
+
+        private void tvConnections_AfterSelect(object sender, EventArgs e)
+        {
+            try
+            {
+                Windows.ConfigForm.SelectedTreeNode = SelectedNode;
+            }
+            catch (Exception ex)
+            {
+                Runtime.MessageCollector.AddExceptionStackTrace(
+                                                                "tvConnections_AfterSelect (UI.Window.ConnectionTreeWindow) failed",
+                                                                ex);
+            }
+        }
+
+        private void OnMouse_DoubleClick(object sender, MouseEventArgs mouseEventArgs)
+        {
+            if (mouseEventArgs.Clicks < 2) return;
+            // ReSharper disable once NotAccessedVariable
+            OLVColumn column;
+            var listItem = GetItemAt(mouseEventArgs.X, mouseEventArgs.Y, out column);
+            if (!(listItem?.RowObject is ConnectionInfo clickedNode)) return;
+            DoubleClickHandler.Execute(clickedNode);
+        }
+
+        private void OnMouse_SingleClick(object sender, MouseEventArgs mouseEventArgs)
+        {
+            if (mouseEventArgs.Clicks > 1) return;
+            // ReSharper disable once NotAccessedVariable
+            OLVColumn column;
+            var listItem = GetItemAt(mouseEventArgs.X, mouseEventArgs.Y, out column);
+            if (!(listItem?.RowObject is ConnectionInfo clickedNode)) return;
+            SingleClickHandler.Execute(clickedNode);
+        }
+
+        private void tvConnections_CellToolTipShowing(object sender, ToolTipShowingEventArgs e)
+        {
+            try
+            {
+                if (!Settings.Default.ShowDescriptionTooltipsInTree)
+                {
+                    // setting text to null prevents the tooltip from being shown
+                    e.Text = null;
+                    return;
+                }
+
+                var nodeProducingTooltip = (ConnectionInfo)e.Model;
+                e.Text = nodeProducingTooltip.Description;
+            }
+            catch (Exception ex)
+            {
+                Runtime.MessageCollector.AddExceptionStackTrace(
+                                                                "tvConnections_MouseMove (UI.Window.ConnectionTreeWindow) failed",
+                                                                ex);
+            }
+        }
+
+        private void OnBeforeLabelEdit(object sender, LabelEditEventArgs e)
+        {
+            if (_nodeInEditMode || !(sender is ConnectionTree))
+                return;
+
+            if (!_allowEdit || SelectedNode is PuttySessionInfo || SelectedNode is RootPuttySessionsNodeInfo)
+            {
+                e.CancelEdit = true;
+                return;
+            }
+
+            _nodeInEditMode = true;
+            _contextMenu.DisableShortcutKeys();
+        }
+
+        private void OnAfterLabelEdit(object sender, LabelEditEventArgs e)
+        {
+            if (!_nodeInEditMode)
+                return;
+
+            try
+            {
+                _contextMenu.EnableShortcutKeys();
+                ConnectionTreeModel.RenameNode(SelectedNode, e.Label);
+                _nodeInEditMode = false;
+                _allowEdit = false;
+                // ensures that if we are filtering and a new item is added that doesn't match the filter, it will be filtered out
+                _connectionTreeSearchTextFilter.SpecialInclusionList.Clear();
+                UpdateFiltering();
+                Windows.ConfigForm.SelectedTreeNode = SelectedNode;
+            }
+            catch (Exception ex)
+            {
+                Runtime.MessageCollector.AddExceptionStackTrace(
+                                                                "tvConnections_AfterLabelEdit (UI.Window.ConnectionTreeWindow) failed",
+                                                                ex);
+            }
+        }
+
+        #endregion
+    }
 }