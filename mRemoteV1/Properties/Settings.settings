﻿<?xml version='1.0' encoding='utf-8'?>
<SettingsFile xmlns="http://schemas.microsoft.com/VisualStudio/2004/01/settings" CurrentProfile="(Default)" GeneratedClassNamespace="mRemoteNG" GeneratedClassName="Settings" UseMySettingsClassName="true">
  <Profiles />
  <Settings>
    <Setting Name="MainFormLocation" Type="System.Drawing.Point" Scope="User">
      <Value Profile="(Default)">0, 0</Value>
    </Setting>
    <Setting Name="MainFormSize" Type="System.Drawing.Size" Scope="User">
      <Value Profile="(Default)">0, 0</Value>
    </Setting>
    <Setting Name="MainFormState" Type="System.Windows.Forms.FormWindowState" Scope="User">
      <Value Profile="(Default)">Normal</Value>
    </Setting>
    <Setting Name="MainFormKiosk" Type="System.Boolean" Scope="User">
      <Value Profile="(Default)">False</Value>
    </Setting>
    <Setting Name="DoUpgrade" Type="System.Boolean" Scope="User">
      <Value Profile="(Default)">True</Value>
    </Setting>
    <Setting Name="CustomPuttyPath" Type="System.String" Scope="User">
      <Value Profile="(Default)" />
    </Setting>
    <Setting Name="SwitchToMCOnInformation" Type="System.Boolean" Scope="User">
      <Value Profile="(Default)">True</Value>
    </Setting>
    <Setting Name="SwitchToMCOnWarning" Type="System.Boolean" Scope="User">
      <Value Profile="(Default)">True</Value>
    </Setting>
    <Setting Name="SwitchToMCOnError" Type="System.Boolean" Scope="User">
      <Value Profile="(Default)">True</Value>
    </Setting>
    <Setting Name="LoadConsFromCustomLocation" Type="System.Boolean" Scope="User">
      <Value Profile="(Default)">False</Value>
    </Setting>
    <Setting Name="CustomConsPath" Type="System.String" Scope="User">
      <Value Profile="(Default)" />
    </Setting>
    <Setting Name="SaveConsOnExit" Type="System.Boolean" Scope="User">
      <Value Profile="(Default)">True</Value>
    </Setting>
    <Setting Name="CheckForUpdatesOnStartup" Type="System.Boolean" Scope="User">
      <Value Profile="(Default)">True</Value>
    </Setting>
    <Setting Name="ShowDescriptionTooltipsInTree" Type="System.Boolean" Scope="User">
      <Value Profile="(Default)">False</Value>
    </Setting>
    <Setting Name="ShowSystemTrayIcon" Type="System.Boolean" Scope="User">
      <Value Profile="(Default)">False</Value>
    </Setting>
    <Setting Name="OpenTabsRightOfSelected" Type="System.Boolean" Scope="User">
      <Value Profile="(Default)">True</Value>
    </Setting>
    <Setting Name="ShowLogonInfoOnTabs" Type="System.Boolean" Scope="User">
      <Value Profile="(Default)">False</Value>
    </Setting>
    <Setting Name="SingleClickOnConnectionOpensIt" Type="System.Boolean" Scope="User">
      <Value Profile="(Default)">False</Value>
    </Setting>
    <Setting Name="EmptyCredentials" Type="System.String" Scope="User">
      <Value Profile="(Default)">noinfo</Value>
    </Setting>
    <Setting Name="DefaultUsername" Type="System.String" Scope="User">
      <Value Profile="(Default)" />
    </Setting>
    <Setting Name="DefaultPassword" Type="System.String" Scope="User">
      <Value Profile="(Default)" />
    </Setting>
    <Setting Name="DefaultDomain" Type="System.String" Scope="User">
      <Value Profile="(Default)" />
    </Setting>
    <Setting Name="UseCustomPuttyPath" Type="System.Boolean" Scope="User">
      <Value Profile="(Default)">False</Value>
    </Setting>
    <Setting Name="FirstStart" Type="System.Boolean" Scope="User">
      <Value Profile="(Default)">True</Value>
    </Setting>
    <Setting Name="ShowProtocolOnTabs" Type="System.Boolean" Scope="User">
      <Value Profile="(Default)">False</Value>
    </Setting>
    <Setting Name="ResetPanels" Type="System.Boolean" Scope="User">
      <Value Profile="(Default)">False</Value>
    </Setting>
    <Setting Name="UpdateUseProxy" Type="System.Boolean" Scope="User">
      <Value Profile="(Default)">False</Value>
    </Setting>
    <Setting Name="UpdateProxyAddress" Type="System.String" Scope="User">
      <Value Profile="(Default)" />
    </Setting>
    <Setting Name="UpdateProxyPort" Type="System.Int32" Scope="User">
      <Value Profile="(Default)">80</Value>
    </Setting>
    <Setting Name="UpdateProxyUseAuthentication" Type="System.Boolean" Scope="User">
      <Value Profile="(Default)">False</Value>
    </Setting>
    <Setting Name="UpdateProxyAuthUser" Type="System.String" Scope="User">
      <Value Profile="(Default)" />
    </Setting>
    <Setting Name="UpdateProxyAuthPass" Type="System.String" Scope="User">
      <Value Profile="(Default)" />
    </Setting>
    <Setting Name="ConDefaultDescription" Type="System.String" Scope="User">
      <Value Profile="(Default)" />
    </Setting>
    <Setting Name="ConDefaultProtocol" Type="System.String" Scope="User">
      <Value Profile="(Default)">RDP</Value>
    </Setting>
    <Setting Name="ConDefaultPuttySession" Type="System.String" Scope="User">
      <Value Profile="(Default)">Default Settings</Value>
    </Setting>
    <Setting Name="ConDefaultUseConsoleSession" Type="System.Boolean" Scope="User">
      <Value Profile="(Default)">False</Value>
    </Setting>
    <Setting Name="ConDefaultResolution" Type="System.String" Scope="User">
      <Value Profile="(Default)">FitToWindow</Value>
    </Setting>
    <Setting Name="ConDefaultColors" Type="System.String" Scope="User">
      <Value Profile="(Default)">Colors16Bit</Value>
    </Setting>
    <Setting Name="ConDefaultCacheBitmaps" Type="System.Boolean" Scope="User">
      <Value Profile="(Default)">False</Value>
    </Setting>
    <Setting Name="ConDefaultDisplayWallpaper" Type="System.Boolean" Scope="User">
      <Value Profile="(Default)">False</Value>
    </Setting>
    <Setting Name="ConDefaultDisplayThemes" Type="System.Boolean" Scope="User">
      <Value Profile="(Default)">False</Value>
    </Setting>
    <Setting Name="ConDefaultRedirectKeys" Type="System.Boolean" Scope="User">
      <Value Profile="(Default)">False</Value>
    </Setting>
    <Setting Name="ConDefaultRedirectDiskDrives" Type="System.Boolean" Scope="User">
      <Value Profile="(Default)">False</Value>
    </Setting>
    <Setting Name="ConDefaultRedirectPrinters" Type="System.Boolean" Scope="User">
      <Value Profile="(Default)">False</Value>
    </Setting>
    <Setting Name="ConDefaultRedirectClipboard" Type="System.Boolean" Scope="User">
      <Value Profile="(Default)">False</Value>
    </Setting>
    <Setting Name="ConDefaultRedirectPorts" Type="System.Boolean" Scope="User">
      <Value Profile="(Default)">False</Value>
    </Setting>
    <Setting Name="ConDefaultRedirectSmartCards" Type="System.Boolean" Scope="User">
      <Value Profile="(Default)">False</Value>
    </Setting>
    <Setting Name="ConDefaultRedirectSound" Type="System.String" Scope="User">
      <Value Profile="(Default)">DoNotPlay</Value>
    </Setting>
    <Setting Name="ConDefaultRedirectAudioCapture" Type="System.Boolean" Scope="User">
      <Value Profile="(Default)">False</Value>
    </Setting>
    <Setting Name="MaxPuttyWaitTime" Type="System.Int32" Scope="User">
      <Value Profile="(Default)">2</Value>
    </Setting>
    <Setting Name="SingleInstance" Type="System.Boolean" Scope="User">
      <Value Profile="(Default)">False</Value>
    </Setting>
    <Setting Name="OpenConsFromLastSession" Type="System.Boolean" Scope="User">
      <Value Profile="(Default)">False</Value>
    </Setting>
    <Setting Name="NoReconnect" Type="System.Boolean" Scope="User">
      <Value Profile="(Default)">False</Value>
    </Setting>
    <Setting Name="AutoSaveEveryMinutes" Type="System.Int32" Scope="User">
      <Value Profile="(Default)">0</Value>
    </Setting>
    <Setting Name="ExtAppsTBVisible" Type="System.Boolean" Scope="User">
      <Value Profile="(Default)">False</Value>
    </Setting>
    <Setting Name="ExtAppsTBShowText" Type="System.Boolean" Scope="User">
      <Value Profile="(Default)">True</Value>
    </Setting>
    <Setting Name="ExtAppsTBLocation" Type="System.Drawing.Point" Scope="User">
      <Value Profile="(Default)">0, 0</Value>
    </Setting>
    <Setting Name="ExtAppsTBParentDock" Type="System.String" Scope="User">
      <Value Profile="(Default)">Bottom</Value>
    </Setting>
    <Setting Name="QuickyTBVisible" Type="System.Boolean" Scope="User">
      <Value Profile="(Default)">True</Value>
    </Setting>
    <Setting Name="QuickyTBLocation" Type="System.Drawing.Point" Scope="User">
      <Value Profile="(Default)">3, 24</Value>
    </Setting>
    <Setting Name="QuickyTBParentDock" Type="System.String" Scope="User">
      <Value Profile="(Default)">Top</Value>
    </Setting>
    <Setting Name="ResetToolbars" Type="System.Boolean" Scope="User">
      <Value Profile="(Default)">False</Value>
    </Setting>
    <Setting Name="UseSQLServer" Type="System.Boolean" Scope="User">
      <Value Profile="(Default)">False</Value>
    </Setting>
    <Setting Name="SQLHost" Type="System.String" Scope="User">
      <Value Profile="(Default)" />
    </Setting>
    <Setting Name="SQLUser" Type="System.String" Scope="User">
      <Value Profile="(Default)" />
    </Setting>
    <Setting Name="SQLPass" Type="System.String" Scope="User">
      <Value Profile="(Default)" />
    </Setting>
    <Setting Name="InhDefaultCacheBitmaps" Type="System.Boolean" Scope="User">
      <Value Profile="(Default)">False</Value>
    </Setting>
    <Setting Name="InhDefaultColors" Type="System.Boolean" Scope="User">
      <Value Profile="(Default)">False</Value>
    </Setting>
    <Setting Name="InhDefaultDescription" Type="System.Boolean" Scope="User">
      <Value Profile="(Default)">False</Value>
    </Setting>
    <Setting Name="InhDefaultDisplayThemes" Type="System.Boolean" Scope="User">
      <Value Profile="(Default)">False</Value>
    </Setting>
    <Setting Name="InhDefaultDisplayWallpaper" Type="System.Boolean" Scope="User">
      <Value Profile="(Default)">False</Value>
    </Setting>
    <Setting Name="InhDefaultDomain" Type="System.Boolean" Scope="User">
      <Value Profile="(Default)">False</Value>
    </Setting>
    <Setting Name="InhDefaultIcon" Type="System.Boolean" Scope="User">
      <Value Profile="(Default)">False</Value>
    </Setting>
    <Setting Name="InhDefaultPassword" Type="System.Boolean" Scope="User">
      <Value Profile="(Default)">False</Value>
    </Setting>
    <Setting Name="InhDefaultPort" Type="System.Boolean" Scope="User">
      <Value Profile="(Default)">False</Value>
    </Setting>
    <Setting Name="InhDefaultProtocol" Type="System.Boolean" Scope="User">
      <Value Profile="(Default)">False</Value>
    </Setting>
    <Setting Name="InhDefaultPuttySession" Type="System.Boolean" Scope="User">
      <Value Profile="(Default)">False</Value>
    </Setting>
    <Setting Name="InhDefaultRedirectDiskDrives" Type="System.Boolean" Scope="User">
      <Value Profile="(Default)">False</Value>
    </Setting>
    <Setting Name="InhDefaultRedirectKeys" Type="System.Boolean" Scope="User">
      <Value Profile="(Default)">False</Value>
    </Setting>
    <Setting Name="InhDefaultRedirectPorts" Type="System.Boolean" Scope="User">
      <Value Profile="(Default)">False</Value>
    </Setting>
    <Setting Name="InhDefaultRedirectPrinters" Type="System.Boolean" Scope="User">
      <Value Profile="(Default)">False</Value>
    </Setting>
    <Setting Name="InhDefaultRedirectClipboard" Type="System.Boolean" Scope="User">
      <Value Profile="(Default)">False</Value>
    </Setting>
    <Setting Name="InhDefaultRedirectSmartCards" Type="System.Boolean" Scope="User">
      <Value Profile="(Default)">False</Value>
    </Setting>
    <Setting Name="InhDefaultRedirectSound" Type="System.Boolean" Scope="User">
      <Value Profile="(Default)">False</Value>
    </Setting>
    <Setting Name="InhDefaultRedirectAudioCapture" Type="System.Boolean" Scope="User">
      <Value Profile="(Default)">False</Value>
    </Setting>
    <Setting Name="InhDefaultResolution" Type="System.Boolean" Scope="User">
      <Value Profile="(Default)">False</Value>
    </Setting>
    <Setting Name="InhDefaultUseConsoleSession" Type="System.Boolean" Scope="User">
      <Value Profile="(Default)">False</Value>
    </Setting>
    <Setting Name="InhDefaultUsername" Type="System.Boolean" Scope="User">
      <Value Profile="(Default)">False</Value>
    </Setting>
    <Setting Name="InhDefaultPanel" Type="System.Boolean" Scope="User">
      <Value Profile="(Default)">False</Value>
    </Setting>
    <Setting Name="ConDefaultICAEncryptionStrength" Type="System.String" Scope="User">
      <Value Profile="(Default)">EncrBasic</Value>
    </Setting>
    <Setting Name="InhDefaultICAEncryptionStrength" Type="System.Boolean" Scope="User">
      <Value Profile="(Default)">False</Value>
    </Setting>
    <Setting Name="ConDefaultPreExtApp" Type="System.String" Scope="User">
      <Value Profile="(Default)" />
    </Setting>
    <Setting Name="ConDefaultPostExtApp" Type="System.String" Scope="User">
      <Value Profile="(Default)" />
    </Setting>
    <Setting Name="InhDefaultPreExtApp" Type="System.Boolean" Scope="User">
      <Value Profile="(Default)">False</Value>
    </Setting>
    <Setting Name="InhDefaultPostExtApp" Type="System.Boolean" Scope="User">
      <Value Profile="(Default)">False</Value>
    </Setting>
    <Setting Name="SetHostnameLikeDisplayName" Type="System.Boolean" Scope="User">
      <Value Profile="(Default)">False</Value>
    </Setting>
    <Setting Name="DoubleClickOnTabClosesIt" Type="System.Boolean" Scope="User">
      <Value Profile="(Default)">True</Value>
    </Setting>
    <Setting Name="ReconnectOnDisconnect" Type="System.Boolean" Scope="User">
      <Value Profile="(Default)">False</Value>
    </Setting>
    <Setting Name="AlwaysShowPanelSelectionDlg" Type="System.Boolean" Scope="User">
      <Value Profile="(Default)">False</Value>
    </Setting>
    <Setting Name="ConDefaultVNCAuthMode" Type="System.String" Scope="User">
      <Value Profile="(Default)">AuthVNC</Value>
    </Setting>
    <Setting Name="ConDefaultVNCColors" Type="System.String" Scope="User">
      <Value Profile="(Default)">ColNormal</Value>
    </Setting>
    <Setting Name="ConDefaultVNCSmartSizeMode" Type="System.String" Scope="User">
      <Value Profile="(Default)">SmartSAspect</Value>
    </Setting>
    <Setting Name="ConDefaultVNCViewOnly" Type="System.Boolean" Scope="User">
      <Value Profile="(Default)">False</Value>
    </Setting>
    <Setting Name="ConDefaultVNCCompression" Type="System.String" Scope="User">
      <Value Profile="(Default)">CompNone</Value>
    </Setting>
    <Setting Name="ConDefaultVNCEncoding" Type="System.String" Scope="User">
      <Value Profile="(Default)">EncHextile</Value>
    </Setting>
    <Setting Name="ConDefaultVNCProxyIP" Type="System.String" Scope="User">
      <Value Profile="(Default)" />
    </Setting>
    <Setting Name="ConDefaultVNCProxyPassword" Type="System.String" Scope="User">
      <Value Profile="(Default)" />
    </Setting>
    <Setting Name="ConDefaultVNCProxyPort" Type="System.Int32" Scope="User">
      <Value Profile="(Default)">0</Value>
    </Setting>
    <Setting Name="ConDefaultVNCProxyType" Type="System.String" Scope="User">
      <Value Profile="(Default)">ProxyNone</Value>
    </Setting>
    <Setting Name="ConDefaultVNCProxyUsername" Type="System.String" Scope="User">
      <Value Profile="(Default)" />
    </Setting>
    <Setting Name="InhDefaultVNCAuthMode" Type="System.Boolean" Scope="User">
      <Value Profile="(Default)">False</Value>
    </Setting>
    <Setting Name="InhDefaultVNCColors" Type="System.Boolean" Scope="User">
      <Value Profile="(Default)">False</Value>
    </Setting>
    <Setting Name="InhDefaultVNCSmartSizeMode" Type="System.Boolean" Scope="User">
      <Value Profile="(Default)">False</Value>
    </Setting>
    <Setting Name="InhDefaultVNCViewOnly" Type="System.Boolean" Scope="User">
      <Value Profile="(Default)">False</Value>
    </Setting>
    <Setting Name="InhDefaultVNCCompression" Type="System.Boolean" Scope="User">
      <Value Profile="(Default)">False</Value>
    </Setting>
    <Setting Name="InhDefaultVNCEncoding" Type="System.Boolean" Scope="User">
      <Value Profile="(Default)">False</Value>
    </Setting>
    <Setting Name="InhDefaultVNCProxyIP" Type="System.Boolean" Scope="User">
      <Value Profile="(Default)">False</Value>
    </Setting>
    <Setting Name="InhDefaultVNCProxyPassword" Type="System.Boolean" Scope="User">
      <Value Profile="(Default)">False</Value>
    </Setting>
    <Setting Name="InhDefaultVNCProxyPort" Type="System.Boolean" Scope="User">
      <Value Profile="(Default)">False</Value>
    </Setting>
    <Setting Name="InhDefaultVNCProxyType" Type="System.Boolean" Scope="User">
      <Value Profile="(Default)">False</Value>
    </Setting>
    <Setting Name="InhDefaultVNCProxyUsername" Type="System.Boolean" Scope="User">
      <Value Profile="(Default)">False</Value>
    </Setting>
    <Setting Name="MinimizeToTray" Type="System.Boolean" Scope="User">
      <Value Profile="(Default)">False</Value>
    </Setting>
    <Setting Name="SingleClickSwitchesToOpenConnection" Type="System.Boolean" Scope="User">
      <Value Profile="(Default)">False</Value>
    </Setting>
    <Setting Name="ConDefaultRDPAuthenticationLevel" Type="System.String" Scope="User">
      <Value Profile="(Default)">NoAuth</Value>
    </Setting>
    <Setting Name="InhDefaultRDPAuthenticationLevel" Type="System.Boolean" Scope="User">
      <Value Profile="(Default)">False</Value>
    </Setting>
    <Setting Name="UVNCSCPort" Type="System.Int32" Scope="User">
      <Value Profile="(Default)">5500</Value>
    </Setting>
    <Setting Name="StartupComponentsCheck" Type="System.Boolean" Scope="User">
      <Value Profile="(Default)">False</Value>
    </Setting>
    <Setting Name="XULRunnerPath" Type="System.String" Scope="User">
      <Value Profile="(Default)" />
    </Setting>
    <Setting Name="ConDefaultRenderingEngine" Type="System.String" Scope="User">
      <Value Profile="(Default)">IE</Value>
    </Setting>
    <Setting Name="InhDefaultRenderingEngine" Type="System.Boolean" Scope="User">
      <Value Profile="(Default)">False</Value>
    </Setting>
    <Setting Name="ConDefaultMacAddress" Type="System.String" Scope="User">
      <Value Profile="(Default)" />
    </Setting>
    <Setting Name="InhDefaultMacAddress" Type="System.Boolean" Scope="User">
      <Value Profile="(Default)">False</Value>
    </Setting>
    <Setting Name="EncryptCompleteConnectionsFile" Type="System.Boolean" Scope="User">
      <Value Profile="(Default)">False</Value>
    </Setting>
    <Setting Name="ConDefaultUserField" Type="System.String" Scope="User">
      <Value Profile="(Default)" />
    </Setting>
    <Setting Name="InhDefaultUserField" Type="System.Boolean" Scope="User">
      <Value Profile="(Default)">False</Value>
    </Setting>
    <Setting Name="ConDefaultExtApp" Type="System.String" Scope="User">
      <Value Profile="(Default)" />
    </Setting>
    <Setting Name="InhDefaultExtApp" Type="System.Boolean" Scope="User">
      <Value Profile="(Default)">False</Value>
    </Setting>
    <Setting Name="CheckForUpdatesAsked" Type="System.Boolean" Scope="User">
      <Value Profile="(Default)">False</Value>
    </Setting>
    <Setting Name="CheckForUpdatesFrequencyDays" Type="System.Int32" Scope="User">
      <Value Profile="(Default)">14</Value>
    </Setting>
    <Setting Name="CheckForUpdatesLastCheck" Type="System.DateTime" Scope="User">
      <Value Profile="(Default)">1980-01-01</Value>
    </Setting>
    <Setting Name="UpdatePending" Type="System.Boolean" Scope="User">
      <Value Profile="(Default)">False</Value>
    </Setting>
    <Setting Name="ConDefaultRDGatewayUsageMethod" Type="System.String" Scope="User">
      <Value Profile="(Default)">Never</Value>
    </Setting>
    <Setting Name="ConDefaultRDGatewayUseConnectionCredentials" Type="System.String" Scope="User">
      <Value Profile="(Default)">Yes</Value>
    </Setting>
    <Setting Name="ConDefaultIcon" Type="System.String" Scope="User">
      <Value Profile="(Default)">mRemoteNG</Value>
    </Setting>
    <Setting Name="InhDefaultRDGatewayUsageMethod" Type="System.Boolean" Scope="User">
      <Value Profile="(Default)">False</Value>
    </Setting>
    <Setting Name="InhDefaultRDGatewayHostname" Type="System.Boolean" Scope="User">
      <Value Profile="(Default)">False</Value>
    </Setting>
    <Setting Name="InhDefaultRDGatewayUsername" Type="System.Boolean" Scope="User">
      <Value Profile="(Default)">False</Value>
    </Setting>
    <Setting Name="InhDefaultRDGatewayPassword" Type="System.Boolean" Scope="User">
      <Value Profile="(Default)">False</Value>
    </Setting>
    <Setting Name="InhDefaultRDGatewayDomain" Type="System.Boolean" Scope="User">
      <Value Profile="(Default)">False</Value>
    </Setting>
    <Setting Name="InhDefaultRDGatewayUseConnectionCredentials" Type="System.Boolean" Scope="User">
      <Value Profile="(Default)">False</Value>
    </Setting>
    <Setting Name="RdpReconnectionCount" Type="System.Int32" Scope="User">
      <Value Profile="(Default)">5</Value>
    </Setting>
    <Setting Name="OverrideUICulture" Type="System.String" Scope="User">
      <Value Profile="(Default)" />
    </Setting>
    <Setting Name="ConDefaultRDGatewayHostname" Type="System.String" Scope="User">
      <Value Profile="(Default)" />
    </Setting>
    <Setting Name="ConDefaultRDGatewayUsername" Type="System.String" Scope="User">
      <Value Profile="(Default)" />
    </Setting>
    <Setting Name="ConDefaultRDGatewayPassword" Type="System.String" Scope="User">
      <Value Profile="(Default)" />
    </Setting>
    <Setting Name="ConDefaultRDGatewayDomain" Type="System.String" Scope="User">
      <Value Profile="(Default)" />
    </Setting>
    <Setting Name="ConDefaultEnableFontSmoothing" Type="System.Boolean" Scope="User">
      <Value Profile="(Default)">False</Value>
    </Setting>
    <Setting Name="InhDefaultEnableFontSmoothing" Type="System.Boolean" Scope="User">
      <Value Profile="(Default)">False</Value>
    </Setting>
    <Setting Name="ConDefaultEnableDesktopComposition" Type="System.Boolean" Scope="User">
      <Value Profile="(Default)">False</Value>
    </Setting>
    <Setting Name="InhDefaultEnableDesktopComposition" Type="System.Boolean" Scope="User">
      <Value Profile="(Default)">False</Value>
    </Setting>
    <Setting Name="ConfirmCloseConnection" Type="System.Int32" Scope="User">
      <Value Profile="(Default)">4</Value>
    </Setting>
    <Setting Name="MainFormRestoreSize" Type="System.Drawing.Size" Scope="User">
      <Value Profile="(Default)" />
    </Setting>
    <Setting Name="MainFormRestoreLocation" Type="System.Drawing.Point" Scope="User">
      <Value Profile="(Default)" />
    </Setting>
    <Setting Name="SQLDatabaseName" Type="System.String" Scope="User">
      <Value Profile="(Default)">mRemoteNG</Value>
    </Setting>
    <Setting Name="BackupFileKeepCount" Roaming="true" Type="System.Int32" Scope="User">
      <Value Profile="(Default)">10</Value>
    </Setting>
    <Setting Name="BackupFileNameFormat" Roaming="true" Type="System.String" Scope="User">
      <Value Profile="(Default)">{0}.{1:yyyyMMdd-HHmmssffff}.backup</Value>
    </Setting>
    <Setting Name="InhDefaultUseCredSsp" Type="System.Boolean" Scope="User">
      <Value Profile="(Default)">False</Value>
    </Setting>
    <Setting Name="ConDefaultUseCredSsp" Type="System.Boolean" Scope="User">
      <Value Profile="(Default)">True</Value>
    </Setting>
    <Setting Name="ConDefaultUseVmId" Type="System.Boolean" Scope="User">
      <Value Profile="(Default)">False</Value>
    </Setting>
    <Setting Name="AlwaysShowPanelTabs" Roaming="true" Type="System.Boolean" Scope="User">
      <Value Profile="(Default)">False</Value>
    </Setting>
    <Setting Name="IdentifyQuickConnectTabs" Roaming="true" Type="System.Boolean" Scope="User">
      <Value Profile="(Default)">False</Value>
    </Setting>
    <Setting Name="UpdateChannel" Type="System.String" Scope="User">
      <Value Profile="(Default)">release</Value>
    </Setting>
    <Setting Name="ThemeName" Type="System.String" Scope="User">
      <Value Profile="(Default)" />
    </Setting>
    <Setting Name="ShowConfigHelpText" Type="System.Boolean" Scope="User">
      <Value Profile="(Default)">True</Value>
    </Setting>
    <Setting Name="PuttySavedSessionsName" Type="System.String" Scope="User">
      <Value Profile="(Default)" />
    </Setting>
    <Setting Name="PuttySavedSessionsPanel" Type="System.String" Scope="User">
      <Value Profile="(Default)" />
    </Setting>
    <Setting Name="CompatibilityWarnLenovoAutoScrollUtility" Type="System.Boolean" Scope="User">
      <Value Profile="(Default)">True</Value>
    </Setting>
    <Setting Name="UpdateAddress" Type="System.String" Scope="Application">
      <Value Profile="(Default)">https://mremoteng.org/</Value>
    </Setting>
    <Setting Name="ConDefaultLoadBalanceInfo" Type="System.String" Scope="User">
      <Value Profile="(Default)" />
    </Setting>
    <Setting Name="ConDefaultAutomaticResize" Type="System.Boolean" Scope="User">
      <Value Profile="(Default)">True</Value>
    </Setting>
    <Setting Name="InhDefaultLoadBalanceInfo" Type="System.Boolean" Scope="User">
      <Value Profile="(Default)">False</Value>
    </Setting>
    <Setting Name="InhDefaultAutomaticResize" Type="System.Boolean" Scope="User">
      <Value Profile="(Default)">False</Value>
    </Setting>
    <Setting Name="QuickConnectProtocol" Roaming="true" Type="System.String" Scope="User">
      <Value Profile="(Default)">RDP</Value>
    </Setting>
    <Setting Name="KeysPreviousTab" Roaming="true" Type="System.String" Scope="User">
      <Value Profile="(Default)">9/9, 33/8</Value>
    </Setting>
    <Setting Name="KeysNextTab" Roaming="true" Type="System.String" Scope="User">
      <Value Profile="(Default)">9/8, 34/8</Value>
    </Setting>
    <Setting Name="ShowCompleteConsPathInTitle" Type="System.Boolean" Scope="User">
      <Value Profile="(Default)">False</Value>
    </Setting>
    <Setting Name="ConRDPOverallConnectionTimeout" Type="System.Int32" Scope="User">
      <Value Profile="(Default)">20</Value>
    </Setting>
    <Setting Name="EncryptionEngine" Type="mRemoteNG.Security.BlockCipherEngines" Scope="User">
      <Value Profile="(Default)">AES</Value>
    </Setting>
    <Setting Name="EncryptionBlockCipherMode" Type="mRemoteNG.Security.BlockCipherModes" Scope="User">
      <Value Profile="(Default)">GCM</Value>
    </Setting>
    <Setting Name="EncryptionKeyDerivationIterations" Type="System.Int32" Scope="User">
      <Value Profile="(Default)">10000</Value>
    </Setting>
    <Setting Name="ConDefaultSoundQuality" Type="System.String" Scope="User">
      <Value Profile="(Default)">Dynamic</Value>
    </Setting>
    <Setting Name="InhDefaultSoundQuality" Type="System.Boolean" Scope="User">
      <Value Profile="(Default)">False</Value>
    </Setting>
    <Setting Name="ConDefaultRDPMinutesToIdleTimeout" Type="System.Int32" Scope="User">
      <Value Profile="(Default)">0</Value>
    </Setting>
    <Setting Name="InhDefaultRDPMinutesToIdleTimeout" Type="System.Boolean" Scope="User">
      <Value Profile="(Default)">False</Value>
    </Setting>
    <Setting Name="ConDefaultRDPAlertIdleTimeout" Type="System.Boolean" Scope="User">
      <Value Profile="(Default)">False</Value>
    </Setting>
    <Setting Name="InhDefaultRDPAlertIdleTimeout" Type="System.Boolean" Scope="User">
      <Value Profile="(Default)">False</Value>
    </Setting>
    <Setting Name="InhDefaultCredentialRecord" Type="System.Boolean" Scope="User">
      <Value Profile="(Default)">False</Value>
    </Setting>
    <Setting Name="ConDefaultCredentialRecord" Type="System.Guid" Scope="User">
      <Value Profile="(Default)">00000000-0000-0000-0000-000000000000</Value>
    </Setting>
    <Setting Name="LogFilePath" Type="System.String" Scope="User">
      <Value Profile="(Default)" />
    </Setting>
    <Setting Name="TextLogMessageWriterWriteDebugMsgs" Type="System.Boolean" Scope="User">
      <Value Profile="(Default)">False</Value>
    </Setting>
    <Setting Name="TextLogMessageWriterWriteInfoMsgs" Type="System.Boolean" Scope="User">
      <Value Profile="(Default)">True</Value>
    </Setting>
    <Setting Name="TextLogMessageWriterWriteWarningMsgs" Type="System.Boolean" Scope="User">
      <Value Profile="(Default)">True</Value>
    </Setting>
    <Setting Name="TextLogMessageWriterWriteErrorMsgs" Type="System.Boolean" Scope="User">
      <Value Profile="(Default)">True</Value>
    </Setting>
    <Setting Name="NotificationPanelWriterWriteDebugMsgs" Type="System.Boolean" Scope="User">
      <Value Profile="(Default)">False</Value>
    </Setting>
    <Setting Name="NotificationPanelWriterWriteInfoMsgs" Type="System.Boolean" Scope="User">
      <Value Profile="(Default)">False</Value>
    </Setting>
    <Setting Name="NotificationPanelWriterWriteWarningMsgs" Type="System.Boolean" Scope="User">
      <Value Profile="(Default)">True</Value>
    </Setting>
    <Setting Name="NotificationPanelWriterWriteErrorMsgs" Type="System.Boolean" Scope="User">
      <Value Profile="(Default)">True</Value>
    </Setting>
    <Setting Name="PopupMessageWriterWriteDebugMsgs" Type="System.Boolean" Scope="User">
      <Value Profile="(Default)">False</Value>
    </Setting>
    <Setting Name="PopupMessageWriterWriteInfoMsgs" Type="System.Boolean" Scope="User">
      <Value Profile="(Default)">False</Value>
    </Setting>
    <Setting Name="PopupMessageWriterWriteWarningMsgs" Type="System.Boolean" Scope="User">
      <Value Profile="(Default)">False</Value>
    </Setting>
    <Setting Name="PopupMessageWriterWriteErrorMsgs" Type="System.Boolean" Scope="User">
      <Value Profile="(Default)">False</Value>
    </Setting>
    <Setting Name="LogToApplicationDirectory" Type="System.Boolean" Scope="User">
      <Value Profile="(Default)">True</Value>
    </Setting>
    <Setting Name="PromptUnlockCredReposOnStartup" Type="System.Boolean" Scope="User">
      <Value Profile="(Default)">True</Value>
    </Setting>
    <Setting Name="SupportedUICultures" Type="System.String" Scope="Application">
      <Value Profile="(Default)">cs-CZ,de,el,en,en-US,es-AR,es,fr,hu,it,lt,ja-JP,ko-KR,nb-NO,nl,pt,pt-BR,pl,ru,uk,tr-TR,zh-CN,zh-TW</Value>
    </Setting>
    <Setting Name="ThemingActive" Type="System.Boolean" Scope="User">
      <Value Profile="(Default)">True</Value>
    </Setting>
    <Setting Name="ConDefaultUsername" Type="System.String" Scope="User">
      <Value Profile="(Default)" />
    </Setting>
    <Setting Name="ConDefaultPassword" Type="System.String" Scope="User">
      <Value Profile="(Default)" />
    </Setting>
    <Setting Name="ConDefaultDomain" Type="System.String" Scope="User">
      <Value Profile="(Default)" />
    </Setting>
    <Setting Name="ConDefaultPanel" Type="System.String" Scope="User">
      <Value Profile="(Default)">General</Value>
    </Setting>
    <Setting Name="SaveConnectionsAfterEveryEdit" Type="System.Boolean" Scope="User">
      <Value Profile="(Default)">True</Value>
    </Setting>
    <Setting Name="UseFilterSearch" Type="System.Boolean" Scope="User">
      <Value Profile="(Default)">False</Value>
    </Setting>
    <Setting Name="SQLReadOnly" Type="System.Boolean" Scope="User">
      <Value Profile="(Default)">False</Value>
    </Setting>
    <Setting Name="LockToolbars" Type="System.Boolean" Scope="User">
      <Value Profile="(Default)">False</Value>
    </Setting>
    <Setting Name="RdpLoadBalanceInfoUseUtf8" Type="System.Boolean" Scope="User">
      <Value Profile="(Default)">False</Value>
    </Setting>
    <Setting Name="MultiSshToolbarLocation" Type="System.Drawing.Point" Scope="User">
      <Value Profile="(Default)">0, 0</Value>
    </Setting>
    <Setting Name="MultiSshToolbarParentDock" Type="System.String" Scope="User">
      <Value Profile="(Default)" />
    </Setting>
    <Setting Name="MultiSshToolbarVisible" Type="System.Boolean" Scope="User">
      <Value Profile="(Default)">False</Value>
    </Setting>
    <Setting Name="CreateEmptyPanelOnStartUp" Type="System.Boolean" Scope="User">
      <Value Profile="(Default)">False</Value>
    </Setting>
    <Setting Name="StartUpPanelName" Type="System.String" Scope="User">
      <Value Profile="(Default)">General</Value>
    </Setting>
    <Setting Name="TrackActiveConnectionInConnectionTree" Type="System.Boolean" Scope="User">
      <Value Profile="(Default)">False</Value>
    </Setting>
    <Setting Name="PlaceSearchBarAboveConnectionTree" Type="System.Boolean" Scope="User">
      <Value Profile="(Default)">False</Value>
    </Setting>
    <Setting Name="AlwaysShowConnectionTabs" Type="System.Boolean" Scope="User">
      <Value Profile="(Default)">True</Value>
    </Setting>
    <Setting Name="OverrideFIPSCheck" Type="System.Boolean" Scope="User">
      <Value Profile="(Default)">False</Value>
    </Setting>
    <Setting Name="ConDefaultFavorite" Type="System.Boolean" Scope="User">
      <Value Profile="(Default)">False</Value>
    </Setting>
    <Setting Name="InhDefaultFavorite" Type="System.Boolean" Scope="User">
      <Value Profile="(Default)">False</Value>
    </Setting>
    <Setting Name="SQLServerType" Type="System.String" Scope="User">
      <Value Profile="(Default)">mssql</Value>
    </Setting>
    <Setting Name="DoNotTrimUsername" Type="System.Boolean" Scope="User">
      <Value Profile="(Default)">False</Value>
    </Setting>
    <Setting Name="ConDefaultVmId" Type="System.String" Scope="User">
      <Value Profile="(Default)" />
    </Setting>
    <Setting Name="InhDefaultVmId" Type="System.Boolean" Scope="User">
      <Value Profile="(Default)">False</Value>
    </Setting>
    <Setting Name="InhDefaultUseVmId" Type="System.Boolean" Scope="User">
      <Value Profile="(Default)">False</Value>
    </Setting>
    <Setting Name="ConDefaultRdpVersion" Type="System.String" Scope="User">
      <Value Profile="(Default)">Highest</Value>
    </Setting>
    <Setting Name="InhDefaultRdpVersion" Type="System.Boolean" Scope="User">
      <Value Profile="(Default)">False</Value>
    </Setting>
<<<<<<< HEAD
    <Setting Name="InhDefaultSSHTunnelConnectionName" Type="System.Boolean" Scope="User">
      <Value Profile="(Default)">False</Value>
    </Setting>
    <Setting Name="ConDefaultSSHTunnelConnectionName" Type="System.String" Scope="User">
      <Value Profile="(Default)" />
    </Setting>
    <Setting Name="InhDefaultSSHOptions" Type="System.Boolean" Scope="User">
      <Value Profile="(Default)">False</Value>
    </Setting>
    <Setting Name="ConDefaultSSHOptions" Type="System.String" Scope="User">
      <Value Profile="(Default)" />
    </Setting>
=======
    <Setting Name="StartMinimized" Type="System.Boolean" Scope="User">
      <Value Profile="(Default)">False</Value>
    </Setting>
    <Setting Name="ConDefaultUseEnhancedMode" Type="System.Boolean" Scope="User">
      <Value Profile="(Default)">False</Value>
    </Setting>
>>>>>>> 0343254c
  </Settings>
</SettingsFile><|MERGE_RESOLUTION|>--- conflicted
+++ resolved
@@ -728,7 +728,6 @@
     <Setting Name="InhDefaultRdpVersion" Type="System.Boolean" Scope="User">
       <Value Profile="(Default)">False</Value>
     </Setting>
-<<<<<<< HEAD
     <Setting Name="InhDefaultSSHTunnelConnectionName" Type="System.Boolean" Scope="User">
       <Value Profile="(Default)">False</Value>
     </Setting>
@@ -741,13 +740,11 @@
     <Setting Name="ConDefaultSSHOptions" Type="System.String" Scope="User">
       <Value Profile="(Default)" />
     </Setting>
-=======
     <Setting Name="StartMinimized" Type="System.Boolean" Scope="User">
       <Value Profile="(Default)">False</Value>
     </Setting>
     <Setting Name="ConDefaultUseEnhancedMode" Type="System.Boolean" Scope="User">
       <Value Profile="(Default)">False</Value>
     </Setting>
->>>>>>> 0343254c
   </Settings>
 </SettingsFile>