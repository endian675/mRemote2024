--- conflicted
+++ resolved
@@ -1,5 +1,4 @@
 ﻿<?xml version='1.0' encoding='utf-8'?>
-<<<<<<< HEAD
 <SettingsFile xmlns="http://schemas.microsoft.com/VisualStudio/2004/01/settings" CurrentProfile="(Default)" GeneratedClassNamespace="mRemoteNG" GeneratedClassName="Settings" UseMySettingsClassName="true">
   <Profiles />
   <Settings>
@@ -702,709 +701,8 @@
     <Setting Name="InhDefaultFavorite" Type="System.Boolean" Scope="User">
       <Value Profile="(Default)">False</Value>
     </Setting>
+    <Setting Name="SQLServerType" Type="System.String" Scope="User">
+      <Value Profile="(Default)">mssql</Value>
+    </Setting>
   </Settings>
-=======
-
-<SettingsFile xmlns="http://schemas.microsoft.com/VisualStudio/2004/01/settings" CurrentProfile="(Default)"
-              GeneratedClassNamespace="mRemoteNG" GeneratedClassName="Settings" UseMySettingsClassName="true">
-    <Profiles />
-    <Settings>
-        <Setting Name="MainFormLocation" Type="System.Drawing.Point" Scope="User">
-            <Value Profile="(Default)">0, 0</Value>
-        </Setting>
-        <Setting Name="MainFormSize" Type="System.Drawing.Size" Scope="User">
-            <Value Profile="(Default)">0, 0</Value>
-        </Setting>
-        <Setting Name="MainFormState" Type="System.Windows.Forms.FormWindowState" Scope="User">
-            <Value Profile="(Default)">Normal</Value>
-        </Setting>
-        <Setting Name="MainFormKiosk" Type="System.Boolean" Scope="User">
-            <Value Profile="(Default)">False</Value>
-        </Setting>
-        <Setting Name="DoUpgrade" Type="System.Boolean" Scope="User">
-            <Value Profile="(Default)">True</Value>
-        </Setting>
-        <Setting Name="CustomPuttyPath" Type="System.String" Scope="User">
-            <Value Profile="(Default)" />
-        </Setting>
-        <Setting Name="SwitchToMCOnInformation" Type="System.Boolean" Scope="User">
-            <Value Profile="(Default)">True</Value>
-        </Setting>
-        <Setting Name="SwitchToMCOnWarning" Type="System.Boolean" Scope="User">
-            <Value Profile="(Default)">True</Value>
-        </Setting>
-        <Setting Name="SwitchToMCOnError" Type="System.Boolean" Scope="User">
-            <Value Profile="(Default)">True</Value>
-        </Setting>
-        <Setting Name="AutomaticallyGetSessionInfo" Type="System.Boolean" Scope="User">
-            <Value Profile="(Default)">False</Value>
-        </Setting>
-        <Setting Name="LoadConsFromCustomLocation" Type="System.Boolean" Scope="User">
-            <Value Profile="(Default)">False</Value>
-        </Setting>
-        <Setting Name="CustomConsPath" Type="System.String" Scope="User">
-            <Value Profile="(Default)" />
-        </Setting>
-        <Setting Name="SaveConsOnExit" Type="System.Boolean" Scope="User">
-            <Value Profile="(Default)">True</Value>
-        </Setting>
-        <Setting Name="CheckForUpdatesOnStartup" Type="System.Boolean" Scope="User">
-            <Value Profile="(Default)">True</Value>
-        </Setting>
-        <Setting Name="ShowDescriptionTooltipsInTree" Type="System.Boolean" Scope="User">
-            <Value Profile="(Default)">False</Value>
-        </Setting>
-        <Setting Name="ShowSystemTrayIcon" Type="System.Boolean" Scope="User">
-            <Value Profile="(Default)">False</Value>
-        </Setting>
-        <Setting Name="OpenTabsRightOfSelected" Type="System.Boolean" Scope="User">
-            <Value Profile="(Default)">True</Value>
-        </Setting>
-        <Setting Name="ShowLogonInfoOnTabs" Type="System.Boolean" Scope="User">
-            <Value Profile="(Default)">False</Value>
-        </Setting>
-        <Setting Name="SingleClickOnConnectionOpensIt" Type="System.Boolean" Scope="User">
-            <Value Profile="(Default)">False</Value>
-        </Setting>
-        <Setting Name="EmptyCredentials" Type="System.String" Scope="User">
-            <Value Profile="(Default)">noinfo</Value>
-        </Setting>
-        <Setting Name="DefaultUsername" Type="System.String" Scope="User">
-            <Value Profile="(Default)" />
-        </Setting>
-        <Setting Name="DefaultPassword" Type="System.String" Scope="User">
-            <Value Profile="(Default)" />
-        </Setting>
-        <Setting Name="DefaultDomain" Type="System.String" Scope="User">
-            <Value Profile="(Default)" />
-        </Setting>
-        <Setting Name="UseCustomPuttyPath" Type="System.Boolean" Scope="User">
-            <Value Profile="(Default)">False</Value>
-        </Setting>
-        <Setting Name="FirstStart" Type="System.Boolean" Scope="User">
-            <Value Profile="(Default)">True</Value>
-        </Setting>
-        <Setting Name="ShowProtocolOnTabs" Type="System.Boolean" Scope="User">
-            <Value Profile="(Default)">False</Value>
-        </Setting>
-        <Setting Name="ResetPanels" Type="System.Boolean" Scope="User">
-            <Value Profile="(Default)">False</Value>
-        </Setting>
-        <Setting Name="UpdateUseProxy" Type="System.Boolean" Scope="User">
-            <Value Profile="(Default)">False</Value>
-        </Setting>
-        <Setting Name="UpdateProxyAddress" Type="System.String" Scope="User">
-            <Value Profile="(Default)" />
-        </Setting>
-        <Setting Name="UpdateProxyPort" Type="System.Int32" Scope="User">
-            <Value Profile="(Default)">80</Value>
-        </Setting>
-        <Setting Name="UpdateProxyUseAuthentication" Type="System.Boolean" Scope="User">
-            <Value Profile="(Default)">False</Value>
-        </Setting>
-        <Setting Name="UpdateProxyAuthUser" Type="System.String" Scope="User">
-            <Value Profile="(Default)" />
-        </Setting>
-        <Setting Name="UpdateProxyAuthPass" Type="System.String" Scope="User">
-            <Value Profile="(Default)" />
-        </Setting>
-        <Setting Name="ConDefaultDescription" Type="System.String" Scope="User">
-            <Value Profile="(Default)" />
-        </Setting>
-        <Setting Name="ConDefaultProtocol" Type="System.String" Scope="User">
-            <Value Profile="(Default)">RDP</Value>
-        </Setting>
-        <Setting Name="ConDefaultPuttySession" Type="System.String" Scope="User">
-            <Value Profile="(Default)">Default Settings</Value>
-        </Setting>
-        <Setting Name="ConDefaultUseConsoleSession" Type="System.Boolean" Scope="User">
-            <Value Profile="(Default)">False</Value>
-        </Setting>
-        <Setting Name="ConDefaultResolution" Type="System.String" Scope="User">
-            <Value Profile="(Default)">FitToWindow</Value>
-        </Setting>
-        <Setting Name="ConDefaultColors" Type="System.String" Scope="User">
-            <Value Profile="(Default)">Colors16Bit</Value>
-        </Setting>
-        <Setting Name="ConDefaultCacheBitmaps" Type="System.Boolean" Scope="User">
-            <Value Profile="(Default)">False</Value>
-        </Setting>
-        <Setting Name="ConDefaultDisplayWallpaper" Type="System.Boolean" Scope="User">
-            <Value Profile="(Default)">False</Value>
-        </Setting>
-        <Setting Name="ConDefaultDisplayThemes" Type="System.Boolean" Scope="User">
-            <Value Profile="(Default)">False</Value>
-        </Setting>
-        <Setting Name="ConDefaultRedirectKeys" Type="System.Boolean" Scope="User">
-            <Value Profile="(Default)">False</Value>
-        </Setting>
-        <Setting Name="ConDefaultRedirectDiskDrives" Type="System.Boolean" Scope="User">
-            <Value Profile="(Default)">False</Value>
-        </Setting>
-        <Setting Name="ConDefaultRedirectPrinters" Type="System.Boolean" Scope="User">
-            <Value Profile="(Default)">False</Value>
-        </Setting>
-        <Setting Name="ConDefaultRedirectClipboard" Type="System.Boolean" Scope="User">
-            <Value Profile="(Default)">False</Value>
-        </Setting>
-        <Setting Name="ConDefaultRedirectPorts" Type="System.Boolean" Scope="User">
-            <Value Profile="(Default)">False</Value>
-        </Setting>
-        <Setting Name="ConDefaultRedirectSmartCards" Type="System.Boolean" Scope="User">
-            <Value Profile="(Default)">False</Value>
-        </Setting>
-        <Setting Name="ConDefaultRedirectSound" Type="System.String" Scope="User">
-            <Value Profile="(Default)">DoNotPlay</Value>
-        </Setting>
-        <Setting Name="MaxPuttyWaitTime" Type="System.Int32" Scope="User">
-            <Value Profile="(Default)">2</Value>
-        </Setting>
-        <Setting Name="SingleInstance" Type="System.Boolean" Scope="User">
-            <Value Profile="(Default)">False</Value>
-        </Setting>
-        <Setting Name="OpenConsFromLastSession" Type="System.Boolean" Scope="User">
-            <Value Profile="(Default)">False</Value>
-        </Setting>
-        <Setting Name="NoReconnect" Type="System.Boolean" Scope="User">
-            <Value Profile="(Default)">False</Value>
-        </Setting>
-        <Setting Name="AutoSaveEveryMinutes" Type="System.Int32" Scope="User">
-            <Value Profile="(Default)">0</Value>
-        </Setting>
-        <Setting Name="ExtAppsTBVisible" Type="System.Boolean" Scope="User">
-            <Value Profile="(Default)">False</Value>
-        </Setting>
-        <Setting Name="ExtAppsTBShowText" Type="System.Boolean" Scope="User">
-            <Value Profile="(Default)">True</Value>
-        </Setting>
-        <Setting Name="ExtAppsTBLocation" Type="System.Drawing.Point" Scope="User">
-            <Value Profile="(Default)">0, 0</Value>
-        </Setting>
-        <Setting Name="ExtAppsTBParentDock" Type="System.String" Scope="User">
-            <Value Profile="(Default)">Bottom</Value>
-        </Setting>
-        <Setting Name="QuickyTBVisible" Type="System.Boolean" Scope="User">
-            <Value Profile="(Default)">True</Value>
-        </Setting>
-        <Setting Name="QuickyTBLocation" Type="System.Drawing.Point" Scope="User">
-            <Value Profile="(Default)">3, 24</Value>
-        </Setting>
-        <Setting Name="QuickyTBParentDock" Type="System.String" Scope="User">
-            <Value Profile="(Default)">Top</Value>
-        </Setting>
-        <Setting Name="ResetToolbars" Type="System.Boolean" Scope="User">
-            <Value Profile="(Default)">False</Value>
-        </Setting>
-        <Setting Name="UseSQLServer" Type="System.Boolean" Scope="User">
-            <Value Profile="(Default)">False</Value>
-        </Setting>
-        <Setting Name="SQLHost" Type="System.String" Scope="User">
-            <Value Profile="(Default)" />
-        </Setting>
-        <Setting Name="SQLUser" Type="System.String" Scope="User">
-            <Value Profile="(Default)" />
-        </Setting>
-        <Setting Name="SQLPass" Type="System.String" Scope="User">
-            <Value Profile="(Default)" />
-        </Setting>
-        <Setting Name="InhDefaultCacheBitmaps" Type="System.Boolean" Scope="User">
-            <Value Profile="(Default)">False</Value>
-        </Setting>
-        <Setting Name="InhDefaultColors" Type="System.Boolean" Scope="User">
-            <Value Profile="(Default)">False</Value>
-        </Setting>
-        <Setting Name="InhDefaultDescription" Type="System.Boolean" Scope="User">
-            <Value Profile="(Default)">False</Value>
-        </Setting>
-        <Setting Name="InhDefaultDisplayThemes" Type="System.Boolean" Scope="User">
-            <Value Profile="(Default)">False</Value>
-        </Setting>
-        <Setting Name="InhDefaultDisplayWallpaper" Type="System.Boolean" Scope="User">
-            <Value Profile="(Default)">False</Value>
-        </Setting>
-        <Setting Name="InhDefaultDomain" Type="System.Boolean" Scope="User">
-            <Value Profile="(Default)">False</Value>
-        </Setting>
-        <Setting Name="InhDefaultIcon" Type="System.Boolean" Scope="User">
-            <Value Profile="(Default)">False</Value>
-        </Setting>
-        <Setting Name="InhDefaultPassword" Type="System.Boolean" Scope="User">
-            <Value Profile="(Default)">False</Value>
-        </Setting>
-        <Setting Name="InhDefaultPort" Type="System.Boolean" Scope="User">
-            <Value Profile="(Default)">False</Value>
-        </Setting>
-        <Setting Name="InhDefaultProtocol" Type="System.Boolean" Scope="User">
-            <Value Profile="(Default)">False</Value>
-        </Setting>
-        <Setting Name="InhDefaultPuttySession" Type="System.Boolean" Scope="User">
-            <Value Profile="(Default)">False</Value>
-        </Setting>
-        <Setting Name="InhDefaultRedirectDiskDrives" Type="System.Boolean" Scope="User">
-            <Value Profile="(Default)">False</Value>
-        </Setting>
-        <Setting Name="InhDefaultRedirectKeys" Type="System.Boolean" Scope="User">
-            <Value Profile="(Default)">False</Value>
-        </Setting>
-        <Setting Name="InhDefaultRedirectPorts" Type="System.Boolean" Scope="User">
-            <Value Profile="(Default)">False</Value>
-        </Setting>
-        <Setting Name="InhDefaultRedirectPrinters" Type="System.Boolean" Scope="User">
-            <Value Profile="(Default)">False</Value>
-        </Setting>
-        <Setting Name="InhDefaultRedirectClipboard" Type="System.Boolean" Scope="User">
-            <Value Profile="(Default)">False</Value>
-        </Setting>
-        <Setting Name="InhDefaultRedirectSmartCards" Type="System.Boolean" Scope="User">
-            <Value Profile="(Default)">False</Value>
-        </Setting>
-        <Setting Name="InhDefaultRedirectSound" Type="System.Boolean" Scope="User">
-            <Value Profile="(Default)">False</Value>
-        </Setting>
-        <Setting Name="InhDefaultResolution" Type="System.Boolean" Scope="User">
-            <Value Profile="(Default)">False</Value>
-        </Setting>
-        <Setting Name="InhDefaultUseConsoleSession" Type="System.Boolean" Scope="User">
-            <Value Profile="(Default)">False</Value>
-        </Setting>
-        <Setting Name="InhDefaultUsername" Type="System.Boolean" Scope="User">
-            <Value Profile="(Default)">False</Value>
-        </Setting>
-        <Setting Name="InhDefaultPanel" Type="System.Boolean" Scope="User">
-            <Value Profile="(Default)">False</Value>
-        </Setting>
-        <Setting Name="ConDefaultICAEncryptionStrength" Type="System.String" Scope="User">
-            <Value Profile="(Default)">EncrBasic</Value>
-        </Setting>
-        <Setting Name="InhDefaultICAEncryptionStrength" Type="System.Boolean" Scope="User">
-            <Value Profile="(Default)">False</Value>
-        </Setting>
-        <Setting Name="ConDefaultPreExtApp" Type="System.String" Scope="User">
-            <Value Profile="(Default)" />
-        </Setting>
-        <Setting Name="ConDefaultPostExtApp" Type="System.String" Scope="User">
-            <Value Profile="(Default)" />
-        </Setting>
-        <Setting Name="InhDefaultPreExtApp" Type="System.Boolean" Scope="User">
-            <Value Profile="(Default)">False</Value>
-        </Setting>
-        <Setting Name="InhDefaultPostExtApp" Type="System.Boolean" Scope="User">
-            <Value Profile="(Default)">False</Value>
-        </Setting>
-        <Setting Name="SetHostnameLikeDisplayName" Type="System.Boolean" Scope="User">
-            <Value Profile="(Default)">False</Value>
-        </Setting>
-        <Setting Name="DoubleClickOnTabClosesIt" Type="System.Boolean" Scope="User">
-            <Value Profile="(Default)">True</Value>
-        </Setting>
-        <Setting Name="ReconnectOnDisconnect" Type="System.Boolean" Scope="User">
-            <Value Profile="(Default)">False</Value>
-        </Setting>
-        <Setting Name="AlwaysShowPanelSelectionDlg" Type="System.Boolean" Scope="User">
-            <Value Profile="(Default)">False</Value>
-        </Setting>
-        <Setting Name="ConDefaultVNCAuthMode" Type="System.String" Scope="User">
-            <Value Profile="(Default)">AuthVNC</Value>
-        </Setting>
-        <Setting Name="ConDefaultVNCColors" Type="System.String" Scope="User">
-            <Value Profile="(Default)">ColNormal</Value>
-        </Setting>
-        <Setting Name="ConDefaultVNCSmartSizeMode" Type="System.String" Scope="User">
-            <Value Profile="(Default)">SmartSAspect</Value>
-        </Setting>
-        <Setting Name="ConDefaultVNCViewOnly" Type="System.Boolean" Scope="User">
-            <Value Profile="(Default)">False</Value>
-        </Setting>
-        <Setting Name="ConDefaultVNCCompression" Type="System.String" Scope="User">
-            <Value Profile="(Default)">CompNone</Value>
-        </Setting>
-        <Setting Name="ConDefaultVNCEncoding" Type="System.String" Scope="User">
-            <Value Profile="(Default)">EncHextile</Value>
-        </Setting>
-        <Setting Name="ConDefaultVNCProxyIP" Type="System.String" Scope="User">
-            <Value Profile="(Default)" />
-        </Setting>
-        <Setting Name="ConDefaultVNCProxyPassword" Type="System.String" Scope="User">
-            <Value Profile="(Default)" />
-        </Setting>
-        <Setting Name="ConDefaultVNCProxyPort" Type="System.Int32" Scope="User">
-            <Value Profile="(Default)">0</Value>
-        </Setting>
-        <Setting Name="ConDefaultVNCProxyType" Type="System.String" Scope="User">
-            <Value Profile="(Default)">ProxyNone</Value>
-        </Setting>
-        <Setting Name="ConDefaultVNCProxyUsername" Type="System.String" Scope="User">
-            <Value Profile="(Default)" />
-        </Setting>
-        <Setting Name="InhDefaultVNCAuthMode" Type="System.Boolean" Scope="User">
-            <Value Profile="(Default)">False</Value>
-        </Setting>
-        <Setting Name="InhDefaultVNCColors" Type="System.Boolean" Scope="User">
-            <Value Profile="(Default)">False</Value>
-        </Setting>
-        <Setting Name="InhDefaultVNCSmartSizeMode" Type="System.Boolean" Scope="User">
-            <Value Profile="(Default)">False</Value>
-        </Setting>
-        <Setting Name="InhDefaultVNCViewOnly" Type="System.Boolean" Scope="User">
-            <Value Profile="(Default)">False</Value>
-        </Setting>
-        <Setting Name="InhDefaultVNCCompression" Type="System.Boolean" Scope="User">
-            <Value Profile="(Default)">False</Value>
-        </Setting>
-        <Setting Name="InhDefaultVNCEncoding" Type="System.Boolean" Scope="User">
-            <Value Profile="(Default)">False</Value>
-        </Setting>
-        <Setting Name="InhDefaultVNCProxyIP" Type="System.Boolean" Scope="User">
-            <Value Profile="(Default)">False</Value>
-        </Setting>
-        <Setting Name="InhDefaultVNCProxyPassword" Type="System.Boolean" Scope="User">
-            <Value Profile="(Default)">False</Value>
-        </Setting>
-        <Setting Name="InhDefaultVNCProxyPort" Type="System.Boolean" Scope="User">
-            <Value Profile="(Default)">False</Value>
-        </Setting>
-        <Setting Name="InhDefaultVNCProxyType" Type="System.Boolean" Scope="User">
-            <Value Profile="(Default)">False</Value>
-        </Setting>
-        <Setting Name="InhDefaultVNCProxyUsername" Type="System.Boolean" Scope="User">
-            <Value Profile="(Default)">False</Value>
-        </Setting>
-        <Setting Name="MinimizeToTray" Type="System.Boolean" Scope="User">
-            <Value Profile="(Default)">False</Value>
-        </Setting>
-        <Setting Name="SingleClickSwitchesToOpenConnection" Type="System.Boolean" Scope="User">
-            <Value Profile="(Default)">False</Value>
-        </Setting>
-        <Setting Name="ConDefaultRDPAuthenticationLevel" Type="System.String" Scope="User">
-            <Value Profile="(Default)">NoAuth</Value>
-        </Setting>
-        <Setting Name="InhDefaultRDPAuthenticationLevel" Type="System.Boolean" Scope="User">
-            <Value Profile="(Default)">False</Value>
-        </Setting>
-        <Setting Name="UVNCSCPort" Type="System.Int32" Scope="User">
-            <Value Profile="(Default)">5500</Value>
-        </Setting>
-        <Setting Name="StartupComponentsCheck" Type="System.Boolean" Scope="User">
-            <Value Profile="(Default)">False</Value>
-        </Setting>
-        <Setting Name="XULRunnerPath" Type="System.String" Scope="User">
-            <Value Profile="(Default)" />
-        </Setting>
-        <Setting Name="ConDefaultRenderingEngine" Type="System.String" Scope="User">
-            <Value Profile="(Default)">IE</Value>
-        </Setting>
-        <Setting Name="InhDefaultRenderingEngine" Type="System.Boolean" Scope="User">
-            <Value Profile="(Default)">False</Value>
-        </Setting>
-        <Setting Name="ConDefaultMacAddress" Type="System.String" Scope="User">
-            <Value Profile="(Default)" />
-        </Setting>
-        <Setting Name="InhDefaultMacAddress" Type="System.Boolean" Scope="User">
-            <Value Profile="(Default)">False</Value>
-        </Setting>
-        <Setting Name="EncryptCompleteConnectionsFile" Type="System.Boolean" Scope="User">
-            <Value Profile="(Default)">False</Value>
-        </Setting>
-        <Setting Name="ConDefaultUserField" Type="System.String" Scope="User">
-            <Value Profile="(Default)" />
-        </Setting>
-        <Setting Name="InhDefaultUserField" Type="System.Boolean" Scope="User">
-            <Value Profile="(Default)">False</Value>
-        </Setting>
-        <Setting Name="ConDefaultExtApp" Type="System.String" Scope="User">
-            <Value Profile="(Default)" />
-        </Setting>
-        <Setting Name="InhDefaultExtApp" Type="System.Boolean" Scope="User">
-            <Value Profile="(Default)">False</Value>
-        </Setting>
-        <Setting Name="CheckForUpdatesAsked" Type="System.Boolean" Scope="User">
-            <Value Profile="(Default)">False</Value>
-        </Setting>
-        <Setting Name="CheckForUpdatesFrequencyDays" Type="System.Int32" Scope="User">
-            <Value Profile="(Default)">14</Value>
-        </Setting>
-        <Setting Name="CheckForUpdatesLastCheck" Type="System.DateTime" Scope="User">
-            <Value Profile="(Default)">1980-01-01</Value>
-        </Setting>
-        <Setting Name="UpdatePending" Type="System.Boolean" Scope="User">
-            <Value Profile="(Default)">False</Value>
-        </Setting>
-        <Setting Name="ConDefaultRDGatewayUsageMethod" Type="System.String" Scope="User">
-            <Value Profile="(Default)">Never</Value>
-        </Setting>
-        <Setting Name="ConDefaultRDGatewayUseConnectionCredentials" Type="System.String" Scope="User">
-            <Value Profile="(Default)">Yes</Value>
-        </Setting>
-        <Setting Name="ConDefaultIcon" Type="System.String" Scope="User">
-            <Value Profile="(Default)">mRemoteNG</Value>
-        </Setting>
-        <Setting Name="InhDefaultRDGatewayUsageMethod" Type="System.Boolean" Scope="User">
-            <Value Profile="(Default)">False</Value>
-        </Setting>
-        <Setting Name="InhDefaultRDGatewayHostname" Type="System.Boolean" Scope="User">
-            <Value Profile="(Default)">False</Value>
-        </Setting>
-        <Setting Name="InhDefaultRDGatewayUsername" Type="System.Boolean" Scope="User">
-            <Value Profile="(Default)">False</Value>
-        </Setting>
-        <Setting Name="InhDefaultRDGatewayPassword" Type="System.Boolean" Scope="User">
-            <Value Profile="(Default)">False</Value>
-        </Setting>
-        <Setting Name="InhDefaultRDGatewayDomain" Type="System.Boolean" Scope="User">
-            <Value Profile="(Default)">False</Value>
-        </Setting>
-        <Setting Name="InhDefaultRDGatewayUseConnectionCredentials" Type="System.Boolean" Scope="User">
-            <Value Profile="(Default)">False</Value>
-        </Setting>
-        <Setting Name="RdpReconnectionCount" Type="System.Int32" Scope="User">
-            <Value Profile="(Default)">5</Value>
-        </Setting>
-        <Setting Name="OverrideUICulture" Type="System.String" Scope="User">
-            <Value Profile="(Default)" />
-        </Setting>
-        <Setting Name="ConDefaultRDGatewayHostname" Type="System.String" Scope="User">
-            <Value Profile="(Default)" />
-        </Setting>
-        <Setting Name="ConDefaultRDGatewayUsername" Type="System.String" Scope="User">
-            <Value Profile="(Default)" />
-        </Setting>
-        <Setting Name="ConDefaultRDGatewayPassword" Type="System.String" Scope="User">
-            <Value Profile="(Default)" />
-        </Setting>
-        <Setting Name="ConDefaultRDGatewayDomain" Type="System.String" Scope="User">
-            <Value Profile="(Default)" />
-        </Setting>
-        <Setting Name="ConDefaultEnableFontSmoothing" Type="System.Boolean" Scope="User">
-            <Value Profile="(Default)">False</Value>
-        </Setting>
-        <Setting Name="InhDefaultEnableFontSmoothing" Type="System.Boolean" Scope="User">
-            <Value Profile="(Default)">False</Value>
-        </Setting>
-        <Setting Name="ConDefaultEnableDesktopComposition" Type="System.Boolean" Scope="User">
-            <Value Profile="(Default)">False</Value>
-        </Setting>
-        <Setting Name="InhDefaultEnableDesktopComposition" Type="System.Boolean" Scope="User">
-            <Value Profile="(Default)">False</Value>
-        </Setting>
-        <Setting Name="ConfirmCloseConnection" Type="System.Int32" Scope="User">
-            <Value Profile="(Default)">4</Value>
-        </Setting>
-        <Setting Name="MainFormRestoreSize" Type="System.Drawing.Size" Scope="User">
-            <Value Profile="(Default)" />
-        </Setting>
-        <Setting Name="MainFormRestoreLocation" Type="System.Drawing.Point" Scope="User">
-            <Value Profile="(Default)" />
-        </Setting>
-        <Setting Name="SQLDatabaseName" Type="System.String" Scope="User">
-            <Value Profile="(Default)">mRemoteNG</Value>
-        </Setting>
-        <Setting Name="BackupFileKeepCount" Roaming="true" Type="System.Int32" Scope="User">
-            <Value Profile="(Default)">10</Value>
-        </Setting>
-        <Setting Name="BackupFileNameFormat" Roaming="true" Type="System.String" Scope="User">
-            <Value Profile="(Default)">{0}.{1:yyyyMMdd-HHmmssffff}.backup</Value>
-        </Setting>
-        <Setting Name="InhDefaultUseCredSsp" Type="System.Boolean" Scope="User">
-            <Value Profile="(Default)">False</Value>
-        </Setting>
-        <Setting Name="ConDefaultUseCredSsp" Type="System.Boolean" Scope="User">
-            <Value Profile="(Default)">True</Value>
-        </Setting>
-        <Setting Name="AlwaysShowPanelTabs" Roaming="true" Type="System.Boolean" Scope="User">
-            <Value Profile="(Default)">False</Value>
-        </Setting>
-        <Setting Name="IdentifyQuickConnectTabs" Roaming="true" Type="System.Boolean" Scope="User">
-            <Value Profile="(Default)">False</Value>
-        </Setting>
-        <Setting Name="UpdateChannel" Type="System.String" Scope="User">
-            <Value Profile="(Default)">release</Value>
-        </Setting>
-        <Setting Name="ThemeName" Type="System.String" Scope="User">
-            <Value Profile="(Default)" />
-        </Setting>
-        <Setting Name="ShowConfigHelpText" Type="System.Boolean" Scope="User">
-            <Value Profile="(Default)">True</Value>
-        </Setting>
-        <Setting Name="PuttySavedSessionsName" Type="System.String" Scope="User">
-            <Value Profile="(Default)" />
-        </Setting>
-        <Setting Name="PuttySavedSessionsPanel" Type="System.String" Scope="User">
-            <Value Profile="(Default)" />
-        </Setting>
-        <Setting Name="CompatibilityWarnLenovoAutoScrollUtility" Type="System.Boolean" Scope="User">
-            <Value Profile="(Default)">True</Value>
-        </Setting>
-        <Setting Name="UpdateAddress" Type="System.String" Scope="Application">
-            <Value Profile="(Default)">https://mremoteng.org/</Value>
-        </Setting>
-        <Setting Name="ConDefaultLoadBalanceInfo" Type="System.String" Scope="User">
-            <Value Profile="(Default)" />
-        </Setting>
-        <Setting Name="ConDefaultAutomaticResize" Type="System.Boolean" Scope="User">
-            <Value Profile="(Default)">True</Value>
-        </Setting>
-        <Setting Name="InhDefaultLoadBalanceInfo" Type="System.Boolean" Scope="User">
-            <Value Profile="(Default)">False</Value>
-        </Setting>
-        <Setting Name="InhDefaultAutomaticResize" Type="System.Boolean" Scope="User">
-            <Value Profile="(Default)">False</Value>
-        </Setting>
-        <Setting Name="QuickConnectProtocol" Roaming="true" Type="System.String" Scope="User">
-            <Value Profile="(Default)">RDP</Value>
-        </Setting>
-        <Setting Name="KeysPreviousTab" Roaming="true" Type="System.String" Scope="User">
-            <Value Profile="(Default)">9/9, 33/8</Value>
-        </Setting>
-        <Setting Name="KeysNextTab" Roaming="true" Type="System.String" Scope="User">
-            <Value Profile="(Default)">9/8, 34/8</Value>
-        </Setting>
-        <Setting Name="ShowCompleteConsPathInTitle" Type="System.Boolean" Scope="User">
-            <Value Profile="(Default)">False</Value>
-        </Setting>
-        <Setting Name="ConRDPOverallConnectionTimeout" Type="System.Int32" Scope="User">
-            <Value Profile="(Default)">20</Value>
-        </Setting>
-        <Setting Name="EncryptionEngine" Type="mRemoteNG.Security.BlockCipherEngines" Scope="User">
-            <Value Profile="(Default)">AES</Value>
-        </Setting>
-        <Setting Name="EncryptionBlockCipherMode" Type="mRemoteNG.Security.BlockCipherModes" Scope="User">
-            <Value Profile="(Default)">GCM</Value>
-        </Setting>
-        <Setting Name="EncryptionKeyDerivationIterations" Type="System.Int32" Scope="User">
-            <Value Profile="(Default)">1000</Value>
-        </Setting>
-        <Setting Name="ConDefaultSoundQuality" Type="System.String" Scope="User">
-            <Value Profile="(Default)">Dynamic</Value>
-        </Setting>
-        <Setting Name="InhDefaultSoundQuality" Type="System.Boolean" Scope="User">
-            <Value Profile="(Default)">False</Value>
-        </Setting>
-        <Setting Name="ConDefaultRDPMinutesToIdleTimeout" Type="System.Int32" Scope="User">
-            <Value Profile="(Default)">0</Value>
-        </Setting>
-        <Setting Name="InhDefaultRDPMinutesToIdleTimeout" Type="System.Boolean" Scope="User">
-            <Value Profile="(Default)">False</Value>
-        </Setting>
-        <Setting Name="ConDefaultRDPAlertIdleTimeout" Type="System.Boolean" Scope="User">
-            <Value Profile="(Default)">False</Value>
-        </Setting>
-        <Setting Name="InhDefaultRDPAlertIdleTimeout" Type="System.Boolean" Scope="User">
-            <Value Profile="(Default)">False</Value>
-        </Setting>
-        <Setting Name="InhDefaultCredentialRecord" Type="System.Boolean" Scope="User">
-            <Value Profile="(Default)">False</Value>
-        </Setting>
-        <Setting Name="ConDefaultCredentialRecord" Type="System.Guid" Scope="User">
-            <Value Profile="(Default)">00000000-0000-0000-0000-000000000000</Value>
-        </Setting>
-        <Setting Name="LogFilePath" Type="System.String" Scope="User">
-            <Value Profile="(Default)" />
-        </Setting>
-        <Setting Name="TextLogMessageWriterWriteDebugMsgs" Type="System.Boolean" Scope="User">
-            <Value Profile="(Default)">False</Value>
-        </Setting>
-        <Setting Name="TextLogMessageWriterWriteInfoMsgs" Type="System.Boolean" Scope="User">
-            <Value Profile="(Default)">True</Value>
-        </Setting>
-        <Setting Name="TextLogMessageWriterWriteWarningMsgs" Type="System.Boolean" Scope="User">
-            <Value Profile="(Default)">True</Value>
-        </Setting>
-        <Setting Name="TextLogMessageWriterWriteErrorMsgs" Type="System.Boolean" Scope="User">
-            <Value Profile="(Default)">True</Value>
-        </Setting>
-        <Setting Name="NotificationPanelWriterWriteDebugMsgs" Type="System.Boolean" Scope="User">
-            <Value Profile="(Default)">False</Value>
-        </Setting>
-        <Setting Name="NotificationPanelWriterWriteInfoMsgs" Type="System.Boolean" Scope="User">
-            <Value Profile="(Default)">False</Value>
-        </Setting>
-        <Setting Name="NotificationPanelWriterWriteWarningMsgs" Type="System.Boolean" Scope="User">
-            <Value Profile="(Default)">True</Value>
-        </Setting>
-        <Setting Name="NotificationPanelWriterWriteErrorMsgs" Type="System.Boolean" Scope="User">
-            <Value Profile="(Default)">True</Value>
-        </Setting>
-        <Setting Name="PopupMessageWriterWriteDebugMsgs" Type="System.Boolean" Scope="User">
-            <Value Profile="(Default)">False</Value>
-        </Setting>
-        <Setting Name="PopupMessageWriterWriteInfoMsgs" Type="System.Boolean" Scope="User">
-            <Value Profile="(Default)">False</Value>
-        </Setting>
-        <Setting Name="PopupMessageWriterWriteWarningMsgs" Type="System.Boolean" Scope="User">
-            <Value Profile="(Default)">False</Value>
-        </Setting>
-        <Setting Name="PopupMessageWriterWriteErrorMsgs" Type="System.Boolean" Scope="User">
-            <Value Profile="(Default)">False</Value>
-        </Setting>
-        <Setting Name="LogToApplicationDirectory" Type="System.Boolean" Scope="User">
-            <Value Profile="(Default)">True</Value>
-        </Setting>
-        <Setting Name="PromptUnlockCredReposOnStartup" Type="System.Boolean" Scope="User">
-            <Value Profile="(Default)">True</Value>
-        </Setting>
-        <Setting Name="SupportedUICultures" Type="System.String" Scope="Application">
-            <Value Profile="(Default)">cs-CZ,de,el,en,en-US,es-AR,es,fr,hu,it,ja-JP,ko-KR,nb-NO,nl,pt,pt-BR,pl,ru,uk,tr-TR,zh-CN,zh-TW</Value>
-        </Setting>
-        <Setting Name="ThemingActive" Type="System.Boolean" Scope="User">
-            <Value Profile="(Default)">True</Value>
-        </Setting>
-        <Setting Name="ConDefaultUsername" Type="System.String" Scope="User">
-            <Value Profile="(Default)" />
-        </Setting>
-        <Setting Name="ConDefaultPassword" Type="System.String" Scope="User">
-            <Value Profile="(Default)" />
-        </Setting>
-        <Setting Name="ConDefaultDomain" Type="System.String" Scope="User">
-            <Value Profile="(Default)" />
-        </Setting>
-        <Setting Name="ConDefaultPanel" Type="System.String" Scope="User">
-            <Value Profile="(Default)">General</Value>
-        </Setting>
-        <Setting Name="SaveConnectionsAfterEveryEdit" Type="System.Boolean" Scope="User">
-            <Value Profile="(Default)">True</Value>
-        </Setting>
-        <Setting Name="UseFilterSearch" Type="System.Boolean" Scope="User">
-            <Value Profile="(Default)">False</Value>
-        </Setting>
-        <Setting Name="SQLReadOnly" Type="System.Boolean" Scope="User">
-            <Value Profile="(Default)">False</Value>
-        </Setting>
-        <Setting Name="LockToolbars" Type="System.Boolean" Scope="User">
-            <Value Profile="(Default)">False</Value>
-        </Setting>
-        <Setting Name="RdpLoadBalanceInfoUseUtf8" Type="System.Boolean" Scope="User">
-            <Value Profile="(Default)">False</Value>
-        </Setting>
-        <Setting Name="MultiSshToolbarLocation" Type="System.Drawing.Point" Scope="User">
-            <Value Profile="(Default)">0, 0</Value>
-        </Setting>
-        <Setting Name="MultiSshToolbarParentDock" Type="System.String" Scope="User">
-            <Value Profile="(Default)" />
-        </Setting>
-        <Setting Name="MultiSshToolbarVisible" Type="System.Boolean" Scope="User">
-            <Value Profile="(Default)">False</Value>
-        </Setting>
-        <Setting Name="CreateEmptyPanelOnStartUp" Type="System.Boolean" Scope="User">
-            <Value Profile="(Default)">False</Value>
-        </Setting>
-        <Setting Name="StartUpPanelName" Type="System.String" Scope="User">
-            <Value Profile="(Default)">General</Value>
-        </Setting>
-        <Setting Name="TrackActiveConnectionInConnectionTree" Type="System.Boolean" Scope="User">
-            <Value Profile="(Default)">False</Value>
-        </Setting>
-        <Setting Name="PlaceSearchBarAboveConnectionTree" Type="System.Boolean" Scope="User">
-            <Value Profile="(Default)">False</Value>
-        </Setting>
-        <Setting Name="AlwaysShowConnectionTabs" Type="System.Boolean" Scope="User">
-            <Value Profile="(Default)">True</Value>
-        </Setting>
-        <Setting Name="OverrideFIPSCheck" Type="System.Boolean" Scope="User">
-            <Value Profile="(Default)">False</Value>
-        </Setting>
-        <Setting Name="SQLServerType" Type="System.String" Scope="User">
-          <Value Profile="(Default)">mssql</Value>
-        </Setting>
-    </Settings>
->>>>>>> ae5abbd0
 </SettingsFile>