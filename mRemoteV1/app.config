<?xml version="1.0" encoding="utf-8"?>
<configuration>
  <configSections>
    <section name="log4net" type="log4net.Config.Log4NetConfigurationSectionHandler, log4net"/>
    <sectionGroup name="userSettings" type="System.Configuration.UserSettingsGroup, System, Version=4.0.0.0, Culture=neutral, PublicKeyToken=b77a5c561934e089">
      <section name="mRemoteNG.Settings" type="System.Configuration.ClientSettingsSection, System, Version=4.0.0.0, Culture=neutral, PublicKeyToken=b77a5c561934e089" allowExeDefinition="MachineToLocalUser" requirePermission="false"/>
    </sectionGroup>
    <sectionGroup name="applicationSettings" type="System.Configuration.ApplicationSettingsGroup, System, Version=4.0.0.0, Culture=neutral, PublicKeyToken=b77a5c561934e089">
      <section name="mRemoteNG.Resources.Themes.ColorMap" type="System.Configuration.ClientSettingsSection, System, Version=4.0.0.0, Culture=neutral, PublicKeyToken=b77a5c561934e089" requirePermission="false"/>
      <section name="mRemoteNG.Settings" type="System.Configuration.ClientSettingsSection, System, Version=4.0.0.0, Culture=neutral, PublicKeyToken=b77a5c561934e089" requirePermission="false"/>
    </sectionGroup>
  </configSections>
  
  <appSettings>
    <add key="EnableWindowsFormsHighDpiAutoResizing" value="true" />
  </appSettings>
  <log4net>
    <logger name="Logger">
      <level value="DEBUG"/>
    </logger>

    <root>
      <level value="ALL"/>
      <appender-ref ref="LogFileAppender"/>
    </root>

    <appender name="LogFileAppender" type="log4net.Appender.RollingFileAppender">
      <file value="${APPDATA}\mRemoteNG\mRemoteNG.log"/>
      <appendToFile value="true"/>
      <rollingStyle value="Size"/>
      <maxSizeRollBackups value="5"/>
      <maximumFileSize value="10MB"/>
      <staticLogFileName value="true"/>
      <layout type="log4net.Layout.PatternLayout">
        <conversionPattern value="%date [%thread] %-6level- %message%newline"/>
      </layout>
    </appender>
  </log4net>

  <userSettings>
    <mRemoteNG.Settings>
      <setting name="MainFormLocation" serializeAs="String">
        <value>0, 0</value>
      </setting>
      <setting name="MainFormSize" serializeAs="String">
        <value>0, 0</value>
      </setting>
      <setting name="MainFormState" serializeAs="String">
        <value>Normal</value>
      </setting>
      <setting name="MainFormKiosk" serializeAs="String">
        <value>False</value>
      </setting>
      <setting name="DoUpgrade" serializeAs="String">
        <value>True</value>
      </setting>
      <setting name="CustomPuttyPath" serializeAs="String">
        <value />
      </setting>
      <setting name="SwitchToMCOnInformation" serializeAs="String">
        <value>True</value>
      </setting>
      <setting name="SwitchToMCOnWarning" serializeAs="String">
        <value>True</value>
      </setting>
      <setting name="SwitchToMCOnError" serializeAs="String">
        <value>True</value>
      </setting>
      <setting name="AutomaticallyGetSessionInfo" serializeAs="String">
        <value>False</value>
      </setting>
      <setting name="LoadConsFromCustomLocation" serializeAs="String">
        <value>False</value>
      </setting>
      <setting name="CustomConsPath" serializeAs="String">
        <value />
      </setting>
      <setting name="SaveConsOnExit" serializeAs="String">
        <value>True</value>
      </setting>
      <setting name="CheckForUpdatesOnStartup" serializeAs="String">
        <value>True</value>
      </setting>
      <setting name="ShowDescriptionTooltipsInTree" serializeAs="String">
        <value>False</value>
      </setting>
      <setting name="ShowSystemTrayIcon" serializeAs="String">
        <value>False</value>
      </setting>
      <setting name="OpenTabsRightOfSelected" serializeAs="String">
        <value>True</value>
      </setting>
      <setting name="ShowLogonInfoOnTabs" serializeAs="String">
        <value>False</value>
      </setting>
      <setting name="SingleClickOnConnectionOpensIt" serializeAs="String">
        <value>False</value>
      </setting>
      <setting name="EmptyCredentials" serializeAs="String">
        <value>noinfo</value>
      </setting>
      <setting name="DefaultUsername" serializeAs="String">
        <value />
      </setting>
      <setting name="DefaultPassword" serializeAs="String">
        <value />
      </setting>
      <setting name="DefaultDomain" serializeAs="String">
        <value />
      </setting>
      <setting name="UseCustomPuttyPath" serializeAs="String">
        <value>False</value>
      </setting>
      <setting name="FirstStart" serializeAs="String">
        <value>True</value>
      </setting>
      <setting name="ShowProtocolOnTabs" serializeAs="String">
        <value>False</value>
      </setting>
      <setting name="ResetPanels" serializeAs="String">
        <value>False</value>
      </setting>
      <setting name="UpdateUseProxy" serializeAs="String">
        <value>False</value>
      </setting>
      <setting name="UpdateProxyAddress" serializeAs="String">
        <value />
      </setting>
      <setting name="UpdateProxyPort" serializeAs="String">
        <value>80</value>
      </setting>
      <setting name="UpdateProxyUseAuthentication" serializeAs="String">
        <value>False</value>
      </setting>
      <setting name="UpdateProxyAuthUser" serializeAs="String">
        <value />
      </setting>
      <setting name="UpdateProxyAuthPass" serializeAs="String">
        <value />
      </setting>
      <setting name="ConDefaultDescription" serializeAs="String">
        <value />
      </setting>
      <setting name="ConDefaultProtocol" serializeAs="String">
        <value>RDP</value>
      </setting>
      <setting name="ConDefaultPuttySession" serializeAs="String">
        <value>Default Settings</value>
      </setting>
      <setting name="ConDefaultUseConsoleSession" serializeAs="String">
        <value>False</value>
      </setting>
      <setting name="ConDefaultResolution" serializeAs="String">
        <value>FitToWindow</value>
      </setting>
      <setting name="ConDefaultColors" serializeAs="String">
        <value>Colors16Bit</value>
      </setting>
      <setting name="ConDefaultCacheBitmaps" serializeAs="String">
        <value>False</value>
      </setting>
      <setting name="ConDefaultDisplayWallpaper" serializeAs="String">
        <value>False</value>
      </setting>
      <setting name="ConDefaultDisplayThemes" serializeAs="String">
        <value>False</value>
      </setting>
      <setting name="ConDefaultRedirectKeys" serializeAs="String">
        <value>False</value>
      </setting>
      <setting name="ConDefaultRedirectDiskDrives" serializeAs="String">
        <value>False</value>
      </setting>
      <setting name="ConDefaultRedirectPrinters" serializeAs="String">
        <value>False</value>
      </setting>
      <setting name="ConDefaultRedirectClipboard" serializeAs="String">
        <value>False</value>
      </setting>
      <setting name="ConDefaultRedirectPorts" serializeAs="String">
        <value>False</value>
      </setting>
      <setting name="ConDefaultRedirectSmartCards" serializeAs="String">
        <value>False</value>
      </setting>
      <setting name="ConDefaultRedirectSound" serializeAs="String">
        <value>DoNotPlay</value>
      </setting>
      <setting name="MaxPuttyWaitTime" serializeAs="String">
        <value>2</value>
      </setting>
      <setting name="SingleInstance" serializeAs="String">
        <value>False</value>
      </setting>
      <setting name="OpenConsFromLastSession" serializeAs="String">
        <value>False</value>
      </setting>
      <setting name="NoReconnect" serializeAs="String">
        <value>False</value>
      </setting>
      <setting name="AutoSaveEveryMinutes" serializeAs="String">
        <value>0</value>
      </setting>
      <setting name="ExtAppsTBVisible" serializeAs="String">
        <value>False</value>
      </setting>
      <setting name="ExtAppsTBShowText" serializeAs="String">
        <value>True</value>
      </setting>
      <setting name="ExtAppsTBLocation" serializeAs="String">
        <value>0, 0</value>
      </setting>
      <setting name="ExtAppsTBParentDock" serializeAs="String">
        <value>Bottom</value>
      </setting>
      <setting name="QuickyTBVisible" serializeAs="String">
        <value>True</value>
      </setting>
      <setting name="QuickyTBLocation" serializeAs="String">
        <value>3, 24</value>
      </setting>
      <setting name="QuickyTBParentDock" serializeAs="String">
        <value>Top</value>
      </setting>
      <setting name="ResetToolbars" serializeAs="String">
        <value>False</value>
      </setting>
      <setting name="UseSQLServer" serializeAs="String">
        <value>False</value>
      </setting>
      <setting name="SQLHost" serializeAs="String">
        <value />
      </setting>
      <setting name="SQLUser" serializeAs="String">
        <value />
      </setting>
      <setting name="SQLPass" serializeAs="String">
        <value />
      </setting>
      <setting name="InhDefaultCacheBitmaps" serializeAs="String">
        <value>False</value>
      </setting>
      <setting name="InhDefaultColors" serializeAs="String">
        <value>False</value>
      </setting>
      <setting name="InhDefaultDescription" serializeAs="String">
        <value>False</value>
      </setting>
      <setting name="InhDefaultDisplayThemes" serializeAs="String">
        <value>False</value>
      </setting>
      <setting name="InhDefaultDisplayWallpaper" serializeAs="String">
        <value>False</value>
      </setting>
      <setting name="InhDefaultDomain" serializeAs="String">
        <value>False</value>
      </setting>
      <setting name="InhDefaultIcon" serializeAs="String">
        <value>False</value>
      </setting>
      <setting name="InhDefaultPassword" serializeAs="String">
        <value>False</value>
      </setting>
      <setting name="InhDefaultPort" serializeAs="String">
        <value>False</value>
      </setting>
      <setting name="InhDefaultProtocol" serializeAs="String">
        <value>False</value>
      </setting>
      <setting name="InhDefaultPuttySession" serializeAs="String">
        <value>False</value>
      </setting>
      <setting name="InhDefaultRedirectDiskDrives" serializeAs="String">
        <value>False</value>
      </setting>
      <setting name="InhDefaultRedirectKeys" serializeAs="String">
        <value>False</value>
      </setting>
      <setting name="InhDefaultRedirectPorts" serializeAs="String">
        <value>False</value>
      </setting>
      <setting name="InhDefaultRedirectPrinters" serializeAs="String">
        <value>False</value>
      </setting>
      <setting name="InhDefaultRedirectClipboard" serializeAs="String">
        <value>False</value>
      </setting>
      <setting name="InhDefaultRedirectSmartCards" serializeAs="String">
        <value>False</value>
      </setting>
      <setting name="InhDefaultRedirectSound" serializeAs="String">
        <value>False</value>
      </setting>
      <setting name="InhDefaultResolution" serializeAs="String">
        <value>False</value>
      </setting>
      <setting name="InhDefaultUseConsoleSession" serializeAs="String">
        <value>False</value>
      </setting>
      <setting name="InhDefaultUsername" serializeAs="String">
        <value>False</value>
      </setting>
      <setting name="InhDefaultPanel" serializeAs="String">
        <value>False</value>
      </setting>
      <setting name="ConDefaultICAEncryptionStrength" serializeAs="String">
        <value>EncrBasic</value>
      </setting>
      <setting name="InhDefaultICAEncryptionStrength" serializeAs="String">
        <value>False</value>
      </setting>
      <setting name="ConDefaultPreExtApp" serializeAs="String">
        <value />
      </setting>
      <setting name="ConDefaultPostExtApp" serializeAs="String">
        <value />
      </setting>
      <setting name="InhDefaultPreExtApp" serializeAs="String">
        <value>False</value>
      </setting>
      <setting name="InhDefaultPostExtApp" serializeAs="String">
        <value>False</value>
      </setting>
      <setting name="SetHostnameLikeDisplayName" serializeAs="String">
        <value>False</value>
      </setting>
      <setting name="DoubleClickOnTabClosesIt" serializeAs="String">
        <value>True</value>
      </setting>
      <setting name="ReconnectOnDisconnect" serializeAs="String">
        <value>False</value>
      </setting>
      <setting name="AlwaysShowPanelSelectionDlg" serializeAs="String">
        <value>False</value>
      </setting>
      <setting name="ConDefaultVNCAuthMode" serializeAs="String">
        <value>AuthVNC</value>
      </setting>
      <setting name="ConDefaultVNCColors" serializeAs="String">
        <value>ColNormal</value>
      </setting>
      <setting name="ConDefaultVNCSmartSizeMode" serializeAs="String">
        <value>SmartSAspect</value>
      </setting>
      <setting name="ConDefaultVNCViewOnly" serializeAs="String">
        <value>False</value>
      </setting>
      <setting name="ConDefaultVNCCompression" serializeAs="String">
        <value>CompNone</value>
      </setting>
      <setting name="ConDefaultVNCEncoding" serializeAs="String">
        <value>EncHextile</value>
      </setting>
      <setting name="ConDefaultVNCProxyIP" serializeAs="String">
        <value />
      </setting>
      <setting name="ConDefaultVNCProxyPassword" serializeAs="String">
        <value />
      </setting>
      <setting name="ConDefaultVNCProxyPort" serializeAs="String">
        <value>0</value>
      </setting>
      <setting name="ConDefaultVNCProxyType" serializeAs="String">
        <value>ProxyNone</value>
      </setting>
      <setting name="ConDefaultVNCProxyUsername" serializeAs="String">
        <value />
      </setting>
      <setting name="InhDefaultVNCAuthMode" serializeAs="String">
        <value>False</value>
      </setting>
      <setting name="InhDefaultVNCColors" serializeAs="String">
        <value>False</value>
      </setting>
      <setting name="InhDefaultVNCSmartSizeMode" serializeAs="String">
        <value>False</value>
      </setting>
      <setting name="InhDefaultVNCViewOnly" serializeAs="String">
        <value>False</value>
      </setting>
      <setting name="InhDefaultVNCCompression" serializeAs="String">
        <value>False</value>
      </setting>
      <setting name="InhDefaultVNCEncoding" serializeAs="String">
        <value>False</value>
      </setting>
      <setting name="InhDefaultVNCProxyIP" serializeAs="String">
        <value>False</value>
      </setting>
      <setting name="InhDefaultVNCProxyPassword" serializeAs="String">
        <value>False</value>
      </setting>
      <setting name="InhDefaultVNCProxyPort" serializeAs="String">
        <value>False</value>
      </setting>
      <setting name="InhDefaultVNCProxyType" serializeAs="String">
        <value>False</value>
      </setting>
      <setting name="InhDefaultVNCProxyUsername" serializeAs="String">
        <value>False</value>
      </setting>
      <setting name="MinimizeToTray" serializeAs="String">
        <value>False</value>
      </setting>
      <setting name="SingleClickSwitchesToOpenConnection" serializeAs="String">
        <value>False</value>
      </setting>
      <setting name="ConDefaultRDPAuthenticationLevel" serializeAs="String">
        <value>NoAuth</value>
      </setting>
      <setting name="InhDefaultRDPAuthenticationLevel" serializeAs="String">
        <value>False</value>
      </setting>
      <setting name="UVNCSCPort" serializeAs="String">
        <value>5500</value>
      </setting>
      <setting name="StartupComponentsCheck" serializeAs="String">
        <value>False</value>
      </setting>
      <setting name="XULRunnerPath" serializeAs="String">
        <value />
      </setting>
      <setting name="ConDefaultRenderingEngine" serializeAs="String">
        <value>IE</value>
      </setting>
      <setting name="InhDefaultRenderingEngine" serializeAs="String">
        <value>False</value>
      </setting>
      <setting name="ConDefaultMacAddress" serializeAs="String">
        <value />
      </setting>
      <setting name="InhDefaultMacAddress" serializeAs="String">
        <value>False</value>
      </setting>
      <setting name="EncryptCompleteConnectionsFile" serializeAs="String">
        <value>False</value>
      </setting>
      <setting name="ConDefaultUserField" serializeAs="String">
        <value />
      </setting>
      <setting name="InhDefaultUserField" serializeAs="String">
        <value>False</value>
      </setting>
      <setting name="ConDefaultExtApp" serializeAs="String">
        <value />
      </setting>
      <setting name="InhDefaultExtApp" serializeAs="String">
        <value>False</value>
      </setting>
      <setting name="CheckForUpdatesAsked" serializeAs="String">
        <value>False</value>
      </setting>
      <setting name="CheckForUpdatesFrequencyDays" serializeAs="String">
        <value>14</value>
      </setting>
      <setting name="CheckForUpdatesLastCheck" serializeAs="String">
        <value>1980-01-01</value>
      </setting>
      <setting name="UpdatePending" serializeAs="String">
        <value>False</value>
      </setting>
      <setting name="ConDefaultRDGatewayUsageMethod" serializeAs="String">
        <value>Never</value>
      </setting>
      <setting name="ConDefaultRDGatewayUseConnectionCredentials" serializeAs="String">
        <value>Yes</value>
      </setting>
      <setting name="ConDefaultIcon" serializeAs="String">
        <value>mRemoteNG</value>
      </setting>
      <setting name="InhDefaultRDGatewayUsageMethod" serializeAs="String">
        <value>False</value>
      </setting>
      <setting name="InhDefaultRDGatewayHostname" serializeAs="String">
        <value>False</value>
      </setting>
      <setting name="InhDefaultRDGatewayUsername" serializeAs="String">
        <value>False</value>
      </setting>
      <setting name="InhDefaultRDGatewayPassword" serializeAs="String">
        <value>False</value>
      </setting>
      <setting name="InhDefaultRDGatewayDomain" serializeAs="String">
        <value>False</value>
      </setting>
      <setting name="InhDefaultRDGatewayUseConnectionCredentials" serializeAs="String">
        <value>False</value>
      </setting>
      <setting name="RdpReconnectionCount" serializeAs="String">
        <value>5</value>
      </setting>
      <setting name="OverrideUICulture" serializeAs="String">
        <value />
      </setting>
      <setting name="ConDefaultRDGatewayHostname" serializeAs="String">
        <value />
      </setting>
      <setting name="ConDefaultRDGatewayUsername" serializeAs="String">
        <value />
      </setting>
      <setting name="ConDefaultRDGatewayPassword" serializeAs="String">
        <value />
      </setting>
      <setting name="ConDefaultRDGatewayDomain" serializeAs="String">
        <value />
      </setting>
      <setting name="ConDefaultEnableFontSmoothing" serializeAs="String">
        <value>False</value>
      </setting>
      <setting name="InhDefaultEnableFontSmoothing" serializeAs="String">
        <value>False</value>
      </setting>
      <setting name="ConDefaultEnableDesktopComposition" serializeAs="String">
        <value>False</value>
      </setting>
      <setting name="InhDefaultEnableDesktopComposition" serializeAs="String">
        <value>False</value>
      </setting>
      <setting name="ConfirmCloseConnection" serializeAs="String">
        <value>4</value>
      </setting>
      <setting name="SQLDatabaseName" serializeAs="String">
        <value>mRemoteNG</value>
      </setting>
      <setting name="BackupFileKeepCount" serializeAs="String">
        <value>10</value>
      </setting>
      <setting name="BackupFileNameFormat" serializeAs="String">
        <value>{0}.{1:yyyyMMdd-HHmmssffff}.backup</value>
      </setting>
      <setting name="InhDefaultUseCredSsp" serializeAs="String">
        <value>False</value>
      </setting>
      <setting name="ConDefaultUseCredSsp" serializeAs="String">
        <value>True</value>
      </setting>
      <setting name="AlwaysShowPanelTabs" serializeAs="String">
        <value>False</value>
      </setting>
      <setting name="IdentifyQuickConnectTabs" serializeAs="String">
        <value>False</value>
      </setting>
      <setting name="UpdateChannel" serializeAs="String">
        <value>release</value>
      </setting>
      <setting name="ThemeName" serializeAs="String">
        <value />
      </setting>
      <setting name="ShowConfigHelpText" serializeAs="String">
        <value>True</value>
      </setting>
      <setting name="PuttySavedSessionsName" serializeAs="String">
        <value />
      </setting>
      <setting name="PuttySavedSessionsPanel" serializeAs="String">
        <value />
      </setting>
      <setting name="CompatibilityWarnLenovoAutoScrollUtility" serializeAs="String">
        <value>True</value>
      </setting>
      <setting name="ConDefaultLoadBalanceInfo" serializeAs="String">
        <value />
      </setting>
      <setting name="ConDefaultAutomaticResize" serializeAs="String">
        <value>True</value>
      </setting>
      <setting name="InhDefaultLoadBalanceInfo" serializeAs="String">
        <value>False</value>
      </setting>
      <setting name="InhDefaultAutomaticResize" serializeAs="String">
        <value>False</value>
      </setting>
      <setting name="QuickConnectProtocol" serializeAs="String">
        <value>RDP</value>
      </setting>
      <setting name="KeysPreviousTab" serializeAs="String">
        <value>9/9, 33/8</value>
      </setting>
      <setting name="KeysNextTab" serializeAs="String">
        <value>9/8, 34/8</value>
      </setting>
      <setting name="ShowCompleteConsPathInTitle" serializeAs="String">
        <value>False</value>
      </setting>
      <setting name="ConRDPOverallConnectionTimeout" serializeAs="String">
        <value>20</value>
      </setting>
      <setting name="EncryptionEngine" serializeAs="String">
        <value>AES</value>
      </setting>
      <setting name="EncryptionBlockCipherMode" serializeAs="String">
        <value>GCM</value>
      </setting>
      <setting name="EncryptionKeyDerivationIterations" serializeAs="String">
        <value>1000</value>
      </setting>
      <setting name="ConDefaultSoundQuality" serializeAs="String">
        <value>Dynamic</value>
      </setting>
      <setting name="InhDefaultSoundQuality" serializeAs="String">
        <value>False</value>
      </setting>
      <setting name="ConDefaultRDPMinutesToIdleTimeout" serializeAs="String">
        <value>0</value>
      </setting>
      <setting name="InhDefaultRDPMinutesToIdleTimeout" serializeAs="String">
        <value>False</value>
      </setting>
      <setting name="ConDefaultRDPAlertIdleTimeout" serializeAs="String">
        <value>False</value>
      </setting>
      <setting name="InhDefaultRDPAlertIdleTimeout" serializeAs="String">
        <value>False</value>
      </setting>
      <setting name="InhDefaultCredentialRecord" serializeAs="String">
        <value>False</value>
      </setting>
      <setting name="ConDefaultCredentialRecord" serializeAs="String">
        <value>00000000-0000-0000-0000-000000000000</value>
      </setting>
      <setting name="LogFilePath" serializeAs="String">
        <value />
      </setting>
      <setting name="TextLogMessageWriterWriteDebugMsgs" serializeAs="String">
        <value>False</value>
      </setting>
      <setting name="TextLogMessageWriterWriteInfoMsgs" serializeAs="String">
        <value>True</value>
      </setting>
      <setting name="TextLogMessageWriterWriteWarningMsgs" serializeAs="String">
        <value>True</value>
      </setting>
      <setting name="TextLogMessageWriterWriteErrorMsgs" serializeAs="String">
        <value>True</value>
      </setting>
      <setting name="NotificationPanelWriterWriteDebugMsgs" serializeAs="String">
        <value>False</value>
      </setting>
      <setting name="NotificationPanelWriterWriteInfoMsgs" serializeAs="String">
        <value>False</value>
      </setting>
      <setting name="NotificationPanelWriterWriteWarningMsgs" serializeAs="String">
        <value>True</value>
      </setting>
      <setting name="NotificationPanelWriterWriteErrorMsgs" serializeAs="String">
        <value>True</value>
      </setting>
      <setting name="PopupMessageWriterWriteDebugMsgs" serializeAs="String">
        <value>False</value>
      </setting>
      <setting name="PopupMessageWriterWriteInfoMsgs" serializeAs="String">
        <value>False</value>
      </setting>
      <setting name="PopupMessageWriterWriteWarningMsgs" serializeAs="String">
        <value>False</value>
      </setting>
      <setting name="PopupMessageWriterWriteErrorMsgs" serializeAs="String">
        <value>False</value>
      </setting>
      <setting name="LogToApplicationDirectory" serializeAs="String">
        <value>True</value>
      </setting>
      <setting name="PromptUnlockCredReposOnStartup" serializeAs="String">
        <value>True</value>
      </setting>
      <setting name="ThemingActive" serializeAs="String">
        <value>False</value>
      </setting>
      <setting name="ConDefaultUsername" serializeAs="String">
        <value />
      </setting>
      <setting name="ConDefaultPassword" serializeAs="String">
        <value />
      </setting>
      <setting name="ConDefaultDomain" serializeAs="String">
        <value />
      </setting>
      <setting name="ConDefaultPanel" serializeAs="String">
        <value>General</value>
      </setting>
      <setting name="SaveConnectionsAfterEveryEdit" serializeAs="String">
        <value>True</value>
      </setting>
      <setting name="UseFilterSearch" serializeAs="String">
        <value>False</value>
      </setting>
      <setting name="SQLReadOnly" serializeAs="String">
        <value>False</value>
      </setting>
      <setting name="LockToolbars" serializeAs="String">
        <value>False</value>
      </setting>
      <setting name="RdpLoadBalanceInfoUseUtf8" serializeAs="String">
        <value>False</value>
      </setting>
      <setting name="MultiSshToolbarLocation" serializeAs="String">
        <value>0, 0</value>
      </setting>
      <setting name="MultiSshToolbarParentDock" serializeAs="String">
        <value />
      </setting>
      <setting name="MultiSshToolbarVisible" serializeAs="String">
        <value>False</value>
      </setting>
      <setting name="CreateEmptyPanelOnStartUp" serializeAs="String">
        <value>False</value>
      </setting>
      <setting name="StartUpPanelName" serializeAs="String">
        <value>General</value>
      </setting>
<<<<<<< HEAD
      <setting name="AlwaysShowConnectionTabs" serializeAs="String">
        <value>True</value>
=======
      <setting name="TrackActiveConnectionInConnectionTree" serializeAs="String">
        <value>False</value>
      </setting>
      <setting name="PlaceSearchBarAboveConnectionTree" serializeAs="String">
        <value>False</value>
>>>>>>> cd32b69d
      </setting>
    </mRemoteNG.Settings>
  </userSettings>
  <applicationSettings>
    <mRemoteNG.Settings>
      <setting name="UpdateAddress" serializeAs="String">
        <value>https://mremoteng.org/</value>
      </setting>
      <setting name="SupportedUICultures" serializeAs="String">
        <value>cs-CZ,de,el,en,en-US,es-AR,es,fr,hu,it,ja-JP,ko-KR,nb-NO,nl,pt,pt-BR,pl,ru,uk,tr-TR,zh-CN,zh-TW</value>
      </setting>
    </mRemoteNG.Settings>
  </applicationSettings>
  
  <runtime>
  	<generatePublisherEvidence enabled="false"/>
       <assemblyBinding xmlns="urn:schemas-microsoft-com:asm.v1">
          <dependentAssembly>
             <assemblyIdentity name="WeifenLuo.WinFormsUI.Docking" publicKeyToken="5cded1a1a0a7b481" culture="neutral"/>
             <bindingRedirect oldVersion="0.0.0.0-2.16.0.0" newVersion="2.16.0.0"/>
          </dependentAssembly>
       </assemblyBinding>
  
  </runtime>
<startup><supportedRuntime version="v4.0" sku=".NETFramework,Version=v4.6"/></startup></configuration><|MERGE_RESOLUTION|>--- conflicted
+++ resolved
@@ -708,16 +708,14 @@
       <setting name="StartUpPanelName" serializeAs="String">
         <value>General</value>
       </setting>
-<<<<<<< HEAD
+      <setting name="TrackActiveConnectionInConnectionTree" serializeAs="String">
+        <value>False</value>
+      </setting>
+      <setting name="PlaceSearchBarAboveConnectionTree" serializeAs="String">
+        <value>False</value>
+      </setting>
       <setting name="AlwaysShowConnectionTabs" serializeAs="String">
         <value>True</value>
-=======
-      <setting name="TrackActiveConnectionInConnectionTree" serializeAs="String">
-        <value>False</value>
-      </setting>
-      <setting name="PlaceSearchBarAboveConnectionTree" serializeAs="String">
-        <value>False</value>
->>>>>>> cd32b69d
       </setting>
     </mRemoteNG.Settings>
   </userSettings>
