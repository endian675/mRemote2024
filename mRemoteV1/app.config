--- conflicted
+++ resolved
@@ -754,7 +754,6 @@
             <setting name="InhDefaultRdpVersion" serializeAs="String">
                 <value>False</value>
             </setting>
-<<<<<<< HEAD
             <setting name="InhDefaultSSHTunnelConnectionName" serializeAs="String">
                 <value>False</value>
             </setting>
@@ -767,14 +766,12 @@
             <setting name="ConDefaultSSHOptions" serializeAs="String">
                 <value />
             </setting>
-=======
             <setting name="StartMinimized" serializeAs="String">
                 <value>False</value>
             </setting>
             <setting name="ConDefaultUseEnhancedMode" serializeAs="String">
                 <value>False</value>
             </setting>
->>>>>>> 0343254c
         </mRemoteNG.Settings>
     </userSettings>
     <applicationSettings>
