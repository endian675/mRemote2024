--- conflicted
+++ resolved
@@ -47,12 +47,9 @@
         <xs:attribute name="RdpVersion" type="xs:string" use="required" />
         <xs:attribute name="VmId" type="xs:string" use="required" />
         <xs:attribute name="UseVmId" type="xs:boolean" use="required" />
-<<<<<<< HEAD
+        <xs:attribute name="UseEnhancedMode" type="xs:boolean" use="required" />
         <xs:attribute name="SSHTunnelConnectionName" type="xs:string" use="optional" />
         <xs:attribute name="SSHOptions" type="xs:string" use="optional" />
-=======
-        <xs:attribute name="UseEnhancedMode" type="xs:boolean" use="required" />
->>>>>>> 0343254c
         <xs:attribute name="PuttySession" type="xs:string" use="required" />
         <xs:attribute name="Port" type="xs:int" use="required" />
         <xs:attribute name="ConnectToConsole" type="xs:boolean" use="required" />
