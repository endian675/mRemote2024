--- conflicted
+++ resolved
@@ -53,12 +53,6 @@
 		    {
 		        PuttySession = sessionName,
 		        Name = sessionName,
-<<<<<<< HEAD
-		        Hostname = sessionKey.GetValue("HostName").ToString(),
-		        Username = sessionKey.GetValue("UserName").ToString()
-		    };
-		    var protocol = string.IsNullOrEmpty(sessionKey.GetValue("Protocol").ToString()) ? sessionKey.GetValue("Protocol").ToString() : "ssh";
-=======
 		        Hostname = sessionKey.GetValue("HostName")?.ToString() ?? "",
 		        Username = sessionKey.GetValue("UserName")?.ToString() ?? ""
 		    };
@@ -68,7 +62,6 @@
 		        ? "ssh"
                 : sessionKey.GetValue("Protocol").ToString();
 
->>>>>>> 1724521e
 		    switch (protocol.ToLowerInvariant())
 			{
 				case "raw":
@@ -80,11 +73,7 @@
 				case "serial":
 					return null;
 				case "ssh":
-<<<<<<< HEAD
-				    int.TryParse(sessionKey.GetValue("SshProt").ToString(), out var sshVersion);
-=======
 				    int.TryParse(sessionKey.GetValue("SshProt")?.ToString(), out var sshVersion);
->>>>>>> 1724521e
                     /* Per PUTTY.H in PuTTYNG & PuTTYNG Upstream (PuTTY proper currently)
                      * expect 0 for SSH1, 3 for SSH2 ONLY
                      * 1 for SSH1 with a 2 fallback
