﻿using mRemoteNG.Connection;
using mRemoteNG.Container;
using mRemoteNG.Credential;
using mRemoteNG.Security;
using mRemoteNG.Tools;
using mRemoteNG.Tree;
using mRemoteNG.Tree.Root;
using System;
using System.Linq;
using System.Text;

namespace mRemoteNG.Config.Serializers.Csv
{
    public class CsvConnectionsSerializerMremotengFormat : ISerializer<ConnectionInfo, string>
    {
        private readonly SaveFilter _saveFilter;
        private readonly ICredentialRepositoryList _credentialRepositoryList;

        public Version Version { get; } = new Version(2, 7);

        public CsvConnectionsSerializerMremotengFormat(SaveFilter saveFilter,
                                                       ICredentialRepositoryList credentialRepositoryList)
        {
            saveFilter.ThrowIfNull(nameof(saveFilter));
            credentialRepositoryList.ThrowIfNull(nameof(credentialRepositoryList));

            _saveFilter = saveFilter;
            _credentialRepositoryList = credentialRepositoryList;
        }

        public string Serialize(ConnectionTreeModel connectionTreeModel)
        {
            connectionTreeModel.ThrowIfNull(nameof(connectionTreeModel));

            var rootNode = connectionTreeModel.RootNodes.First(node => node is RootNodeInfo);
            return Serialize(rootNode);
        }

        public string Serialize(ConnectionInfo serializationTarget)
        {
            serializationTarget.ThrowIfNull(nameof(serializationTarget));
            var sb = new StringBuilder();

            WriteCsvHeader(sb);
            SerializeNodesRecursive(serializationTarget, sb);
            return sb.ToString();
        }

        private void WriteCsvHeader(StringBuilder sb)
        {
            sb.Append("Name;Id;Parent;NodeType;Description;Icon;Panel;");
            if (_saveFilter.SaveUsername)
                sb.Append("Username;");
            if (_saveFilter.SavePassword)
                sb.Append("Password;");
            if (_saveFilter.SaveDomain)
                sb.Append("Domain;");

<<<<<<< HEAD
            sb.Append("Hostname;Port;VmId;Protocol;SSHTunnelConnectionName;SSHOptions;PuttySession;ConnectToConsole;UseCredSsp;UseVmId;UseEnhancedMode;RenderingEngine;RDPAuthenticationLevel;" +
                      "LoadBalanceInfo;Colors;Resolution;AutomaticResize;DisplayWallpaper;DisplayThemes;EnableFontSmoothing;EnableDesktopComposition;" +
=======
            sb.Append("Hostname;Port;VmId;Protocol;SSHTunnelConnectionName;SSHOptions;PuttySession;ConnectToConsole;UseCredSsp;UseVmId;UseEnhancedMode;RenderingEngine;ICAEncryptionStrength;RDPAuthenticationLevel;" +
                      "LoadBalanceInfo;Colors;Resolution;AutomaticResize;DisplayWallpaper;DisplayThemes;EnableFontSmoothing;EnableDesktopComposition;DisableFullWindowDrag;DisableMenuAnimations;DisableCursorShadow;DisableCursorBlinking;" +
>>>>>>> c9239e2d
                      "CacheBitmaps;RedirectDiskDrives;RedirectPorts;RedirectPrinters;RedirectClipboard;RedirectSmartCards;RedirectSound;RedirectKeys;" +
                      "PreExtApp;PostExtApp;MacAddress;UserField;ExtApp;Favorite;VNCCompression;VNCEncoding;VNCAuthMode;VNCProxyType;VNCProxyIP;" +
                      "VNCProxyPort;VNCProxyUsername;VNCProxyPassword;VNCColors;VNCSmartSizeMode;VNCViewOnly;RDGatewayUsageMethod;RDGatewayHostname;" +
                      "RDGatewayUseConnectionCredentials;RDGatewayUsername;RDGatewayPassword;RDGatewayDomain;RedirectAudioCapture;RdpVersion;");

            if (_saveFilter.SaveInheritance)
                sb.Append("InheritCacheBitmaps;InheritColors;InheritDescription;InheritDisplayThemes;InheritDisplayWallpaper;" +
                          "InheritEnableFontSmoothing;InheritEnableDesktopComposition;InheritDisableFullWindowDrag;InheritDisableMenuAnimations;InheritDisableCursorShadow;InheritDisableCursorBlinking;InheritDomain;InheritIcon;InheritPanel;InheritPassword;InheritPort;" +
                          "InheritProtocol;InheritSSHTunnelConnectionName;InheritSSHOptions;InheritPuttySession;InheritRedirectDiskDrives;InheritRedirectKeys;InheritRedirectPorts;InheritRedirectPrinters;" +
                          "InheritRedirectClipboard;InheritRedirectSmartCards;InheritRedirectSound;InheritResolution;InheritAutomaticResize;" +
                          "InheritUseConsoleSession;InheritUseCredSsp;InheritUseVmId;InheritUseEnhancedMode;InheritVmId;InheritRenderingEngine;InheritUsername;" +
                          "InheritRDPAuthenticationLevel;InheritLoadBalanceInfo;InheritPreExtApp;InheritPostExtApp;InheritMacAddress;InheritUserField;" +
                          "InheritFavorite;InheritExtApp;InheritVNCCompression;InheritVNCEncoding;InheritVNCAuthMode;InheritVNCProxyType;InheritVNCProxyIP;" +
                          "InheritVNCProxyPort;InheritVNCProxyUsername;InheritVNCProxyPassword;InheritVNCColors;InheritVNCSmartSizeMode;InheritVNCViewOnly;" +
                          "InheritRDGatewayUsageMethod;InheritRDGatewayHostname;InheritRDGatewayUseConnectionCredentials;InheritRDGatewayUsername;" +
                          "InheritRDGatewayPassword;InheritRDGatewayDomain;InheritRDPAlertIdleTimeout;InheritRDPMinutesToIdleTimeout;InheritSoundQuality;" +
                          "InheritRedirectAudioCapture;InheritRdpVersion");
        }

        private void SerializeNodesRecursive(ConnectionInfo node, StringBuilder sb)
        {
            var nodeAsContainer = node as ContainerInfo;
            if (nodeAsContainer != null)
            {
                foreach (var child in nodeAsContainer.Children)
                {
                    SerializeNodesRecursive(child, sb);
                }
            }

            // dont serialize the root node
            if (node is RootNodeInfo)
                return;

            SerializeConnectionInfo(node, sb);
        }

        private void SerializeConnectionInfo(ConnectionInfo con, StringBuilder sb)
        {
            sb.AppendLine();
            sb.Append(FormatForCsv(con.Name))
              .Append(FormatForCsv(con.ConstantID))
              .Append(FormatForCsv(con.Parent?.ConstantID ?? ""))
              .Append(FormatForCsv(con.GetTreeNodeType()))
              .Append(FormatForCsv(con.Description))
              .Append(FormatForCsv(con.Icon))
              .Append(FormatForCsv(con.Panel));

            if (_saveFilter.SaveUsername)
                sb.Append(FormatForCsv(con.Username));

            if (_saveFilter.SavePassword)
                sb.Append(FormatForCsv(con.Password));

            if (_saveFilter.SaveDomain)
                sb.Append(FormatForCsv(con.Domain));

            sb.Append(FormatForCsv(con.Hostname))
              .Append(FormatForCsv(con.Port))
              .Append(FormatForCsv(con.VmId))
              .Append(FormatForCsv(con.Protocol))
              .Append(FormatForCsv(con.SSHTunnelConnectionName))
              .Append(FormatForCsv(con.SSHOptions))
              .Append(FormatForCsv(con.PuttySession))
              .Append(FormatForCsv(con.UseConsoleSession))
              .Append(FormatForCsv(con.UseCredSsp))
              .Append(FormatForCsv(con.UseVmId))
              .Append(FormatForCsv(con.UseEnhancedMode))
              .Append(FormatForCsv(con.RenderingEngine))
              .Append(FormatForCsv(con.RDPAuthenticationLevel))
              .Append(FormatForCsv(con.LoadBalanceInfo))
              .Append(FormatForCsv(con.Colors))
              .Append(FormatForCsv(con.Resolution))
              .Append(FormatForCsv(con.AutomaticResize))
              .Append(FormatForCsv(con.DisplayWallpaper))
              .Append(FormatForCsv(con.DisplayThemes))
              .Append(FormatForCsv(con.EnableFontSmoothing))
              .Append(FormatForCsv(con.EnableDesktopComposition))
              .Append(FormatForCsv(con.DisableFullWindowDrag))
              .Append(FormatForCsv(con.DisableMenuAnimations))
              .Append(FormatForCsv(con.DisableCursorShadow))
              .Append(FormatForCsv(con.DisableCursorBlinking))
              .Append(FormatForCsv(con.CacheBitmaps))
              .Append(FormatForCsv(con.RedirectDiskDrives))
              .Append(FormatForCsv(con.RedirectPorts))
              .Append(FormatForCsv(con.RedirectPrinters))
              .Append(FormatForCsv(con.RedirectClipboard))
              .Append(FormatForCsv(con.RedirectSmartCards))
              .Append(FormatForCsv(con.RedirectSound))
              .Append(FormatForCsv(con.RedirectKeys))
              .Append(FormatForCsv(con.PreExtApp))
              .Append(FormatForCsv(con.PostExtApp))
              .Append(FormatForCsv(con.MacAddress))
              .Append(FormatForCsv(con.UserField))
              .Append(FormatForCsv(con.ExtApp))
              .Append(FormatForCsv(con.Favorite))
              .Append(FormatForCsv(con.VNCCompression))
              .Append(FormatForCsv(con.VNCEncoding))
              .Append(FormatForCsv(con.VNCAuthMode))
              .Append(FormatForCsv(con.VNCProxyType))
              .Append(FormatForCsv(con.VNCProxyIP))
              .Append(FormatForCsv(con.VNCProxyPort))
              .Append(FormatForCsv(con.VNCProxyUsername))
              .Append(FormatForCsv(con.VNCProxyPassword))
              .Append(FormatForCsv(con.VNCColors))
              .Append(FormatForCsv(con.VNCSmartSizeMode))
              .Append(FormatForCsv(con.VNCViewOnly))
              .Append(FormatForCsv(con.RDGatewayUsageMethod))
              .Append(FormatForCsv(con.RDGatewayHostname))
              .Append(FormatForCsv(con.RDGatewayUseConnectionCredentials))
              .Append(FormatForCsv(con.RDGatewayUsername))
              .Append(FormatForCsv(con.RDGatewayPassword))
              .Append(FormatForCsv(con.RDGatewayDomain))
              .Append(FormatForCsv(con.RedirectAudioCapture))
              .Append(FormatForCsv(con.RdpVersion));


            if (!_saveFilter.SaveInheritance)
                return;

            sb.Append(FormatForCsv(con.Inheritance.CacheBitmaps))
              .Append(FormatForCsv(con.Inheritance.Colors))
              .Append(FormatForCsv(con.Inheritance.Description))
              .Append(FormatForCsv(con.Inheritance.DisplayThemes))
              .Append(FormatForCsv(con.Inheritance.DisplayWallpaper))
              .Append(FormatForCsv(con.Inheritance.EnableFontSmoothing))
              .Append(FormatForCsv(con.Inheritance.EnableDesktopComposition))
              .Append(FormatForCsv(con.Inheritance.DisableFullWindowDrag))
              .Append(FormatForCsv(con.Inheritance.DisableMenuAnimations))
              .Append(FormatForCsv(con.Inheritance.DisableCursorShadow))
              .Append(FormatForCsv(con.Inheritance.DisableCursorBlinking))
              .Append(FormatForCsv(con.Inheritance.Domain))
              .Append(FormatForCsv(con.Inheritance.Icon))
              .Append(FormatForCsv(con.Inheritance.Panel))
              .Append(FormatForCsv(con.Inheritance.Password))
              .Append(FormatForCsv(con.Inheritance.Port))
              .Append(FormatForCsv(con.Inheritance.Protocol))
              .Append(FormatForCsv(con.Inheritance.SSHTunnelConnectionName))
              .Append(FormatForCsv(con.Inheritance.SSHOptions))
              .Append(FormatForCsv(con.Inheritance.PuttySession))
              .Append(FormatForCsv(con.Inheritance.RedirectDiskDrives))
              .Append(FormatForCsv(con.Inheritance.RedirectKeys))
              .Append(FormatForCsv(con.Inheritance.RedirectPorts))
              .Append(FormatForCsv(con.Inheritance.RedirectPrinters))
              .Append(FormatForCsv(con.Inheritance.RedirectClipboard))
              .Append(FormatForCsv(con.Inheritance.RedirectSmartCards))
              .Append(FormatForCsv(con.Inheritance.RedirectSound))
              .Append(FormatForCsv(con.Inheritance.Resolution))
              .Append(FormatForCsv(con.Inheritance.AutomaticResize))
              .Append(FormatForCsv(con.Inheritance.UseConsoleSession))
              .Append(FormatForCsv(con.Inheritance.UseCredSsp))
              .Append(FormatForCsv(con.Inheritance.UseVmId))
              .Append(FormatForCsv(con.Inheritance.UseEnhancedMode))
              .Append(FormatForCsv(con.Inheritance.VmId))
              .Append(FormatForCsv(con.Inheritance.RenderingEngine))
              .Append(FormatForCsv(con.Inheritance.Username))
              .Append(FormatForCsv(con.Inheritance.RDPAuthenticationLevel))
              .Append(FormatForCsv(con.Inheritance.LoadBalanceInfo))
              .Append(FormatForCsv(con.Inheritance.PreExtApp))
              .Append(FormatForCsv(con.Inheritance.PostExtApp))
              .Append(FormatForCsv(con.Inheritance.MacAddress))
              .Append(FormatForCsv(con.Inheritance.UserField))
              .Append(FormatForCsv(con.Inheritance.Favorite))
              .Append(FormatForCsv(con.Inheritance.ExtApp))
              .Append(FormatForCsv(con.Inheritance.VNCCompression))
              .Append(FormatForCsv(con.Inheritance.VNCEncoding))
              .Append(FormatForCsv(con.Inheritance.VNCAuthMode))
              .Append(FormatForCsv(con.Inheritance.VNCProxyType))
              .Append(FormatForCsv(con.Inheritance.VNCProxyIP))
              .Append(FormatForCsv(con.Inheritance.VNCProxyPort))
              .Append(FormatForCsv(con.Inheritance.VNCProxyUsername))
              .Append(FormatForCsv(con.Inheritance.VNCProxyPassword))
              .Append(FormatForCsv(con.Inheritance.VNCColors))
              .Append(FormatForCsv(con.Inheritance.VNCSmartSizeMode))
              .Append(FormatForCsv(con.Inheritance.VNCViewOnly))
              .Append(FormatForCsv(con.Inheritance.RDGatewayUsageMethod))
              .Append(FormatForCsv(con.Inheritance.RDGatewayHostname))
              .Append(FormatForCsv(con.Inheritance.RDGatewayUseConnectionCredentials))
              .Append(FormatForCsv(con.Inheritance.RDGatewayUsername))
              .Append(FormatForCsv(con.Inheritance.RDGatewayPassword))
              .Append(FormatForCsv(con.Inheritance.RDGatewayDomain))
              .Append(FormatForCsv(con.Inheritance.RDPAlertIdleTimeout))
              .Append(FormatForCsv(con.Inheritance.RDPMinutesToIdleTimeout))
              .Append(FormatForCsv(con.Inheritance.SoundQuality))
              .Append(FormatForCsv(con.Inheritance.RedirectAudioCapture))
              .Append(FormatForCsv(con.Inheritance.RdpVersion));
        }

        private string FormatForCsv(object value)
        {
            var cleanedString = value.ToString().Replace(";", "");
            return cleanedString + ";";
        }
    }
}<|MERGE_RESOLUTION|>--- conflicted
+++ resolved
@@ -56,13 +56,8 @@
             if (_saveFilter.SaveDomain)
                 sb.Append("Domain;");
 
-<<<<<<< HEAD
             sb.Append("Hostname;Port;VmId;Protocol;SSHTunnelConnectionName;SSHOptions;PuttySession;ConnectToConsole;UseCredSsp;UseVmId;UseEnhancedMode;RenderingEngine;RDPAuthenticationLevel;" +
-                      "LoadBalanceInfo;Colors;Resolution;AutomaticResize;DisplayWallpaper;DisplayThemes;EnableFontSmoothing;EnableDesktopComposition;" +
-=======
-            sb.Append("Hostname;Port;VmId;Protocol;SSHTunnelConnectionName;SSHOptions;PuttySession;ConnectToConsole;UseCredSsp;UseVmId;UseEnhancedMode;RenderingEngine;ICAEncryptionStrength;RDPAuthenticationLevel;" +
                       "LoadBalanceInfo;Colors;Resolution;AutomaticResize;DisplayWallpaper;DisplayThemes;EnableFontSmoothing;EnableDesktopComposition;DisableFullWindowDrag;DisableMenuAnimations;DisableCursorShadow;DisableCursorBlinking;" +
->>>>>>> c9239e2d
                       "CacheBitmaps;RedirectDiskDrives;RedirectPorts;RedirectPrinters;RedirectClipboard;RedirectSmartCards;RedirectSound;RedirectKeys;" +
                       "PreExtApp;PostExtApp;MacAddress;UserField;ExtApp;Favorite;VNCCompression;VNCEncoding;VNCAuthMode;VNCProxyType;VNCProxyIP;" +
                       "VNCProxyPort;VNCProxyUsername;VNCProxyPassword;VNCColors;VNCSmartSizeMode;VNCViewOnly;RDGatewayUsageMethod;RDGatewayHostname;" +
