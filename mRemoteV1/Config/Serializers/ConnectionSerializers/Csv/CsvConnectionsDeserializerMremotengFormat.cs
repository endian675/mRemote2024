﻿using System;
using System.Collections.Generic;
using System.Linq;
using mRemoteNG.Connection;
using mRemoteNG.Connection.Protocol;
using mRemoteNG.Connection.Protocol.Http;
using mRemoteNG.Connection.Protocol.RDP;
using mRemoteNG.Connection.Protocol.VNC;
using mRemoteNG.Container;
using mRemoteNG.Tree;
using mRemoteNG.Tree.Root;

namespace mRemoteNG.Config.Serializers.Csv
{
    public class CsvConnectionsDeserializerMremotengFormat : IDeserializer<string, ConnectionTreeModel>
    {
        public ConnectionTreeModel Deserialize(string serializedData)
        {
            var lines = serializedData.Split(new[] {"\r\n", "\r", "\n"}, StringSplitOptions.RemoveEmptyEntries);
            var csvHeaders = new List<string>();
            // used to map a connectioninfo to it's parent's GUID
            var parentMapping = new Dictionary<ConnectionInfo, string>();

            for (var lineNumber = 0; lineNumber < lines.Length; lineNumber++)
            {
                var line = lines[lineNumber].Split(';');
                if (lineNumber == 0)
                    csvHeaders = line.ToList();
                else
                {
                    var connectionInfo = ParseConnectionInfo(csvHeaders, line);
                    parentMapping.Add(connectionInfo, line[csvHeaders.IndexOf("Parent")]);
                }
            }

            var root = CreateTreeStructure(parentMapping);
            var connectionTreeModel = new ConnectionTreeModel();
            connectionTreeModel.AddRootNode(root);
            return connectionTreeModel;
        }

        private RootNodeInfo CreateTreeStructure(Dictionary<ConnectionInfo, string> parentMapping)
        {
            var root = new RootNodeInfo(RootNodeType.Connection);

            foreach (var node in parentMapping)
            {
                // no parent mapped, add to root
                if (string.IsNullOrEmpty(node.Value))
                {
                    root.AddChild(node.Key);
                    continue;
                }

                // search for parent in the list by GUID
                var parent = parentMapping
                             .Keys
                             .OfType<ContainerInfo>()
                             .FirstOrDefault(info => info.ConstantID == node.Value);

                if (parent != null)
                {
                    parent.AddChild(node.Key);
                }
                else
                {
                    root.AddChild(node.Key);
                }
            }

            return root;
        }

        private ConnectionInfo ParseConnectionInfo(IList<string> headers, string[] connectionCsv)
        {
            var nodeType = headers.Contains("NodeType")
                ? (TreeNodeType)Enum.Parse(typeof(TreeNodeType), connectionCsv[headers.IndexOf("NodeType")], true)
                : TreeNodeType.Connection;

            var nodeId = headers.Contains("Id")
                ? connectionCsv[headers.IndexOf("Id")]
                : Guid.NewGuid().ToString();

            var connectionRecord = nodeType == TreeNodeType.Connection
                ? new ConnectionInfo(nodeId)
                : new ContainerInfo(nodeId);

            connectionRecord.Name = headers.Contains("Name")
                ? connectionCsv[headers.IndexOf("Name")]
                : "";

            connectionRecord.Description = headers.Contains("Description")
                ? connectionCsv[headers.IndexOf("Description")]
                : "";

            connectionRecord.Icon = headers.Contains("Icon")
                ? connectionCsv[headers.IndexOf("Icon")]
                : "";

            connectionRecord.Panel = headers.Contains("Panel")
                ? connectionCsv[headers.IndexOf("Panel")]
                : "";

            connectionRecord.Username = headers.Contains("Username")
                ? connectionCsv[headers.IndexOf("Username")]
                : "";

            connectionRecord.Password = headers.Contains("Password")
                ? connectionCsv[headers.IndexOf("Password")]
                : "";

            connectionRecord.Domain = headers.Contains("Domain")
                ? connectionCsv[headers.IndexOf("Domain")]
                : "";

            connectionRecord.Hostname = headers.Contains("Hostname")
                ? connectionCsv[headers.IndexOf("Hostname")]
                : "";

            connectionRecord.VmId = headers.Contains("VmId")
                ? connectionCsv[headers.IndexOf("VmId")] : "";

            connectionRecord.SSHOptions =headers.Contains("SSHOptions")
                ? connectionCsv[headers.IndexOf("SSHOptions")]
                : "";

            connectionRecord.SSHTunnelConnectionName = headers.Contains("SSHTunnelConnectionName")
                ? connectionCsv[headers.IndexOf("SSHTunnelConnectionName")]
                : "";

            connectionRecord.PuttySession = headers.Contains("PuttySession")
                ? connectionCsv[headers.IndexOf("PuttySession")]
                : "";

            connectionRecord.LoadBalanceInfo = headers.Contains("LoadBalanceInfo")
                ? connectionCsv[headers.IndexOf("LoadBalanceInfo")]
                : "";

            connectionRecord.PreExtApp = headers.Contains("PreExtApp")
                ? connectionCsv[headers.IndexOf("PreExtApp")]
                : "";

            connectionRecord.PostExtApp =
                headers.Contains("PostExtApp")
                ? connectionCsv[headers.IndexOf("PostExtApp")]
                : "";

            connectionRecord.MacAddress =
                headers.Contains("MacAddress")
                ? connectionCsv[headers.IndexOf("MacAddress")]
                : "";

            connectionRecord.UserField =
                headers.Contains("UserField")
                ? connectionCsv[headers.IndexOf("UserField")]
                : "";

            connectionRecord.ExtApp = headers.Contains("ExtApp")
                ? connectionCsv[headers.IndexOf("ExtApp")] : "";

            connectionRecord.VNCProxyUsername = headers.Contains("VNCProxyUsername")
                ? connectionCsv[headers.IndexOf("VNCProxyUsername")]
                : "";

            connectionRecord.VNCProxyPassword = headers.Contains("VNCProxyPassword")
                ? connectionCsv[headers.IndexOf("VNCProxyPassword")]
                : "";

            connectionRecord.RDGatewayUsername = headers.Contains("RDGatewayUsername")
                ? connectionCsv[headers.IndexOf("RDGatewayUsername")]
                : "";

            connectionRecord.RDGatewayPassword = headers.Contains("RDGatewayPassword")
                ? connectionCsv[headers.IndexOf("RDGatewayPassword")]
                : "";

            connectionRecord.RDGatewayDomain = headers.Contains("RDGatewayDomain")
                ? connectionCsv[headers.IndexOf("RDGatewayDomain")]
                : "";

            connectionRecord.VNCProxyIP = headers.Contains("VNCProxyIP")
                ? connectionCsv[headers.IndexOf("VNCProxyIP")]
                : "";

            connectionRecord.RDGatewayHostname = headers.Contains("RDGatewayHostname")
                ? connectionCsv[headers.IndexOf("RDGatewayHostname")]
                : "";

            if (headers.Contains("Protocol"))
            {
                if (Enum.TryParse(connectionCsv[headers.IndexOf("Protocol")], out ProtocolType protocolType))
                    connectionRecord.Protocol = protocolType;
            }

            if (headers.Contains("Port"))
            {
                if (int.TryParse(connectionCsv[headers.IndexOf("Port")], out int port))
                    connectionRecord.Port = port;
            }

            if (headers.Contains("ConnectToConsole"))
            {
                if (bool.TryParse(connectionCsv[headers.IndexOf("ConnectToConsole")], out bool useConsoleSession))
                    connectionRecord.UseConsoleSession = useConsoleSession;
            }

            if (headers.Contains("UseCredSsp"))
            {
                if (bool.TryParse(connectionCsv[headers.IndexOf("UseCredSsp")], out bool value))
                    connectionRecord.UseCredSsp = value;
            }

            if (headers.Contains("UseVmId"))
            {
                if (bool.TryParse(connectionCsv[headers.IndexOf("UseVmId")], out bool value))
                    connectionRecord.UseVmId = value;
            }

            if (headers.Contains("UseEnhancedMode"))
            {
                if (bool.TryParse(connectionCsv[headers.IndexOf("UseEnhancedMode")], out bool value))
                    connectionRecord.UseEnhancedMode = value;
            }

            if (headers.Contains("RenderingEngine"))
            {
                if (Enum.TryParse(connectionCsv[headers.IndexOf("RenderingEngine")], out HTTPBase.RenderingEngine value))
                    connectionRecord.RenderingEngine = value;
            }

<<<<<<< HEAD
=======
            if (headers.Contains("ICAEncryptionStrength"))
            {
                if (Enum.TryParse(connectionCsv[headers.IndexOf("ICAEncryptionStrength")], out IcaProtocol.EncryptionStrength value))
                    connectionRecord.ICAEncryptionStrength = value;
            }

>>>>>>> c9239e2d
            if (headers.Contains("RDPAuthenticationLevel"))
            {
                if (Enum.TryParse(connectionCsv[headers.IndexOf("RDPAuthenticationLevel")], out AuthenticationLevel value))
                    connectionRecord.RDPAuthenticationLevel = value;
            }

            if (headers.Contains("Colors"))
            {
                if (Enum.TryParse(connectionCsv[headers.IndexOf("Colors")], out RDPColors value))
                    connectionRecord.Colors = value;
            }

            if (headers.Contains("Resolution"))
            {
                if (Enum.TryParse(connectionCsv[headers.IndexOf("Resolution")], out RDPResolutions value))
                    connectionRecord.Resolution = value;
            }

            if (headers.Contains("AutomaticResize"))
            {
                if (bool.TryParse(connectionCsv[headers.IndexOf("AutomaticResize")], out bool value))
                    connectionRecord.AutomaticResize = value;
            }

            if (headers.Contains("DisplayWallpaper"))
            {
                if (bool.TryParse(connectionCsv[headers.IndexOf("DisplayWallpaper")], out bool value))
                    connectionRecord.DisplayWallpaper = value;
            }

            if (headers.Contains("DisplayThemes"))
            {
                if (bool.TryParse(connectionCsv[headers.IndexOf("DisplayThemes")], out bool value))
                    connectionRecord.DisplayThemes = value;
            }

            if (headers.Contains("EnableFontSmoothing"))
            {
                if (bool.TryParse(connectionCsv[headers.IndexOf("EnableFontSmoothing")], out bool value))
                    connectionRecord.EnableFontSmoothing = value;
            }

            if (headers.Contains("EnableDesktopComposition"))
            {
                if (bool.TryParse(connectionCsv[headers.IndexOf("EnableDesktopComposition")], out bool value))
                    connectionRecord.EnableDesktopComposition = value;
            }

            if (headers.Contains("DisableFullWindowDrag"))
            {
                if (bool.TryParse(connectionCsv[headers.IndexOf("DisableFullWindowDrag")], out bool value))
                    connectionRecord.DisableFullWindowDrag = value;
            }

            if (headers.Contains("DisableMenuAnimations"))
            {
                if (bool.TryParse(connectionCsv[headers.IndexOf("DisableMenuAnimations")], out bool value))
                    connectionRecord.DisableMenuAnimations = value;
            }

            if (headers.Contains("DisableCursorShadow"))
            {
                if (bool.TryParse(connectionCsv[headers.IndexOf("DisableCursorShadow")], out bool value))
                    connectionRecord.DisableCursorShadow = value;
            }

            if (headers.Contains("DisableCursorBlinking"))
            {
                if (bool.TryParse(connectionCsv[headers.IndexOf("DisableCursorBlinking")], out bool value))
                    connectionRecord.DisableCursorBlinking = value;
            }

            if (headers.Contains("CacheBitmaps"))
            {
                if (bool.TryParse(connectionCsv[headers.IndexOf("CacheBitmaps")], out bool value))
                    connectionRecord.CacheBitmaps = value;
            }

            if (headers.Contains("RedirectDiskDrives"))
            {
                if (bool.TryParse(connectionCsv[headers.IndexOf("RedirectDiskDrives")], out bool value))
                    connectionRecord.RedirectDiskDrives = value;
            }

            if (headers.Contains("RedirectPorts"))
            {
                if (bool.TryParse(connectionCsv[headers.IndexOf("RedirectPorts")], out bool value))
                    connectionRecord.RedirectPorts = value;
            }

            if (headers.Contains("RedirectPrinters"))
            {
                if (bool.TryParse(connectionCsv[headers.IndexOf("RedirectPrinters")], out bool value))
                    connectionRecord.RedirectPrinters = value;
            }

            if (headers.Contains("RedirectClipboard"))
            {
                if (bool.TryParse(connectionCsv[headers.IndexOf("RedirectClipboard")], out bool value))
                    connectionRecord.RedirectClipboard = value;
            }

            if (headers.Contains("RedirectSmartCards"))
            {
                if (bool.TryParse(connectionCsv[headers.IndexOf("RedirectSmartCards")], out bool value))
                    connectionRecord.RedirectSmartCards = value;
            }

            if (headers.Contains("RedirectSound"))
            {
                if (Enum.TryParse(connectionCsv[headers.IndexOf("RedirectSound")], out RDPSounds value))
                    connectionRecord.RedirectSound = value;
            }

            if (headers.Contains("RedirectAudioCapture"))
            {
                if (bool.TryParse(connectionCsv[headers.IndexOf("RedirectAudioCapture")], out bool value))
                    connectionRecord.RedirectAudioCapture = value;
            }

            if (headers.Contains("RedirectKeys"))
            {
                if (bool.TryParse(connectionCsv[headers.IndexOf("RedirectKeys")], out bool value))
                    connectionRecord.RedirectKeys = value;
            }

            if (headers.Contains("VNCCompression"))
            {
                if (Enum.TryParse(connectionCsv[headers.IndexOf("VNCCompression")], out ProtocolVNC.Compression value))
                    connectionRecord.VNCCompression = value;
            }

            if (headers.Contains("VNCEncoding"))
            {
                if (Enum.TryParse(connectionCsv[headers.IndexOf("VNCEncoding")], out ProtocolVNC.Encoding value))
                    connectionRecord.VNCEncoding = value;
            }

            if (headers.Contains("VNCAuthMode"))
            {
                if (Enum.TryParse(connectionCsv[headers.IndexOf("VNCAuthMode")], out ProtocolVNC.AuthMode value))
                    connectionRecord.VNCAuthMode = value;
            }

            if (headers.Contains("VNCProxyType"))
            {
                if (Enum.TryParse(connectionCsv[headers.IndexOf("VNCProxyType")], out ProtocolVNC.ProxyType value))
                    connectionRecord.VNCProxyType = value;
            }

            if (headers.Contains("VNCProxyPort"))
            {
                if (int.TryParse(connectionCsv[headers.IndexOf("VNCProxyPort")], out int value))
                    connectionRecord.VNCProxyPort = value;
            }

            if (headers.Contains("VNCColors"))
            {
                if (Enum.TryParse(connectionCsv[headers.IndexOf("VNCColors")], out ProtocolVNC.Colors value))
                    connectionRecord.VNCColors = value;
            }

            if (headers.Contains("VNCSmartSizeMode"))
            {
                if (Enum.TryParse(connectionCsv[headers.IndexOf("VNCSmartSizeMode")], out ProtocolVNC.SmartSizeMode value))
                    connectionRecord.VNCSmartSizeMode = value;
            }

            if (headers.Contains("VNCViewOnly"))
            {
                if (bool.TryParse(connectionCsv[headers.IndexOf("VNCViewOnly")], out bool value))
                    connectionRecord.VNCViewOnly = value;
            }

            if (headers.Contains("RDGatewayUsageMethod"))
            {
                if (Enum.TryParse(connectionCsv[headers.IndexOf("RDGatewayUsageMethod")], out RDGatewayUsageMethod value))
                    connectionRecord.RDGatewayUsageMethod = value;
            }

            if (headers.Contains("RDGatewayUseConnectionCredentials"))
            {
                if (Enum.TryParse(connectionCsv[headers.IndexOf("RDGatewayUseConnectionCredentials")], out RDGatewayUseConnectionCredentials value))
                    connectionRecord.RDGatewayUseConnectionCredentials = value;
            }

            if (headers.Contains("Favorite"))
            {
                if (bool.TryParse(connectionCsv[headers.IndexOf("Favorite")], out bool value))
                    connectionRecord.Favorite = value;
            }

            if (headers.Contains("RdpVersion"))
            {
                if (Enum.TryParse(connectionCsv[headers.IndexOf("RdpVersion")], true, out RdpVersion version))
                    connectionRecord.RdpVersion = version;
            }

            #region Inheritance

            if (headers.Contains("InheritCacheBitmaps"))
            {
                if (bool.TryParse(connectionCsv[headers.IndexOf("InheritCacheBitmaps")], out bool value))
                    connectionRecord.Inheritance.CacheBitmaps = value;
            }

            if (headers.Contains("InheritColors"))
            {
                if (bool.TryParse(connectionCsv[headers.IndexOf("InheritColors")], out bool value))
                    connectionRecord.Inheritance.Colors = value;
            }

            if (headers.Contains("InheritDescription"))
            {
                if (bool.TryParse(connectionCsv[headers.IndexOf("InheritDescription")], out bool value))
                    connectionRecord.Inheritance.Description = value;
            }

            if (headers.Contains("InheritDisplayThemes"))
            {
                if (bool.TryParse(connectionCsv[headers.IndexOf("InheritDisplayThemes")], out bool value))
                    connectionRecord.Inheritance.DisplayThemes = value;
            }

            if (headers.Contains("InheritDisplayWallpaper"))
            {
                if (bool.TryParse(connectionCsv[headers.IndexOf("InheritDisplayWallpaper")], out bool value))
                    connectionRecord.Inheritance.DisplayWallpaper = value;
            }

            if (headers.Contains("InheritEnableFontSmoothing"))
            {
                if (bool.TryParse(connectionCsv[headers.IndexOf("InheritEnableFontSmoothing")], out bool value))
                    connectionRecord.Inheritance.EnableFontSmoothing = value;
            }

            if (headers.Contains("InheritEnableDesktopComposition"))
            {
                if (bool.TryParse(connectionCsv[headers.IndexOf("InheritEnableDesktopComposition")], out bool value))
                    connectionRecord.Inheritance.EnableDesktopComposition = value;
            }

            if (headers.Contains("InheritDisableFullWindowDrag"))
            {
                if (bool.TryParse(connectionCsv[headers.IndexOf("InheritDisableFullWindowDrag")], out bool value))
                    connectionRecord.Inheritance.DisableFullWindowDrag = value;
            }

            if (headers.Contains("InheritDisableMenuAnimations"))
            {
                if (bool.TryParse(connectionCsv[headers.IndexOf("InheritDisableMenuAnimations")], out bool value))
                    connectionRecord.Inheritance.DisableMenuAnimations = value;
            }

            if (headers.Contains("InheritDisableCursorShadow"))
            {
                if (bool.TryParse(connectionCsv[headers.IndexOf("InheritDisableCursorShadow")], out bool value))
                    connectionRecord.Inheritance.DisableCursorShadow = value;
            }

            if (headers.Contains("InheritDisableCursorBlinking"))
            {
                if (bool.TryParse(connectionCsv[headers.IndexOf("InheritDisableCursorBlinking")], out bool value))
                    connectionRecord.Inheritance.DisableCursorBlinking = value;
            }

            if (headers.Contains("InheritDomain"))
            {
                if (bool.TryParse(connectionCsv[headers.IndexOf("InheritDomain")], out bool value))
                    connectionRecord.Inheritance.Domain = value;
            }

            if (headers.Contains("InheritIcon"))
            {
                if (bool.TryParse(connectionCsv[headers.IndexOf("InheritIcon")], out bool value))
                    connectionRecord.Inheritance.Icon = value;
            }

            if (headers.Contains("InheritPanel"))
            {
                if (bool.TryParse(connectionCsv[headers.IndexOf("InheritPanel")], out bool value))
                    connectionRecord.Inheritance.Panel = value;
            }

            if (headers.Contains("InheritPassword"))
            {
                if (bool.TryParse(connectionCsv[headers.IndexOf("InheritPassword")], out bool value))
                    connectionRecord.Inheritance.Password = value;
            }

            if (headers.Contains("InheritPort"))
            {
                if (bool.TryParse(connectionCsv[headers.IndexOf("InheritPort")], out bool value))
                    connectionRecord.Inheritance.Port = value;
            }

            if (headers.Contains("InheritProtocol"))
            {
                if (bool.TryParse(connectionCsv[headers.IndexOf("InheritProtocol")], out bool value))
                    connectionRecord.Inheritance.Protocol = value;
            }

            if (headers.Contains("InheritSSHTunnelConnectionName"))
            {
                if (bool.TryParse(connectionCsv[headers.IndexOf("InheritSSHTunnelConnectionName")], out bool value))
                    connectionRecord.Inheritance.SSHTunnelConnectionName = value;
            }

            if (headers.Contains("InheritSSHOptions"))
            {
                if (bool.TryParse(connectionCsv[headers.IndexOf("InheritSSHOptions")], out bool value))
                    connectionRecord.Inheritance.SSHOptions = value;
            }

            if (headers.Contains("InheritPuttySession"))
            {
                if (bool.TryParse(connectionCsv[headers.IndexOf("InheritPuttySession")], out bool value))
                    connectionRecord.Inheritance.PuttySession = value;
            }

            if (headers.Contains("InheritRedirectDiskDrives"))
            {
                if (bool.TryParse(connectionCsv[headers.IndexOf("InheritRedirectDiskDrives")], out bool value))
                    connectionRecord.Inheritance.RedirectDiskDrives = value;
            }

            if (headers.Contains("InheritRedirectKeys"))
            {
                if (bool.TryParse(connectionCsv[headers.IndexOf("InheritRedirectKeys")], out bool value))
                    connectionRecord.Inheritance.RedirectKeys = value;
            }

            if (headers.Contains("InheritRedirectPorts"))
            {
                if (bool.TryParse(connectionCsv[headers.IndexOf("InheritRedirectPorts")], out bool value))
                    connectionRecord.Inheritance.RedirectPorts = value;
            }

            if (headers.Contains("InheritRedirectPrinters"))
            {
                if (bool.TryParse(connectionCsv[headers.IndexOf("InheritRedirectPrinters")], out bool value))
                    connectionRecord.Inheritance.RedirectPrinters = value;
            }

            if (headers.Contains("InheritRedirectClipboard"))
            {
                if (bool.TryParse(connectionCsv[headers.IndexOf("InheritRedirectClipboard")], out bool value))
                    connectionRecord.Inheritance.RedirectClipboard = value;
            }

            if (headers.Contains("InheritRedirectSmartCards"))
            {
                if (bool.TryParse(connectionCsv[headers.IndexOf("InheritRedirectSmartCards")], out bool value))
                    connectionRecord.Inheritance.RedirectSmartCards = value;
            }

            if (headers.Contains("InheritRedirectSound"))
            {
                if (bool.TryParse(connectionCsv[headers.IndexOf("InheritRedirectSound")], out bool value))
                    connectionRecord.Inheritance.RedirectSound = value;
            }

            if (headers.Contains("InheritResolution"))
            {
                if (bool.TryParse(connectionCsv[headers.IndexOf("InheritResolution")], out bool value))
                    connectionRecord.Inheritance.Resolution = value;
            }

            if (headers.Contains("InheritAutomaticResize"))
            {
                if (bool.TryParse(connectionCsv[headers.IndexOf("InheritAutomaticResize")], out bool value))
                    connectionRecord.Inheritance.AutomaticResize = value;
            }

            if (headers.Contains("InheritUseConsoleSession"))
            {
                if (bool.TryParse(connectionCsv[headers.IndexOf("InheritUseConsoleSession")], out bool value))
                    connectionRecord.Inheritance.UseConsoleSession = value;
            }

            if (headers.Contains("InheritUseCredSsp"))
            {
                if (bool.TryParse(connectionCsv[headers.IndexOf("InheritUseCredSsp")], out bool value))
                    connectionRecord.Inheritance.UseCredSsp = value;
            }

            if (headers.Contains("InheritUseVmId"))
            {
                if (bool.TryParse(connectionCsv[headers.IndexOf("InheritUseVmId")], out bool value))
                    connectionRecord.Inheritance.UseVmId = value;
            }

            if (headers.Contains("InheritUseEnhancedMode"))
            {
                if (bool.TryParse(connectionCsv[headers.IndexOf("InheritUseEnhancedMode")], out bool value))
                    connectionRecord.Inheritance.UseEnhancedMode = value;
            }

            if (headers.Contains("InheritRenderingEngine"))
            {
                if (bool.TryParse(connectionCsv[headers.IndexOf("InheritRenderingEngine")], out bool value))
                    connectionRecord.Inheritance.RenderingEngine = value;
            }

            if (headers.Contains("InheritUsername"))
            {
                if (bool.TryParse(connectionCsv[headers.IndexOf("InheritUsername")], out bool value))
                    connectionRecord.Inheritance.Username = value;
            }

            if (headers.Contains("InheritVmId"))
            {
                if (bool.TryParse(connectionCsv[headers.IndexOf("InheritVmId")], out bool value))
                    connectionRecord.Inheritance.VmId = value;
            }

<<<<<<< HEAD
=======
            if (headers.Contains("InheritICAEncryptionStrength"))
            {
                if (bool.TryParse(connectionCsv[headers.IndexOf("InheritICAEncryptionStrength")], out bool value))
                    connectionRecord.Inheritance.ICAEncryptionStrength = value;
            }

>>>>>>> c9239e2d
            if (headers.Contains("InheritRDPAuthenticationLevel"))
            {
                if (bool.TryParse(connectionCsv[headers.IndexOf("InheritRDPAuthenticationLevel")], out bool value))
                    connectionRecord.Inheritance.RDPAuthenticationLevel = value;
            }

            if (headers.Contains("InheritLoadBalanceInfo"))
            {
                if (bool.TryParse(connectionCsv[headers.IndexOf("InheritLoadBalanceInfo")], out bool value))
                    connectionRecord.Inheritance.LoadBalanceInfo = value;
            }

            if (headers.Contains("InheritPreExtApp"))
            {
                if (bool.TryParse(connectionCsv[headers.IndexOf("InheritPreExtApp")], out bool value))
                    connectionRecord.Inheritance.PreExtApp = value;
            }

            if (headers.Contains("InheritPostExtApp"))
            {
                if (bool.TryParse(connectionCsv[headers.IndexOf("InheritPostExtApp")], out bool value))
                    connectionRecord.Inheritance.PostExtApp = value;
            }

            if (headers.Contains("InheritMacAddress"))
            {
                if (bool.TryParse(connectionCsv[headers.IndexOf("InheritMacAddress")], out bool value))
                    connectionRecord.Inheritance.MacAddress = value;
            }

            if (headers.Contains("InheritUserField"))
            {
                if (bool.TryParse(connectionCsv[headers.IndexOf("InheritUserField")], out bool value))
                    connectionRecord.Inheritance.UserField = value;
            }

            if (headers.Contains("InheritFavorite"))
            {
                if (bool.TryParse(connectionCsv[headers.IndexOf("InheritFavorite")], out bool value))
                    connectionRecord.Inheritance.Favorite = value;
            }

            if (headers.Contains("InheritExtApp"))
            {
                if (bool.TryParse(connectionCsv[headers.IndexOf("InheritExtApp")], out bool value))
                    connectionRecord.Inheritance.ExtApp = value;
            }

            if (headers.Contains("InheritVNCCompression"))
            {
                if (bool.TryParse(connectionCsv[headers.IndexOf("InheritVNCCompression")], out bool value))
                    connectionRecord.Inheritance.VNCCompression = value;
            }

            if (headers.Contains("InheritVNCEncoding"))
            {
                if (bool.TryParse(connectionCsv[headers.IndexOf("InheritVNCEncoding")], out bool value))
                    connectionRecord.Inheritance.VNCEncoding = value;
            }

            if (headers.Contains("InheritVNCAuthMode"))
            {
                if (bool.TryParse(connectionCsv[headers.IndexOf("InheritVNCAuthMode")], out bool value))
                    connectionRecord.Inheritance.VNCAuthMode = value;
            }

            if (headers.Contains("InheritVNCProxyType"))
            {
                if (bool.TryParse(connectionCsv[headers.IndexOf("InheritVNCProxyType")], out bool value))
                    connectionRecord.Inheritance.VNCProxyType = value;
            }

            if (headers.Contains("InheritVNCProxyIP"))
            {
                if (bool.TryParse(connectionCsv[headers.IndexOf("InheritVNCProxyIP")], out bool value))
                    connectionRecord.Inheritance.VNCProxyIP = value;
            }

            if (headers.Contains("InheritVNCProxyPort"))
            {
                if (bool.TryParse(connectionCsv[headers.IndexOf("InheritVNCProxyPort")], out bool value))
                    connectionRecord.Inheritance.VNCProxyPort = value;
            }

            if (headers.Contains("InheritVNCProxyUsername"))
            {
                if (bool.TryParse(connectionCsv[headers.IndexOf("InheritVNCProxyUsername")], out bool value))
                    connectionRecord.Inheritance.VNCProxyUsername = value;
            }

            if (headers.Contains("InheritVNCProxyPassword"))
            {
                if (bool.TryParse(connectionCsv[headers.IndexOf("InheritVNCProxyPassword")], out bool value))
                    connectionRecord.Inheritance.VNCProxyPassword = value;
            }

            if (headers.Contains("InheritVNCColors"))
            {
                if (bool.TryParse(connectionCsv[headers.IndexOf("InheritVNCColors")], out bool value))
                    connectionRecord.Inheritance.VNCColors = value;
            }

            if (headers.Contains("InheritVNCSmartSizeMode"))
            {
                if (bool.TryParse(connectionCsv[headers.IndexOf("InheritVNCSmartSizeMode")], out bool value))
                    connectionRecord.Inheritance.VNCSmartSizeMode = value;
            }

            if (headers.Contains("InheritVNCViewOnly"))
            {
                if (bool.TryParse(connectionCsv[headers.IndexOf("InheritVNCViewOnly")], out bool value))
                    connectionRecord.Inheritance.VNCViewOnly = value;
            }

            if (headers.Contains("InheritRDGatewayUsageMethod"))
            {
                if (bool.TryParse(connectionCsv[headers.IndexOf("InheritRDGatewayUsageMethod")], out bool value))
                    connectionRecord.Inheritance.RDGatewayUsageMethod = value;
            }

            if (headers.Contains("InheritRDGatewayHostname"))
            {
                if (bool.TryParse(connectionCsv[headers.IndexOf("InheritRDGatewayHostname")], out bool value))
                    connectionRecord.Inheritance.RDGatewayHostname = value;
            }

            if (headers.Contains("InheritRDGatewayUseConnectionCredentials"))
            {
                if (bool.TryParse(connectionCsv[headers.IndexOf("InheritRDGatewayUseConnectionCredentials")],
                                  out bool value))
                    connectionRecord.Inheritance.RDGatewayUseConnectionCredentials = value;
            }

            if (headers.Contains("InheritRDGatewayUsername"))
            {
                if (bool.TryParse(connectionCsv[headers.IndexOf("InheritRDGatewayUsername")], out bool value))
                    connectionRecord.Inheritance.RDGatewayUsername = value;
            }

            if (headers.Contains("InheritRDGatewayPassword"))
            {
                if (bool.TryParse(connectionCsv[headers.IndexOf("InheritRDGatewayPassword")], out bool value))
                    connectionRecord.Inheritance.RDGatewayPassword = value;
            }

            if (headers.Contains("InheritRDGatewayDomain"))
            {
                if (bool.TryParse(connectionCsv[headers.IndexOf("InheritRDGatewayDomain")], out bool value))
                    connectionRecord.Inheritance.RDGatewayDomain = value;
            }

            if (headers.Contains("InheritRDPAlertIdleTimeout"))
            {
                if (bool.TryParse(connectionCsv[headers.IndexOf("InheritRDPAlertIdleTimeout")], out bool value))
                    connectionRecord.Inheritance.RDPAlertIdleTimeout = value;
            }

            if (headers.Contains("InheritRDPMinutesToIdleTimeout"))
            {
                if (bool.TryParse(connectionCsv[headers.IndexOf("InheritRDPMinutesToIdleTimeout")], out bool value))
                    connectionRecord.Inheritance.RDPMinutesToIdleTimeout = value;
            }

            if (headers.Contains("InheritSoundQuality"))
            {
                if (bool.TryParse(connectionCsv[headers.IndexOf("InheritSoundQuality")], out bool value))
                    connectionRecord.Inheritance.SoundQuality = value;
            }

            if (headers.Contains("InheritRedirectAudioCapture"))
            {
                if (bool.TryParse(connectionCsv[headers.IndexOf("InheritRedirectAudioCapture")], out bool value))
                    connectionRecord.Inheritance.RedirectAudioCapture = value;
            }

            if (headers.Contains("InheritRdpVersion"))
            {
                if (bool.TryParse(connectionCsv[headers.IndexOf("InheritRdpVersion")], out bool value))
                    connectionRecord.Inheritance.RdpVersion = value;
            }

            #endregion

            return connectionRecord;
        }
    }
}<|MERGE_RESOLUTION|>--- conflicted
+++ resolved
@@ -228,15 +228,6 @@
                     connectionRecord.RenderingEngine = value;
             }
 
-<<<<<<< HEAD
-=======
-            if (headers.Contains("ICAEncryptionStrength"))
-            {
-                if (Enum.TryParse(connectionCsv[headers.IndexOf("ICAEncryptionStrength")], out IcaProtocol.EncryptionStrength value))
-                    connectionRecord.ICAEncryptionStrength = value;
-            }
-
->>>>>>> c9239e2d
             if (headers.Contains("RDPAuthenticationLevel"))
             {
                 if (Enum.TryParse(connectionCsv[headers.IndexOf("RDPAuthenticationLevel")], out AuthenticationLevel value))
@@ -653,15 +644,6 @@
                     connectionRecord.Inheritance.VmId = value;
             }
 
-<<<<<<< HEAD
-=======
-            if (headers.Contains("InheritICAEncryptionStrength"))
-            {
-                if (bool.TryParse(connectionCsv[headers.IndexOf("InheritICAEncryptionStrength")], out bool value))
-                    connectionRecord.Inheritance.ICAEncryptionStrength = value;
-            }
-
->>>>>>> c9239e2d
             if (headers.Contains("InheritRDPAuthenticationLevel"))
             {
                 if (bool.TryParse(connectionCsv[headers.IndexOf("InheritRDPAuthenticationLevel")], out bool value))
