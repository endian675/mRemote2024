﻿using mRemoteNG.Connection;
using mRemoteNG.Container;
using mRemoteNG.Security;
using mRemoteNG.Tools;
using mRemoteNG.Tree;
using mRemoteNG.Tree.Root;
using System;
using System.Data;
using System.Data.SqlTypes;
using System.Linq;
using System.Security;

namespace mRemoteNG.Config.Serializers.MsSql
{
    public class DataTableSerializer : ISerializer<ConnectionInfo, DataTable>
    {
        private readonly ICryptographyProvider _cryptographyProvider;
        private readonly SecureString _encryptionKey;
        private DataTable _dataTable;
        private const string TableName = "tblCons";
        private readonly SaveFilter _saveFilter;
        private int _currentNodeIndex;

        public Version Version { get; } = new Version(2, 7);

        public DataTableSerializer(SaveFilter saveFilter,
                                   ICryptographyProvider cryptographyProvider,
                                   SecureString encryptionKey)
        {
            _saveFilter = saveFilter.ThrowIfNull(nameof(saveFilter));
            _cryptographyProvider = cryptographyProvider.ThrowIfNull(nameof(cryptographyProvider));
            _encryptionKey = encryptionKey.ThrowIfNull(nameof(encryptionKey));
        }


        public DataTable Serialize(ConnectionTreeModel connectionTreeModel)
        {
            try
            {
                _dataTable = BuildTable();
                _currentNodeIndex = 0;
                var rootNode = connectionTreeModel.RootNodes.First(node => node is RootNodeInfo);
                return Serialize(rootNode);
            }
            catch
            {
                return _dataTable;
            }
        }

        public DataTable Serialize(ConnectionInfo serializationTarget)
        {
            _dataTable = BuildTable();
            _currentNodeIndex = 0;
            SerializeNodesRecursive(serializationTarget);
            return _dataTable;
        }

        private DataTable BuildTable()
        {
            var dataTable = new DataTable(TableName);
            CreateSchema(dataTable);
            SetPrimaryKey(dataTable);
            return dataTable;
        }

        private void CreateSchema(DataTable dataTable)
        {
            // Note: these columns must be defined in the same order that they exist in the DB
            dataTable.Columns.Add("ID", typeof(int));
            dataTable.Columns[0].AutoIncrement = true;
            dataTable.Columns.Add("ConstantID", typeof(string));
            dataTable.Columns.Add("PositionID", typeof(int));
            dataTable.Columns.Add("ParentID", typeof(string));
            dataTable.Columns.Add("LastChange", typeof(SqlDateTime));
            dataTable.Columns.Add("Name", typeof(string));
            dataTable.Columns.Add("Type", typeof(string));
            dataTable.Columns.Add("Expanded", typeof(bool));
            dataTable.Columns.Add("Description", typeof(string));
            dataTable.Columns.Add("Icon", typeof(string));
            dataTable.Columns.Add("Panel", typeof(string));
            dataTable.Columns.Add("Username", typeof(string));
            dataTable.Columns.Add("DomainName", typeof(string));
            dataTable.Columns.Add("Password", typeof(string));
            dataTable.Columns.Add("Hostname", typeof(string));
            dataTable.Columns.Add("Protocol", typeof(string));
            dataTable.Columns.Add("PuttySession", typeof(string));
            dataTable.Columns.Add("Port", typeof(int));
            dataTable.Columns.Add("ConnectToConsole", typeof(bool));
            dataTable.Columns.Add("UseCredSsp", typeof(bool));
            dataTable.Columns.Add("RenderingEngine", typeof(string));
            dataTable.Columns.Add("ICAEncryptionStrength", typeof(string));
            dataTable.Columns.Add("RDPAuthenticationLevel", typeof(string));
            dataTable.Columns.Add("Colors", typeof(string));
            dataTable.Columns.Add("Resolution", typeof(string));
            dataTable.Columns.Add("DisplayWallpaper", typeof(bool));
            dataTable.Columns.Add("DisplayThemes", typeof(bool));
            dataTable.Columns.Add("EnableFontSmoothing", typeof(bool));
            dataTable.Columns.Add("EnableDesktopComposition", typeof(bool));
            dataTable.Columns.Add("CacheBitmaps", typeof(bool));
            dataTable.Columns.Add("RedirectDiskDrives", typeof(bool));
            dataTable.Columns.Add("RedirectPorts", typeof(bool));
            dataTable.Columns.Add("RedirectPrinters", typeof(bool));
            dataTable.Columns.Add("RedirectClipboard", typeof(bool));
            dataTable.Columns.Add("RedirectSmartCards", typeof(bool));
            dataTable.Columns.Add("RedirectSound", typeof(string));
            dataTable.Columns.Add("RedirectKeys", typeof(bool));
            dataTable.Columns.Add("Connected", typeof(bool));
            dataTable.Columns.Add("PreExtApp", typeof(string));
            dataTable.Columns.Add("PostExtApp", typeof(string));
            dataTable.Columns.Add("MacAddress", typeof(string));
            dataTable.Columns.Add("UserField", typeof(string));
            dataTable.Columns.Add("ExtApp", typeof(string));
            dataTable.Columns.Add("VNCCompression", typeof(string));
            dataTable.Columns.Add("VNCEncoding", typeof(string));
            dataTable.Columns.Add("VNCAuthMode", typeof(string));
            dataTable.Columns.Add("VNCProxyType", typeof(string));
            dataTable.Columns.Add("VNCProxyIP", typeof(string));
            dataTable.Columns.Add("VNCProxyPort", typeof(int));
            dataTable.Columns.Add("VNCProxyUsername", typeof(string));
            dataTable.Columns.Add("VNCProxyPassword", typeof(string));
            dataTable.Columns.Add("VNCColors", typeof(string));
            dataTable.Columns.Add("VNCSmartSizeMode", typeof(string));
            dataTable.Columns.Add("VNCViewOnly", typeof(bool));
            dataTable.Columns.Add("RDGatewayUsageMethod", typeof(string));
            dataTable.Columns.Add("RDGatewayHostname", typeof(string));
            dataTable.Columns.Add("RDGatewayUseConnectionCredentials", typeof(string));
            dataTable.Columns.Add("RDGatewayUsername", typeof(string));
            dataTable.Columns.Add("RDGatewayPassword", typeof(string));
            dataTable.Columns.Add("RDGatewayDomain", typeof(string));
            dataTable.Columns.Add("InheritCacheBitmaps", typeof(bool));
            dataTable.Columns.Add("InheritColors", typeof(bool));
            dataTable.Columns.Add("InheritDescription", typeof(bool));
            dataTable.Columns.Add("InheritDisplayThemes", typeof(bool));
            dataTable.Columns.Add("InheritDisplayWallpaper", typeof(bool));
            dataTable.Columns.Add("InheritEnableFontSmoothing", typeof(bool));
            dataTable.Columns.Add("InheritEnableDesktopComposition", typeof(bool));
            dataTable.Columns.Add("InheritDomain", typeof(bool));
            dataTable.Columns.Add("InheritIcon", typeof(bool));
            dataTable.Columns.Add("InheritPanel", typeof(bool));
            dataTable.Columns.Add("InheritPassword", typeof(bool));
            dataTable.Columns.Add("InheritPort", typeof(bool));
            dataTable.Columns.Add("InheritProtocol", typeof(bool));
            dataTable.Columns.Add("InheritPuttySession", typeof(bool));
            dataTable.Columns.Add("InheritRedirectDiskDrives", typeof(bool));
            dataTable.Columns.Add("InheritRedirectKeys", typeof(bool));
            dataTable.Columns.Add("InheritRedirectPorts", typeof(bool));
            dataTable.Columns.Add("InheritRedirectPrinters", typeof(bool));
            dataTable.Columns.Add("InheritRedirectClipboard", typeof(bool));
            dataTable.Columns.Add("InheritRedirectSmartCards", typeof(bool));
            dataTable.Columns.Add("InheritRedirectSound", typeof(bool));
            dataTable.Columns.Add("InheritResolution", typeof(bool));
            dataTable.Columns.Add("InheritUseConsoleSession", typeof(bool));
            dataTable.Columns.Add("InheritUseCredSsp", typeof(bool));
            dataTable.Columns.Add("InheritRenderingEngine", typeof(bool));
            dataTable.Columns.Add("InheritICAEncryptionStrength", typeof(bool));
            dataTable.Columns.Add("InheritRDPAuthenticationLevel", typeof(bool));
            dataTable.Columns.Add("InheritUsername", typeof(bool));
            dataTable.Columns.Add("InheritPreExtApp", typeof(bool));
            dataTable.Columns.Add("InheritPostExtApp", typeof(bool));
            dataTable.Columns.Add("InheritMacAddress", typeof(bool));
            dataTable.Columns.Add("InheritUserField", typeof(bool));
            dataTable.Columns.Add("InheritExtApp", typeof(bool));
            dataTable.Columns.Add("InheritVNCCompression", typeof(bool));
            dataTable.Columns.Add("InheritVNCEncoding", typeof(bool));
            dataTable.Columns.Add("InheritVNCAuthMode", typeof(bool));
            dataTable.Columns.Add("InheritVNCProxyType", typeof(bool));
            dataTable.Columns.Add("InheritVNCProxyIP", typeof(bool));
            dataTable.Columns.Add("InheritVNCProxyPort", typeof(bool));
            dataTable.Columns.Add("InheritVNCProxyUsername", typeof(bool));
            dataTable.Columns.Add("InheritVNCProxyPassword", typeof(bool));
            dataTable.Columns.Add("InheritVNCColors", typeof(bool));
            dataTable.Columns.Add("InheritVNCSmartSizeMode", typeof(bool));
            dataTable.Columns.Add("InheritVNCViewOnly", typeof(bool));
            dataTable.Columns.Add("InheritRDGatewayUsageMethod", typeof(bool));
            dataTable.Columns.Add("InheritRDGatewayHostname", typeof(bool));
            dataTable.Columns.Add("InheritRDGatewayUseConnectionCredentials", typeof(bool));
            dataTable.Columns.Add("InheritRDGatewayUsername", typeof(bool));
            dataTable.Columns.Add("InheritRDGatewayPassword", typeof(bool));
            dataTable.Columns.Add("InheritRDGatewayDomain", typeof(bool));
            dataTable.Columns.Add("LoadBalanceInfo", typeof(string));
            dataTable.Columns.Add("AutomaticResize", typeof(bool));
            dataTable.Columns.Add("InheritLoadBalanceInfo", typeof(bool));
            dataTable.Columns.Add("InheritAutomaticResize", typeof(bool));
            dataTable.Columns.Add("RDPMinutesToIdleTimeout", typeof(int));
            dataTable.Columns.Add("RDPAlertIdleTimeout", typeof(bool));
            dataTable.Columns.Add("SoundQuality", typeof(string));
            dataTable.Columns.Add("InheritRDPMinutesToIdleTimeout", typeof(bool));
            dataTable.Columns.Add("InheritRDPAlertIdleTimeout", typeof(bool));
            dataTable.Columns.Add("InheritSoundQuality", typeof(bool));
        }

        private void SetPrimaryKey(DataTable dataTable)
        {
            dataTable.PrimaryKey = new[] {dataTable.Columns["ConstantID"]};
        }

        private void SerializeNodesRecursive(ConnectionInfo connectionInfo)
        {
            if (!(connectionInfo is RootNodeInfo))
                SerializeConnectionInfo(connectionInfo);
            var containerInfo = connectionInfo as ContainerInfo;
            if (containerInfo == null) return;
            foreach (var child in containerInfo.Children)
                SerializeNodesRecursive(child);
        }

        private void SerializeConnectionInfo(ConnectionInfo connectionInfo)
        {
            _currentNodeIndex++;
            var dataRow = _dataTable.NewRow();
            dataRow["ID"] = DBNull.Value;
            dataRow["Name"] = connectionInfo.Name;
            dataRow["Type"] = connectionInfo.GetTreeNodeType().ToString();
            dataRow["ConstantID"] = connectionInfo.ConstantID;
            dataRow["ParentID"] = connectionInfo.Parent?.ConstantID ?? "";
            dataRow["PositionID"] = _currentNodeIndex;
            dataRow["LastChange"] = (SqlDateTime)DateTime.Now;
            dataRow["Expanded"] =
                false; // TODO: this column can eventually be removed. we now save this property locally
            dataRow["Description"] = connectionInfo.Description;
            dataRow["Icon"] = connectionInfo.Icon;
            dataRow["Panel"] = connectionInfo.Panel;
            dataRow["Username"] = _saveFilter.SaveUsername ? connectionInfo.Username : "";
            dataRow["DomainName"] = _saveFilter.SaveDomain ? connectionInfo.Domain : "";
            dataRow["Password"] = _saveFilter.SavePassword
                ? _cryptographyProvider.Encrypt(connectionInfo.Password, _encryptionKey)
                : "";
            dataRow["Hostname"] = connectionInfo.Hostname;
            dataRow["Protocol"] = connectionInfo.Protocol;
            dataRow["PuttySession"] = connectionInfo.PuttySession;
            dataRow["Port"] = connectionInfo.Port;
            dataRow["ConnectToConsole"] = connectionInfo.UseConsoleSession;
            dataRow["UseCredSsp"] = connectionInfo.UseCredSsp;
            dataRow["RenderingEngine"] = connectionInfo.RenderingEngine;
            dataRow["ICAEncryptionStrength"] = connectionInfo.ICAEncryptionStrength;
            dataRow["RDPAuthenticationLevel"] = connectionInfo.RDPAuthenticationLevel;
            dataRow["RDPMinutesToIdleTimeout"] = connectionInfo.RDPMinutesToIdleTimeout;
            dataRow["RDPAlertIdleTimeout"] = connectionInfo.RDPAlertIdleTimeout;
            dataRow["LoadBalanceInfo"] = connectionInfo.LoadBalanceInfo;
            dataRow["Colors"] = connectionInfo.Colors;
            dataRow["Resolution"] = connectionInfo.Resolution;
            dataRow["AutomaticResize"] = connectionInfo.AutomaticResize;
            dataRow["DisplayWallpaper"] = connectionInfo.DisplayWallpaper;
            dataRow["DisplayThemes"] = connectionInfo.DisplayThemes;
            dataRow["EnableFontSmoothing"] = connectionInfo.EnableFontSmoothing;
            dataRow["EnableDesktopComposition"] = connectionInfo.EnableDesktopComposition;
            dataRow["CacheBitmaps"] = connectionInfo.CacheBitmaps;
            dataRow["RedirectDiskDrives"] = connectionInfo.RedirectDiskDrives;
            dataRow["RedirectPorts"] = connectionInfo.RedirectPorts;
            dataRow["RedirectPrinters"] = connectionInfo.RedirectPrinters;
            dataRow["RedirectClipboard"] = connectionInfo.RedirectClipboard;
            dataRow["RedirectSmartCards"] = connectionInfo.RedirectSmartCards;
            dataRow["RedirectSound"] = connectionInfo.RedirectSound;
            dataRow["SoundQuality"] = connectionInfo.SoundQuality;
            dataRow["RedirectKeys"] = connectionInfo.RedirectKeys;
            dataRow["Connected"] =
                false; // TODO: this column can eventually be removed. we now save this property locally
            dataRow["PreExtApp"] = connectionInfo.PreExtApp;
            dataRow["PostExtApp"] = connectionInfo.PostExtApp;
            dataRow["MacAddress"] = connectionInfo.MacAddress;
            dataRow["UserField"] = connectionInfo.UserField;
            dataRow["ExtApp"] = connectionInfo.ExtApp;
            dataRow["VNCCompression"] = connectionInfo.VNCCompression;
            dataRow["VNCEncoding"] = connectionInfo.VNCEncoding;
            dataRow["VNCAuthMode"] = connectionInfo.VNCAuthMode;
            dataRow["VNCProxyType"] = connectionInfo.VNCProxyType;
            dataRow["VNCProxyIP"] = connectionInfo.VNCProxyIP;
            dataRow["VNCProxyPort"] = connectionInfo.VNCProxyPort;
            dataRow["VNCProxyUsername"] = connectionInfo.VNCProxyUsername;
            dataRow["VNCProxyPassword"] =
                _cryptographyProvider.Encrypt(connectionInfo.VNCProxyPassword, _encryptionKey);
            dataRow["VNCColors"] = connectionInfo.VNCColors;
            dataRow["VNCSmartSizeMode"] = connectionInfo.VNCSmartSizeMode;
            dataRow["VNCViewOnly"] = connectionInfo.VNCViewOnly;
            dataRow["RDGatewayUsageMethod"] = connectionInfo.RDGatewayUsageMethod;
            dataRow["RDGatewayHostname"] = connectionInfo.RDGatewayHostname;
            dataRow["RDGatewayUseConnectionCredentials"] = connectionInfo.RDGatewayUseConnectionCredentials;
<<<<<<< HEAD
            dataRow["RDGatewayUsername"] =
                _cryptographyProvider.Encrypt(connectionInfo.RDGatewayUsername, _encryptionKey);
            dataRow["RDGatewayPassword"] = connectionInfo.RDGatewayPassword;
=======
            dataRow["RDGatewayUsername"] = connectionInfo.RDGatewayUsername;
            dataRow["RDGatewayPassword"] = _cryptographyProvider.Encrypt(connectionInfo.RDGatewayPassword, _encryptionKey);
>>>>>>> 38d1c756
            dataRow["RDGatewayDomain"] = connectionInfo.RDGatewayDomain;
            if (_saveFilter.SaveInheritance)
            {
                dataRow["InheritCacheBitmaps"] = connectionInfo.Inheritance.CacheBitmaps;
                dataRow["InheritColors"] = connectionInfo.Inheritance.Colors;
                dataRow["InheritDescription"] = connectionInfo.Inheritance.Description;
                dataRow["InheritDisplayThemes"] = connectionInfo.Inheritance.DisplayThemes;
                dataRow["InheritDisplayWallpaper"] = connectionInfo.Inheritance.DisplayWallpaper;
                dataRow["InheritEnableFontSmoothing"] = connectionInfo.Inheritance.EnableFontSmoothing;
                dataRow["InheritEnableDesktopComposition"] = connectionInfo.Inheritance.EnableDesktopComposition;
                dataRow["InheritDomain"] = connectionInfo.Inheritance.Domain;
                dataRow["InheritIcon"] = connectionInfo.Inheritance.Icon;
                dataRow["InheritPanel"] = connectionInfo.Inheritance.Panel;
                dataRow["InheritPassword"] = connectionInfo.Inheritance.Password;
                dataRow["InheritPort"] = connectionInfo.Inheritance.Port;
                dataRow["InheritProtocol"] = connectionInfo.Inheritance.Protocol;
                dataRow["InheritPuttySession"] = connectionInfo.Inheritance.PuttySession;
                dataRow["InheritRedirectDiskDrives"] = connectionInfo.Inheritance.RedirectDiskDrives;
                dataRow["InheritRedirectKeys"] = connectionInfo.Inheritance.RedirectKeys;
                dataRow["InheritRedirectPorts"] = connectionInfo.Inheritance.RedirectPorts;
                dataRow["InheritRedirectPrinters"] = connectionInfo.Inheritance.RedirectPrinters;
                dataRow["InheritRedirectClipboard"] = connectionInfo.Inheritance.RedirectClipboard;
                dataRow["InheritRedirectSmartCards"] = connectionInfo.Inheritance.RedirectSmartCards;
                dataRow["InheritRedirectSound"] = connectionInfo.Inheritance.RedirectSound;
                dataRow["InheritSoundQuality"] = connectionInfo.Inheritance.SoundQuality;
                dataRow["InheritResolution"] = connectionInfo.Inheritance.Resolution;
                dataRow["InheritAutomaticResize"] = connectionInfo.Inheritance.AutomaticResize;
                dataRow["InheritUseConsoleSession"] = connectionInfo.Inheritance.UseConsoleSession;
                dataRow["InheritUseCredSsp"] = connectionInfo.Inheritance.UseCredSsp;
                dataRow["InheritRenderingEngine"] = connectionInfo.Inheritance.RenderingEngine;
                dataRow["InheritUsername"] = connectionInfo.Inheritance.Username;
                dataRow["InheritICAEncryptionStrength"] = connectionInfo.Inheritance.ICAEncryptionStrength;
                dataRow["InheritRDPAuthenticationLevel"] = connectionInfo.Inheritance.RDPAuthenticationLevel;
                dataRow["InheritRDPMinutesToIdleTimeout"] = connectionInfo.Inheritance.RDPMinutesToIdleTimeout;
                dataRow["InheritRDPAlertIdleTimeout"] = connectionInfo.Inheritance.RDPAlertIdleTimeout;
                dataRow["InheritLoadBalanceInfo"] = connectionInfo.Inheritance.LoadBalanceInfo;
                dataRow["InheritPreExtApp"] = connectionInfo.Inheritance.PreExtApp;
                dataRow["InheritPostExtApp"] = connectionInfo.Inheritance.PostExtApp;
                dataRow["InheritMacAddress"] = connectionInfo.Inheritance.MacAddress;
                dataRow["InheritUserField"] = connectionInfo.Inheritance.UserField;
                dataRow["InheritExtApp"] = connectionInfo.Inheritance.ExtApp;
                dataRow["InheritVNCCompression"] = connectionInfo.Inheritance.VNCCompression;
                dataRow["InheritVNCEncoding"] = connectionInfo.Inheritance.VNCEncoding;
                dataRow["InheritVNCAuthMode"] = connectionInfo.Inheritance.VNCAuthMode;
                dataRow["InheritVNCProxyType"] = connectionInfo.Inheritance.VNCProxyType;
                dataRow["InheritVNCProxyIP"] = connectionInfo.Inheritance.VNCProxyIP;
                dataRow["InheritVNCProxyPort"] = connectionInfo.Inheritance.VNCProxyPort;
                dataRow["InheritVNCProxyUsername"] = connectionInfo.Inheritance.VNCProxyUsername;
                dataRow["InheritVNCProxyPassword"] = connectionInfo.Inheritance.VNCProxyPassword;
                dataRow["InheritVNCColors"] = connectionInfo.Inheritance.VNCColors;
                dataRow["InheritVNCSmartSizeMode"] = connectionInfo.Inheritance.VNCSmartSizeMode;
                dataRow["InheritVNCViewOnly"] = connectionInfo.Inheritance.VNCViewOnly;
                dataRow["InheritRDGatewayUsageMethod"] = connectionInfo.Inheritance.RDGatewayUsageMethod;
                dataRow["InheritRDGatewayHostname"] = connectionInfo.Inheritance.RDGatewayHostname;
                dataRow["InheritRDGatewayUseConnectionCredentials"] =
                    connectionInfo.Inheritance.RDGatewayUseConnectionCredentials;
                dataRow["InheritRDGatewayUsername"] = connectionInfo.Inheritance.RDGatewayUsername;
                dataRow["InheritRDGatewayPassword"] = connectionInfo.Inheritance.RDGatewayPassword;
                dataRow["InheritRDGatewayDomain"] = connectionInfo.Inheritance.RDGatewayDomain;
            }
            else
            {
                dataRow["InheritCacheBitmaps"] = false;
                dataRow["InheritColors"] = false;
                dataRow["InheritDescription"] = false;
                dataRow["InheritDisplayThemes"] = false;
                dataRow["InheritDisplayWallpaper"] = false;
                dataRow["InheritEnableFontSmoothing"] = false;
                dataRow["InheritEnableDesktopComposition"] = false;
                dataRow["InheritDomain"] = false;
                dataRow["InheritIcon"] = false;
                dataRow["InheritPanel"] = false;
                dataRow["InheritPassword"] = false;
                dataRow["InheritPort"] = false;
                dataRow["InheritProtocol"] = false;
                dataRow["InheritPuttySession"] = false;
                dataRow["InheritRedirectDiskDrives"] = false;
                dataRow["InheritRedirectKeys"] = false;
                dataRow["InheritRedirectPorts"] = false;
                dataRow["InheritRedirectPrinters"] = false;
                dataRow["InheritRedirectClipboard"] = false;
                dataRow["InheritRedirectSmartCards"] = false;
                dataRow["InheritRedirectSound"] = false;
                dataRow["InheritSoundQuality"] = false;
                dataRow["InheritResolution"] = false;
                dataRow["InheritAutomaticResize"] = false;
                dataRow["InheritUseConsoleSession"] = false;
                dataRow["InheritUseCredSsp"] = false;
                dataRow["InheritRenderingEngine"] = false;
                dataRow["InheritUsername"] = false;
                dataRow["InheritICAEncryptionStrength"] = false;
                dataRow["InheritRDPAuthenticationLevel"] = false;
                dataRow["InheritRDPMinutesToIdleTimeout"] = false;
                dataRow["InheritRDPAlertIdleTimeout"] = false;
                dataRow["InheritLoadBalanceInfo"] = false;
                dataRow["InheritPreExtApp"] = false;
                dataRow["InheritPostExtApp"] = false;
                dataRow["InheritMacAddress"] = false;
                dataRow["InheritUserField"] = false;
                dataRow["InheritExtApp"] = false;
                dataRow["InheritVNCCompression"] = false;
                dataRow["InheritVNCEncoding"] = false;
                dataRow["InheritVNCAuthMode"] = false;
                dataRow["InheritVNCProxyType"] = false;
                dataRow["InheritVNCProxyIP"] = false;
                dataRow["InheritVNCProxyPort"] = false;
                dataRow["InheritVNCProxyUsername"] = false;
                dataRow["InheritVNCProxyPassword"] = false;
                dataRow["InheritVNCColors"] = false;
                dataRow["InheritVNCSmartSizeMode"] = false;
                dataRow["InheritVNCViewOnly"] = false;
                dataRow["InheritRDGatewayUsageMethod"] = false;
                dataRow["InheritRDGatewayHostname"] = false;
                dataRow["InheritRDGatewayUseConnectionCredentials"] = false;
                dataRow["InheritRDGatewayUsername"] = false;
                dataRow["InheritRDGatewayPassword"] = false;
                dataRow["InheritRDGatewayDomain"] = false;
            }

            _dataTable.Rows.Add(dataRow);
        }
    }
}<|MERGE_RESOLUTION|>--- conflicted
+++ resolved
@@ -276,14 +276,8 @@
             dataRow["RDGatewayUsageMethod"] = connectionInfo.RDGatewayUsageMethod;
             dataRow["RDGatewayHostname"] = connectionInfo.RDGatewayHostname;
             dataRow["RDGatewayUseConnectionCredentials"] = connectionInfo.RDGatewayUseConnectionCredentials;
-<<<<<<< HEAD
-            dataRow["RDGatewayUsername"] =
-                _cryptographyProvider.Encrypt(connectionInfo.RDGatewayUsername, _encryptionKey);
-            dataRow["RDGatewayPassword"] = connectionInfo.RDGatewayPassword;
-=======
             dataRow["RDGatewayUsername"] = connectionInfo.RDGatewayUsername;
             dataRow["RDGatewayPassword"] = _cryptographyProvider.Encrypt(connectionInfo.RDGatewayPassword, _encryptionKey);
->>>>>>> 38d1c756
             dataRow["RDGatewayDomain"] = connectionInfo.RDGatewayDomain;
             if (_saveFilter.SaveInheritance)
             {
