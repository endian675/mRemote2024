﻿using System;
using System.IO;
using System.Security.Cryptography;
using System.Text;
using System.Xml;
using mRemoteNG.Connection;
using mRemoteNG.Connection.Protocol;
using mRemoteNG.Connection.Protocol.RDP;
using mRemoteNG.Container;
using mRemoteNG.Tree;
using mRemoteNG.Tree.Root;


namespace mRemoteNG.Config.Serializers
{
	public class RemoteDesktopConnectionManagerDeserializer : IDeserializer<string, ConnectionTreeModel>
    {
        private static int _schemaVersion; /* 1 = RDCMan v2.2
                                       3 = RDCMan v2.7  */

        public ConnectionTreeModel Deserialize(string rdcmConnectionsXml)
        {
            var connectionTreeModel = new ConnectionTreeModel();
            var root = new RootNodeInfo(RootNodeType.Connection);

            var xmlDocument = new XmlDocument();
            xmlDocument.LoadXml(rdcmConnectionsXml);


            var rdcManNode = xmlDocument.SelectSingleNode("/RDCMan");
            VerifySchemaVersion(rdcManNode);
            VerifyFileVersion(rdcManNode);

            var fileNode = rdcManNode?.SelectSingleNode("./file");
            ImportFileOrGroup(fileNode, root);

            connectionTreeModel.AddRootNode(root);
            return connectionTreeModel;
        }

        private static void VerifySchemaVersion(XmlNode rdcManNode)
        {
	        if (!int.TryParse(rdcManNode?.Attributes?["schemaVersion"]?.Value, out var version))
		        throw new FileFormatException("Could not find schema version attribute.");

            if (version != 1 && version != 3)
            {
                throw new FileFormatException($"Unsupported schema version ({version}).");
            }

            _schemaVersion = version;
        }

        private static void VerifyFileVersion(XmlNode rdcManNode)
        {
            var versionAttribute = rdcManNode?.Attributes?["programVersion"]?.Value;
            if (versionAttribute != null)
            {
                var version = new Version(versionAttribute);
                if (!(version == new Version(2, 7)))
                {
                    throw new FileFormatException($"Unsupported file version ({version}).");
                }
            }
            else
            {
                var versionNode = rdcManNode?.SelectSingleNode("./version")?.InnerText;
                if (versionNode != null)
                {
                    var version = new Version(versionNode);
                    if (!(version == new Version(2, 2)))
                    {
                        throw new FileFormatException($"Unsupported file version ({version}).");
                    }
                }
                else
                {
                    throw new FileFormatException("Unknown file version");
                }
            }
        }

        private static void ImportFileOrGroup(XmlNode xmlNode, ContainerInfo parentContainer)
        {
            var newContainer = ImportContainer(xmlNode, parentContainer);

            var childNodes = xmlNode.SelectNodes("./group|./server");
            if (childNodes == null) return;
            foreach (XmlNode childNode in childNodes)
            {
                // ReSharper disable once SwitchStatementMissingSomeCases
                switch (childNode.Name)
                {
                    case "group":
                        ImportFileOrGroup(childNode, newContainer);
                        break;
                    case "server":
                        ImportServer(childNode, newContainer);
                        break;
                }
            }
        }

        private static ContainerInfo ImportContainer(XmlNode containerPropertiesNode, ContainerInfo parentContainer)
        {
            if (_schemaVersion == 1)
            {
                // Program Version 2.2 wraps all setting inside the Properties tags 
                containerPropertiesNode = containerPropertiesNode.SelectSingleNode("./properties");
            }

            var newContainer = new ContainerInfo();
            var connectionInfo = ConnectionInfoFromXml(containerPropertiesNode);
            newContainer.CopyFrom(connectionInfo);

            if (_schemaVersion == 3)
            {
                // Program Version 2.7 wraps these properties
                containerPropertiesNode = containerPropertiesNode.SelectSingleNode("./properties");
            }

            newContainer.Name = containerPropertiesNode?.SelectSingleNode("./name")?.InnerText ?? Language.strNewFolder;
<<<<<<< HEAD
            newContainer.IsExpanded =
                bool.Parse(containerPropertiesNode?.SelectSingleNode("./expanded")?.InnerText ?? "false");
=======
            if (bool.TryParse(containerPropertiesNode?.SelectSingleNode("./expanded")?.InnerText, out var expanded))
				newContainer.IsExpanded = expanded;
>>>>>>> ed810309
            parentContainer.AddChild(newContainer);
            return newContainer;
        }

        private static void ImportServer(XmlNode serverNode, ContainerInfo parentContainer)
        {
            var newConnectionInfo = ConnectionInfoFromXml(serverNode);
            parentContainer.AddChild(newConnectionInfo);
        }

        private static ConnectionInfo ConnectionInfoFromXml(XmlNode xmlNode)
        {
            var connectionInfo = new ConnectionInfo {Protocol = ProtocolType.RDP};

            var propertiesNode = xmlNode.SelectSingleNode("./properties");
            if (_schemaVersion == 1)
<<<<<<< HEAD
                propertiesNode = xmlNode; // Version 2.2 defines the container name at the root instead
            connectionInfo.Hostname = propertiesNode?.SelectSingleNode("./name")?.InnerText ?? "";
            connectionInfo.Name =
                propertiesNode?.SelectSingleNode("./displayName")?.InnerText ?? connectionInfo.Hostname;
=======
	            propertiesNode = xmlNode;  // Version 2.2 defines the container name at the root instead

            connectionInfo.Hostname = propertiesNode?.SelectSingleNode("./name")?.InnerText ?? "";

            var connectionDisplayName = propertiesNode?.SelectSingleNode("./displayName")?.InnerText;
			connectionInfo.Name = !string.IsNullOrWhiteSpace(connectionDisplayName)
                ? connectionDisplayName
	            : string.IsNullOrWhiteSpace(connectionInfo.Hostname)
	                ? connectionInfo.Name
	                : connectionInfo.Hostname;

>>>>>>> ed810309
            connectionInfo.Description = propertiesNode?.SelectSingleNode("./comment")?.InnerText ?? string.Empty;

            var logonCredentialsNode = xmlNode.SelectSingleNode("./logonCredentials");
            if (logonCredentialsNode?.Attributes?["inherit"]?.Value == "None")
            {
                connectionInfo.Username = logonCredentialsNode.SelectSingleNode("userName")?.InnerText;

                var passwordNode = logonCredentialsNode.SelectSingleNode("./password");
                if (_schemaVersion == 1) // Version 2.2 allows clear text passwords
                {
                    connectionInfo.Password = passwordNode?.Attributes?["storeAsClearText"]?.Value == "True"
                        ? passwordNode.InnerText
                        : DecryptRdcManPassword(passwordNode?.InnerText);
                }
                else
                {
                    connectionInfo.Password = DecryptRdcManPassword(passwordNode?.InnerText);
                }

                connectionInfo.Domain = logonCredentialsNode.SelectSingleNode("./domain")?.InnerText;
            }
            else
            {
                connectionInfo.Inheritance.Username = true;
                connectionInfo.Inheritance.Password = true;
                connectionInfo.Inheritance.Domain = true;
            }

            var connectionSettingsNode = xmlNode.SelectSingleNode("./connectionSettings");
            if (connectionSettingsNode?.Attributes?["inherit"]?.Value == "None")
            {
<<<<<<< HEAD
                connectionInfo.UseConsoleSession =
                    bool.Parse(connectionSettingsNode.SelectSingleNode("./connectToConsole")?.InnerText ?? "false");
=======
				if (bool.TryParse(connectionSettingsNode.SelectSingleNode("./connectToConsole")?.InnerText, out var useConsole))
					connectionInfo.UseConsoleSession = useConsole;
>>>>>>> ed810309
                // ./startProgram
                // ./workingDir
                if (int.TryParse(connectionSettingsNode.SelectSingleNode("./port")?.InnerText, out var port))
					connectionInfo.Port = port;
            }
            else
            {
                connectionInfo.Inheritance.UseConsoleSession = true;
                connectionInfo.Inheritance.Port = true;
            }

            var gatewaySettingsNode = xmlNode.SelectSingleNode("./gatewaySettings");
            if (gatewaySettingsNode?.Attributes?["inherit"]?.Value == "None")
            {
<<<<<<< HEAD
                connectionInfo.RDGatewayUsageMethod =
                    gatewaySettingsNode.SelectSingleNode("./enabled")?.InnerText == "True"
                        ? RdpProtocol.RDGatewayUsageMethod.Always
                        : RdpProtocol.RDGatewayUsageMethod.Never;
=======
                connectionInfo.RDGatewayUsageMethod = gatewaySettingsNode.SelectSingleNode("./enabled")?.InnerText == "True" 
	                ? RdpProtocol.RDGatewayUsageMethod.Always 
	                : RdpProtocol.RDGatewayUsageMethod.Never;
>>>>>>> ed810309
                connectionInfo.RDGatewayHostname = gatewaySettingsNode.SelectSingleNode("./hostName")?.InnerText;
                connectionInfo.RDGatewayUsername = gatewaySettingsNode.SelectSingleNode("./userName")?.InnerText;

                var passwordNode = gatewaySettingsNode.SelectSingleNode("./password");
<<<<<<< HEAD
                connectionInfo.RDGatewayPassword = passwordNode?.Attributes?["storeAsClearText"]?.Value == "True"
                    ? passwordNode.InnerText
                    : DecryptRdcManPassword(passwordNode?.InnerText);
=======
                connectionInfo.RDGatewayPassword = passwordNode?.Attributes?["storeAsClearText"]?.Value == "True" 
	                ? passwordNode.InnerText 
	                : DecryptRdcManPassword(passwordNode?.InnerText);
>>>>>>> ed810309

                connectionInfo.RDGatewayDomain = gatewaySettingsNode.SelectSingleNode("./domain")?.InnerText;
                // ./logonMethod
                // ./localBypass
                // ./credSharing
            }
            else
            {
                connectionInfo.Inheritance.RDGatewayUsageMethod = true;
                connectionInfo.Inheritance.RDGatewayHostname = true;
                connectionInfo.Inheritance.RDGatewayUsername = true;
                connectionInfo.Inheritance.RDGatewayPassword = true;
                connectionInfo.Inheritance.RDGatewayDomain = true;
            }

            var remoteDesktopNode = xmlNode.SelectSingleNode("./remoteDesktop");
            if (remoteDesktopNode?.Attributes?["inherit"]?.Value == "None")
            {
<<<<<<< HEAD
                var resolutionString = remoteDesktopNode.SelectSingleNode("./size")?.InnerText.Replace(" ", "");
                try
                {
                    connectionInfo.Resolution =
                        (RdpProtocol.RDPResolutions)Enum.Parse(typeof(RdpProtocol.RDPResolutions),
                                                               "Res" + resolutionString);
                }
                catch (ArgumentException)
                {
                    connectionInfo.Resolution = RdpProtocol.RDPResolutions.FitToWindow;
                }
=======
                connectionInfo.Resolution = 
	                Enum.TryParse<RdpProtocol.RDPResolutions>(remoteDesktopNode.SelectSingleNode("./size")?.InnerText.Replace(" ", ""), true, out var rdpResolution)
	                ? rdpResolution
                    : RdpProtocol.RDPResolutions.FitToWindow;
>>>>>>> ed810309

                if (remoteDesktopNode.SelectSingleNode("./sameSizeAsClientArea")?.InnerText == "True")
                {
                    connectionInfo.Resolution = RdpProtocol.RDPResolutions.FitToWindow;
                }

                if (remoteDesktopNode.SelectSingleNode("./fullScreen")?.InnerText == "True")
                {
                    connectionInfo.Resolution = RdpProtocol.RDPResolutions.Fullscreen;
                }

<<<<<<< HEAD
                var colorDepth = remoteDesktopNode.SelectSingleNode("./colorDepth")?.InnerText;
                if (colorDepth != null)
                    connectionInfo.Colors =
                        (RdpProtocol.RDPColors)Enum.Parse(typeof(RdpProtocol.RDPColors), colorDepth);
=======
                if (Enum.TryParse<RdpProtocol.RDPColors>(remoteDesktopNode.SelectSingleNode("./colorDepth")?.InnerText, true, out var rdpColors))
	                connectionInfo.Colors = rdpColors;
>>>>>>> ed810309
            }
            else
            {
                connectionInfo.Inheritance.Resolution = true;
                connectionInfo.Inheritance.Colors = true;
            }

            var localResourcesNode = xmlNode.SelectSingleNode("./localResources");
            if (localResourcesNode?.Attributes?["inherit"]?.Value == "None")
            {
                // ReSharper disable once SwitchStatementMissingSomeCases
                switch (localResourcesNode.SelectSingleNode("./audioRedirection")?.InnerText)
                {
                    case "0": // Bring to this computer
                    case "Client":
                        connectionInfo.RedirectSound = RdpProtocol.RDPSounds.BringToThisComputer;
                        break;
                    case "1": // Leave at remote computer
                    case "Remote":
                        connectionInfo.RedirectSound = RdpProtocol.RDPSounds.LeaveAtRemoteComputer;
                        break;
                    case "2": // Do not play
                    case "NoSound":
                        connectionInfo.RedirectSound = RdpProtocol.RDPSounds.DoNotPlay;
                        break;
                }

                // ./audioRedirectionQuality
                // ./audioCaptureRedirection

                // ReSharper disable once SwitchStatementMissingSomeCases
                switch (localResourcesNode.SelectSingleNode("./keyboardHook")?.InnerText)
                {
                    case "0": // On the local computer
                    case "Client":
                        connectionInfo.RedirectKeys = false;
                        break;
                    case "1": // On the remote computer
                    case "Remote":
                        connectionInfo.RedirectKeys = true;
                        break;
                    case "2": // In full screen mode only
                    case "FullScreenClient":
                        connectionInfo.RedirectKeys = false;
                        break;
                }

                // ./redirectClipboard
<<<<<<< HEAD
                connectionInfo.RedirectDiskDrives =
                    bool.Parse(localResourcesNode?.SelectSingleNode("./redirectDrives")?.InnerText ?? "false");
                connectionInfo.RedirectPorts =
                    bool.Parse(localResourcesNode?.SelectSingleNode("./redirectPorts")?.InnerText ?? "false");
                connectionInfo.RedirectPrinters =
                    bool.Parse(localResourcesNode?.SelectSingleNode("./redirectPrinters")?.InnerText ?? "false");
                connectionInfo.RedirectSmartCards =
                    bool.Parse(localResourcesNode?.SelectSingleNode("./redirectSmartCards")?.InnerText ?? "false");
                connectionInfo.RedirectClipboard =
                    bool.Parse(localResourcesNode?.SelectSingleNode("./redirectClipboard")?.InnerText ?? "false");
=======
                if (bool.TryParse(localResourcesNode?.SelectSingleNode("./redirectDrives")?.InnerText, out var redirectDisks))
	                connectionInfo.RedirectDiskDrives = redirectDisks;

                if (bool.TryParse(localResourcesNode?.SelectSingleNode("./redirectPorts")?.InnerText, out var redirectPorts))
	                connectionInfo.RedirectPorts = redirectPorts;

                if (bool.TryParse(localResourcesNode?.SelectSingleNode("./redirectPrinters")?.InnerText, out var redirectPrinters))
	                connectionInfo.RedirectPrinters = redirectPrinters;

                if (bool.TryParse(localResourcesNode?.SelectSingleNode("./redirectSmartCards")?.InnerText, out var redirectSmartCards))
	                connectionInfo.RedirectSmartCards = redirectSmartCards;
>>>>>>> ed810309
            }
            else
            {
                connectionInfo.Inheritance.RedirectSound = true;
                connectionInfo.Inheritance.RedirectKeys = true;
                connectionInfo.Inheritance.RedirectDiskDrives = true;
                connectionInfo.Inheritance.RedirectPorts = true;
                connectionInfo.Inheritance.RedirectPrinters = true;
                connectionInfo.Inheritance.RedirectSmartCards = true;
                connectionInfo.Inheritance.RedirectClipboard = true;
            }

            var securitySettingsNode = xmlNode.SelectSingleNode("./securitySettings");
            if (securitySettingsNode?.Attributes?["inherit"]?.Value == "None")
            {
                // ReSharper disable once SwitchStatementMissingSomeCases
                switch (securitySettingsNode.SelectSingleNode("./authentication")?.InnerText)
                {
                    case "0": // No authentication
                    case "None":
                        connectionInfo.RDPAuthenticationLevel = RdpProtocol.AuthenticationLevel.NoAuth;
                        break;
                    case "1": // Do not connect if authentication fails
                    case "Required":
                        connectionInfo.RDPAuthenticationLevel = RdpProtocol.AuthenticationLevel.AuthRequired;
                        break;
                    case "2": // Warn if authentication fails
                    case "Warn":
                        connectionInfo.RDPAuthenticationLevel = RdpProtocol.AuthenticationLevel.WarnOnFailedAuth;
                        break;
                }
            }
            else
            {
                connectionInfo.Inheritance.RDPAuthenticationLevel = true;
            }

            // ./displaySettings/thumbnailScale
            // ./displaySettings/liveThumbnailUpdates
            // ./displaySettings/showDisconnectedThumbnails

            return connectionInfo;
        }

        private static string DecryptRdcManPassword(string ciphertext)
        {
            if (string.IsNullOrEmpty(ciphertext))
                return string.Empty;

            try
            {
                var plaintextData = ProtectedData.Unprotect(Convert.FromBase64String(ciphertext), new byte[] { },
                                                            DataProtectionScope.LocalMachine);
                var charArray = Encoding.Unicode.GetChars(plaintextData);
                return new string(charArray);
            }
            catch (Exception /*ex*/)
            {
                //Runtime.MessageCollector.AddExceptionMessage("RemoteDesktopConnectionManager.DecryptPassword() failed.", ex, logOnly: true);
                return string.Empty;
            }
        }
    }
}<|MERGE_RESOLUTION|>--- conflicted
+++ resolved
@@ -118,15 +118,9 @@
                 // Program Version 2.7 wraps these properties
                 containerPropertiesNode = containerPropertiesNode.SelectSingleNode("./properties");
             }
-
             newContainer.Name = containerPropertiesNode?.SelectSingleNode("./name")?.InnerText ?? Language.strNewFolder;
-<<<<<<< HEAD
-            newContainer.IsExpanded =
-                bool.Parse(containerPropertiesNode?.SelectSingleNode("./expanded")?.InnerText ?? "false");
-=======
             if (bool.TryParse(containerPropertiesNode?.SelectSingleNode("./expanded")?.InnerText, out var expanded))
 				newContainer.IsExpanded = expanded;
->>>>>>> ed810309
             parentContainer.AddChild(newContainer);
             return newContainer;
         }
@@ -143,12 +137,6 @@
 
             var propertiesNode = xmlNode.SelectSingleNode("./properties");
             if (_schemaVersion == 1)
-<<<<<<< HEAD
-                propertiesNode = xmlNode; // Version 2.2 defines the container name at the root instead
-            connectionInfo.Hostname = propertiesNode?.SelectSingleNode("./name")?.InnerText ?? "";
-            connectionInfo.Name =
-                propertiesNode?.SelectSingleNode("./displayName")?.InnerText ?? connectionInfo.Hostname;
-=======
 	            propertiesNode = xmlNode;  // Version 2.2 defines the container name at the root instead
 
             connectionInfo.Hostname = propertiesNode?.SelectSingleNode("./name")?.InnerText ?? "";
@@ -160,7 +148,6 @@
 	                ? connectionInfo.Name
 	                : connectionInfo.Hostname;
 
->>>>>>> ed810309
             connectionInfo.Description = propertiesNode?.SelectSingleNode("./comment")?.InnerText ?? string.Empty;
 
             var logonCredentialsNode = xmlNode.SelectSingleNode("./logonCredentials");
@@ -192,13 +179,8 @@
             var connectionSettingsNode = xmlNode.SelectSingleNode("./connectionSettings");
             if (connectionSettingsNode?.Attributes?["inherit"]?.Value == "None")
             {
-<<<<<<< HEAD
-                connectionInfo.UseConsoleSession =
-                    bool.Parse(connectionSettingsNode.SelectSingleNode("./connectToConsole")?.InnerText ?? "false");
-=======
 				if (bool.TryParse(connectionSettingsNode.SelectSingleNode("./connectToConsole")?.InnerText, out var useConsole))
 					connectionInfo.UseConsoleSession = useConsole;
->>>>>>> ed810309
                 // ./startProgram
                 // ./workingDir
                 if (int.TryParse(connectionSettingsNode.SelectSingleNode("./port")?.InnerText, out var port))
@@ -213,29 +195,17 @@
             var gatewaySettingsNode = xmlNode.SelectSingleNode("./gatewaySettings");
             if (gatewaySettingsNode?.Attributes?["inherit"]?.Value == "None")
             {
-<<<<<<< HEAD
                 connectionInfo.RDGatewayUsageMethod =
                     gatewaySettingsNode.SelectSingleNode("./enabled")?.InnerText == "True"
                         ? RdpProtocol.RDGatewayUsageMethod.Always
                         : RdpProtocol.RDGatewayUsageMethod.Never;
-=======
-                connectionInfo.RDGatewayUsageMethod = gatewaySettingsNode.SelectSingleNode("./enabled")?.InnerText == "True" 
-	                ? RdpProtocol.RDGatewayUsageMethod.Always 
-	                : RdpProtocol.RDGatewayUsageMethod.Never;
->>>>>>> ed810309
                 connectionInfo.RDGatewayHostname = gatewaySettingsNode.SelectSingleNode("./hostName")?.InnerText;
                 connectionInfo.RDGatewayUsername = gatewaySettingsNode.SelectSingleNode("./userName")?.InnerText;
 
                 var passwordNode = gatewaySettingsNode.SelectSingleNode("./password");
-<<<<<<< HEAD
                 connectionInfo.RDGatewayPassword = passwordNode?.Attributes?["storeAsClearText"]?.Value == "True"
                     ? passwordNode.InnerText
                     : DecryptRdcManPassword(passwordNode?.InnerText);
-=======
-                connectionInfo.RDGatewayPassword = passwordNode?.Attributes?["storeAsClearText"]?.Value == "True" 
-	                ? passwordNode.InnerText 
-	                : DecryptRdcManPassword(passwordNode?.InnerText);
->>>>>>> ed810309
 
                 connectionInfo.RDGatewayDomain = gatewaySettingsNode.SelectSingleNode("./domain")?.InnerText;
                 // ./logonMethod
@@ -254,24 +224,10 @@
             var remoteDesktopNode = xmlNode.SelectSingleNode("./remoteDesktop");
             if (remoteDesktopNode?.Attributes?["inherit"]?.Value == "None")
             {
-<<<<<<< HEAD
-                var resolutionString = remoteDesktopNode.SelectSingleNode("./size")?.InnerText.Replace(" ", "");
-                try
-                {
-                    connectionInfo.Resolution =
-                        (RdpProtocol.RDPResolutions)Enum.Parse(typeof(RdpProtocol.RDPResolutions),
-                                                               "Res" + resolutionString);
-                }
-                catch (ArgumentException)
-                {
-                    connectionInfo.Resolution = RdpProtocol.RDPResolutions.FitToWindow;
-                }
-=======
                 connectionInfo.Resolution = 
 	                Enum.TryParse<RdpProtocol.RDPResolutions>(remoteDesktopNode.SelectSingleNode("./size")?.InnerText.Replace(" ", ""), true, out var rdpResolution)
 	                ? rdpResolution
                     : RdpProtocol.RDPResolutions.FitToWindow;
->>>>>>> ed810309
 
                 if (remoteDesktopNode.SelectSingleNode("./sameSizeAsClientArea")?.InnerText == "True")
                 {
@@ -283,15 +239,8 @@
                     connectionInfo.Resolution = RdpProtocol.RDPResolutions.Fullscreen;
                 }
 
-<<<<<<< HEAD
-                var colorDepth = remoteDesktopNode.SelectSingleNode("./colorDepth")?.InnerText;
-                if (colorDepth != null)
-                    connectionInfo.Colors =
-                        (RdpProtocol.RDPColors)Enum.Parse(typeof(RdpProtocol.RDPColors), colorDepth);
-=======
                 if (Enum.TryParse<RdpProtocol.RDPColors>(remoteDesktopNode.SelectSingleNode("./colorDepth")?.InnerText, true, out var rdpColors))
 	                connectionInfo.Colors = rdpColors;
->>>>>>> ed810309
             }
             else
             {
@@ -340,18 +289,6 @@
                 }
 
                 // ./redirectClipboard
-<<<<<<< HEAD
-                connectionInfo.RedirectDiskDrives =
-                    bool.Parse(localResourcesNode?.SelectSingleNode("./redirectDrives")?.InnerText ?? "false");
-                connectionInfo.RedirectPorts =
-                    bool.Parse(localResourcesNode?.SelectSingleNode("./redirectPorts")?.InnerText ?? "false");
-                connectionInfo.RedirectPrinters =
-                    bool.Parse(localResourcesNode?.SelectSingleNode("./redirectPrinters")?.InnerText ?? "false");
-                connectionInfo.RedirectSmartCards =
-                    bool.Parse(localResourcesNode?.SelectSingleNode("./redirectSmartCards")?.InnerText ?? "false");
-                connectionInfo.RedirectClipboard =
-                    bool.Parse(localResourcesNode?.SelectSingleNode("./redirectClipboard")?.InnerText ?? "false");
-=======
                 if (bool.TryParse(localResourcesNode?.SelectSingleNode("./redirectDrives")?.InnerText, out var redirectDisks))
 	                connectionInfo.RedirectDiskDrives = redirectDisks;
 
@@ -363,7 +300,9 @@
 
                 if (bool.TryParse(localResourcesNode?.SelectSingleNode("./redirectSmartCards")?.InnerText, out var redirectSmartCards))
 	                connectionInfo.RedirectSmartCards = redirectSmartCards;
->>>>>>> ed810309
+					
+				if (bool.TryParse(localResourcesNode?.SelectSingleNode("./redirectClipboard")?.InnerText, out var redirectClipboard))
+					connectionInfo.RedirectClipboard = redirectClipboard;
             }
             else
             {
