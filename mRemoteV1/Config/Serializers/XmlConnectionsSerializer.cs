--- conflicted
+++ resolved
@@ -17,7 +17,6 @@
         private readonly ICryptographyProvider _cryptographyProvider;
         private readonly IConnectionSerializer<XElement> _connectionNodeSerializer;
 
-        public SaveFilter SaveFilter { get; set; } = new SaveFilter();
         public bool UseFullEncryption { get; set; }
 
         public XmlConnectionsSerializer(ICryptographyProvider cryptographyProvider, IConnectionSerializer<XElement> connectionNodeSerializer)
@@ -42,13 +41,8 @@
             var xml = "";
             try
             {
-<<<<<<< HEAD
                 var documentCompiler = new XmlConnectionsDocumentCompiler(_cryptographyProvider, _connectionNodeSerializer);
                 var xmlDocument = documentCompiler.CompileDocument(serializationTarget, UseFullEncryption);
-=======
-                var documentCompiler = new XmlConnectionsDocumentCompiler(_cryptographyProvider, SaveFilter);
-                var xmlDocument = documentCompiler.CompileDocument(serializationTarget, UseFullEncryption, Export);
->>>>>>> be5c66bd
                 xml = WriteXmlToString(xmlDocument);
             }
             catch (Exception ex)
