--- conflicted
+++ resolved
@@ -32,14 +32,11 @@
     UseEnhancedMode bit NOT NULL DEFAULT 0,
     InheritVmId bit NOT NULL DEFAULT 0,
     InheritUseVmId bit NOT NULL DEFAULT 0,
-<<<<<<< HEAD
     SSHTunnelConnectionName varchar NOT NULL DEFAULT '',
     InheritSSHTunnelConnectionName bit NOT NULL DEFAULT 0,
     SSHOptions varchar NOT NULL DEFAULT '',
-    InheritSSHOptions bit NOT NULL DEFAULT 0;
-=======
+    InheritSSHOptions bit NOT NULL DEFAULT 0,
     InheritUseEnhancedMode bit NOT NULL DEFAULT 0;
->>>>>>> 0343254c
 UPDATE tblRoot
     SET ConfVersion='2.7'";
             var dbCommand = _databaseConnector.DbCommand(sqlText);
