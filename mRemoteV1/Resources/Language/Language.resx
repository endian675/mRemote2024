﻿<?xml version="1.0" encoding="utf-8"?>
<root>
  <!-- 
    Microsoft ResX Schema 
    
    Version 2.0
    
    The primary goals of this format is to allow a simple XML format 
    that is mostly human readable. The generation and parsing of the 
    various data types are done through the TypeConverter classes 
    associated with the data types.
    
    Example:
    
    ... ado.net/XML headers & schema ...
    <resheader name="resmimetype">text/microsoft-resx</resheader>
    <resheader name="version">2.0</resheader>
    <resheader name="reader">System.Resources.ResXResourceReader, System.Windows.Forms, ...</resheader>
    <resheader name="writer">System.Resources.ResXResourceWriter, System.Windows.Forms, ...</resheader>
    <data name="Name1"><value>this is my long string</value><comment>this is a comment</comment></data>
    <data name="Color1" type="System.Drawing.Color, System.Drawing">Blue</data>
    <data name="Bitmap1" mimetype="application/x-microsoft.net.object.binary.base64">
        <value>[base64 mime encoded serialized .NET Framework object]</value>
    </data>
    <data name="Icon1" type="System.Drawing.Icon, System.Drawing" mimetype="application/x-microsoft.net.object.bytearray.base64">
        <value>[base64 mime encoded string representing a byte array form of the .NET Framework object]</value>
        <comment>This is a comment</comment>
    </data>
                
    There are any number of "resheader" rows that contain simple 
    name/value pairs.
    
    Each data row contains a name, and value. The row also contains a 
    type or mimetype. Type corresponds to a .NET class that support 
    text/value conversion through the TypeConverter architecture. 
    Classes that don't support this are serialized and stored with the 
    mimetype set.
    
    The mimetype is used for serialized objects, and tells the 
    ResXResourceReader how to depersist the object. This is currently not 
    extensible. For a given mimetype the value must be set accordingly:
    
    Note - application/x-microsoft.net.object.binary.base64 is the format 
    that the ResXResourceWriter will generate, however the reader can 
    read any of the formats listed below.
    
    mimetype: application/x-microsoft.net.object.binary.base64
    value   : The object must be serialized with 
            : System.Runtime.Serialization.Formatters.Binary.BinaryFormatter
            : and then encoded with base64 encoding.
    
    mimetype: application/x-microsoft.net.object.soap.base64
    value   : The object must be serialized with 
            : System.Runtime.Serialization.Formatters.Soap.SoapFormatter
            : and then encoded with base64 encoding.

    mimetype: application/x-microsoft.net.object.bytearray.base64
    value   : The object must be serialized into a byte array 
            : using a System.ComponentModel.TypeConverter
            : and then encoded with base64 encoding.
    -->
  <xsd:schema id="root" xmlns="" xmlns:xsd="http://www.w3.org/2001/XMLSchema" xmlns:msdata="urn:schemas-microsoft-com:xml-msdata">
    <xsd:import namespace="http://www.w3.org/XML/1998/namespace" />
    <xsd:element name="root" msdata:IsDataSet="true">
      <xsd:complexType>
        <xsd:choice maxOccurs="unbounded">
          <xsd:element name="metadata">
            <xsd:complexType>
              <xsd:sequence>
                <xsd:element name="value" type="xsd:string" minOccurs="0" />
              </xsd:sequence>
              <xsd:attribute name="name" use="required" type="xsd:string" />
              <xsd:attribute name="type" type="xsd:string" />
              <xsd:attribute name="mimetype" type="xsd:string" />
              <xsd:attribute ref="xml:space" />
            </xsd:complexType>
          </xsd:element>
          <xsd:element name="assembly">
            <xsd:complexType>
              <xsd:attribute name="alias" type="xsd:string" />
              <xsd:attribute name="name" type="xsd:string" />
            </xsd:complexType>
          </xsd:element>
          <xsd:element name="data">
            <xsd:complexType>
              <xsd:sequence>
                <xsd:element name="value" type="xsd:string" minOccurs="0" msdata:Ordinal="1" />
                <xsd:element name="comment" type="xsd:string" minOccurs="0" msdata:Ordinal="2" />
              </xsd:sequence>
              <xsd:attribute name="name" type="xsd:string" use="required" msdata:Ordinal="1" />
              <xsd:attribute name="type" type="xsd:string" msdata:Ordinal="3" />
              <xsd:attribute name="mimetype" type="xsd:string" msdata:Ordinal="4" />
              <xsd:attribute ref="xml:space" />
            </xsd:complexType>
          </xsd:element>
          <xsd:element name="resheader">
            <xsd:complexType>
              <xsd:sequence>
                <xsd:element name="value" type="xsd:string" minOccurs="0" msdata:Ordinal="1" />
              </xsd:sequence>
              <xsd:attribute name="name" type="xsd:string" use="required" />
            </xsd:complexType>
          </xsd:element>
        </xsd:choice>
      </xsd:complexType>
    </xsd:element>
  </xsd:schema>
  <resheader name="resmimetype">
    <value>text/microsoft-resx</value>
  </resheader>
  <resheader name="version">
    <value>2.0</value>
  </resheader>
  <resheader name="reader">
    <value>System.Resources.ResXResourceReader, System.Windows.Forms, Version=4.0.0.0, Culture=neutral, PublicKeyToken=b77a5c561934e089</value>
  </resheader>
  <resheader name="writer">
    <value>System.Resources.ResXResourceWriter, System.Windows.Forms, Version=4.0.0.0, Culture=neutral, PublicKeyToken=b77a5c561934e089</value>
  </resheader>
  <data name="strAbout" xml:space="preserve">
    <value>About</value>
  </data>
  <data name="strActive" xml:space="preserve">
    <value>Active</value>
  </data>
  <data name="strActiveDirectory" xml:space="preserve">
    <value>Active Directory</value>
  </data>
  <data name="strActivity" xml:space="preserve">
    <value>Activity</value>
  </data>
  <data name="strAddConnection" xml:space="preserve">
    <value>New Connection</value>
  </data>
  <data name="strAddFolder" xml:space="preserve">
    <value>New folder</value>
  </data>
  <data name="strAddNodeFromXmlFailed" xml:space="preserve">
    <value>AddNodeFromXML failed!</value>
  </data>
  <data name="strAddNodesFromSqlFailed" xml:space="preserve">
    <value>AddNodesFromSQL failed!</value>
  </data>
  <data name="strAllowOnlySingleInstance" xml:space="preserve">
    <value>Allow only a single instance of the application (mRemoteNG restart required)</value>
  </data>
  <data name="strAlways" xml:space="preserve">
    <value>Always</value>
  </data>
  <data name="strAlwaysConnectEvenIfAuthFails" xml:space="preserve">
    <value>Always connect, even if authentication fails</value>
  </data>
  <data name="strAlwaysShowPanelSelection" xml:space="preserve">
    <value>Always show panel selection dialog when opening connections</value>
  </data>
  <data name="strAlwaysShowPanelTabs" xml:space="preserve">
    <value>Always show panel tabs</value>
  </data>
  <data name="strAlwaysShowSysTrayIcon" xml:space="preserve">
    <value>Always show notification area icon</value>
  </data>
  <data name="strAskUpdatesCommandAskLater" xml:space="preserve">
    <value>Ask me again later</value>
  </data>
  <data name="strAskUpdatesCommandCustom" xml:space="preserve">
    <value>Customize the settings now</value>
  </data>
  <data name="strAskUpdatesCommandRecommended" xml:space="preserve">
    <value>Use the recommended settings</value>
  </data>
  <data name="strAskUpdatesContent" xml:space="preserve">
    <value>{0} can automatically check for updates that may provide new features and bug fixes. It is recommended that you allow {0} to check for updates weekly.</value>
  </data>
  <data name="strAskUpdatesMainInstruction" xml:space="preserve">
    <value>Automatic update settings</value>
  </data>
  <data name="strAspect" xml:space="preserve">
    <value>Aspect</value>
  </data>
  <data name="strAutoSaveEvery" xml:space="preserve">
    <value>Auto save time in minutes (0 means disabled):</value>
  </data>
  <data name="strAutoSaveMins" xml:space="preserve">
    <value>Minutes (0 means disabled)</value>
  </data>
  <data name="strAvailableVersion" xml:space="preserve">
    <value>Latest version</value>
  </data>
  <data name="strButtonBrowse" xml:space="preserve">
    <value>&amp;Browse...</value>
  </data>
  <data name="strButtonCancel" xml:space="preserve">
    <value>&amp;Cancel</value>
  </data>
  <data name="strButtonChange" xml:space="preserve">
    <value>Change</value>
  </data>
  <data name="strButtonClose" xml:space="preserve">
    <value>&amp;Close</value>
  </data>
  <data name="strButtonDefaultInheritance" xml:space="preserve">
    <value>Default Inheritance</value>
  </data>
  <data name="strButtonDefaultProperties" xml:space="preserve">
    <value>Default Properties</value>
  </data>
  <data name="strButtonDisconnect" xml:space="preserve">
    <value>Disconnect</value>
  </data>
  <data name="strButtonIcon" xml:space="preserve">
    <value>Icon</value>
  </data>
  <data name="strButtonImport" xml:space="preserve">
    <value>&amp;Import</value>
  </data>
  <data name="strButtonInheritance" xml:space="preserve">
    <value>Inheritance</value>
  </data>
  <data name="strButtonLaunch" xml:space="preserve">
    <value>&amp;Launch</value>
  </data>
  <data name="strButtonLaunchPutty" xml:space="preserve">
    <value>Launch PuTTY</value>
  </data>
  <data name="strButtonNew" xml:space="preserve">
    <value>&amp;New</value>
  </data>
  <data name="strButtonOK" xml:space="preserve">
    <value>&amp;OK</value>
  </data>
  <data name="strButtonProperties" xml:space="preserve">
    <value>Properties</value>
  </data>
  <data name="strButtonScan" xml:space="preserve">
    <value>&amp;Scan</value>
  </data>
  <data name="strButtonStop" xml:space="preserve">
    <value>&amp;Stop</value>
  </data>
  <data name="strButtonTestProxy" xml:space="preserve">
    <value>Test Proxy</value>
  </data>
  <data name="strCannotImportNormalSessionFile" xml:space="preserve">
    <value>You cannot import a normal connection file.
Please use File - Open Connection File for normal connection files!</value>
  </data>
  <data name="strCannotStartPortScan" xml:space="preserve">
    <value>Cannot start Port Scan, incorrect IP format!</value>
  </data>
  <data name="strCategoryAppearance" xml:space="preserve">
    <value>Appearance</value>
  </data>
  <data name="strCategoryConnection" xml:space="preserve">
    <value>Connection</value>
  </data>
  <data name="strCategoryCredentials" xml:space="preserve">
    <value>Credentials</value>
  </data>
  <data name="strCategoryDisplay" xml:space="preserve">
    <value>Display</value>
  </data>
  <data name="strCategoryGateway" xml:space="preserve">
    <value>Gateway</value>
  </data>
  <data name="strCategoryGeneral" xml:space="preserve">
    <value>General</value>
  </data>
  <data name="strCategoryMiscellaneous" xml:space="preserve">
    <value>Miscellaneous</value>
  </data>
  <data name="strCategoryProtocol" xml:space="preserve">
    <value>Protocol</value>
  </data>
  <data name="strCategoryRedirect" xml:space="preserve">
    <value>Redirect</value>
  </data>
  <data name="strCcAlwaysShowScreen" xml:space="preserve">
    <value>Always show this screen at startup</value>
  </data>
  <data name="strCcCheckAgain" xml:space="preserve">
    <value>Refresh</value>
  </data>
  <data name="strCcCheckFailed" xml:space="preserve">
    <value>Check failed!</value>
  </data>
  <data name="strCcCheckSucceeded" xml:space="preserve">
    <value>Check succeeded!</value>
  </data>
  <data name="strCcEOLFailed" xml:space="preserve">
    <value>The (RDP) Sessions feature requires that you have a copy of eolwtscom.dll registered on your system.
mRemoteNG ships with this component but it is not registered automatically if you do not use the mRemoteNG Installer.
To register it manually, run the following command from an elevated command prompt: regsvr32 "C:\Program Files\mRemoteNG\eolwtscom.dll" (where C:\Program Files\mRemoteNG\ is the path to your mRemoteNG installation).
If this check still fails or you are unable to use the (RDP) Sessions feature, please consult the at {0}.</value>
  </data>
  <data name="strCcEOLOK" xml:space="preserve">
    <value>EOLWTSCOM was found and seems to be registered properly.</value>
  </data>
  <data name="strCcGeckoFailed" xml:space="preserve">
    <value>To use the Gecko Rendering Engine you need to have XULrunner 1.8.1.x and the path to the installation set in your Options.
You can download XULrunner 1.8.1.3 here: ftp://ftp.mozilla.org/pub/xulrunner/releases/1.8.1.3/contrib/win32/
When you are finished downloading extract the package to a path of your choice. Then in mRemoteNG go to Tools - Options - Advanced and enter the correct path in the XULrunner path field.
If you are still not able to pass this check or use the Gecko Engine in mRemoteNG please consult the at {0}.</value>
  </data>
  <data name="strCcGeckoOK" xml:space="preserve">
    <value>GeckoFx was found and seems to be installed properly.</value>
  </data>
  <data name="strCcICAFailed" xml:space="preserve">
    <value>ICA requires that the XenDesktop Online Plugin is installed and that the wfica.ocx library is registered. You can download the client here: http://www.citrix.com/download/</value>
  </data>
  <data name="strCcICAOK" xml:space="preserve">
    <value>All ICA components were found and seem to be registered properly.
Citrix ICA Client Control Version {0}</value>
  </data>
  <data name="strCcNotInstalledProperly" xml:space="preserve">
    <value>not installed properly</value>
  </data>
  <data name="strCcPuttyFailed" xml:space="preserve">
    <value>The SSH, Telnet, Rlogin and RAW protocols need PuTTY to work. PuTTY comes with every mRemoteNG package and is located in the installation path.
Please make sure that either you have the Putty.exe in your mRemoteNG directory (default: c:\Program Files\mRemoteNG\) or that you specified a valid path to your PuTTY executable in the Options (Tools - Options - Advanced - Custom PuTTY path)</value>
  </data>
  <data name="strCcPuttyOK" xml:space="preserve">
    <value>The PuTTY executable was found and should be ready to use.</value>
  </data>
  <data name="strCcRDPFailed" xml:space="preserve">
    <value>For RDP to work properly you need to have at least Remote Desktop Connection (Terminal Services) Client 8.0 installed. You can download it here: http://support.microsoft.com/kb/925876
If this check still fails or you are unable to use RDP, please consult the at {0}.</value>
  </data>
  <data name="strCcRDPOK" xml:space="preserve">
    <value>The following RDP protocol versions are supported on this machine: {0}</value>
  </data>
  <data name="strCcVNCFailed" xml:space="preserve">
    <value>VNC requires VncSharp.dll to be located in your mRemoteNG application folder.
Please make sure that you have the VncSharp.dll file in your mRemoteNG application folder (usually C:\Program Files\mRemoteNG\).
If you are still not able to pass this check or use VNC in mRemoteNG please consult the at {0}.</value>
  </data>
  <data name="strCcVNCOK" xml:space="preserve">
    <value>All VNC components were found and seem to be registered properly.
VncSharp Control Version {0}</value>
  </data>
  <data name="strCheckboxAutomaticReconnect" xml:space="preserve">
    <value>Automatically try to reconnect when disconnected from server (RDP &amp;&amp; ICA only)</value>
  </data>
  <data name="strCheckboxDomain" xml:space="preserve">
    <value>Domain</value>
  </data>
  <data name="strCheckboxDoNotShowThisMessageAgain" xml:space="preserve">
    <value>Do not show this message again.</value>
  </data>
  <data name="strCheckboxInheritance" xml:space="preserve">
    <value>Inheritance</value>
  </data>
  <data name="strCheckboxPassword" xml:space="preserve">
    <value>Password</value>
  </data>
  <data name="strCheckboxProxyAuthentication" xml:space="preserve">
    <value>This proxy server requires authentication</value>
  </data>
  <data name="strCheckboxPuttyPath" xml:space="preserve">
    <value>Use custom PuTTY path:</value>
  </data>
  <data name="strCheckboxReconnectWhenReady" xml:space="preserve">
    <value>Reconnect when ready</value>
  </data>
  <data name="strCheckboxUpdateUseProxy" xml:space="preserve">
    <value>Use a proxy server to connect</value>
  </data>
  <data name="strCheckboxUsername" xml:space="preserve">
    <value>Username</value>
  </data>
  <data name="strCheckboxWaitForExit" xml:space="preserve">
    <value>Wait for exit</value>
  </data>
  <data name="strCheckForUpdate" xml:space="preserve">
    <value>Check Again</value>
  </data>
  <data name="strCheckForUpdatesOnStartup" xml:space="preserve">
    <value>Check for updates at startup</value>
  </data>
  <data name="strCheckNow" xml:space="preserve">
    <value>Check now</value>
  </data>
  <data name="strCheckProperInstallationOfComponentsAtStartup" xml:space="preserve">
    <value>Check proper installation of components at startup</value>
  </data>
  <data name="strChoosePanelBeforeConnecting" xml:space="preserve">
    <value>Choose panel before connecting</value>
  </data>
  <data name="strClosedPorts" xml:space="preserve">
    <value>Closed Ports</value>
  </data>
  <data name="strCollapseAllFolders" xml:space="preserve">
    <value>Collapse all folders</value>
  </data>
  <data name="strColumnArguments" xml:space="preserve">
    <value>Arguments</value>
  </data>
  <data name="strColumnDisplayName" xml:space="preserve">
    <value>Display Name</value>
  </data>
  <data name="strColumnFilename" xml:space="preserve">
    <value>Filename</value>
  </data>
  <data name="strColumnHostnameIP" xml:space="preserve">
    <value>Hostname/IP</value>
  </data>
  <data name="strColumnMessage" xml:space="preserve">
    <value>Message</value>
  </data>
  <data name="strColumnUsername" xml:space="preserve">
    <value>Username</value>
  </data>
  <data name="strColumnWaitForExit" xml:space="preserve">
    <value>Wait For Exit</value>
  </data>
  <data name="strCommandExitProgram" xml:space="preserve">
    <value>E&amp;xit {0}</value>
  </data>
  <data name="strCommandLineArgsCouldNotBeParsed" xml:space="preserve">
    <value>Couldn't parse command line args!</value>
  </data>
  <data name="strCommandOpenConnectionFile" xml:space="preserve">
    <value>&amp;Open a connection file</value>
  </data>
  <data name="strCommandTryAgain" xml:space="preserve">
    <value>&amp;Try again</value>
  </data>
  <data name="strCompatibilityLenovoAutoScrollUtilityDetected" xml:space="preserve">
    <value>{0} has detected the Lenovo Auto Scroll Utility running on this system. This utility is known to cause problems with {0}. It is recommended that you disable or uninstall it.</value>
  </data>
  <data name="strCompatibilityProblemDetected" xml:space="preserve">
    <value>Compatibility problem detected</value>
  </data>
  <data name="strComponentsCheck" xml:space="preserve">
    <value>Components Check</value>
  </data>
  <data name="strConfigPropertyGridButtonIconClickFailed" xml:space="preserve">
    <value>btnIcon_Click failed!</value>
  </data>
  <data name="strConfigPropertyGridHideItemsFailed" xml:space="preserve">
    <value>ShowHideGridItems failed!</value>
  </data>
  <data name="strConfigPropertyGridMenuClickFailed" xml:space="preserve">
    <value>IconMenu_Click failed!</value>
  </data>
  <data name="strConfigPropertyGridObjectFailed" xml:space="preserve">
    <value>Property Grid object failed!</value>
  </data>
  <data name="strConfigPropertyGridSetHostStatusFailed" xml:space="preserve">
    <value>SetHostStatus failed!</value>
  </data>
  <data name="strConfigPropertyGridValueFailed" xml:space="preserve">
    <value>pGrid_PopertyValueChanged failed!</value>
  </data>
  <data name="strConfigUiLoadFailed" xml:space="preserve">
    <value>Config UI load failed!</value>
  </data>
  <data name="strConfirmCloseConnectionMainInstruction" xml:space="preserve">
    <value>Do you want to close the connection:
"{0}"?</value>
  </data>
  <data name="strConfirmCloseConnectionPanelMainInstruction" xml:space="preserve">
    <value>Are you sure you want to close the panel, "{0}"? Any connections that it contains will also be closed.</value>
  </data>
  <data name="strConfirmDeleteExternalTool" xml:space="preserve">
    <value>Are you sure you want to delete the external tool, "{0}"?</value>
  </data>
  <data name="strConfirmDeleteExternalToolMultiple" xml:space="preserve">
    <value>Are you sure you want to delete the {0} selected external tools?</value>
  </data>
  <data name="strConfirmDeleteNodeConnection" xml:space="preserve">
    <value>Are you sure you want to delete the connection, "{0}"?</value>
  </data>
  <data name="strConfirmDeleteNodeFolder" xml:space="preserve">
    <value>Are you sure you want to delete the empty folder, "{0}"?</value>
  </data>
  <data name="strConfirmDeleteNodeFolderNotEmpty" xml:space="preserve">
    <value>Are you sure you want to delete the folder, "{0}"? Any folders or connections that it contains will also be deleted.</value>
  </data>
  <data name="strConfirmExitMainInstruction" xml:space="preserve">
    <value>Do you want to close all open connections?</value>
  </data>
  <data name="strConfirmResetLayout" xml:space="preserve">
    <value>Are you sure you want to reset the panels to their default layout?</value>
  </data>
  <data name="strConnect" xml:space="preserve">
    <value>Connect</value>
  </data>
  <data name="strConnectInFullscreen" xml:space="preserve">
    <value>Connect in fullscreen mode</value>
  </data>
  <data name="strConnecting" xml:space="preserve">
    <value>Connecting...</value>
  </data>
  <data name="strConnectionEventConnected" xml:space="preserve">
    <value>Protocol Event Connected</value>
  </data>
  <data name="strConnectionEventConnectedDetail" xml:space="preserve">
    <value>Connection to "{0}" via "{1}" established by user "{2}" (Description: "{3}"; User Field: "{4}")</value>
  </data>
  <data name="ConnectionFailed" xml:space="preserve">
    <value>Connection failed!</value>
  </data>
  <data name="strConnectionEventErrorOccured" xml:space="preserve">
    <value>A connection protocol error occurred. Host: "{1}"; Error code: "{2}"; Error Description: "{0}"</value>
  </data>
  <data name="strConnectionOpenFailed" xml:space="preserve">
    <value>Opening connection failed!</value>
  </data>
  <data name="strConnectionOpenFailedNoHostname" xml:space="preserve">
    <value>Cannot open connection: No hostname specified!</value>
  </data>
  <data name="strConnectionRdpErrorDetail" xml:space="preserve">
    <value>RDP error!
Error Code: {0}
Error Description: {1}</value>
  </data>
  <data name="strConnections" xml:space="preserve">
    <value>Connections</value>
  </data>
  <data name="strConnectionSetDefaultPortFailed" xml:space="preserve">
    <value>Couldn't set default port!</value>
  </data>
  <data name="strConnectionsFileBackupFailed" xml:space="preserve">
    <value>Couldn't create backup of connections file!</value>
  </data>
  <data name="strConnectionsFileCouldNotBeImported" xml:space="preserve">
    <value>Couldn't import connections file!</value>
  </data>
  <data name="strConnectionsFileCouldNotBeLoaded" xml:space="preserve">
    <value>Connections file "{0}" could not be loaded!</value>
  </data>
  <data name="strConnectionsFileCouldNotBeLoadedNew" xml:space="preserve">
    <value>Connections file "{0}" could not be loaded!
Starting with new connections file.</value>
  </data>
  <data name="strConnectionsFileCouldNotBeSaved" xml:space="preserve">
    <value>Couldn't save connections file!</value>
  </data>
  <data name="strConnectionsFileCouldNotSaveAs" xml:space="preserve">
    <value>Couldn't save connections file as "{0}"!</value>
  </data>
  <data name="strConnectNoCredentials" xml:space="preserve">
    <value>Connect without credentials</value>
  </data>
  <data name="strConnectToConsoleSession" xml:space="preserve">
    <value>Connect to console session</value>
  </data>
  <data name="strConnectWithOptions" xml:space="preserve">
    <value>Connect (with options)</value>
  </data>
  <data name="strConnenctionClosedByUser" xml:space="preserve">
    <value>Connection to {0} via {1} closed by user {2}.</value>
  </data>
  <data name="strConnenctionClosedByUserDetail" xml:space="preserve">
    <value>Connection to {0} via {1} closed by user {2}.  (Description: "{3}"; User Field: "{4}")</value>
  </data>
  <data name="strConnenctionCloseEvent" xml:space="preserve">
    <value>Connection Event Closed</value>
  </data>
  <data name="strConnenctionCloseEventFailed" xml:space="preserve">
    <value>Connection Event Closed failed!</value>
  </data>
  <data name="strCouldNotCreateNewConnectionsFile" xml:space="preserve">
    <value>Couldn't create new connections file!</value>
  </data>
  <data name="strCouldNotFindToolStripInFilteredPropertyGrid" xml:space="preserve">
    <value>Could not find ToolStrip control in FilteredPropertyGrid.</value>
  </data>
  <data name="strCurrentVersion" xml:space="preserve">
    <value>Installed version</value>
  </data>
  <data name="strDefaultTheme" xml:space="preserve">
    <value>Default Theme</value>
  </data>
  <data name="strDetect" xml:space="preserve">
    <value>Detect</value>
  </data>
  <data name="strDontConnectToConsoleSessionMenuItem" xml:space="preserve">
    <value>Don't connect to console session</value>
  </data>
  <data name="strDontConnectWhenAuthFails" xml:space="preserve">
    <value>Don't connect if authentication fails</value>
  </data>
  <data name="strDoubleClickTabClosesIt" xml:space="preserve">
    <value>Double click on tab closes it</value>
  </data>
  <data name="strDownloadAndInstall" xml:space="preserve">
    <value>Download and Install</value>
  </data>
  <data name="strDuplicate" xml:space="preserve">
    <value>Duplicate</value>
  </data>
  <data name="strEmptyPasswordContinue" xml:space="preserve">
    <value>Do you want to continue with no password?</value>
  </data>
  <data name="strEmptyUsernamePasswordDomainFields" xml:space="preserve">
    <value>For empty Username, Password or Domain fields use:</value>
  </data>
  <data name="strEnc128Bit" xml:space="preserve">
    <value>128-bit</value>
  </data>
  <data name="strEnc128BitLogonOnly" xml:space="preserve">
    <value>128-bit (logon only)</value>
  </data>
  <data name="strEnc40Bit" xml:space="preserve">
    <value>40-bit</value>
  </data>
  <data name="strEnc56Bit" xml:space="preserve">
    <value>56-bit</value>
  </data>
  <data name="strEncBasic" xml:space="preserve">
    <value>Basic</value>
  </data>
  <data name="strEncryptCompleteConnectionFile" xml:space="preserve">
    <value>Completely encrypt connection file</value>
  </data>
  <data name="strEndIP" xml:space="preserve">
    <value>Last IP</value>
  </data>
  <data name="strEndPort" xml:space="preserve">
    <value>Last Port</value>
  </data>
  <data name="strErrorAddExternalToolsToToolBarFailed" xml:space="preserve">
    <value>AddExternalToolsToToolBar (frmMain) failed. {0}</value>
  </data>
  <data name="strErrorAddFolderFailed" xml:space="preserve">
    <value>AddFolder (UI.Window.ConnectionTreeWindow) failed. {0}</value>
  </data>
  <data name="strErrorBadDatabaseVersion" xml:space="preserve">
    <value>The database version {0} is not compatible with this version of {1}.</value>
  </data>
  <data name="strErrorCloneNodeFailed" xml:space="preserve">
    <value>CloneNode (Tree.Node) failed . {0}</value>
  </data>
  <data name="strErrorCode" xml:space="preserve">
    <value>Error code {0}.</value>
  </data>
  <data name="strErrorConnectionListSaveFailed" xml:space="preserve">
    <value>The connection list could not be saved.</value>
  </data>
  <data name="strErrorCouldNotLaunchPutty" xml:space="preserve">
    <value>PuTTY could not be launched.</value>
  </data>
  <data name="strErrorDecryptionFailed" xml:space="preserve">
    <value>Decryption failed. {0}</value>
  </data>
  <data name="strErrorEncryptionFailed" xml:space="preserve">
    <value>Encryption failed. {0}</value>
  </data>
  <data name="strErrorFipsPolicyIncompatible" xml:space="preserve">
    <value>The Windows security setting, "System cryptography: Use FIPS compliant algorithms for encryption, hashing, and signing", is enabled. 

See the Microsoft Support article at http://support.microsoft.com/kb/811833 for more information.

{0} is not fully FIPS compliant. Click OK to proceed at your own discretion, or Cancel to Exit.</value>
  </data>
  <data name="strErrors" xml:space="preserve">
    <value>Errors</value>
  </data>
  <data name="strErrorStartupConnectionFileLoad" xml:space="preserve">
    <value>The startup connection file could not be loaded.{0}{0}{2}{0}{3}{0}{0}In order to prevent data loss, {1} will now exit.</value>
  </data>
  <data name="strErrorVerifyDatabaseVersionFailed" xml:space="preserve">
    <value>VerifyDatabaseVersion (Config.Connections.Save) failed. {0}</value>
  </data>
  <data name="strExpandAllFolders" xml:space="preserve">
    <value>Expand all folders</value>
  </data>
  <data name="strExperimental" xml:space="preserve">
    <value>Experimental</value>
  </data>
  <data name="strExport" xml:space="preserve">
    <value>Export</value>
  </data>
  <data name="strExportEverything" xml:space="preserve">
    <value>Export everything</value>
  </data>
  <data name="strExportFile" xml:space="preserve">
    <value>Export File</value>
  </data>
  <data name="strExportItems" xml:space="preserve">
    <value>Export Items</value>
  </data>
  <data name="strExportmRemoteXML" xml:space="preserve">
    <value>Export mRemote/mRemoteNG XML</value>
  </data>
  <data name="strExportProperties" xml:space="preserve">
    <value>Export Properties</value>
  </data>
  <data name="strExportSelectedConnection" xml:space="preserve">
    <value>Export the currently selected connection</value>
  </data>
  <data name="strExportSelectedFolder" xml:space="preserve">
    <value>Export the currently selected folder</value>
  </data>
  <data name="strExportToFileMenuItem" xml:space="preserve">
    <value>&amp;Export to File...</value>
  </data>
  <data name="strExtApp" xml:space="preserve">
    <value>Ext. App</value>
  </data>
  <data name="strExternalToolDefaultName" xml:space="preserve">
    <value>New External Tool</value>
  </data>
  <data name="strFAMFAMFAMAttribution" xml:space="preserve">
    <value>Includes icons by [FAMFAMFAM]</value>
  </data>
  <data name="strFAMFAMFAMAttributionURL" xml:space="preserve">
    <value>http://www.famfamfam.com/</value>
  </data>
  <data name="strFileFormatLabel" xml:space="preserve">
    <value>File &amp;Format:</value>
  </data>
  <data name="strFilterAll" xml:space="preserve">
    <value>All Files (*.*)</value>
  </data>
  <data name="strFilterAllImportable" xml:space="preserve">
    <value>All importable files</value>
  </data>
  <data name="strFilterApplication" xml:space="preserve">
    <value>Application Files (*.exe)</value>
  </data>
  <data name="strFiltermRemoteCSV" xml:space="preserve">
    <value>mRemote CSV Files (*.csv)</value>
  </data>
  <data name="strFiltermRemoteXML" xml:space="preserve">
    <value>mRemote XML Files (*.xml)</value>
  </data>
  <data name="strFilterPuttyConnectionManager" xml:space="preserve">
    <value>PuTTY Connection Manager files</value>
  </data>
  <data name="strFilterRdgFiles" xml:space="preserve">
    <value>Remote Desktop Connection Manager files (*.rdg)</value>
  </data>
  <data name="strFilterRDP" xml:space="preserve">
    <value>RDP Files (*.rdp)</value>
  </data>
  <data name="strFiltervRD2008CSV" xml:space="preserve">
    <value>visionapp Remote Desktop 2008 CSV Files (*.csv)</value>
  </data>
  <data name="strFormatInherit" xml:space="preserve">
    <value>Inherit {0}</value>
  </data>
  <data name="strFormatInheritDescription" xml:space="preserve">
    <value>Description of inherited property: {0}</value>
  </data>
  <data name="strFree" xml:space="preserve">
    <value>Free</value>
  </data>
  <data name="strFullscreen" xml:space="preserve">
    <value>Fullscreen</value>
  </data>
  <data name="strGeneral" xml:space="preserve">
    <value>General</value>
  </data>
  <data name="strGetConnectionInfoFromSqlFailed" xml:space="preserve">
    <value>Get Connection Info From SQL failed</value>
  </data>
  <data name="strGetConnectionInfoFromXmlFailed" xml:space="preserve">
    <value>An error occured while loading the connection entry for "{0}" from "{1}". {2}</value>
  </data>
  <data name="strGroupboxAutomaticReconnect" xml:space="preserve">
    <value>Automatic Reconnect</value>
  </data>
  <data name="strGroupboxConnection" xml:space="preserve">
    <value>Connection</value>
  </data>
  <data name="strGroupboxExternalToolProperties" xml:space="preserve">
    <value>External Tool Properties</value>
  </data>
  <data name="strGroupboxFiles" xml:space="preserve">
    <value>Files</value>
  </data>
  <data name="strHost" xml:space="preserve">
    <value>Host</value>
  </data>
  <data name="strHttp" xml:space="preserve">
    <value>HTTP</value>
  </data>
  <data name="strHttpConnectFailed" xml:space="preserve">
    <value>HTTP Connect Failed!</value>
  </data>
  <data name="strHttpConnectionFailed" xml:space="preserve">
    <value>Couldn't create new HTTP Connection!</value>
  </data>
  <data name="strHttpDocumentTileChangeFailed" xml:space="preserve">
    <value>Changing HTTP Document Tile Failed!</value>
  </data>
  <data name="strHttpGecko" xml:space="preserve">
    <value>Gecko (Firefox)</value>
  </data>
  <data name="strHttpInternetExplorer" xml:space="preserve">
    <value>Internet Explorer</value>
  </data>
  <data name="strHttps" xml:space="preserve">
    <value>HTTPS</value>
  </data>
  <data name="strHttpSetPropsFailed" xml:space="preserve">
    <value>Set HTTP Props failed!</value>
  </data>
  <data name="strICA" xml:space="preserve">
    <value>ICA</value>
  </data>
  <data name="strIcaConnectionFailed" xml:space="preserve">
    <value>Couldn't create new ICA Connection!</value>
  </data>
  <data name="strIcaControlFailed" xml:space="preserve">
    <value>Loading ICA Plugin failed!</value>
  </data>
  <data name="strIcaSetCredentialsFailed" xml:space="preserve">
    <value>ICA SetCredentials failed!</value>
  </data>
  <data name="strIcaSetEventHandlersFailed" xml:space="preserve">
    <value>ICA Set Event Handlers Failed!</value>
  </data>
  <data name="strIcaSetPropsFailed" xml:space="preserve">
    <value>ICA Set Props Failed!</value>
  </data>
  <data name="strIcaSetResolutionFailed" xml:space="preserve">
    <value>ICA Set Resolution Failed!</value>
  </data>
  <data name="strIdentifyQuickConnectTabs" xml:space="preserve">
    <value>Identify quick connect tabs by adding the prefix "Quick:"</value>
  </data>
  <data name="strImportAD" xml:space="preserve">
    <value>Import from Active Directory</value>
  </data>
  <data name="strImportExport" xml:space="preserve">
    <value>Import/Export</value>
  </data>
  <data name="strImportFileFailedContent" xml:space="preserve">
    <value>An error occurred while importing the file "{0}".</value>
  </data>
  <data name="strImportFileFailedMainInstruction" xml:space="preserve">
    <value>Import failed</value>
  </data>
  <data name="strImportFromFileMenuItem" xml:space="preserve">
    <value>Import from &amp;File...</value>
  </data>
  <data name="strImportLocationCommandButtons" xml:space="preserve">
    <value>Under the root{0}{1}|Under the selected folder{0}{2}</value>
  </data>
  <data name="strImportLocationContent" xml:space="preserve">
    <value>Where would you like the imported items to be placed?</value>
  </data>
  <data name="strImportLocationMainInstruction" xml:space="preserve">
    <value>Import location</value>
  </data>
  <data name="strImportMenuItem" xml:space="preserve">
    <value>&amp;Import</value>
  </data>
  <data name="strImportmRemoteXML" xml:space="preserve">
    <value>Import mRemote/mRemoteNG XML</value>
  </data>
  <data name="strImportPortScan" xml:space="preserve">
    <value>Import from Port Scan</value>
  </data>
  <data name="strImportRDPFiles" xml:space="preserve">
    <value>Import from RDP file(s)</value>
  </data>
  <data name="strInactive" xml:space="preserve">
    <value>Inactive</value>
  </data>
  <data name="strInformations" xml:space="preserve">
    <value>Informations</value>
  </data>
  <data name="strInheritNewConnection" xml:space="preserve">
    <value>mRemoteNG is up to date</value>
  </data>
  <data name="strIntAppDisposeFailed" xml:space="preserve">
    <value>Dispose of Int App process failed!</value>
  </data>
  <data name="strIntAppFocusFailed" xml:space="preserve">
    <value>Int App Focus Failed!</value>
  </data>
  <data name="strIntAppHandle" xml:space="preserve">
    <value>Int App Handle: {0}</value>
  </data>
  <data name="strIntAppKillFailed" xml:space="preserve">
    <value>Killing Int App Process failed!</value>
  </data>
  <data name="strIntAppParentHandle" xml:space="preserve">
    <value>Panel Handle: {0}</value>
  </data>
  <data name="strIntAppResizeFailed" xml:space="preserve">
    <value>Int App Resize failed!</value>
  </data>
  <data name="strIntAppStuff" xml:space="preserve">
    <value>--- IntApp Stuff ---</value>
  </data>
  <data name="strIntAppTitle" xml:space="preserve">
    <value>Int App Title: {0}</value>
  </data>
  <data name="strKeysCtrlAltDel" xml:space="preserve">
    <value>CTRL-ALT-DEL</value>
  </data>
  <data name="strKeysCtrlEsc" xml:space="preserve">
    <value>CTRL-ESC</value>
  </data>
  <data name="strLabelAddress" xml:space="preserve">
    <value>Address:</value>
  </data>
  <data name="strLabelArguments" xml:space="preserve">
    <value>Arguments:</value>
  </data>
  <data name="strLabelChangeLog" xml:space="preserve">
    <value>Change Log:</value>
  </data>
  <data name="strLabelClosingConnections" xml:space="preserve">
    <value>When closing connections:</value>
  </data>
  <data name="strLabelConnect" xml:space="preserve">
    <value>&amp;Connect:</value>
  </data>
  <data name="strLabelDisplayName" xml:space="preserve">
    <value>Display Name</value>
  </data>
  <data name="strLabelDomain" xml:space="preserve">
    <value>Domain:</value>
  </data>
  <data name="strLabelFilename" xml:space="preserve">
    <value>Filename:</value>
  </data>
  <data name="strLabelHostname" xml:space="preserve">
    <value>Hostname:</value>
  </data>
  <data name="strLabelOptions" xml:space="preserve">
    <value>Options:</value>
  </data>
  <data name="strLabelPassword" xml:space="preserve">
    <value>Password:</value>
  </data>
  <data name="strLabelPort" xml:space="preserve">
    <value>Port:</value>
  </data>
  <data name="strLabelPortableEdition" xml:space="preserve">
    <value>Portable Edition</value>
  </data>
  <data name="strLabelProtocol" xml:space="preserve">
    <value>Protocol:</value>
  </data>
  <data name="strLabelPuttySessionsConfig" xml:space="preserve">
    <value>To configure PuTTY sessions click this button:</value>
  </data>
  <data name="strLabelPuttyTimeout" xml:space="preserve">
    <value>Maximum PuTTY and integrated external tools wait time:</value>
  </data>
  <data name="strLabelReleasedUnderGPL" xml:space="preserve">
    <value>Released under the GNU General Public License (GPL)</value>
  </data>
  <data name="strLabelSeconds" xml:space="preserve">
    <value>Seconds</value>
  </data>
  <data name="strLabelSelectPanel" xml:space="preserve">
    <value>Select a panel from the list below or click New to add a new one. Click OK to continue.</value>
  </data>
  <data name="strLabelServerStatus" xml:space="preserve">
    <value>Server status:</value>
  </data>
  <data name="strLabelSQLDatabaseName" xml:space="preserve">
    <value>Database:</value>
  </data>
  <data name="strLabelSQLServerDatabaseName" xml:space="preserve">
    <value>Database:</value>
  </data>
  <data name="strLabelUsername" xml:space="preserve">
    <value>Username:</value>
  </data>
  <data name="strLabelVerify" xml:space="preserve">
    <value>Verify:</value>
  </data>
  <data name="strLanguage" xml:space="preserve">
    <value>Language</value>
  </data>
  <data name="strLanguageDefault" xml:space="preserve">
    <value>(Automatically Detect)</value>
  </data>
  <data name="strLanguageRestartRequired" xml:space="preserve">
    <value>{0} must be restarted before changes to the language will take effect.</value>
  </data>
  <data name="strLoadFromSqlFailed" xml:space="preserve">
    <value>Load from SQL failed</value>
  </data>
  <data name="strLoadFromSqlFailedContent" xml:space="preserve">
    <value>The connection information could not be loaded from the SQL server.</value>
  </data>
  <data name="strLoadFromXmlFailed" xml:space="preserve">
    <value>Load From XML failed!</value>
  </data>
  <data name="strLocalFile" xml:space="preserve">
    <value>Local file</value>
  </data>
  <data name="strLocalFileDoesNotExist" xml:space="preserve">
    <value>Local file does not exist!</value>
  </data>
  <data name="strLogOff" xml:space="preserve">
    <value>Logoff</value>
  </data>
  <data name="strLogWriteToFileFailed" xml:space="preserve">
    <value>Writing to report file failed!</value>
  </data>
  <data name="strLogWriteToFileFinalLocationFailed" xml:space="preserve">
    <value>Couldn't save report to final location.</value>
  </data>
  <data name="strMagicLibraryAttribution" xml:space="preserve">
    <value>Uses the Magic library by [Crownwood Software]</value>
  </data>
  <data name="strMagicLibraryAttributionURL" xml:space="preserve">
    <value>http://www.dotnetmagic.com/</value>
  </data>
  <data name="strMenuAbout" xml:space="preserve">
    <value>About</value>
  </data>
  <data name="strMenuAddConnectionPanel" xml:space="preserve">
    <value>Add Connection Panel</value>
  </data>
  <data name="strMenuCheckForUpdates" xml:space="preserve">
    <value>Check for Updates</value>
  </data>
  <data name="strMenuConfig" xml:space="preserve">
    <value>Config</value>
  </data>
  <data name="strMenuConnect" xml:space="preserve">
    <value>Connect</value>
  </data>
  <data name="strMenuConnectionPanels" xml:space="preserve">
    <value>Connection Panels</value>
  </data>
  <data name="strMenuConnections" xml:space="preserve">
    <value>Connections</value>
  </data>
  <data name="strMenuConnectionsAndConfig" xml:space="preserve">
    <value>Connections and Config</value>
  </data>
  <data name="strMenuCopy" xml:space="preserve">
    <value>Copy</value>
  </data>
  <data name="strMenuCtrlAltDel" xml:space="preserve">
    <value>Ctrl-Alt-Del</value>
  </data>
  <data name="strMenuCtrlEsc" xml:space="preserve">
    <value>Ctrl-Esc</value>
  </data>
  <data name="strMenuDelete" xml:space="preserve">
    <value>Delete...</value>
  </data>
  <data name="strMenuDeleteConnection" xml:space="preserve">
    <value>Delete Connection...</value>
  </data>
  <data name="strMenuDeleteExternalTool" xml:space="preserve">
    <value>Delete External Tool...</value>
  </data>
  <data name="strMenuDeleteFolder" xml:space="preserve">
    <value>Delete Folder...</value>
  </data>
  <data name="strMenuDisconnect" xml:space="preserve">
    <value>Disconnect</value>
  </data>
  <data name="strMenuDonate" xml:space="preserve">
    <value>Donate</value>
  </data>
  <data name="strMenuDuplicate" xml:space="preserve">
    <value>Duplicate</value>
  </data>
  <data name="strMenuDuplicateConnection" xml:space="preserve">
    <value>Duplicate Connection</value>
  </data>
  <data name="strMenuDuplicateFolder" xml:space="preserve">
    <value>Duplicate Folder</value>
  </data>
  <data name="strMenuDuplicateTab" xml:space="preserve">
    <value>Duplicate Tab</value>
  </data>
  <data name="strMenuExit" xml:space="preserve">
    <value>Exit</value>
  </data>
  <data name="strMenuExternalTools" xml:space="preserve">
    <value>External Tools</value>
  </data>
  <data name="strMenuExternalToolsToolbar" xml:space="preserve">
    <value>External Tools Toolbar</value>
  </data>
  <data name="strMenuFile" xml:space="preserve">
    <value>&amp;File</value>
  </data>
  <data name="strMenuFullScreen" xml:space="preserve">
    <value>Full Screen</value>
  </data>
  <data name="strMenuFullScreenRDP" xml:space="preserve">
    <value>Full Screen (RDP)</value>
  </data>
  <data name="strMenuHelp" xml:space="preserve">
    <value>&amp;Help</value>
  </data>
  <data name="strMenuHelpContents" xml:space="preserve">
    <value>mRemoteNG Help</value>
  </data>
  <data name="strMenuJumpTo" xml:space="preserve">
    <value>Jump to</value>
  </data>
  <data name="strMenuLaunchExternalTool" xml:space="preserve">
    <value>Launch External Tool</value>
  </data>
  <data name="strMenuNewConnectionFile" xml:space="preserve">
    <value>New Connection File</value>
  </data>
  <data name="strMenuNewExternalTool" xml:space="preserve">
    <value>New External Tool</value>
  </data>
  <data name="strMenuNotifications" xml:space="preserve">
    <value>Notifications</value>
  </data>
  <data name="strMenuNotificationsCopyAll" xml:space="preserve">
    <value>Copy All</value>
  </data>
  <data name="strMenuNotificationsDelete" xml:space="preserve">
    <value>Delete</value>
  </data>
  <data name="strMenuNotificationsDeleteAll" xml:space="preserve">
    <value>Delete All</value>
  </data>
  <data name="strMenuOpenConnectionFile" xml:space="preserve">
    <value>Open Connection File...</value>
  </data>
  <data name="strMenuOptions" xml:space="preserve">
    <value>Options</value>
  </data>
  <data name="strMenuPaste" xml:space="preserve">
    <value>Paste</value>
  </data>
  <data name="strMenuPortScan" xml:space="preserve">
    <value>Port Scan</value>
  </data>
  <data name="strMenuQuickConnectToolbar" xml:space="preserve">
    <value>Quick Connect Toolbar</value>
  </data>
  <data name="strMenuReconnect" xml:space="preserve">
    <value>Reconnect</value>
  </data>
  <data name="strMenuRefreshScreen" xml:space="preserve">
    <value>Refresh Screen (VNC)</value>
  </data>
  <data name="strMenuRename" xml:space="preserve">
    <value>Rename</value>
  </data>
  <data name="strMenuRenameConnection" xml:space="preserve">
    <value>Rename Connection</value>
  </data>
  <data name="strMenuRenameFolder" xml:space="preserve">
    <value>Rename Folder</value>
  </data>
  <data name="strMenuRenameTab" xml:space="preserve">
    <value>Rename Tab</value>
  </data>
  <data name="strMenuReportBug" xml:space="preserve">
    <value>Report a Bug</value>
  </data>
  <data name="strMenuResetLayout" xml:space="preserve">
    <value>Reset layout</value>
  </data>
  <data name="strMenuSaveConnectionFile" xml:space="preserve">
    <value>Save Connection File</value>
  </data>
  <data name="strMenuSaveConnectionFileAs" xml:space="preserve">
    <value>Save Connection File As...</value>
  </data>
  <data name="strMenuScreenshot" xml:space="preserve">
    <value>Screenshot</value>
  </data>
  <data name="strMenuScreenshotManager" xml:space="preserve">
    <value>Screenshot Manager</value>
  </data>
  <data name="strMenuSendSpecialKeys" xml:space="preserve">
    <value>Send Special Keys (VNC)</value>
  </data>
  <data name="strMenuSessionRetrieve" xml:space="preserve">
    <value>Retrieve</value>
  </data>
  <data name="strMenuSessions" xml:space="preserve">
    <value>Sessions</value>
  </data>
  <data name="strMenuSessionsAndScreenshots" xml:space="preserve">
    <value>Sessions and Screenshots</value>
  </data>
  <data name="strMenuShowHelpText" xml:space="preserve">
    <value>&amp;Show Help Text</value>
  </data>
  <data name="strMenuShowText" xml:space="preserve">
    <value>Show Text</value>
  </data>
  <data name="strMenuSmartSize" xml:space="preserve">
    <value>SmartSize (RDP/VNC)</value>
  </data>
  <data name="strMenuSSHFileTransfer" xml:space="preserve">
    <value>SSH File Transfer</value>
  </data>
  <data name="strMenuStartChat" xml:space="preserve">
    <value>Start Chat (VNC)</value>
  </data>
  <data name="strMenuSupportForum" xml:space="preserve">
    <value>Support Forum</value>
  </data>
  <data name="strMenuTools" xml:space="preserve">
    <value>&amp;Tools</value>
  </data>
  <data name="strMenuTransferFile" xml:space="preserve">
    <value>Transfer File (SSH)</value>
  </data>
  <data name="strMenuView" xml:space="preserve">
    <value>&amp;View</value>
  </data>
  <data name="strMenuViewOnly" xml:space="preserve">
    <value>View Only</value>
  </data>
  <data name="strMenuWebsite" xml:space="preserve">
    <value>Website</value>
  </data>
  <data name="strMinimizeToSysTray" xml:space="preserve">
    <value>Minimize to notification area</value>
  </data>
  <data name="strMoveDown" xml:space="preserve">
    <value>Move down</value>
  </data>
  <data name="strMoveUp" xml:space="preserve">
    <value>Move up</value>
  </data>
  <data name="strMremoteNgCsv" xml:space="preserve">
    <value>mRemoteNG CSV</value>
  </data>
  <data name="strMremoteNgXml" xml:space="preserve">
    <value>mRemoteNG XML</value>
  </data>
  <data name="strMyCurrentWindowsCreds" xml:space="preserve">
    <value>My current credentials (Windows logon information)</value>
  </data>
  <data name="strNever" xml:space="preserve">
    <value>Never</value>
  </data>
  <data name="strNewConnection" xml:space="preserve">
    <value>New Connection</value>
  </data>
  <data name="strNewFolder" xml:space="preserve">
    <value>New Folder</value>
  </data>
  <data name="strNewPanel" xml:space="preserve">
    <value>New Panel</value>
  </data>
  <data name="strNewRoot" xml:space="preserve">
    <value>New Root</value>
  </data>
  <data name="strNewTitle" xml:space="preserve">
    <value>New Title</value>
  </data>
  <data name="strNo" xml:space="preserve">
    <value>No</value>
  </data>
  <data name="strNoCompression" xml:space="preserve">
    <value>No сompression</value>
  </data>
  <data name="strNoExtAppDefined" xml:space="preserve">
    <value>No ext. app specified.</value>
  </data>
  <data name="strNoInformation" xml:space="preserve">
    <value>None</value>
  </data>
  <data name="strNone" xml:space="preserve">
    <value>None</value>
  </data>
  <data name="strNormal" xml:space="preserve">
    <value>Normal</value>
  </data>
  <data name="strNoSmartSize" xml:space="preserve">
    <value>No SmartSize</value>
  </data>
  <data name="strNoUpdateAvailable" xml:space="preserve">
    <value>No update available</value>
  </data>
  <data name="strOldConffile" xml:space="preserve">
    <value>You are trying to load a connection file that was created using an very early version of mRemote, this could result in an runtime error.
If you run into such an error, please create a new connection file!</value>
  </data>
  <data name="strOpenNewTabRight" xml:space="preserve">
    <value>Open new tab to the right of the currently selected tab</value>
  </data>
  <data name="strOpenPorts" xml:space="preserve">
    <value>Open Ports</value>
  </data>
  <data name="strOptionsKeyboardButtonDelete" xml:space="preserve">
    <value>&amp;Delete</value>
  </data>
  <data name="strOptionsKeyboardButtonNew" xml:space="preserve">
    <value>&amp;New</value>
  </data>
  <data name="strOptionsKeyboardButtonReset" xml:space="preserve">
    <value>&amp;Reset to Default</value>
  </data>
  <data name="strOptionsKeyboardButtonResetAll" xml:space="preserve">
    <value>Reset &amp;All to Default</value>
  </data>
  <data name="strOptionsKeyboardCommandsGroupTabs" xml:space="preserve">
    <value>Tabs</value>
  </data>
  <data name="strOptionsKeyboardCommandsNextTab" xml:space="preserve">
    <value>Next tab</value>
  </data>
  <data name="strOptionsKeyboardCommandsPreviousTab" xml:space="preserve">
    <value>Previous tab</value>
  </data>
  <data name="strOptionsKeyboardGroupModifyShortcut" xml:space="preserve">
    <value>Modify shortcut</value>
  </data>
  <data name="strOptionsKeyboardLabelKeyboardShortcuts" xml:space="preserve">
    <value>Keyboard shortcuts</value>
  </data>
  <data name="strOptionsProxyTesting" xml:space="preserve">
    <value>Testing...</value>
  </data>
  <data name="strOptionsTabKeyboard" xml:space="preserve">
    <value>Keyboard</value>
  </data>
  <data name="strOptionsTabTheme" xml:space="preserve">
    <value>Theme</value>
  </data>
  <data name="strOptionsThemeButtonDelete" xml:space="preserve">
    <value>&amp;Delete</value>
  </data>
  <data name="strOptionsThemeButtonNew" xml:space="preserve">
    <value>&amp;New</value>
  </data>
  <data name="strPanelName" xml:space="preserve">
    <value>Panel Name</value>
  </data>
  <data name="strPropertyNamePasswordProtect" xml:space="preserve">
    <value>Password protect</value>
  </data>
  <data name="strPasswordStatusMustMatch" xml:space="preserve">
    <value>Both passwords must match.</value>
  </data>
  <data name="strPasswordStatusTooShort" xml:space="preserve">
    <value>The password must be at least 3 characters long.</value>
  </data>
  <data name="strPleaseFillAllFields" xml:space="preserve">
    <value>Please fill all fields</value>
  </data>
  <data name="strPortScanComplete" xml:space="preserve">
    <value>Port scan complete.</value>
  </data>
  <data name="strPortScanCouldNotLoadPanel" xml:space="preserve">
    <value>Couldn't load PortScan panel!</value>
  </data>
  <data name="strPropertiesWillOnlyBeSavedMRemoteXML" xml:space="preserve">
    <value>(These properties will only be saved if you select mRemote/mRemoteNG XML as output file format!)</value>
  </data>
  <data name="strPropertyDescriptionAddress" xml:space="preserve">
    <value>Enter the hostname or ip you want to connect to.</value>
  </data>
  <data name="strPropertyDescriptionAll" xml:space="preserve">
    <value>Toggle all inheritance options.</value>
  </data>
  <data name="strPropertyDescriptionAuthenticationLevel" xml:space="preserve">
    <value>Select which authentication level this connection should use.</value>
  </data>
  <data name="strPropertyDescriptionAuthenticationMode" xml:space="preserve">
    <value>Select how you want to authenticate against the VNC server.</value>
  </data>
  <data name="strPropertyDescriptionAutomaticResize" xml:space="preserve">
    <value>Select whether to automatically resize the connection when the window is resized or when fullscreen mode is toggled. Requires RDC 8.0 or higher.</value>
  </data>
  <data name="strPropertyDescriptionCacheBitmaps" xml:space="preserve">
    <value>Select whether to use bitmap caching or not.</value>
  </data>
  <data name="strPropertyDescriptionColors" xml:space="preserve">
    <value>Select the colour quality to be used.</value>
  </data>
  <data name="strPropertyDescriptionCompression" xml:space="preserve">
    <value>Select the compression value to be used.</value>
  </data>
  <data name="strPropertyDescriptionDescription" xml:space="preserve">
    <value>Put your notes or a description for the host here.</value>
  </data>
  <data name="strPropertyDescriptionDisplayThemes" xml:space="preserve">
    <value>Select yes if the theme of the remote host should be displayed.</value>
  </data>
  <data name="strPropertyDescriptionDisplayWallpaper" xml:space="preserve">
    <value>Select yes if the wallpaper of the remote host should be displayed.</value>
  </data>
  <data name="strPropertyDescriptionDomain" xml:space="preserve">
    <value>Enter your domain.</value>
  </data>
  <data name="strPropertyDescriptionEnableDesktopComposition" xml:space="preserve">
    <value>Select whether to use desktop composition or not.</value>
  </data>
  <data name="strPropertyDescriptionEnableFontSmoothing" xml:space="preserve">
    <value>Select whether to use font smoothing or not.</value>
  </data>
  <data name="strPropertyDescriptionEncoding" xml:space="preserve">
    <value>Select the encoding mode to be used.</value>
  </data>
  <data name="strPropertyDescriptionEncryptionStrength" xml:space="preserve">
    <value>Select the encryption strength of the remote host.</value>
  </data>
  <data name="strPropertyDescriptionExternalTool" xml:space="preserve">
    <value>Select the external tool to be started.</value>
  </data>
  <data name="strPropertyDescriptionExternalToolAfter" xml:space="preserve">
    <value>Select a external tool to be started after the disconnection to the remote host.</value>
  </data>
  <data name="strPropertyDescriptionExternalToolBefore" xml:space="preserve">
    <value>Select a external tool to be started before the connection to the remote host is established.</value>
  </data>
  <data name="strPropertyDescriptionIcon" xml:space="preserve">
    <value>Choose a icon that will be displayed when connected to the host.</value>
  </data>
  <data name="strPropertyDescriptionLoadBalanceInfo" xml:space="preserve">
    <value>Specifies the load balancing information for use by load balancing routers to choose the best server.</value>
  </data>
  <data name="strPropertyDescriptionMACAddress" xml:space="preserve">
    <value>Enter the MAC address of the remote host if you wish to use it in an external tool.</value>
  </data>
  <data name="strPropertyDescriptionName" xml:space="preserve">
    <value>This is the name that will be displayed in the connections tree.</value>
  </data>
  <data name="strPropertyDescriptionPanel" xml:space="preserve">
    <value>Sets the panel in which the connection will open.</value>
  </data>
  <data name="strPropertyDescriptionPassword" xml:space="preserve">
    <value>Enter your password.</value>
  </data>
  <data name="strPropertyDescriptionPort" xml:space="preserve">
    <value>Enter the port the selected protocol is listening on.</value>
  </data>
  <data name="strPropertyDescriptionProtocol" xml:space="preserve">
    <value>Choose the protocol mRemoteNG should use to connect to the host.</value>
  </data>
  <data name="strPropertyDescriptionPuttySession" xml:space="preserve">
    <value>Select a PuTTY session to be used when connecting.</value>
  </data>
  <data name="strPropertyDescriptionRDGatewayDomain" xml:space="preserve">
    <value>Specifies the domain name that a user provides to connect to the RD Gateway server.</value>
  </data>
  <data name="strPropertyDescriptionRDGatewayHostname" xml:space="preserve">
    <value>Specifies the host name of the Remote Desktop Gateway server.</value>
  </data>
  <data name="strPropertyDescriptionRDGatewayUsageMethod" xml:space="preserve">
    <value>Specifies when to use a Remote Desktop Gateway (RD Gateway) server.</value>
  </data>
  <data name="strPropertyDescriptionRDGatewayUseConnectionCredentials" xml:space="preserve">
    <value>Specifies whether or not to log on to the gateway using the same username and password as the connection.</value>
  </data>
  <data name="strPropertyDescriptionRDGatewayUsername" xml:space="preserve">
    <value>Specifies the user name that a user provides to connect to the RD Gateway server.</value>
  </data>
  <data name="strPropertyDescriptionRedirectDrives" xml:space="preserve">
    <value>Select whether local disk drives should be shown on the remote host.</value>
  </data>
  <data name="strPropertyDescriptionRedirectKeys" xml:space="preserve">
    <value>Select whether key combinations (e.g. Alt-Tab) should be redirected to the remote host.</value>
  </data>
  <data name="strPropertyDescriptionRedirectPorts" xml:space="preserve">
    <value>Select whether local ports (ie. com, parallel) should be shown on the remote host.</value>
  </data>
  <data name="strPropertyDescriptionRedirectPrinters" xml:space="preserve">
    <value>Select whether local printers should be shown on the remote host.</value>
  </data>
  <data name="strPropertyDescriptionRedirectClipboard" xml:space="preserve">
    <value>Select whether the clipboard should be shared.</value>
  </data>
  <data name="strPropertyDescriptionRedirectSmartCards" xml:space="preserve">
    <value>Select whether local smart cards should be available on the remote host.</value>
  </data>
  <data name="strPropertyDescriptionRedirectSounds" xml:space="preserve">
    <value>Select how remote sound should be redirected.</value>
  </data>
  <data name="strPropertyDescriptionRedirectAudioCapture" xml:space="preserve">
    <value>Select whether the default audio input device on the remote machine should be redirected to this computer.</value>
  </data>
  <data name="strPropertyDescriptionRenderingEngine" xml:space="preserve">
    <value>Select one of the available rendering engines that will be used to display HTML.</value>
  </data>
  <data name="strPropertyDescriptionResolution" xml:space="preserve">
    <value>Choose the resolution or mode this connection will open in.</value>
  </data>
  <data name="strPropertyDescriptionSmartSizeMode" xml:space="preserve">
    <value>Select the SmartSize mode to be used.</value>
  </data>
  <data name="strPropertyDescriptionUseConsoleSession" xml:space="preserve">
    <value>Connect to the console session of the remote host.</value>
  </data>
  <data name="strPropertyDescriptionUseCredSsp" xml:space="preserve">
    <value>Use the Credential Security Support Provider (CredSSP) for authentication if it is available.</value>
  </data>
  <data name="strPropertyDescriptionUser1" xml:space="preserve">
    <value>Feel free to enter any information you need here.</value>
  </data>
  <data name="strPropertyDescriptionUsername" xml:space="preserve">
    <value>Enter your username.</value>
  </data>
  <data name="strPropertyDescriptionViewOnly" xml:space="preserve">
    <value>If you want to establish a view only connection to the host select yes.</value>
  </data>
  <data name="strPropertyDescriptionVNCProxyAddress" xml:space="preserve">
    <value>Enter the proxy address to be used.</value>
  </data>
  <data name="strPropertyDescriptionVNCProxyPassword" xml:space="preserve">
    <value>Enter your password for authenticating against the proxy.</value>
  </data>
  <data name="strPropertyDescriptionVNCProxyPort" xml:space="preserve">
    <value>Enter the port the proxy server listens on.</value>
  </data>
  <data name="strPropertyDescriptionVNCProxyType" xml:space="preserve">
    <value>If you use a proxy to tunnel VNC connections, select which type it is.</value>
  </data>
  <data name="strPropertyDescriptionVNCProxyUsername" xml:space="preserve">
    <value>Enter your username for authenticating against the proxy.</value>
  </data>
  <data name="strPropertyNameAddress" xml:space="preserve">
    <value>Hostname/IP</value>
  </data>
  <data name="strPropertyNameAll" xml:space="preserve">
    <value>All</value>
  </data>
  <data name="strPropertyNameAuthenticationLevel" xml:space="preserve">
    <value>Server Authentication</value>
  </data>
  <data name="strPropertyNameAuthenticationMode" xml:space="preserve">
    <value>Authentication mode</value>
  </data>
  <data name="strPropertyNameAutomaticResize" xml:space="preserve">
    <value>Automatic resize</value>
  </data>
  <data name="strPropertyNameCacheBitmaps" xml:space="preserve">
    <value>Cache Bitmaps</value>
  </data>
  <data name="strPropertyNameColors" xml:space="preserve">
    <value>Colours</value>
  </data>
  <data name="strPropertyNameCompression" xml:space="preserve">
    <value>Compression</value>
  </data>
  <data name="strPropertyNameDescription" xml:space="preserve">
    <value>Description</value>
  </data>
  <data name="strPropertyNameDisplayThemes" xml:space="preserve">
    <value>Display Themes</value>
  </data>
  <data name="strPropertyNameDisplayWallpaper" xml:space="preserve">
    <value>Display Wallpaper</value>
  </data>
  <data name="strPropertyNameDomain" xml:space="preserve">
    <value>Domain</value>
  </data>
  <data name="strPropertyNameEnableDesktopComposition" xml:space="preserve">
    <value>Desktop Composition</value>
  </data>
  <data name="strPropertyNameEnableFontSmoothing" xml:space="preserve">
    <value>Font Smoothing</value>
  </data>
  <data name="strPropertyNameEncoding" xml:space="preserve">
    <value>Encoding</value>
  </data>
  <data name="strPropertyNameEncryptionStrength" xml:space="preserve">
    <value>Encryption Strength</value>
  </data>
  <data name="strPropertyNameExternalTool" xml:space="preserve">
    <value>External Tool</value>
  </data>
  <data name="strPropertyNameExternalToolAfter" xml:space="preserve">
    <value>External Tool After</value>
  </data>
  <data name="strPropertyNameExternalToolBefore" xml:space="preserve">
    <value>External Tool Before</value>
  </data>
  <data name="strPropertyNameIcon" xml:space="preserve">
    <value>Icon</value>
  </data>
  <data name="strPropertyNameLoadBalanceInfo" xml:space="preserve">
    <value>Load Balance Info</value>
  </data>
  <data name="strPropertyNameMACAddress" xml:space="preserve">
    <value>MAC Address</value>
  </data>
  <data name="strPropertyNameName" xml:space="preserve">
    <value>Name</value>
  </data>
  <data name="strPropertyNamePanel" xml:space="preserve">
    <value>Panel</value>
  </data>
  <data name="strPropertyNamePassword" xml:space="preserve">
    <value>Password</value>
  </data>
  <data name="strPropertyNamePort" xml:space="preserve">
    <value>Port</value>
  </data>
  <data name="strPropertyNameProtocol" xml:space="preserve">
    <value>Protocol</value>
  </data>
  <data name="strPropertyNamePuttySession" xml:space="preserve">
    <value>PuTTY Session</value>
  </data>
  <data name="strPropertyNameRDGatewayDomain" xml:space="preserve">
    <value>Gateway Domain</value>
  </data>
  <data name="strPropertyNameRDGatewayHostname" xml:space="preserve">
    <value>Gateway Hostname</value>
  </data>
  <data name="strPropertyNameRDGatewayPassword" xml:space="preserve">
    <value>Remote Desktop Gateway Password</value>
  </data>
  <data name="strPropertyNameRDGatewayUsageMethod" xml:space="preserve">
    <value>Use Gateway</value>
  </data>
  <data name="strPropertyNameRDGatewayUseConnectionCredentials" xml:space="preserve">
    <value>Gateway Credentials</value>
  </data>
  <data name="strPropertyNameRDGatewayUsername" xml:space="preserve">
    <value>Gateway Username</value>
  </data>
  <data name="strPropertyNameRedirectDrives" xml:space="preserve">
    <value>Disk Drives</value>
  </data>
  <data name="strPropertyNameRedirectKeys" xml:space="preserve">
    <value>Key Combinations</value>
  </data>
  <data name="strPropertyNameRedirectPorts" xml:space="preserve">
    <value>Ports</value>
  </data>
  <data name="strPropertyNameRedirectPrinters" xml:space="preserve">
    <value>Printers</value>
  </data>
  <data name="strPropertyNameRedirectClipboard" xml:space="preserve">
    <value>Clipboard</value>
  </data>
  <data name="strPropertyNameRedirectSmartCards" xml:space="preserve">
    <value>Smart Cards</value>
  </data>
  <data name="strPropertyNameRedirectSounds" xml:space="preserve">
    <value>Sounds</value>
  </data>
  <data name="strPropertyNameRedirectAudioCapture" xml:space="preserve">
    <value>Audio Capture</value>
  </data>
  <data name="strPropertyNameRenderingEngine" xml:space="preserve">
    <value>Rendering Engine</value>
  </data>
  <data name="strPropertyNameResolution" xml:space="preserve">
    <value>Resolution</value>
  </data>
  <data name="strPropertyNameSmartSizeMode" xml:space="preserve">
    <value>SmartSize Mode</value>
  </data>
  <data name="strPropertyNameUseConsoleSession" xml:space="preserve">
    <value>Use Console Session</value>
  </data>
  <data name="strPropertyNameUseCredSsp" xml:space="preserve">
    <value>Use CredSSP</value>
  </data>
  <data name="strPropertyNameUser1" xml:space="preserve">
    <value>User Field</value>
  </data>
  <data name="strPropertyNameUsername" xml:space="preserve">
    <value>Username</value>
  </data>
  <data name="strPropertyNameViewOnly" xml:space="preserve">
    <value>View Only</value>
  </data>
  <data name="strPropertyNameVNCProxyAddress" xml:space="preserve">
    <value>Proxy Address</value>
  </data>
  <data name="strPropertyNameVNCProxyPassword" xml:space="preserve">
    <value>Proxy Password</value>
  </data>
  <data name="strPropertyNameVNCProxyPort" xml:space="preserve">
    <value>Proxy Port</value>
  </data>
  <data name="strPropertyNameVNCProxyType" xml:space="preserve">
    <value>Proxy Type</value>
  </data>
  <data name="strPropertyNameVNCProxyUsername" xml:space="preserve">
    <value>Proxy Username</value>
  </data>
  <data name="strProtocolEventDisconnected" xml:space="preserve">
    <value>Protocol Event Disconnected. Host: "{1}"; Protocol: "{2}" Message: "{0}"</value>
  </data>
  <data name="strProtocolEventDisconnectFailed" xml:space="preserve">
    <value>Protocol Event Disconnected failed.
{0}</value>
  </data>
  <data name="strProtocolToImport" xml:space="preserve">
    <value>Protocol to import</value>
  </data>
  <data name="strProxyTestFailed" xml:space="preserve">
    <value>Proxy test failed!</value>
  </data>
  <data name="strProxyTestSucceeded" xml:space="preserve">
    <value>Proxy test succeeded!</value>
  </data>
  <data name="strPuttyDisposeFailed" xml:space="preserve">
    <value>Dispose of Putty process failed!</value>
  </data>
  <data name="strPuttyFocusFailed" xml:space="preserve">
    <value>Couldn't set focus!</value>
  </data>
  <data name="strPuttyGetSessionsFailed" xml:space="preserve">
    <value>Get Putty Sessions Failed!</value>
  </data>
  <data name="strPuttyHandle" xml:space="preserve">
    <value>Putty Handle: {0}</value>
  </data>
  <data name="strPuttyKillFailed" xml:space="preserve">
    <value>Killing Putty Process failed!</value>
  </data>
  <data name="strPuttyParentHandle" xml:space="preserve">
    <value>Panel Handle: {0}</value>
  </data>
  <data name="strPuttyResizeFailed" xml:space="preserve">
    <value>Putty Resize Failed!</value>
  </data>
  <data name="strPuttySavedSessionsRootName" xml:space="preserve">
    <value>PuTTY Saved Sessions</value>
  </data>
  <data name="strPuttySessionSettings" xml:space="preserve">
    <value>PuTTY Session Settings</value>
  </data>
  <data name="strPuttySettings" xml:space="preserve">
    <value>PuTTY Settings</value>
  </data>
  <data name="strPuttyShowSettingsDialogFailed" xml:space="preserve">
    <value>Show PuTTY Settings Dialog failed!</value>
  </data>
  <data name="strPuttyStartFailed" xml:space="preserve">
    <value>Putty Start Failed!</value>
  </data>
  <data name="strPuttyStuff" xml:space="preserve">
    <value>--- PuTTY Stuff ---</value>
  </data>
  <data name="strPuttyTitle" xml:space="preserve">
    <value>PuTTY Title: {0}</value>
  </data>
  <data name="strQuick" xml:space="preserve">
    <value>Quick: {0}</value>
  </data>
  <data name="strQuickConnect" xml:space="preserve">
    <value>Quick Connect</value>
  </data>
  <data name="strQuickConnectAddFailed" xml:space="preserve">
    <value>Quick Connect Add Failed!</value>
  </data>
  <data name="strQuickConnectFailed" xml:space="preserve">
    <value>Creating quick connect failed</value>
  </data>
  <data name="strRadioCloseWarnAll" xml:space="preserve">
    <value>&amp;Warn me when closing connections</value>
  </data>
  <data name="strRadioCloseWarnExit" xml:space="preserve">
    <value>Warn me only when e&amp;xiting mRemoteNG</value>
  </data>
  <data name="strRadioCloseWarnMultiple" xml:space="preserve">
    <value>Warn me only when closing &amp;multiple connections</value>
  </data>
  <data name="strRadioCloseWarnNever" xml:space="preserve">
    <value>Do &amp;not warn me when closing connections</value>
  </data>
  <data name="strRAW" xml:space="preserve">
    <value>RAW</value>
  </data>
  <data name="strRDP" xml:space="preserve">
    <value>RDP</value>
  </data>
  <data name="strRDP16777216Colors" xml:space="preserve">
    <value>16777216 Colours (24-bit)</value>
  </data>
  <data name="strRDP256Colors" xml:space="preserve">
    <value>256 Colours (8-bit)</value>
  </data>
  <data name="strRDP32768Colors" xml:space="preserve">
    <value>32768 Colours (15-bit)</value>
  </data>
  <data name="strRDP4294967296Colors" xml:space="preserve">
    <value>16777216 Colours (32-bit)</value>
  </data>
  <data name="strRDP65536Colors" xml:space="preserve">
    <value>65536 Colours (16-bit)</value>
  </data>
  <data name="strRdpAddResolutionFailed" xml:space="preserve">
    <value>RDP Add Resolution failed!</value>
  </data>
  <data name="strRdpAddResolutionsFailed" xml:space="preserve">
    <value>RDP Add Resolutions failed!</value>
  </data>
  <data name="strRdpAddSessionFailed" xml:space="preserve">
    <value>Add Session failed</value>
  </data>
  <data name="strRdpCloseConnectionFailed" xml:space="preserve">
    <value>Close RDP Connection failed!</value>
  </data>
  <data name="strRdpControlCreationFailed" xml:space="preserve">
    <value>Couldn't create RDP control, please check mRemoteNG requirements.</value>
  </data>
  <data name="strRDPDisableCursorblinking" xml:space="preserve">
    <value>Disable Cursor blinking</value>
  </data>
  <data name="strRDPDisableCursorShadow" xml:space="preserve">
    <value>Disable Cursor Shadow</value>
  </data>
  <data name="strRDPDisableFullWindowdrag" xml:space="preserve">
    <value>Disable Full Window drag</value>
  </data>
  <data name="strRDPDisableMenuAnimations" xml:space="preserve">
    <value>Disable Menu Animations</value>
  </data>
  <data name="strRDPDisableThemes" xml:space="preserve">
    <value>Disable Themes</value>
  </data>
  <data name="strRDPDisableWallpaper" xml:space="preserve">
    <value>Disable Wallpaper</value>
  </data>
  <data name="strRdpDisconnected" xml:space="preserve">
    <value>RDP disconnected!</value>
  </data>
  <data name="strRdpDisconnectFailed" xml:space="preserve">
    <value>RDP Disconnect failed, trying to close!</value>
  </data>
  <data name="strRdpErrorCode1" xml:space="preserve">
    <value>Internal error code 1.</value>
  </data>
  <data name="strRdpErrorCode2" xml:space="preserve">
    <value>Internal error code 2.</value>
  </data>
  <data name="strRdpErrorCode3" xml:space="preserve">
    <value>Internal error code 3. This is not a valid state.</value>
  </data>
  <data name="strRdpErrorCode4" xml:space="preserve">
    <value>Internal error code 4.</value>
  </data>
  <data name="strRdpErrorConnection" xml:space="preserve">
    <value>An unrecoverable error has occurred during client connection.</value>
  </data>
  <data name="strRdpErrorGetFailure" xml:space="preserve">
    <value>GetError failed (FatalErrors)</value>
  </data>
  <data name="strRdpErrorGetUnknown" xml:space="preserve">
    <value>An unknown fatal RDP error has occurred.  Error code {0}.</value>
  </data>
  <data name="strRdpErrorOutOfMemory" xml:space="preserve">
    <value>An out-of-memory error has occurred.</value>
  </data>
  <data name="strRdpErrorUnknown" xml:space="preserve">
    <value>An unknown error has occurred.</value>
  </data>
  <data name="strRdpErrorWindowCreation" xml:space="preserve">
    <value>A window-creation error has occurred.</value>
  </data>
  <data name="strRdpErrorWinsock" xml:space="preserve">
    <value>Winsock initialization error.</value>
  </data>
  <data name="strRdpFileCouldNotBeImported" xml:space="preserve">
    <value>Couldn't import rdp file!</value>
  </data>
  <data name="strRDPFitToPanel" xml:space="preserve">
    <value>Fit To Panel</value>
  </data>
  <data name="strRdpFocusFailed" xml:space="preserve">
    <value>RDP Focus failed!</value>
  </data>
  <data name="strRdpGatewayIsSupported" xml:space="preserve">
    <value>RD Gateway is supported.</value>
  </data>
  <data name="strRdpGatewayNotSupported" xml:space="preserve">
    <value>RD Gateway is not supported!</value>
  </data>
  <data name="strRdpGetSessionsFailed" xml:space="preserve">
    <value>GetSessions failed!</value>
  </data>
  <data name="strRdpReconnectCount" xml:space="preserve">
    <value>RDP reconnection count:</value>
  </data>
  <data name="strRdpSetAuthenticationLevelFailed" xml:space="preserve">
    <value>RDP SetAuthenticationLevel failed!</value>
  </data>
  <data name="strRdpSetConsoleSessionFailed" xml:space="preserve">
    <value>RDP SetUseConsoleSession failed!</value>
  </data>
  <data name="strRdpSetConsoleSwitch" xml:space="preserve">
    <value>Setting Console switch for RDC {0}.</value>
  </data>
  <data name="strRdpSetCredentialsFailed" xml:space="preserve">
    <value>RDP SetCredentials failed!</value>
  </data>
  <data name="strRdpSetEventHandlersFailed" xml:space="preserve">
    <value>RDP SetEventHandlers failed!</value>
  </data>
  <data name="strRdpSetGatewayFailed" xml:space="preserve">
    <value>RDP SetRDGateway failed!</value>
  </data>
  <data name="strRdpSetPerformanceFlagsFailed" xml:space="preserve">
    <value>RDP SetPerformanceFlags failed!</value>
  </data>
  <data name="strRdpSetPortFailed" xml:space="preserve">
    <value>RDP SetPort failed!</value>
  </data>
  <data name="strRdpSetPropsFailed" xml:space="preserve">
    <value>RDP SetProps failed!</value>
  </data>
  <data name="strRdpSetRedirectionFailed" xml:space="preserve">
    <value>Rdp Set Redirection Failed!</value>
  </data>
  <data name="strRdpSetRedirectKeysFailed" xml:space="preserve">
    <value>Rdp Set Redirect Keys Failed!</value>
  </data>
  <data name="strRdpSetResolutionFailed" xml:space="preserve">
    <value>RDP SetResolution failed!</value>
  </data>
  <data name="strRDPSmartSize" xml:space="preserve">
    <value>Smart Size</value>
  </data>
  <data name="strRDPSoundBringToThisComputer" xml:space="preserve">
    <value>Bring to this computer</value>
  </data>
  <data name="strRDPSoundDoNotPlay" xml:space="preserve">
    <value>Do not play</value>
  </data>
  <data name="strRDPSoundLeaveAtRemoteComputer" xml:space="preserve">
    <value>Leave at remote computer</value>
  </data>
  <data name="strRdpToggleFullscreenFailed" xml:space="preserve">
    <value>RDP ToggleFullscreen failed!</value>
  </data>
  <data name="strRdpToggleSmartSizeFailed" xml:space="preserve">
    <value>RDP ToggleSmartSize failed!</value>
  </data>
  <data name="strReconnectAtStartup" xml:space="preserve">
    <value>Reconnect to previously opened sessions on startup</value>
  </data>
  <data name="strRefresh" xml:space="preserve">
    <value>Refresh</value>
  </data>
  <data name="strRemoteFile" xml:space="preserve">
    <value>Remote file</value>
  </data>
  <data name="strRemoveAll" xml:space="preserve">
    <value>Remove All</value>
  </data>
  <data name="strRename" xml:space="preserve">
    <value>Rename</value>
  </data>
  <data name="strRlogin" xml:space="preserve">
    <value>Rlogin</value>
  </data>
  <data name="strSave" xml:space="preserve">
    <value>Save</value>
  </data>
  <data name="strSaveAll" xml:space="preserve">
    <value>Save All</value>
  </data>
  <data name="strSaveConnectionsFileBeforeOpeningAnother" xml:space="preserve">
    <value>Do you want to save the current connections file before loading another?</value>
  </data>
  <data name="strSaveConsOnExit" xml:space="preserve">
    <value>Save connections on exit</value>
  </data>
  <data name="strSaveImageFilter" xml:space="preserve">
    <value>Graphics Interchange Format File (.gif)|*.gif|Joint Photographic Experts Group File (.jpeg)|*.jpeg|Joint Photographic Experts Group File (.jpg)|*.jpg|Portable Network Graphics File (.png)|*.png</value>
  </data>
  <data name="strScreen" xml:space="preserve">
    <value>Screen</value>
  </data>
  <data name="strScreenshot" xml:space="preserve">
    <value>Screenshot</value>
  </data>
  <data name="strScreenshots" xml:space="preserve">
    <value>Screenshots</value>
  </data>
  <data name="strSearchPrompt" xml:space="preserve">
    <value>Search</value>
  </data>
  <data name="strSendTo" xml:space="preserve">
    <value>Send To...</value>
  </data>
  <data name="strSessionGetFailed" xml:space="preserve">
    <value>Get Sessions Background failed</value>
  </data>
  <data name="strSessionKillFailed" xml:space="preserve">
    <value>Kill Session Background failed</value>
  </data>
  <data name="strSetHostnameLikeDisplayName" xml:space="preserve">
    <value>Set hostname like display name when creating or renaming connections</value>
  </data>
  <data name="strSettingMainFormTextFailed" xml:space="preserve">
    <value>Setting main form text failed</value>
  </data>
  <data name="strSettingsCouldNotBeSavedOrTrayDispose" xml:space="preserve">
    <value>Couldn't save settings or dispose SysTray Icon!</value>
  </data>
  <data name="strShowDescriptionTooltips" xml:space="preserve">
    <value>Show description tooltips in connection tree</value>
  </data>
  <data name="strShowFullConsFilePath" xml:space="preserve">
    <value>Show full connections file path in window title</value>
  </data>
  <data name="strShowLogonInfoOnTabs" xml:space="preserve">
    <value>Show logon information on tab names</value>
  </data>
  <data name="strShowProtocolOnTabs" xml:space="preserve">
    <value>Show protocols on tab names</value>
  </data>
  <data name="strSingleClickOnConnectionOpensIt" xml:space="preserve">
    <value>Single click on connection opens it</value>
  </data>
  <data name="strSingleClickOnOpenConnectionSwitchesToIt" xml:space="preserve">
    <value>Single click on opened connection in Connection Tree switches to opened Connection Tab</value>
  </data>
  <data name="strSmartSizeModeAspect" xml:space="preserve">
    <value>Aspect</value>
  </data>
  <data name="strSmartSizeModeFree" xml:space="preserve">
    <value>Free</value>
  </data>
  <data name="strSmartSizeModeNone" xml:space="preserve">
    <value>No SmartSize</value>
  </data>
  <data name="strSocks5" xml:space="preserve">
    <value>Socks 5</value>
  </data>
  <data name="strSort" xml:space="preserve">
    <value>Sort</value>
  </data>
  <data name="strSortAsc" xml:space="preserve">
    <value>Ascending (A-Z)</value>
  </data>
  <data name="strSortDesc" xml:space="preserve">
    <value>Descending (Z-A)</value>
  </data>
  <data name="strSpecialKeys" xml:space="preserve">
    <value>Special Keys</value>
  </data>
  <data name="strSQLInfo" xml:space="preserve">
    <value>Please see Help - Getting started - SQL Configuration for more Info!</value>
  </data>
  <data name="strSQLServer" xml:space="preserve">
    <value>SQL Server</value>
  </data>
  <data name="strSqlUpdateCheckUpdateAvailable" xml:space="preserve">
    <value>SQL Update check finished and there is an update available! Going to refresh connections.</value>
  </data>
  <data name="strSsh1" xml:space="preserve">
    <value>SSH version 1</value>
  </data>
  <data name="strSsh2" xml:space="preserve">
    <value>SSH version 2</value>
  </data>
  <data name="strSSHStartTransferBG" xml:space="preserve">
    <value>SSH background transfer failed!</value>
  </data>
  <data name="strSSHTranferSuccessful" xml:space="preserve">
    <value>Transfer successful!</value>
  </data>
  <data name="strSSHTransferEndFailed" xml:space="preserve">
    <value>SSH Transfer End (UI.Window.SSHTransfer) failed!</value>
  </data>
  <data name="strSSHTransferFailed" xml:space="preserve">
    <value>SSH transfer failed.</value>
  </data>
  <data name="strStartIP" xml:space="preserve">
    <value>First IP</value>
  </data>
  <data name="strStartPort" xml:space="preserve">
    <value>First Port</value>
  </data>
  <data name="strStartupExit" xml:space="preserve">
    <value>Startup/Exit</value>
  </data>
  <data name="strStatus" xml:space="preserve">
    <value>Status</value>
  </data>
  <data name="strSwitchToErrorsAndInfos" xml:space="preserve">
    <value>Switch to Notifications panel on:</value>
  </data>
  <data name="strTabAdvanced" xml:space="preserve">
    <value>Advanced</value>
  </data>
  <data name="strTabAppearance" xml:space="preserve">
    <value>Appearance</value>
  </data>
  <data name="strTabsAndPanels" xml:space="preserve">
    <value>Tabs &amp;&amp; Panels</value>
  </data>
  <data name="strTabUpdates" xml:space="preserve">
    <value>Updates</value>
  </data>
  <data name="strTelnet" xml:space="preserve">
    <value>Telnet</value>
  </data>
  <data name="strTheFollowing" xml:space="preserve">
    <value>The following:</value>
  </data>
  <data name="strThemeCategoryConfigPanel" xml:space="preserve">
    <value>Config Panel</value>
  </data>
  <data name="strThemeCategoryConnectionsPanel" xml:space="preserve">
    <value>Connections Panel</value>
  </data>
  <data name="strThemeCategoryGeneral" xml:space="preserve">
    <value>General</value>
  </data>
  <data name="strThemeDescriptionConfigPanelBackgroundColor" xml:space="preserve">
    <value>The background colour of the config panel.</value>
  </data>
  <data name="strThemeDescriptionConfigPanelCategoryTextColor" xml:space="preserve">
    <value>The colour of the category text in the config panel.</value>
  </data>
  <data name="strThemeDescriptionConfigPanelGridLineColor" xml:space="preserve">
    <value>The colour of the grid lines in the config panel</value>
  </data>
  <data name="strThemeDescriptionConfigPanelHelpBackgroundColor" xml:space="preserve">
    <value>The background colour of the help area of the config panel.</value>
  </data>
  <data name="strThemeDescriptionConfigPanelHelpTextColor" xml:space="preserve">
    <value>The colour of the text in the help area of the config panel.</value>
  </data>
  <data name="strThemeDescriptionConfigPanelTextColor" xml:space="preserve">
    <value>The colour of the text in the config panel.</value>
  </data>
  <data name="strThemeDescriptionConnectionsPanelBackgroundColor" xml:space="preserve">
    <value>The background colour of the connections panel.</value>
  </data>
  <data name="strThemeDescriptionConnectionsPanelTextColor" xml:space="preserve">
    <value>The colour of the text in the connections panel.</value>
  </data>
  <data name="strThemeDescriptionConnectionsPanelTreeLineColor" xml:space="preserve">
    <value>The colour of the tree lines in the connections panel.</value>
  </data>
  <data name="strThemeDescriptionMenuBackgroundColor" xml:space="preserve">
    <value>The background colour of the menus.</value>
  </data>
  <data name="strThemeDescriptionMenuTextColor" xml:space="preserve">
    <value>The colour of the text in the menus.</value>
  </data>
  <data name="strThemeDescriptionSearchBoxBackgroundColor" xml:space="preserve">
    <value>The background colour of the search box.</value>
  </data>
  <data name="strThemeDescriptionSearchBoxTextColor" xml:space="preserve">
    <value>The colour of the text in the search box.</value>
  </data>
  <data name="strThemeDescriptionSearchBoxTextPromptColor" xml:space="preserve">
    <value>The colour of the prompt text in the search box.</value>
  </data>
  <data name="strThemeDescriptionToolbarBackgroundColor" xml:space="preserve">
    <value>The background colour of the toolbars.</value>
  </data>
  <data name="strThemeDescriptionToolbarTextColor" xml:space="preserve">
    <value>The colour of the text in the toolbars.</value>
  </data>
  <data name="strThemeDescriptionWindowBackgroundColor" xml:space="preserve">
    <value>The background colour of the main window.</value>
  </data>
  <data name="strThemeNameConfigPanelBackgroundColor" xml:space="preserve">
    <value>Config Panel Background Colour</value>
  </data>
  <data name="strThemeNameConfigPanelCategoryTextColor" xml:space="preserve">
    <value>Config Panel Category Text Colour</value>
  </data>
  <data name="strThemeNameConfigPanelGridLineColor" xml:space="preserve">
    <value>Config Panel Grid Line Colour</value>
  </data>
  <data name="strThemeNameConfigPanelHelpBackgroundColor" xml:space="preserve">
    <value>Config Panel Help Background Colour</value>
  </data>
  <data name="strThemeNameConfigPanelHelpTextColor" xml:space="preserve">
    <value>Config Panel Help Text Colour</value>
  </data>
  <data name="strThemeNameConfigPanelTextColor" xml:space="preserve">
    <value>Config Panel Text Colour</value>
  </data>
  <data name="strThemeNameConnectionsPanelBackgroundColor" xml:space="preserve">
    <value>Connections Panel Background Colour</value>
  </data>
  <data name="strThemeNameConnectionsPanelTextColor" xml:space="preserve">
    <value>Connections Panel Text Colour</value>
  </data>
  <data name="strThemeNameConnectionsPanelTreeLineColor" xml:space="preserve">
    <value>Connections Panel Tree Line Colour</value>
  </data>
  <data name="strThemeNameMenuBackgroundColor" xml:space="preserve">
    <value>Menu Background Colour</value>
  </data>
  <data name="strThemeNameMenuTextColor" xml:space="preserve">
    <value>Menu Text Colour</value>
  </data>
  <data name="strThemeNameSearchBoxBackgroundColor" xml:space="preserve">
    <value>Search Box Background Colour</value>
  </data>
  <data name="strThemeNameSearchBoxTextColor" xml:space="preserve">
    <value>Search Box Text Colour</value>
  </data>
  <data name="strThemeNameSearchBoxTextPromptColor" xml:space="preserve">
    <value>Search Box Text Prompt Colour</value>
  </data>
  <data name="strThemeNameToolbarBackgroundColor" xml:space="preserve">
    <value>Toolbar Background Colour</value>
  </data>
  <data name="strThemeNameToolbarTextColor" xml:space="preserve">
    <value>Toolbar Text Colour</value>
  </data>
  <data name="strThemeNameWindowBackgroundColor" xml:space="preserve">
    <value>Window Background Colour</value>
  </data>
  <data name="strTitleError" xml:space="preserve">
    <value>Error ({0})</value>
  </data>
  <data name="strTitleInformation" xml:space="preserve">
    <value>Information ({0})</value>
  </data>
  <data name="strTitlePassword" xml:space="preserve">
    <value>mRemoteNG password</value>
  </data>
  <data name="strTitlePasswordWithName" xml:space="preserve">
    <value>mRemoteNG password for {0}</value>
  </data>
  <data name="strTitleSelectPanel" xml:space="preserve">
    <value>Select Panel</value>
  </data>
  <data name="strTitleWarning" xml:space="preserve">
    <value>Warning ({0})</value>
  </data>
  <data name="strTransfer" xml:space="preserve">
    <value>Transfer</value>
  </data>
  <data name="strTransferFailed" xml:space="preserve">
    <value>Transfer failed!</value>
  </data>
  <data name="strTryIntegrate" xml:space="preserve">
    <value>Try to integrate</value>
  </data>
  <data name="strShowOnToolbar" xml:space="preserve">
    <value>Show On Toolbar</value>
  </data>
  <data name="strType" xml:space="preserve">
    <value>Type</value>
  </data>
  <data name="strUltraVncRepeater" xml:space="preserve">
    <value>Ultra VNC Repeater</value>
  </data>
  <data name="strUltraVNCSCListeningPort" xml:space="preserve">
    <value>UltraVNC SingleClick port:</value>
  </data>
  <data name="strUncheckProperties" xml:space="preserve">
    <value>Uncheck the properties you want not to be saved!</value>
  </data>
  <data name="strUnnamedTheme" xml:space="preserve">
    <value>Unnamed Theme</value>
  </data>
  <data name="strUpdateAvailable" xml:space="preserve">
    <value>mRemoteNG requires an update</value>
  </data>
  <data name="strUpdateCheck" xml:space="preserve">
    <value>mRemoteNG can periodically connect to the mRemoteNG website to check for updates.</value>
  </data>
  <data name="strUpdateCheckCompleteFailed" xml:space="preserve">
    <value>The update information could not be downloaded.</value>
  </data>
  <data name="strUpdateCheckFailedLabel" xml:space="preserve">
    <value>Check failed</value>
  </data>
  <data name="strUpdateCheckingLabel" xml:space="preserve">
    <value>Checking for updates...</value>
  </data>
  <data name="strUpdateCheckPortableEdition" xml:space="preserve">
    <value>mRemoteNG Portable Edition does not currently support automatic updates.</value>
  </data>
  <data name="strUpdateDownloadComplete" xml:space="preserve">
    <value>Download complete!
mRemoteNG will now quit and begin with the installation.</value>
  </data>
  <data name="strUpdateDownloadCompleteFailed" xml:space="preserve">
    <value>The update could not be downloaded.</value>
  </data>
  <data name="strUpdateDownloadFailed" xml:space="preserve">
    <value>The update download could not be initiated.</value>
  </data>
  <data name="strUpdateFrequencyCustom" xml:space="preserve">
    <value>Every {0} days</value>
  </data>
  <data name="strUpdateFrequencyDaily" xml:space="preserve">
    <value>Daily</value>
  </data>
  <data name="strUpdateFrequencyMonthly" xml:space="preserve">
    <value>Monthly</value>
  </data>
  <data name="strUpdateFrequencyWeekly" xml:space="preserve">
    <value>Weekly</value>
  </data>
  <data name="strUpdateGetChangeLogFailed" xml:space="preserve">
    <value>The change log could not be downloaded.</value>
  </data>
  <data name="strUseDifferentUsernameAndPassword" xml:space="preserve">
    <value>Use a different username and password</value>
  </data>
  <data name="strUser" xml:space="preserve">
    <value>User</value>
  </data>
  <data name="strUseSameUsernameAndPassword" xml:space="preserve">
    <value>Use the same username and password</value>
  </data>
  <data name="strUseSmartCard" xml:space="preserve">
    <value>Use a smart card</value>
  </data>
  <data name="strUseSQLServer" xml:space="preserve">
    <value>Use SQL Server to load &amp;&amp; save connections</value>
  </data>
  <data name="strVersion" xml:space="preserve">
    <value>Version</value>
  </data>
  <data name="strVnc" xml:space="preserve">
    <value>VNC</value>
  </data>
  <data name="strVncConnectionDisconnectFailed" xml:space="preserve">
    <value>VNC disconnect failed!</value>
  </data>
  <data name="strVncRefreshFailed" xml:space="preserve">
    <value>VNC Refresh Screen Failed!</value>
  </data>
  <data name="strVncSendSpecialKeysFailed" xml:space="preserve">
    <value>VNC SendSpecialKeys failed!</value>
  </data>
  <data name="strVncSetEventHandlersFailed" xml:space="preserve">
    <value>VNC Set Event Handlers failed!</value>
  </data>
  <data name="strVncSetPropsFailed" xml:space="preserve">
    <value>VNC Set Props Failed!</value>
  </data>
  <data name="strVncStartChatFailed" xml:space="preserve">
    <value>VNC Start Chat Failed!</value>
  </data>
  <data name="strVncToggleSmartSizeFailed" xml:space="preserve">
    <value>VNC Toggle SmartSize Failed!</value>
  </data>
  <data name="strVncToggleViewOnlyFailed" xml:space="preserve">
    <value>VNC Toggle ViewOnly Failed!</value>
  </data>
  <data name="strWarnIfAuthFails" xml:space="preserve">
    <value>Warn me if authentication fails</value>
  </data>
  <data name="strWarnings" xml:space="preserve">
    <value>Warnings</value>
  </data>
  <data name="strWeifenLuoAttribution" xml:space="preserve">
    <value>Uses the DockPanel Suite by [Weifen Luo]</value>
  </data>
  <data name="strWeifenLuoAttributionURL" xml:space="preserve">
    <value>http://sourceforge.net/projects/dockpanelsuite/</value>
  </data>
  <data name="strXULrunnerPath" xml:space="preserve">
    <value>XULrunner path:</value>
  </data>
  <data name="strYes" xml:space="preserve">
    <value>Yes</value>
  </data>
  <data name="strMenuReconnectAll" xml:space="preserve">
    <value>Reconnect All Open Connections</value>
  </data>
  <data name="strRDPOverallConnectionTimeout" xml:space="preserve">
    <value>RDP Connection Timeout</value>
  </data>
  <data name="strNodeAlreadyInFolder" xml:space="preserve">
    <value>This node is already in this folder.</value>
  </data>
  <data name="strNodeCannotDragOnSelf" xml:space="preserve">
    <value>Cannot drag node onto itself.</value>
  </data>
  <data name="strNodeCannotDragParentOnChild" xml:space="preserve">
    <value>Cannot drag parent node onto child.</value>
  </data>
  <data name="strNodeNotDraggable" xml:space="preserve">
    <value>This node is not draggable.</value>
  </data>
  <data name="strEncryptionBlockCipherMode" xml:space="preserve">
    <value>Block Cipher Mode</value>
  </data>
  <data name="strEncryptionEngine" xml:space="preserve">
    <value>Encryption Engine</value>
  </data>
  <data name="strTabSecurity" xml:space="preserve">
    <value>Security</value>
  </data>
  <data name="strEncryptionKeyDerivationIterations" xml:space="preserve">
    <value>Key Derivation Function Iterations</value>
  </data>
  <data name="strRDPSoundQualityDynamic" xml:space="preserve">
    <value>Dynamic</value>
  </data>
  <data name="strRDPSoundQualityHigh" xml:space="preserve">
    <value>High</value>
  </data>
  <data name="strRDPSoundQualityMedium" xml:space="preserve">
    <value>Medium</value>
  </data>
  <data name="strPropertyDescriptionSoundQuality" xml:space="preserve">
    <value>Choose the Sound Quality provided by the protocol: Dynamic, Medium, High</value>
  </data>
  <data name="strPropertyNameSoundQuality" xml:space="preserve">
    <value>Sound quality</value>
  </data>
  <data name="strUpdatePortableDownloadComplete" xml:space="preserve">
    <value>Download Completed!</value>
  </data>
  <data name="strDownloadPortable" xml:space="preserve">
    <value>Download</value>
  </data>
  <data name="strPropertyDescriptionRDPMinutesToIdleTimeout" xml:space="preserve">
    <value>The number of minutes for the RDP session to sit idle before automatically disconnecting (for no limit use 0)</value>
  </data>
  <data name="strPropertyNameRDPMinutesToIdleTimeout" xml:space="preserve">
    <value>Minutes to Idle</value>
  </data>
  <data name="strAccept" xml:space="preserve">
    <value>Accept</value>
  </data>
  <data name="strAdd" xml:space="preserve">
    <value>Add</value>
  </data>
  <data name="strCredentialEditor" xml:space="preserve">
    <value>Credential Editor</value>
  </data>
  <data name="strCredentialManager" xml:space="preserve">
    <value>Credential Manager</value>
  </data>
  <data name="strID" xml:space="preserve">
    <value>ID</value>
  </data>
  <data name="strRemove" xml:space="preserve">
    <value>Remove</value>
  </data>
  <data name="strTitle" xml:space="preserve">
    <value>Title</value>
  </data>
  <data name="strPropertyDescriptionCredential" xml:space="preserve">
    <value>Select which credential to use for this connection.</value>
  </data>
  <data name="strConfirmDeleteCredentialRecord" xml:space="preserve">
    <value>Are you sure you want to delete the credential record, {0}?</value>
  </data>
  <data name="strFindMatchingCredentialFailed" xml:space="preserve">
    <value>Could not find a credential record with ID matching "{0}" for the connection record named "{1}".</value>
  </data>
  <data name="strPropertyDescriptionRDPAlertIdleTimeout" xml:space="preserve">
    <value>Select whether to receive an alert after the RDP session disconnects due to inactivity</value>
  </data>
  <data name="strPropertyNameRDPAlertIdleTimeout" xml:space="preserve">
    <value>Alert on Idle disconnect</value>
  </data>
  <data name="strPasswordConstainsSpecialCharactersConstraintHint" xml:space="preserve">
    <value>Password must contain at least {0} of the following characters: {1}</value>
  </data>
  <data name="strPasswordContainsLowerCaseConstraintHint" xml:space="preserve">
    <value>Password must contain at least {0} lower case character(s)</value>
  </data>
  <data name="strPasswordContainsNumbersConstraint" xml:space="preserve">
    <value>Password must contain at least {0} number(s)</value>
  </data>
  <data name="strPasswordContainsUpperCaseConstraintHint" xml:space="preserve">
    <value>Password must contain at least {0} upper case character(s)</value>
  </data>
  <data name="strPasswordLengthConstraintHint" xml:space="preserve">
    <value>Password length must be between {0} and {1}</value>
  </data>
  <data name="strChooseLogPath" xml:space="preserve">
    <value>Choose a path for the mRemoteNG log file</value>
  </data>
  <data name="strDebug" xml:space="preserve">
    <value>Debug</value>
  </data>
  <data name="strShowTheseMessageTypes" xml:space="preserve">
    <value>Show these message types</value>
  </data>
  <data name="strLogFilePath" xml:space="preserve">
    <value>Log file path</value>
  </data>
  <data name="strLogTheseMessageTypes" xml:space="preserve">
    <value>Log these message types</value>
  </data>
  <data name="strChoosePath" xml:space="preserve">
    <value>Choose path</value>
  </data>
  <data name="strOpenFile" xml:space="preserve">
    <value>Open file</value>
  </data>
  <data name="strUseDefault" xml:space="preserve">
    <value>Use default</value>
  </data>
  <data name="strLogging" xml:space="preserve">
    <value>Logging</value>
  </data>
  <data name="strPopups" xml:space="preserve">
    <value>Popups</value>
  </data>
  <data name="strLogToAppDir" xml:space="preserve">
    <value>Log to application directory</value>
  </data>
  <data name="strAssignedCredential" xml:space="preserve">
    <value>Assigned Credential</value>
  </data>
  <data name="strHttpsInsecureAllowAlways" xml:space="preserve">
    <value>Allow Always</value>
  </data>
  <data name="strHttpsInsecureAllowOnce" xml:space="preserve">
    <value>Allow Once</value>
  </data>
  <data name="strHttpsInsecureDontAllow" xml:space="preserve">
    <value>Don't Allow</value>
  </data>
  <data name="strHttpsInsecurePrompt" xml:space="preserve">
    <value>Allow Insecure Certificate for URL: {0}?</value>
  </data>
  <data name="strHttpsInsecurePromptTitle" xml:space="preserve">
    <value>Allow Insecure Certificate?</value>
  </data>
  <data name="RepositoryIsUnlocked" xml:space="preserve">
    <value>The selected repository is unlocked</value>
  </data>
  <data name="IncorrectPassword" xml:space="preserve">
    <value>Incorrect password</value>
  </data>
  <data name="Source" xml:space="preserve">
    <value>Source</value>
  </data>
  <data name="Unlocking" xml:space="preserve">
    <value>Unlocking</value>
  </data>
  <data name="UnlockCredentialRepository" xml:space="preserve">
    <value>Unlock Credential Repository</value>
  </data>
  <data name="Unlock" xml:space="preserve">
    <value>Unlock</value>
  </data>
  <data name="PromptUnlockCredReposOnStartup" xml:space="preserve">
    <value>Prompt to unlock credential repositories on startup</value>
  </data>
  <data name="Credentials" xml:space="preserve">
    <value>Credentials</value>
  </data>
  <data name="strUpgrade" xml:space="preserve">
    <value>Upgrade</value>
  </data>
  <data name="strBack" xml:space="preserve">
    <value>Back</value>
  </data>
  <data name="strConnectionFilePath" xml:space="preserve">
    <value>Connection file path</value>
  </data>
  <data name="strCreateAndOpenNewFile" xml:space="preserve">
    <value>Create and open new file</value>
  </data>
  <data name="strOpenADifferentFile" xml:space="preserve">
    <value>Open a different file</value>
  </data>
  <data name="strCredentialManagerUpgradeDescription" xml:space="preserve">
    <value>In v1.76 we have introduced a credential management system. This feature requires a significant change in how we store and interact with credentials within mRemoteNG. You will be required to perform a one-way upgrade of your mRemoteNG connections file.

This page will walk you through the process of upgrading your connections file or give you a chance to open a different connections file if you do not want to perform the upgrade.</value>
  </data>
  <data name="CredentialUnavailable" xml:space="preserve">
    <value>Credential not available</value>
    <comment>Shown when a credential is not loaded/available for use.</comment>
  </data>
  <data name="strOptionsThemeDeleteConfirmation" xml:space="preserve">
    <value>Do you really want to delete the theme?</value>
  </data>
  <data name="strOptionsThemeEnableTheming" xml:space="preserve">
    <value>Enable themes</value>
  </data>
  <data name="strOptionsThemeNewThemeCaption" xml:space="preserve">
    <value>New theme name</value>
  </data>
  <data name="strOptionsThemeNewThemeError" xml:space="preserve">
    <value>Cannot create theme, name already present or special characters in the name</value>
  </data>
  <data name="strOptionsThemeNewThemeText" xml:space="preserve">
    <value>Type the new theme name</value>
  </data>
  <data name="strOptionsThemeChangeWarning" xml:space="preserve">
    <value>Warning: Restart is required to commit any theme configuration change.</value>
  </data>
  <data name="strOptionsThemeErrorNoThemes" xml:space="preserve">
    <value>No themes are loaded, check that the default mRemoteNG themes exist in the 'themes' folder</value>
  </data>
  <data name="CouldNotFindExternalTool" xml:space="preserve">
    <value>Could not find external tool with name "{0}"</value>
  </data>
  <data name="ConfigurationCreateNew" xml:space="preserve">
    <value>Create a New Connection File</value>
  </data>
  <data name="ConnectionFileNotFound" xml:space="preserve">
    <value>The connection file could not be found.</value>
  </data>
  <data name="ConfigurationImportFile" xml:space="preserve">
    <value>Import an Existing File</value>
  </data>
  <data name="ConfigurationCustomPath" xml:space="preserve">
    <value>Use a Custom File Path</value>
  </data>
  <data name="TestingConnection" xml:space="preserve">
    <value>Testing connection</value>
  </data>
  <data name="ServerNotAccessible" xml:space="preserve">
    <value>Server '{0}' was not accessible.</value>
  </data>
  <data name="ConnectionSuccessful" xml:space="preserve">
    <value>Connection successful</value>
  </data>
  <data name="LoginFailedForUser" xml:space="preserve">
    <value>Login failed for user '{0}'.</value>
  </data>
  <data name="DatabaseNotAvailable" xml:space="preserve">
    <value>Database '{0}' not available.</value>
  </data>
  <data name="SaveConnectionsAfterEveryEdit" xml:space="preserve">
    <value>Save connections after every edit</value>
  </data>
  <data name="FilterSearchMatchesInConnectionTree" xml:space="preserve">
    <value>Filter search matches in connection tree</value>
  </data>
  <data name="TestConnection" xml:space="preserve">
    <value>Test connection</value>
  </data>
  <data name="strLabelReadOnly" xml:space="preserve">
    <value>Read only:</value>
  </data>
  <data name="LoadBalanceInfoUseUtf8" xml:space="preserve">
    <value>Use UTF8 encoding for RDP "Load Balance Info" property</value>
  </data>
  <data name="strTimeoutInSeconds" xml:space="preserve">
    <value>Timeout [seconds]</value>
  </data>
  <data name="srtWorkingDirectory" xml:space="preserve">
    <value>Working directory:</value>
  </data>
  <data name="strRunElevated" xml:space="preserve">
    <value>Run elevated</value>
  </data>
  <data name="strRunElevateHeader" xml:space="preserve">
    <value>Run elevate</value>
  </data>
  <data name="strShowOnToolbarColumnHeader" xml:space="preserve">
    <value>Show on toolbar column</value>
  </data>
  <data name="strTryToIntegrateColumnHeader" xml:space="preserve">
    <value>Try to integrate</value>
  </data>
  <data name="strWorkingDirColumnHeader" xml:space="preserve">
    <value>Working directory</value>
  </data>
  <data name="strLockToolbars" xml:space="preserve">
    <value>Lock toolbar positions</value>
  </data>
  <data name="strMultiSshToolbar" xml:space="preserve">
    <value>Multi SSH toolbar</value>
  </data>
  <data name="strImportSubOUs" xml:space="preserve">
    <value>Import sub OUs</value>
  </data>
  <data name="strMenuLockToolbars" xml:space="preserve">
    <value>Lock toolbar positions</value>
  </data>
  <data name="strMenuMultiSshToolbar" xml:space="preserve">
    <value>Multi SSH toolbar</value>
  </data>
  <data name="strAdvancedSecurityOptions" xml:space="preserve">
    <value>Advanced security options</value>
  </data>
  <data name="strOptionsPageTitle" xml:space="preserve">
    <value>mRemoteNG Options</value>
  </data>
  <data name="strLoadBalanceInfoUseUtf8" xml:space="preserve">
    <value>Use UTF8 encoding for RDP "Load Balance Info" property</value>
  </data>
  <data name="strCreateEmptyPanelOnStartUp" xml:space="preserve">
    <value>Create an empty panel when mRemoteNG starts</value>
  </data>
  <data name="strIPRange" xml:space="preserve">
    <value>Must Be Between 0 and 255</value>
  </data>
  <data name="strOutOfRange" xml:space="preserve">
    <value>Out Of Range</value>
  </data>
  <data name="strDelete" xml:space="preserve">
    <value>Delete...</value>
  </data>
  <data name="strReconnectAllConnections" xml:space="preserve">
    <value>Reconnect All Connections</value>
  </data>
  <data name="strUltraVNCSingleClick" xml:space="preserve">
    <value>UltraVNC SingleClick</value>
  </data>
  <data name="strMenuDisconnectOthersRight" xml:space="preserve">
    <value>Disconnect Tabs To The Right</value>
  </data>
  <data name="strMenuDisconnectOthers" xml:space="preserve">
    <value>Disconnect All But This</value>
  </data>
  <data name="strConfirmCloseConnectionOthersInstruction" xml:space="preserve">
    <value>Are you sure you want to close all connections except for "{0}"?</value>
  </data>
  <data name="strConfirmCloseConnectionRightInstruction" xml:space="preserve">
    <value>Are you sure you want to close all connections to the right of "{0}"?</value>
  </data>
  <data name="AutomaticReconnectError" xml:space="preserve">
    <value>An error occurred while trying to reconnect to RDP host '{0}'</value>
  </data>
  <data name="ChangeConnectionResolutionError" xml:space="preserve">
    <value>An error occurred while trying to change the connection resolution to host '{0}'</value>
  </data>
  <data name="StackTrace" xml:space="preserve">
    <value>Stack trace</value>
  </data>
  <data name="ExceptionMessage" xml:space="preserve">
    <value>Exception Message</value>
  </data>
  <data name="mRemoteNGUnhandledException" xml:space="preserve">
    <value>mRemoteNG Unhandled Exception</value>
  </data>
  <data name="UnhandledExceptionOccured" xml:space="preserve">
    <value>An unhandled exception has occurred</value>
  </data>
  <data name="ExceptionForcesmRemoteNGToClose" xml:space="preserve">
    <value>This exception will force mRemoteNG to close</value>
  </data>
  <data name="strMenuCopyHostname" xml:space="preserve">
    <value>Copy Hostname</value>
  </data>
  <data name="PlaceSearchBarAboveConnectionTree" xml:space="preserve">
    <value>Place search bar above connection tree</value>
  </data>
  <data name="strPortScanSinglePort" xml:space="preserve">
    <value>To scan a single port, select the "First Port" only.</value>
  </data>
  <data name="strTrackActiveConnectionInConnectionTree" xml:space="preserve">
    <value>Track active connection in the connection tree</value>
  </data>
  <data name="strAlwaysShowConnectionTabs" xml:space="preserve">
    <value>Always show connection tabs</value>
  </data>
  <data name="strReleaseChannel" xml:space="preserve">
    <value>Release Channel</value>
  </data>
  <data name="strReleaseChannelExplanation" xml:space="preserve">
    <value>Stable channel includes final releases only.
Beta channel includes Betas &amp; Release Candidates.
Development Channel includes Alphas, Betas &amp; Release Candidates.</value>
  </data>
  <data name="strButtonApply" xml:space="preserve">
    <value>Apply</value>
  </data>
  <data name="strCategoryProxy" xml:space="preserve">
    <value>Proxy</value>
  </data>
  <data name="strMultiSSH" xml:space="preserve">
    <value>Multi SSH:</value>
  </data>
  <data name="strMultiSSHToolTip" xml:space="preserve">
    <value>Press ENTER to send. Ctrl+C is sent immediately.</value>
  </data>
  <data name="strPropertyDescriptionFavorite" xml:space="preserve">
    <value>Show this connection in the favorites menu.</value>
  </data>
  <data name="strPropertyNameFavorite" xml:space="preserve">
    <value>Favorite</value>
  </data>
  <data name="Favorites" xml:space="preserve">
    <value>Favorites</value>
  </data>
  <data name="ClearSearchString" xml:space="preserve">
    <value>Clear search string</value>
  </data>
  <data name="ConnectInViewOnlyMode" xml:space="preserve">
    <value>Connect in View Only mode</value>
  </data>
  <data name="DoNotTrimUsername" xml:space="preserve">
    <value>Do not trim spaces from usernames</value>
  </data>
  <data name="Environment" xml:space="preserve">
    <value>Environment</value>
  </data>
  <data name="EncryptionTestResultMessage" xml:space="preserve">
    <value>Encrypting {0} entries using {1}/{2} and {3} iterations took {4} seconds.</value>
  </data>
  <data name="EncryptionTest" xml:space="preserve">
    <value>Encryption Test</value>
  </data>
  <data name="TestSettings" xml:space="preserve">
    <value>Test Settings</value>
  </data>
  <data name="strPropertyDescriptionRdpVersion" xml:space="preserve">
    <value>Sets the version of RDP to use when opening connections.</value>
  </data>
  <data name="strPropertyNameRdpVersion" xml:space="preserve">
    <value>RDP Version</value>
  </data>
  <data name="strPropertyDescriptionUseVmId" xml:space="preserve">
    <value>Use VM ID to connect to VM running on Hyper-V.</value>
  </data>
  <data name="strPropertyDescriptionVmId" xml:space="preserve">
    <value>The ID of the Hyper-V virtual machine to connect to.</value>
  </data>
  <data name="strPropertyNameUseVmId" xml:space="preserve">
    <value>Use VM ID</value>
  </data>
  <data name="strPropertyNameVmId" xml:space="preserve">
    <value>VM ID</value>
  </data>
  <data name="RdpProtocolVersionNotSupported" xml:space="preserve">
    <value>Could not create RDP client. RDP protocol version {0} is not supported on this machine. Please choose an older protocol version.</value>
  </data>
  <data name="strPropertyDescriptionSSHTunnelConnection" xml:space="preserve">
    <value>For connection through a SSH tunnel (jump host) specify SSH connection to be used to establish SSH tunnel.</value>
  </data>
  <data name="strPropertyNameSSHTunnelConnection" xml:space="preserve">
    <value>SSH Tunnel</value>
  </data>
  <data name="strPropertyDescriptionSSHOptions" xml:space="preserve">
    <value>Specify here additional options to be used for SSH connection. See putty documentation for further details.</value>
  </data>
  <data name="strPropertyNameSSHOptions" xml:space="preserve">
    <value>SSH Options</value>
  </data>
  <data name="strSSHTunnelConfigProblem" xml:space="preserve">
    <value>Connection configuration problem. Connection to: "{0}" via SSH Tunnel: "{1}" not possible. A connection with the name configured as SSH Tunnel and protocol SSH version 1 or SSH2 version 2 cannot be found in the connection tree. Clear SSH Tunnel configuration or specify existing SSH connection.</value>
  </data>
  <data name="strSSHTunnelIsNotPutty" xml:space="preserve">
    <value>SSH tunnel configuration problem. Connection to: "{0}" via SSH Tunnel: "{1}" not possible. Connection configured as SSH Tunnel found in tree, but protocol is not derived from putty. Make sure connection configured as SSH Tunnel is using SSH protocol.</value>
  </data>
  <data name="strSSHTunnelNotInitialized" xml:space="preserve">
    <value>SSH tunnel initialization problem. Connection to: "{0}" via SSH Tunnel: "{1}" not possible. SSH connection could not be initialized. Check for any problems with the connection configured as SSH Tunnel.</value>
  </data>
  <data name="strSSHTunnelNotConnected" xml:space="preserve">
    <value>SSH tunnel connection problem. Connection to: "{0}" via SSH Tunnel: "{1}" not possible. SSH connection failed. Check for any problems with the connection configured as SSH Tunnel.</value>
  </data>
  <data name="strSSHTunnelFailed" xml:space="preserve">
    <value>SSH tunnel connection failed. Connection to: "{0}" via SSH Tunnel: "{1}" not possible. Putty process terminated. Check for any problems with the connection configured as SSH Tunnel.</value>
  </data>
  <data name="strSSHTunnelPortNotReadyInTime" xml:space="preserve">
    <value>SSH tunnel connection timed out. Connection to: "{0}" via SSH Tunnel: "{1}" not possible. Local tunnel port did not become available in time. Check for any problems with the connection configured as SSH Tunnel.</value>
  </data>
  <data name="strStartMinimized" xml:space="preserve">
    <value>Start minimized</value>
  </data>
  <data name="strPropertyDescriptionPasswordProtect" xml:space="preserve">
    <value>Set a password needed to encrypt the connection file with. You will be prompted to enter your passcode before starting mRemoteNG.</value>
  </data>
  <data name="strPropertyDescriptionUseEnhancedMode" xml:space="preserve">
    <value>Connect to a Hyper-V host with enhanced mode enabled.</value>
  </data>
  <data name="strPropertyNameUseEnhancedMode" xml:space="preserve">
    <value>Use enhanced mode</value>
  </data>
  <data name="strPropertyDescriptionRDGatewayPassword" xml:space="preserve">
    <value>Specifies the password of the Remote Desktop Gateway server.</value>
  </data>
  <data name="strPropertyDescriptionRedirectMicrophones" xml:space="preserve">
    <value>Select whether microphones should be shared.</value>
  </data>
  <data name="strCloseToSysTray" xml:space="preserve">
    <value>Close to notification area</value>
  </data>
  <data name="strWindows" xml:space="preserve">
    <value>Windows</value>
  </data>
  <data name="strPowerShell" xml:space="preserve">
    <value>PowerShell</value>
  </data>
<<<<<<< HEAD
  <data name="strHttpCEF" xml:space="preserve">
    <value>CEF (Chromium)</value>
  </data>
  <data name="strHTTPFailedURLBuild" xml:space="preserve">
    <value>Failed to contruct the URL to load</value>
=======
  <data name="strChangelog" xml:space="preserve">
    <value>Changelog</value>
  </data>
  <data name="strCredits" xml:space="preserve">
    <value>Credits</value>
  </data>
  <data name="strLicense" xml:space="preserve">
    <value>License</value>
>>>>>>> 1eedc991
  </data>
</root><|MERGE_RESOLUTION|>--- conflicted
+++ resolved
@@ -2867,21 +2867,19 @@
   <data name="strPowerShell" xml:space="preserve">
     <value>PowerShell</value>
   </data>
-<<<<<<< HEAD
+  <data name="strChangelog" xml:space="preserve">
+    <value>Changelog</value>
+  </data>
+  <data name="strCredits" xml:space="preserve">
+    <value>Credits</value>
+  </data>
+  <data name="strLicense" xml:space="preserve">
+    <value>License</value>
+  </data>
   <data name="strHttpCEF" xml:space="preserve">
     <value>CEF (Chromium)</value>
   </data>
   <data name="strHTTPFailedURLBuild" xml:space="preserve">
     <value>Failed to contruct the URL to load</value>
-=======
-  <data name="strChangelog" xml:space="preserve">
-    <value>Changelog</value>
-  </data>
-  <data name="strCredits" xml:space="preserve">
-    <value>Credits</value>
-  </data>
-  <data name="strLicense" xml:space="preserve">
-    <value>License</value>
->>>>>>> 1eedc991
   </data>
 </root>