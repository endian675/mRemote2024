--- conflicted
+++ resolved
@@ -249,27 +249,6 @@
   <data name="CheckSucceeded" xml:space="preserve">
     <value>Check succeeded!</value>
   </data>
-<<<<<<< HEAD
-  <data name="strCcEOLFailed" xml:space="preserve">
-    <value>The (RDP) Sessions feature requires that you have a copy of eolwtscom.dll registered on your system.
-mRemoteNG ships with this component but it is not registered automatically if you do not use the mRemoteNG Installer.
-To register it manually, run the following command from an elevated command prompt: regsvr32 "C:\Program Files\mRemoteNG\eolwtscom.dll" (where C:\Program Files\mRemoteNG\ is the path to your mRemoteNG installation).
-If this check still fails or you are unable to use the (RDP) Sessions feature, please consult the at {0}.</value>
-  </data>
-  <data name="strCcEOLOK" xml:space="preserve">
-    <value>EOLWTSCOM was found and seems to be registered properly.</value>
-  </data>
-  <data name="strCcGeckoFailed" xml:space="preserve">
-    <value>To use the Gecko Rendering Engine you need to have XULrunner 1.8.1.x and the path to the installation set in your Options.
-You can download XULrunner 1.8.1.3 here: ftp://ftp.mozilla.org/pub/xulrunner/releases/1.8.1.3/contrib/win32/
-When you are finished downloading extract the package to a path of your choice. Then in mRemoteNG go to Tools - Options - Advanced and enter the correct path in the XULrunner path field.
-If you are still not able to pass this check or use the Gecko Engine in mRemoteNG please consult the at {0}.</value>
-  </data>
-  <data name="strCcGeckoOK" xml:space="preserve">
-    <value>GeckoFx was found and seems to be installed properly.</value>
-  </data>
-  <data name="strCcNotInstalledProperly" xml:space="preserve">
-=======
   <data name="CcICAFailed" xml:space="preserve">
     <value>ICA requires that the XenDesktop Online Plugin is installed and that the wfica.ocx library is registered. You can download the client here: http://www.citrix.com/download/</value>
   </data>
@@ -278,7 +257,6 @@
 Citrix ICA Client Control Version {0}</value>
   </data>
   <data name="CcNotInstalledProperly" xml:space="preserve">
->>>>>>> 256ea606
     <value>not installed properly</value>
   </data>
   <data name="CcPuttyFailed" xml:space="preserve">
@@ -693,9 +671,6 @@
   <data name="HttpSetPropsFailed" xml:space="preserve">
     <value>Set HTTP Props failed!</value>
   </data>
-<<<<<<< HEAD
-  <data name="strIdentifyQuickConnectTabs" xml:space="preserve">
-=======
   <data name="ICA" xml:space="preserve">
     <value>ICA</value>
   </data>
@@ -718,7 +693,6 @@
     <value>ICA Set Resolution Failed!</value>
   </data>
   <data name="IdentifyQuickConnectTabs" xml:space="preserve">
->>>>>>> 256ea606
     <value>Identify quick connect tabs by adding the prefix "Quick:"</value>
   </data>
   <data name="ImportAD" xml:space="preserve">
