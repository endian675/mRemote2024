--- conflicted
+++ resolved
@@ -304,16 +304,6 @@
   <data name="strCcGeckoOK" xml:space="preserve">
     <value>GeckoFx was found and seems to be installed properly.</value>
   </data>
-<<<<<<< HEAD
-=======
-  <data name="strCcICAFailed" xml:space="preserve">
-    <value>ICA requires that the XenDesktop Online Plugin is installed and that the wfica.ocx library is registered. You can download the client here: http://www.citrix.com/download/</value>
-  </data>
-  <data name="strCcICAOK" xml:space="preserve">
-    <value>All ICA components were found and seem to be registered properly.
-Citrix ICA Client Control Version {0}</value>
-  </data>
->>>>>>> c9239e2d
   <data name="strCcNotInstalledProperly" xml:space="preserve">
     <value>not installed properly</value>
   </data>
