﻿<?xml version="1.0" encoding="utf-8"?>
<root>
  <!-- 
    Microsoft ResX Schema 
    
    Version 2.0
    
    The primary goals of this format is to allow a simple XML format 
    that is mostly human readable. The generation and parsing of the 
    various data types are done through the TypeConverter classes 
    associated with the data types.
    
    Example:
    
    ... ado.net/XML headers & schema ...
    <resheader name="resmimetype">text/microsoft-resx</resheader>
    <resheader name="version">2.0</resheader>
    <resheader name="reader">System.Resources.ResXResourceReader, System.Windows.Forms, ...</resheader>
    <resheader name="writer">System.Resources.ResXResourceWriter, System.Windows.Forms, ...</resheader>
    <data name="Name1"><value>this is my long string</value><comment>this is a comment</comment></data>
    <data name="Color1" type="System.Drawing.Color, System.Drawing">Blue</data>
    <data name="Bitmap1" mimetype="application/x-microsoft.net.object.binary.base64">
        <value>[base64 mime encoded serialized .NET Framework object]</value>
    </data>
    <data name="Icon1" type="System.Drawing.Icon, System.Drawing" mimetype="application/x-microsoft.net.object.bytearray.base64">
        <value>[base64 mime encoded string representing a byte array form of the .NET Framework object]</value>
        <comment>This is a comment</comment>
    </data>
                
    There are any number of "resheader" rows that contain simple 
    name/value pairs.
    
    Each data row contains a name, and value. The row also contains a 
    type or mimetype. Type corresponds to a .NET class that support 
    text/value conversion through the TypeConverter architecture. 
    Classes that don't support this are serialized and stored with the 
    mimetype set.
    
    The mimetype is used for serialized objects, and tells the 
    ResXResourceReader how to depersist the object. This is currently not 
    extensible. For a given mimetype the value must be set accordingly:
    
    Note - application/x-microsoft.net.object.binary.base64 is the format 
    that the ResXResourceWriter will generate, however the reader can 
    read any of the formats listed below.
    
    mimetype: application/x-microsoft.net.object.binary.base64
    value   : The object must be serialized with 
            : System.Runtime.Serialization.Formatters.Binary.BinaryFormatter
            : and then encoded with base64 encoding.
    
    mimetype: application/x-microsoft.net.object.soap.base64
    value   : The object must be serialized with 
            : System.Runtime.Serialization.Formatters.Soap.SoapFormatter
            : and then encoded with base64 encoding.

    mimetype: application/x-microsoft.net.object.bytearray.base64
    value   : The object must be serialized into a byte array 
            : using a System.ComponentModel.TypeConverter
            : and then encoded with base64 encoding.
    -->
  <xsd:schema id="root" xmlns="" xmlns:xsd="http://www.w3.org/2001/XMLSchema" xmlns:msdata="urn:schemas-microsoft-com:xml-msdata">
    <xsd:import namespace="http://www.w3.org/XML/1998/namespace" />
    <xsd:element name="root" msdata:IsDataSet="true">
      <xsd:complexType>
        <xsd:choice maxOccurs="unbounded">
          <xsd:element name="metadata">
            <xsd:complexType>
              <xsd:sequence>
                <xsd:element name="value" type="xsd:string" minOccurs="0" />
              </xsd:sequence>
              <xsd:attribute name="name" use="required" type="xsd:string" />
              <xsd:attribute name="type" type="xsd:string" />
              <xsd:attribute name="mimetype" type="xsd:string" />
              <xsd:attribute ref="xml:space" />
            </xsd:complexType>
          </xsd:element>
          <xsd:element name="assembly">
            <xsd:complexType>
              <xsd:attribute name="alias" type="xsd:string" />
              <xsd:attribute name="name" type="xsd:string" />
            </xsd:complexType>
          </xsd:element>
          <xsd:element name="data">
            <xsd:complexType>
              <xsd:sequence>
                <xsd:element name="value" type="xsd:string" minOccurs="0" msdata:Ordinal="1" />
                <xsd:element name="comment" type="xsd:string" minOccurs="0" msdata:Ordinal="2" />
              </xsd:sequence>
              <xsd:attribute name="name" type="xsd:string" use="required" msdata:Ordinal="1" />
              <xsd:attribute name="type" type="xsd:string" msdata:Ordinal="3" />
              <xsd:attribute name="mimetype" type="xsd:string" msdata:Ordinal="4" />
              <xsd:attribute ref="xml:space" />
            </xsd:complexType>
          </xsd:element>
          <xsd:element name="resheader">
            <xsd:complexType>
              <xsd:sequence>
                <xsd:element name="value" type="xsd:string" minOccurs="0" msdata:Ordinal="1" />
              </xsd:sequence>
              <xsd:attribute name="name" type="xsd:string" use="required" />
            </xsd:complexType>
          </xsd:element>
        </xsd:choice>
      </xsd:complexType>
    </xsd:element>
  </xsd:schema>
  <resheader name="resmimetype">
    <value>text/microsoft-resx</value>
  </resheader>
  <resheader name="version">
    <value>2.0</value>
  </resheader>
  <resheader name="reader">
    <value>System.Resources.ResXResourceReader, System.Windows.Forms, Version=4.0.0.0, Culture=neutral, PublicKeyToken=b77a5c561934e089</value>
  </resheader>
  <resheader name="writer">
    <value>System.Resources.ResXResourceWriter, System.Windows.Forms, Version=4.0.0.0, Culture=neutral, PublicKeyToken=b77a5c561934e089</value>
  </resheader>
  <data name="strAbout" xml:space="preserve">
    <value>About</value>
  </data>
  <data name="strActive" xml:space="preserve">
    <value>Active</value>
  </data>
  <data name="strActiveDirectory" xml:space="preserve">
    <value>Active Directory</value>
  </data>
  <data name="strActivity" xml:space="preserve">
    <value>Activity</value>
  </data>
  <data name="strAddConnection" xml:space="preserve">
    <value>New Connection</value>
  </data>
  <data name="strAddFolder" xml:space="preserve">
    <value>New folder</value>
  </data>
  <data name="strAddNodeFromXmlFailed" xml:space="preserve">
    <value>AddNodeFromXML failed!</value>
  </data>
  <data name="strAddNodesFromSqlFailed" xml:space="preserve">
    <value>AddNodesFromSQL failed!</value>
  </data>
  <data name="strAllowOnlySingleInstance" xml:space="preserve">
    <value>Allow only a single instance of the application (mRemoteNG restart required)</value>
  </data>
  <data name="strAlways" xml:space="preserve">
    <value>Always</value>
  </data>
  <data name="strAlwaysConnectEvenIfAuthFails" xml:space="preserve">
    <value>Always connect, even if authentication fails</value>
  </data>
  <data name="strAlwaysShowPanelSelection" xml:space="preserve">
    <value>Always show panel selection dialog when opening connections</value>
  </data>
  <data name="strAlwaysShowPanelTabs" xml:space="preserve">
    <value>Always show panel tabs</value>
  </data>
  <data name="strAlwaysShowSysTrayIcon" xml:space="preserve">
    <value>Always show notification area icon</value>
  </data>
  <data name="strAskUpdatesCommandAskLater" xml:space="preserve">
    <value>Ask me again later</value>
  </data>
  <data name="strAskUpdatesCommandCustom" xml:space="preserve">
    <value>Customize the settings now</value>
  </data>
  <data name="strAskUpdatesCommandRecommended" xml:space="preserve">
    <value>Use the recommended settings</value>
  </data>
  <data name="strAskUpdatesContent" xml:space="preserve">
    <value>{0} can automatically check for updates that may provide new features and bug fixes. It is recommended that you allow {0} to check for updates weekly.</value>
  </data>
  <data name="strAskUpdatesMainInstruction" xml:space="preserve">
    <value>Automatic update settings</value>
  </data>
  <data name="strAspect" xml:space="preserve">
    <value>Aspect</value>
  </data>
  <data name="strAutomaticallyGetSessionInfo" xml:space="preserve">
    <value>Automatically get session information</value>
  </data>
  <data name="strAutoSaveEvery" xml:space="preserve">
    <value>Auto save time in minutes (0 means disabled):</value>
  </data>
  <data name="strAutoSaveMins" xml:space="preserve">
    <value>Minutes (0 means disabled)</value>
  </data>
  <data name="strAvailableVersion" xml:space="preserve">
    <value>Latest version</value>
  </data>
  <data name="strButtonBrowse" xml:space="preserve">
    <value>&amp;Browse...</value>
  </data>
  <data name="strButtonCancel" xml:space="preserve">
    <value>&amp;Cancel</value>
  </data>
  <data name="strButtonChange" xml:space="preserve">
    <value>Change</value>
  </data>
  <data name="strButtonClose" xml:space="preserve">
    <value>&amp;Close</value>
  </data>
  <data name="strButtonDefaultInheritance" xml:space="preserve">
    <value>Default Inheritance</value>
  </data>
  <data name="strButtonDefaultProperties" xml:space="preserve">
    <value>Default Properties</value>
  </data>
  <data name="strButtonDisconnect" xml:space="preserve">
    <value>Disconnect</value>
  </data>
  <data name="strButtonIcon" xml:space="preserve">
    <value>Icon</value>
  </data>
  <data name="strButtonImport" xml:space="preserve">
    <value>&amp;Import</value>
  </data>
  <data name="strButtonInheritance" xml:space="preserve">
    <value>Inheritance</value>
  </data>
  <data name="strButtonLaunch" xml:space="preserve">
    <value>&amp;Launch</value>
  </data>
  <data name="strButtonLaunchPutty" xml:space="preserve">
    <value>Launch PuTTY</value>
  </data>
  <data name="strButtonNew" xml:space="preserve">
    <value>&amp;New</value>
  </data>
  <data name="strButtonOK" xml:space="preserve">
    <value>&amp;OK</value>
  </data>
  <data name="strButtonProperties" xml:space="preserve">
    <value>Properties</value>
  </data>
  <data name="strButtonScan" xml:space="preserve">
    <value>&amp;Scan</value>
  </data>
  <data name="strButtonStop" xml:space="preserve">
    <value>&amp;Stop</value>
  </data>
  <data name="strButtonTestProxy" xml:space="preserve">
    <value>Test Proxy</value>
  </data>
  <data name="strCannotImportNormalSessionFile" xml:space="preserve">
    <value>You cannot import a normal connection file.
Please use File - Open Connection File for normal connection files!</value>
  </data>
  <data name="strCannotStartPortScan" xml:space="preserve">
    <value>Cannot start Port Scan, incorrect IP format!</value>
  </data>
  <data name="strCategoryAppearance" xml:space="preserve">
    <value>Appearance</value>
  </data>
  <data name="strCategoryConnection" xml:space="preserve">
    <value>Connection</value>
  </data>
  <data name="strCategoryCredentials" xml:space="preserve">
    <value>Credentials</value>
  </data>
  <data name="strCategoryDisplay" xml:space="preserve">
    <value>Display</value>
  </data>
  <data name="strCategoryGateway" xml:space="preserve">
    <value>Gateway</value>
  </data>
  <data name="strCategoryGeneral" xml:space="preserve">
    <value>General</value>
  </data>
  <data name="strCategoryMiscellaneous" xml:space="preserve">
    <value>Miscellaneous</value>
  </data>
  <data name="strCategoryProtocol" xml:space="preserve">
    <value>Protocol</value>
  </data>
  <data name="strCategoryRedirect" xml:space="preserve">
    <value>Redirect</value>
  </data>
  <data name="strCcAlwaysShowScreen" xml:space="preserve">
    <value>Always show this screen at startup</value>
  </data>
  <data name="strCcCheckAgain" xml:space="preserve">
    <value>Refresh</value>
  </data>
  <data name="strCcCheckFailed" xml:space="preserve">
    <value>Check failed!</value>
  </data>
  <data name="strCcCheckSucceeded" xml:space="preserve">
    <value>Check succeeded!</value>
  </data>
  <data name="strCcEOLFailed" xml:space="preserve">
    <value>The (RDP) Sessions feature requires that you have a copy of eolwtscom.dll registered on your system.
mRemoteNG ships with this component but it is not registered automatically if you do not use the mRemoteNG Installer.
To register it manually, run the following command from an elevated command prompt: regsvr32 "C:\Program Files\mRemoteNG\eolwtscom.dll" (where C:\Program Files\mRemoteNG\ is the path to your mRemoteNG installation).
If this check still fails or you are unable to use the (RDP) Sessions feature, please consult the at {0}.</value>
  </data>
  <data name="strCcEOLOK" xml:space="preserve">
    <value>EOLWTSCOM was found and seems to be registered properly.</value>
  </data>
  <data name="strCcGeckoFailed" xml:space="preserve">
    <value>To use the Gecko Rendering Engine you need to have XULrunner 1.8.1.x and the path to the installation set in your Options.
You can download XULrunner 1.8.1.3 here: ftp://ftp.mozilla.org/pub/xulrunner/releases/1.8.1.3/contrib/win32/
When you are finished downloading extract the package to a path of your choice. Then in mRemoteNG go to Tools - Options - Advanced and enter the correct path in the XULrunner path field.
If you are still not able to pass this check or use the Gecko Engine in mRemoteNG please consult the at {0}.</value>
  </data>
  <data name="strCcGeckoOK" xml:space="preserve">
    <value>GeckoFx was found and seems to be installed properly.</value>
  </data>
  <data name="strCcICAFailed" xml:space="preserve">
    <value>ICA requires that the XenDesktop Online Plugin is installed and that the wfica.ocx library is registered. You can download the client here: http://www.citrix.com/download/
If you have the XenDesktop Online Plugin installed and the check still fails, try to register wfica.ocx manually.
To do this open up the run dialog (Start - Run) and enter the following: regsvr32 "c:\Program Files\Citrix\ICA Client\wfica.ocx" (Where c:\Program Files\Citrix\ICA Client\ is the path to your XenDesktop Online Plugin installation).
If you are still not able to pass this check or use ICA in mRemoteNG please consult the at {0}.</value>
  </data>
  <data name="strCcICAOK" xml:space="preserve">
    <value>All ICA components were found and seem to be registered properly.
Citrix ICA Client Control Version {0}</value>
  </data>
  <data name="strCcNotInstalledProperly" xml:space="preserve">
    <value>not installed properly</value>
  </data>
  <data name="strCcPuttyFailed" xml:space="preserve">
    <value>The SSH, Telnet, Rlogin and RAW protocols need PuTTY to work. PuTTY comes with every mRemoteNG package and is located in the installation path.
Please make sure that either you have the Putty.exe in your mRemoteNG directory (default: c:\Program Files\mRemoteNG\) or that you specified a valid path to your PuTTY executable in the Options (Tools - Options - Advanced - Custom PuTTY path)</value>
  </data>
  <data name="strCcPuttyOK" xml:space="preserve">
    <value>The PuTTY executable was found and should be ready to use.</value>
  </data>
  <data name="strCcRDPFailed" xml:space="preserve">
    <value>For RDP to work properly you need to have at least Remote Desktop Connection (Terminal Services) Client 8.0 installed. You can download it here: http://support.microsoft.com/kb/925876
If this check still fails or you are unable to use RDP, please consult the at {0}.</value>
  </data>
  <data name="strCcRDPOK" xml:space="preserve">
    <value>All RDP components were found and seem to be registered properly.
Remote Desktop Connection Control Version {0}</value>
  </data>
  <data name="strCcVNCFailed" xml:space="preserve">
    <value>VNC requires VncSharp.dll to be located in your mRemoteNG application folder.
Please make sure that you have the VncSharp.dll file in your mRemoteNG application folder (usually C:\Program Files\mRemoteNG\).
If you are still not able to pass this check or use VNC in mRemoteNG please consult the at {0}.</value>
  </data>
  <data name="strCcVNCOK" xml:space="preserve">
    <value>All VNC components were found and seem to be registered properly.
VncSharp Control Version {0}</value>
  </data>
  <data name="strCheckboxAutomaticReconnect" xml:space="preserve">
    <value>Automatically try to reconnect when disconnected from server (RDP &amp;&amp; ICA only)</value>
  </data>
  <data name="strCheckboxDomain" xml:space="preserve">
    <value>Domain</value>
  </data>
  <data name="strCheckboxDoNotShowThisMessageAgain" xml:space="preserve">
    <value>Do not show this message again.</value>
  </data>
  <data name="strCheckboxInheritance" xml:space="preserve">
    <value>Inheritance</value>
  </data>
  <data name="strCheckboxPassword" xml:space="preserve">
    <value>Password</value>
  </data>
  <data name="strCheckboxProxyAuthentication" xml:space="preserve">
    <value>This proxy server requires authentication</value>
  </data>
  <data name="strCheckboxPuttyPath" xml:space="preserve">
    <value>Use custom PuTTY path:</value>
  </data>
  <data name="strCheckboxReconnectWhenReady" xml:space="preserve">
    <value>Reconnect when ready</value>
  </data>
  <data name="strCheckboxUpdateUseProxy" xml:space="preserve">
    <value>Use a proxy server to connect</value>
  </data>
  <data name="strCheckboxUsername" xml:space="preserve">
    <value>Username</value>
  </data>
  <data name="strCheckboxWaitForExit" xml:space="preserve">
    <value>Wait for exit</value>
  </data>
  <data name="strCheckForUpdate" xml:space="preserve">
    <value>Check Again</value>
  </data>
  <data name="strCheckForUpdatesOnStartup" xml:space="preserve">
    <value>Check for updates at startup</value>
  </data>
  <data name="strCheckNow" xml:space="preserve">
    <value>Check now</value>
  </data>
  <data name="strCheckProperInstallationOfComponentsAtStartup" xml:space="preserve">
    <value>Check proper installation of components at startup</value>
  </data>
  <data name="strChoosePanelBeforeConnecting" xml:space="preserve">
    <value>Choose panel before connecting</value>
  </data>
  <data name="strClosedPorts" xml:space="preserve">
    <value>Closed Ports</value>
  </data>
  <data name="strCollapseAllFolders" xml:space="preserve">
    <value>Collapse all folders</value>
  </data>
  <data name="strColumnArguments" xml:space="preserve">
    <value>Arguments</value>
  </data>
  <data name="strColumnDisplayName" xml:space="preserve">
    <value>Display Name</value>
  </data>
  <data name="strColumnFilename" xml:space="preserve">
    <value>Filename</value>
  </data>
  <data name="strColumnHostnameIP" xml:space="preserve">
    <value>Hostname/IP</value>
  </data>
  <data name="strColumnMessage" xml:space="preserve">
    <value>Message</value>
  </data>
  <data name="strColumnUsername" xml:space="preserve">
    <value>Username</value>
  </data>
  <data name="strColumnWaitForExit" xml:space="preserve">
    <value>Wait For Exit</value>
  </data>
  <data name="strCommandExitProgram" xml:space="preserve">
    <value>E&amp;xit {0}</value>
  </data>
  <data name="strCommandLineArgsCouldNotBeParsed" xml:space="preserve">
    <value>Couldn't parse command line args!</value>
  </data>
  <data name="strCommandOpenConnectionFile" xml:space="preserve">
    <value>&amp;Open a connection file</value>
  </data>
  <data name="strCommandTryAgain" xml:space="preserve">
    <value>&amp;Try again</value>
  </data>
  <data name="strCompatibilityLenovoAutoScrollUtilityDetected" xml:space="preserve">
    <value>{0} has detected the Lenovo Auto Scroll Utility running on this system. This utility is known to cause problems with {0}. It is recommended that you disable or uninstall it.</value>
  </data>
  <data name="strCompatibilityProblemDetected" xml:space="preserve">
    <value>Compatibility problem detected</value>
  </data>
  <data name="strComponentsCheck" xml:space="preserve">
    <value>Components Check</value>
  </data>
  <data name="strConfigPropertyGridButtonIconClickFailed" xml:space="preserve">
    <value>btnIcon_Click failed!</value>
  </data>
  <data name="strConfigPropertyGridHideItemsFailed" xml:space="preserve">
    <value>ShowHideGridItems failed!</value>
  </data>
  <data name="strConfigPropertyGridMenuClickFailed" xml:space="preserve">
    <value>IconMenu_Click failed!</value>
  </data>
  <data name="strConfigPropertyGridObjectFailed" xml:space="preserve">
    <value>Property Grid object failed!</value>
  </data>
  <data name="strConfigPropertyGridSetHostStatusFailed" xml:space="preserve">
    <value>SetHostStatus failed!</value>
  </data>
  <data name="strConfigPropertyGridValueFailed" xml:space="preserve">
    <value>pGrid_PopertyValueChanged failed!</value>
  </data>
  <data name="strConfigUiLoadFailed" xml:space="preserve">
    <value>Config UI load failed!</value>
  </data>
  <data name="strConfirmCloseConnectionMainInstruction" xml:space="preserve">
    <value>Do you want to close the connection:
"{0}"?</value>
  </data>
  <data name="strConfirmCloseConnectionPanelMainInstruction" xml:space="preserve">
    <value>Are you sure you want to close the panel, "{0}"? Any connections that it contains will also be closed.</value>
  </data>
  <data name="strConfirmDeleteExternalTool" xml:space="preserve">
    <value>Are you sure you want to delete the external tool, "{0}"?</value>
  </data>
  <data name="strConfirmDeleteExternalToolMultiple" xml:space="preserve">
    <value>Are you sure you want to delete the {0} selected external tools?</value>
  </data>
  <data name="strConfirmDeleteNodeConnection" xml:space="preserve">
    <value>Are you sure you want to delete the connection, "{0}"?</value>
  </data>
  <data name="strConfirmDeleteNodeFolder" xml:space="preserve">
    <value>Are you sure you want to delete the empty folder, "{0}"?</value>
  </data>
  <data name="strConfirmDeleteNodeFolderNotEmpty" xml:space="preserve">
    <value>Are you sure you want to delete the folder, "{0}"? Any folders or connections that it contains will also be deleted.</value>
  </data>
  <data name="strConfirmExitMainInstruction" xml:space="preserve">
    <value>Do you want to close all open connections?</value>
  </data>
  <data name="strConfirmResetLayout" xml:space="preserve">
    <value>Are you sure you want to reset the panels to their default layout?</value>
  </data>
  <data name="strConnect" xml:space="preserve">
    <value>Connect</value>
  </data>
  <data name="strConnectInFullscreen" xml:space="preserve">
    <value>Connect in fullscreen mode</value>
  </data>
  <data name="strConnecting" xml:space="preserve">
    <value>Connecting...</value>
  </data>
  <data name="strConnectionEventConnected" xml:space="preserve">
    <value>Protocol Event Connected</value>
  </data>
  <data name="strConnectionEventConnectedDetail" xml:space="preserve">
    <value>Connection to "{0}" via "{1}" established by user "{2}" (Description: "{3}"; User Field: "{4}")</value>
  </data>
  <data name="strConnectionEventConnectionFailed" xml:space="preserve">
    <value>Connection failed!</value>
  </data>
  <data name="strConnectionEventErrorOccured" xml:space="preserve">
    <value>A connection protocol error occurred. Host: "{1}"; Error code: "{2}"; Error Description: "{0}"</value>
  </data>
  <data name="strConnectionOpenFailed" xml:space="preserve">
    <value>Opening connection failed!</value>
  </data>
  <data name="strConnectionOpenFailedNoHostname" xml:space="preserve">
    <value>Cannot open connection: No hostname specified!</value>
  </data>
  <data name="strConnectionRdpErrorDetail" xml:space="preserve">
    <value>RDP error!
Error Code: {0}
Error Description: {1}</value>
  </data>
  <data name="strConnections" xml:space="preserve">
    <value>Connections</value>
  </data>
  <data name="strConnectionSetDefaultPortFailed" xml:space="preserve">
    <value>Couldn't set default port!</value>
  </data>
  <data name="strConnectionsFileBackupFailed" xml:space="preserve">
    <value>Couldn't create backup of connections file!</value>
  </data>
  <data name="strConnectionsFileCouldNotBeImported" xml:space="preserve">
    <value>Couldn't import connections file!</value>
  </data>
  <data name="strConnectionsFileCouldNotBeLoaded" xml:space="preserve">
    <value>Connections file "{0}" could not be loaded!</value>
  </data>
  <data name="strConnectionsFileCouldNotBeLoadedNew" xml:space="preserve">
    <value>Connections file "{0}" could not be loaded!
Starting with new connections file.</value>
  </data>
  <data name="strConnectionsFileCouldNotBeSaved" xml:space="preserve">
    <value>Couldn't save connections file!</value>
  </data>
  <data name="strConnectionsFileCouldNotSaveAs" xml:space="preserve">
    <value>Couldn't save connections file as "{0}"!</value>
  </data>
  <data name="strConnectNoCredentials" xml:space="preserve">
    <value>Connect without credentials</value>
  </data>
  <data name="strConnectToConsoleSession" xml:space="preserve">
    <value>Connect to console session</value>
  </data>
  <data name="strConnectWithOptions" xml:space="preserve">
    <value>Connect (with options)</value>
  </data>
  <data name="strConnenctionClosedByUser" xml:space="preserve">
    <value>Connection to {0} via {1} closed by user {2}.</value>
  </data>
  <data name="strConnenctionClosedByUserDetail" xml:space="preserve">
    <value>Connection to {0} via {1} closed by user {2}.  (Description: "{3}"; User Field: "{4}")</value>
  </data>
  <data name="strConnenctionCloseEvent" xml:space="preserve">
    <value>Connection Event Closed</value>
  </data>
  <data name="strConnenctionCloseEventFailed" xml:space="preserve">
    <value>Connection Event Closed failed!</value>
  </data>
  <data name="strCouldNotCreateNewConnectionsFile" xml:space="preserve">
    <value>Couldn't create new connections file!</value>
  </data>
  <data name="strCouldNotFindToolStripInFilteredPropertyGrid" xml:space="preserve">
    <value>Could not find ToolStrip control in FilteredPropertyGrid.</value>
  </data>
  <data name="strCurrentVersion" xml:space="preserve">
    <value>Installed version</value>
  </data>
  <data name="strDefaultTheme" xml:space="preserve">
    <value>Default Theme</value>
  </data>
  <data name="strDetect" xml:space="preserve">
    <value>Detect</value>
  </data>
  <data name="strDontConnectToConsoleSessionMenuItem" xml:space="preserve">
    <value>Don't connect to console session</value>
  </data>
  <data name="strDontConnectWhenAuthFails" xml:space="preserve">
    <value>Don't connect if authentication fails</value>
  </data>
  <data name="strDoubleClickTabClosesIt" xml:space="preserve">
    <value>Double click on tab closes it</value>
  </data>
  <data name="strDownloadAndInstall" xml:space="preserve">
    <value>Download and Install</value>
  </data>
  <data name="strDuplicate" xml:space="preserve">
    <value>Duplicate</value>
  </data>
  <data name="strEmptyPasswordContinue" xml:space="preserve">
    <value>Do you want to continue with no password?</value>
  </data>
  <data name="strEmptyUsernamePasswordDomainFields" xml:space="preserve">
    <value>For empty Username, Password or Domain fields use:</value>
  </data>
  <data name="strEnc128Bit" xml:space="preserve">
    <value>128-bit</value>
  </data>
  <data name="strEnc128BitLogonOnly" xml:space="preserve">
    <value>128-bit (logon only)</value>
  </data>
  <data name="strEnc40Bit" xml:space="preserve">
    <value>40-bit</value>
  </data>
  <data name="strEnc56Bit" xml:space="preserve">
    <value>56-bit</value>
  </data>
  <data name="strEncBasic" xml:space="preserve">
    <value>Basic</value>
  </data>
  <data name="strEncryptCompleteConnectionFile" xml:space="preserve">
    <value>Completely encrypt connection file</value>
  </data>
  <data name="strEndIP" xml:space="preserve">
    <value>Last IP</value>
  </data>
  <data name="strEndPort" xml:space="preserve">
    <value>Last Port</value>
  </data>
  <data name="strErrorAddExternalToolsToToolBarFailed" xml:space="preserve">
    <value>AddExternalToolsToToolBar (frmMain) failed. {0}</value>
  </data>
  <data name="strErrorAddFolderFailed" xml:space="preserve">
    <value>AddFolder (UI.Window.ConnectionTreeWindow) failed. {0}</value>
  </data>
  <data name="strErrorBadDatabaseVersion" xml:space="preserve">
    <value>The database version {0} is not compatible with this version of {1}.</value>
  </data>
  <data name="strErrorCloneNodeFailed" xml:space="preserve">
    <value>CloneNode (Tree.Node) failed . {0}</value>
  </data>
  <data name="strErrorCode" xml:space="preserve">
    <value>Error code {0}.</value>
  </data>
  <data name="strErrorConnectionListSaveFailed" xml:space="preserve">
    <value>The connection list could not be saved.</value>
  </data>
  <data name="strErrorCouldNotLaunchPutty" xml:space="preserve">
    <value>PuTTY could not be launched.</value>
  </data>
  <data name="strErrorDecryptionFailed" xml:space="preserve">
    <value>Decryption failed. {0}</value>
  </data>
  <data name="strErrorEncryptionFailed" xml:space="preserve">
    <value>Encryption failed. {0}</value>
  </data>
  <data name="strErrorFipsPolicyIncompatible" xml:space="preserve">
    <value>The Windows security setting, "System cryptography: Use FIPS compliant algorithms for encryption, hashing, and signing", is enabled. 

See the Microsoft Support article at http://support.microsoft.com/kb/811833 for more information.

{0} is not fully FIPS compliant. Click OK to proceed at your own discretion, or Cancel to Exit.</value>
  </data>
  <data name="strErrors" xml:space="preserve">
    <value>Errors</value>
  </data>
  <data name="strErrorStartupConnectionFileLoad" xml:space="preserve">
    <value>The startup connection file could not be loaded.{0}{0}{2}{0}{3}{0}{0}In order to prevent data loss, {1} will now exit.</value>
  </data>
  <data name="strErrorVerifyDatabaseVersionFailed" xml:space="preserve">
    <value>VerifyDatabaseVersion (Config.Connections.Save) failed. {0}</value>
  </data>
  <data name="strExpandAllFolders" xml:space="preserve">
    <value>Expand all folders</value>
  </data>
  <data name="strExperimental" xml:space="preserve">
    <value>Experimental</value>
  </data>
  <data name="strExport" xml:space="preserve">
    <value>Export</value>
  </data>
  <data name="strExportEverything" xml:space="preserve">
    <value>Export everything</value>
  </data>
  <data name="strExportFile" xml:space="preserve">
    <value>Export File</value>
  </data>
  <data name="strExportItems" xml:space="preserve">
    <value>Export Items</value>
  </data>
  <data name="strExportmRemoteXML" xml:space="preserve">
    <value>Export mRemote/mRemoteNG XML</value>
  </data>
  <data name="strExportProperties" xml:space="preserve">
    <value>Export Properties</value>
  </data>
  <data name="strExportSelectedConnection" xml:space="preserve">
    <value>Export the currently selected connection</value>
  </data>
  <data name="strExportSelectedFolder" xml:space="preserve">
    <value>Export the currently selected folder</value>
  </data>
  <data name="strExportToFileMenuItem" xml:space="preserve">
    <value>&amp;Export to File...</value>
  </data>
  <data name="strExtApp" xml:space="preserve">
    <value>Ext. App</value>
  </data>
  <data name="strExternalToolDefaultName" xml:space="preserve">
    <value>New External Tool</value>
  </data>
  <data name="strFAMFAMFAMAttribution" xml:space="preserve">
    <value>Includes icons by [FAMFAMFAM]</value>
  </data>
  <data name="strFAMFAMFAMAttributionURL" xml:space="preserve">
    <value>http://www.famfamfam.com/</value>
  </data>
  <data name="strFileFormatLabel" xml:space="preserve">
    <value>File &amp;Format:</value>
  </data>
  <data name="strFilterAll" xml:space="preserve">
    <value>All Files (*.*)</value>
  </data>
  <data name="strFilterAllImportable" xml:space="preserve">
    <value>All importable files</value>
  </data>
  <data name="strFilterApplication" xml:space="preserve">
    <value>Application Files (*.exe)</value>
  </data>
  <data name="strFiltermRemoteCSV" xml:space="preserve">
    <value>mRemote CSV Files (*.csv)</value>
  </data>
  <data name="strFiltermRemoteXML" xml:space="preserve">
    <value>mRemote XML Files (*.xml)</value>
  </data>
  <data name="strFilterPuttyConnectionManager" xml:space="preserve">
    <value>PuTTY Connection Manager files</value>
  </data>
  <data name="strFilterRdgFiles" xml:space="preserve">
    <value>Remote Desktop Connection Manager files (*.rdg)</value>
  </data>
  <data name="strFilterRDP" xml:space="preserve">
    <value>RDP Files (*.rdp)</value>
  </data>
  <data name="strFiltervRD2008CSV" xml:space="preserve">
    <value>visionapp Remote Desktop 2008 CSV Files (*.csv)</value>
  </data>
  <data name="strFormatInherit" xml:space="preserve">
    <value>Inherit {0}</value>
  </data>
  <data name="strFormatInheritDescription" xml:space="preserve">
    <value>Description of inherited property: {0}</value>
  </data>
  <data name="strFree" xml:space="preserve">
    <value>Free</value>
  </data>
  <data name="strFullscreen" xml:space="preserve">
    <value>Fullscreen</value>
  </data>
  <data name="strGeneral" xml:space="preserve">
    <value>General</value>
  </data>
  <data name="strGetConnectionInfoFromSqlFailed" xml:space="preserve">
    <value>Get Connection Info From SQL failed</value>
  </data>
  <data name="strGetConnectionInfoFromXmlFailed" xml:space="preserve">
    <value>An error occured while loading the connection entry for "{0}" from "{1}". {2}</value>
  </data>
  <data name="strGroupboxAutomaticReconnect" xml:space="preserve">
    <value>Automatic Reconnect</value>
  </data>
  <data name="strGroupboxConnection" xml:space="preserve">
    <value>Connection</value>
  </data>
  <data name="strGroupboxExternalToolProperties" xml:space="preserve">
    <value>External Tool Properties</value>
  </data>
  <data name="strGroupboxFiles" xml:space="preserve">
    <value>Files</value>
  </data>
  <data name="strHost" xml:space="preserve">
    <value>Host</value>
  </data>
  <data name="strHttp" xml:space="preserve">
    <value>HTTP</value>
  </data>
  <data name="strHttpConnectFailed" xml:space="preserve">
    <value>HTTP Connect Failed!</value>
  </data>
  <data name="strHttpConnectionFailed" xml:space="preserve">
    <value>Couldn't create new HTTP Connection!</value>
  </data>
  <data name="strHttpDocumentTileChangeFailed" xml:space="preserve">
    <value>Changing HTTP Document Tile Failed!</value>
  </data>
  <data name="strHttpGecko" xml:space="preserve">
    <value>Gecko (Firefox)</value>
  </data>
  <data name="strHttpInternetExplorer" xml:space="preserve">
    <value>Internet Explorer</value>
  </data>
  <data name="strHttps" xml:space="preserve">
    <value>HTTPS</value>
  </data>
  <data name="strHttpSetPropsFailed" xml:space="preserve">
    <value>Set HTTP Props failed!</value>
  </data>
  <data name="strICA" xml:space="preserve">
    <value>ICA</value>
  </data>
  <data name="strIcaConnectionFailed" xml:space="preserve">
    <value>Couldn't create new ICA Connection!</value>
  </data>
  <data name="strIcaControlFailed" xml:space="preserve">
    <value>Loading ICA Plugin failed!</value>
  </data>
  <data name="strIcaSetCredentialsFailed" xml:space="preserve">
    <value>ICA SetCredentials failed!</value>
  </data>
  <data name="strIcaSetEventHandlersFailed" xml:space="preserve">
    <value>ICA Set Event Handlers Failed!</value>
  </data>
  <data name="strIcaSetPropsFailed" xml:space="preserve">
    <value>ICA Set Props Failed!</value>
  </data>
  <data name="strIcaSetResolutionFailed" xml:space="preserve">
    <value>ICA Set Resolution Failed!</value>
  </data>
  <data name="strIdentifyQuickConnectTabs" xml:space="preserve">
    <value>Identify quick connect tabs by adding the prefix "Quick:"</value>
  </data>
  <data name="strImportAD" xml:space="preserve">
    <value>Import from Active Directory</value>
  </data>
  <data name="strImportExport" xml:space="preserve">
    <value>Import/Export</value>
  </data>
  <data name="strImportFileFailedContent" xml:space="preserve">
    <value>An error occurred while importing the file "{0}".</value>
  </data>
  <data name="strImportFileFailedMainInstruction" xml:space="preserve">
    <value>Import failed</value>
  </data>
  <data name="strImportFromFileMenuItem" xml:space="preserve">
    <value>Import from &amp;File...</value>
  </data>
  <data name="strImportLocationCommandButtons" xml:space="preserve">
    <value>Under the root{0}{1}|Under the selected folder{0}{2}</value>
  </data>
  <data name="strImportLocationContent" xml:space="preserve">
    <value>Where would you like the imported items to be placed?</value>
  </data>
  <data name="strImportLocationMainInstruction" xml:space="preserve">
    <value>Import location</value>
  </data>
  <data name="strImportMenuItem" xml:space="preserve">
    <value>&amp;Import</value>
  </data>
  <data name="strImportmRemoteXML" xml:space="preserve">
    <value>Import mRemote/mRemoteNG XML</value>
  </data>
  <data name="strImportPortScan" xml:space="preserve">
    <value>Import from Port Scan</value>
  </data>
  <data name="strImportRDPFiles" xml:space="preserve">
    <value>Import from RDP file(s)</value>
  </data>
  <data name="strInactive" xml:space="preserve">
    <value>Inactive</value>
  </data>
  <data name="strInformations" xml:space="preserve">
    <value>Informations</value>
  </data>
  <data name="strInheritNewConnection" xml:space="preserve">
    <value>mRemoteNG is up to date</value>
  </data>
  <data name="strIntAppConnectionFailed" xml:space="preserve">
    <value>Connection failed!</value>
  </data>
  <data name="strIntAppDisposeFailed" xml:space="preserve">
    <value>Dispose of Int App process failed!</value>
  </data>
  <data name="strIntAppFocusFailed" xml:space="preserve">
    <value>Int App Focus Failed!</value>
  </data>
  <data name="strIntAppHandle" xml:space="preserve">
    <value>Int App Handle: {0}</value>
  </data>
  <data name="strIntAppKillFailed" xml:space="preserve">
    <value>Killing Int App Process failed!</value>
  </data>
  <data name="strIntAppParentHandle" xml:space="preserve">
    <value>Panel Handle: {0}</value>
  </data>
  <data name="strIntAppResizeFailed" xml:space="preserve">
    <value>Int App Resize failed!</value>
  </data>
  <data name="strIntAppStuff" xml:space="preserve">
    <value>--- IntApp Stuff ---</value>
  </data>
  <data name="strIntAppTitle" xml:space="preserve">
    <value>Int App Title: {0}</value>
  </data>
  <data name="strKeysCtrlAltDel" xml:space="preserve">
    <value>CTRL-ALT-DEL</value>
  </data>
  <data name="strKeysCtrlEsc" xml:space="preserve">
    <value>CTRL-ESC</value>
  </data>
  <data name="strLabelAddress" xml:space="preserve">
    <value>Address:</value>
  </data>
  <data name="strLabelArguments" xml:space="preserve">
    <value>Arguments:</value>
  </data>
  <data name="strLabelChangeLog" xml:space="preserve">
    <value>Change Log:</value>
  </data>
  <data name="strLabelClosingConnections" xml:space="preserve">
    <value>When closing connections:</value>
  </data>
  <data name="strLabelConnect" xml:space="preserve">
    <value>&amp;Connect:</value>
  </data>
  <data name="strLabelDisplayName" xml:space="preserve">
    <value>Display Name</value>
  </data>
  <data name="strLabelDomain" xml:space="preserve">
    <value>Domain:</value>
  </data>
  <data name="strLabelFilename" xml:space="preserve">
    <value>Filename:</value>
  </data>
  <data name="strLabelHostname" xml:space="preserve">
    <value>Hostname:</value>
  </data>
  <data name="strLabelOptions" xml:space="preserve">
    <value>Options:</value>
  </data>
  <data name="strLabelPassword" xml:space="preserve">
    <value>Password:</value>
  </data>
  <data name="strLabelPort" xml:space="preserve">
    <value>Port:</value>
  </data>
  <data name="strLabelPortableEdition" xml:space="preserve">
    <value>Portable Edition</value>
  </data>
  <data name="strLabelProtocol" xml:space="preserve">
    <value>Protocol:</value>
  </data>
  <data name="strLabelPuttySessionsConfig" xml:space="preserve">
    <value>To configure PuTTY sessions click this button:</value>
  </data>
  <data name="strLabelPuttyTimeout" xml:space="preserve">
    <value>Maximum PuTTY and integrated external tools wait time:</value>
  </data>
  <data name="strLabelReleasedUnderGPL" xml:space="preserve">
    <value>Released under the GNU General Public License (GPL)</value>
  </data>
  <data name="strLabelSeconds" xml:space="preserve">
    <value>Seconds</value>
  </data>
  <data name="strLabelSelectPanel" xml:space="preserve">
    <value>Select a panel from the list below or click New to add a new one. Click OK to continue.</value>
  </data>
  <data name="strLabelServerStatus" xml:space="preserve">
    <value>Server status:</value>
  </data>
  <data name="strLabelSQLDatabaseName" xml:space="preserve">
    <value>Database:</value>
  </data>
  <data name="strLabelSQLServerDatabaseName" xml:space="preserve">
    <value>Database:</value>
  </data>
  <data name="strLabelUsername" xml:space="preserve">
    <value>Username:</value>
  </data>
  <data name="strLabelVerify" xml:space="preserve">
    <value>Verify:</value>
  </data>
  <data name="strLanguage" xml:space="preserve">
    <value>Language</value>
  </data>
  <data name="strLanguageDefault" xml:space="preserve">
    <value>(Automatically Detect)</value>
  </data>
  <data name="strLanguageRestartRequired" xml:space="preserve">
    <value>{0} must be restarted before changes to the language will take effect.</value>
  </data>
  <data name="strLoadFromSqlFailed" xml:space="preserve">
    <value>Load from SQL failed</value>
  </data>
  <data name="strLoadFromSqlFailedContent" xml:space="preserve">
    <value>The connection information could not be loaded from the SQL server.</value>
  </data>
  <data name="strLoadFromXmlFailed" xml:space="preserve">
    <value>Load From XML failed!</value>
  </data>
  <data name="strLocalFile" xml:space="preserve">
    <value>Local file</value>
  </data>
  <data name="strLocalFileDoesNotExist" xml:space="preserve">
    <value>Local file does not exist!</value>
  </data>
  <data name="strLogOff" xml:space="preserve">
    <value>Logoff</value>
  </data>
  <data name="strLogWriteToFileFailed" xml:space="preserve">
    <value>Writing to report file failed!</value>
  </data>
  <data name="strLogWriteToFileFinalLocationFailed" xml:space="preserve">
    <value>Couldn't save report to final location.</value>
  </data>
  <data name="strMagicLibraryAttribution" xml:space="preserve">
    <value>Uses the Magic library by [Crownwood Software]</value>
  </data>
  <data name="strMagicLibraryAttributionURL" xml:space="preserve">
    <value>http://www.dotnetmagic.com/</value>
  </data>
  <data name="strMenuAbout" xml:space="preserve">
    <value>About</value>
  </data>
  <data name="strMenuAddConnectionPanel" xml:space="preserve">
    <value>Add Connection Panel</value>
  </data>
  <data name="strMenuCheckForUpdates" xml:space="preserve">
    <value>Check for Updates</value>
  </data>
  <data name="strMenuConfig" xml:space="preserve">
    <value>Config</value>
  </data>
  <data name="strMenuConnect" xml:space="preserve">
    <value>Connect</value>
  </data>
  <data name="strMenuConnectionPanels" xml:space="preserve">
    <value>Connection Panels</value>
  </data>
  <data name="strMenuConnections" xml:space="preserve">
    <value>Connections</value>
  </data>
  <data name="strMenuConnectionsAndConfig" xml:space="preserve">
    <value>Connections and Config</value>
  </data>
  <data name="strMenuCopy" xml:space="preserve">
    <value>Copy</value>
  </data>
  <data name="strMenuCtrlAltDel" xml:space="preserve">
    <value>Ctrl-Alt-Del</value>
  </data>
  <data name="strMenuCtrlEsc" xml:space="preserve">
    <value>Ctrl-Esc</value>
  </data>
  <data name="strMenuDelete" xml:space="preserve">
    <value>Delete...</value>
  </data>
  <data name="strMenuDeleteConnection" xml:space="preserve">
    <value>Delete Connection...</value>
  </data>
  <data name="strMenuDeleteExternalTool" xml:space="preserve">
    <value>Delete External Tool...</value>
  </data>
  <data name="strMenuDeleteFolder" xml:space="preserve">
    <value>Delete Folder...</value>
  </data>
  <data name="strMenuDisconnect" xml:space="preserve">
    <value>Disconnect</value>
  </data>
  <data name="strMenuDonate" xml:space="preserve">
    <value>Donate</value>
  </data>
  <data name="strMenuDuplicate" xml:space="preserve">
    <value>Duplicate</value>
  </data>
  <data name="strMenuDuplicateConnection" xml:space="preserve">
    <value>Duplicate Connection</value>
  </data>
  <data name="strMenuDuplicateFolder" xml:space="preserve">
    <value>Duplicate Folder</value>
  </data>
  <data name="strMenuDuplicateTab" xml:space="preserve">
    <value>Duplicate Tab</value>
  </data>
  <data name="strMenuExit" xml:space="preserve">
    <value>Exit</value>
  </data>
  <data name="strMenuExternalTools" xml:space="preserve">
    <value>External Tools</value>
  </data>
  <data name="strMenuExternalToolsToolbar" xml:space="preserve">
    <value>External Tools Toolbar</value>
  </data>
  <data name="strMenuFile" xml:space="preserve">
    <value>&amp;File</value>
  </data>
  <data name="strMenuFullScreen" xml:space="preserve">
    <value>Full Screen</value>
  </data>
  <data name="strMenuFullScreenRDP" xml:space="preserve">
    <value>Full Screen (RDP)</value>
  </data>
  <data name="strMenuHelp" xml:space="preserve">
    <value>&amp;Help</value>
  </data>
  <data name="strMenuHelpContents" xml:space="preserve">
    <value>mRemoteNG Help</value>
  </data>
  <data name="strMenuJumpTo" xml:space="preserve">
    <value>Jump to</value>
  </data>
  <data name="strMenuLaunchExternalTool" xml:space="preserve">
    <value>Launch External Tool</value>
  </data>
  <data name="strMenuNewConnectionFile" xml:space="preserve">
    <value>New Connection File</value>
  </data>
  <data name="strMenuNewExternalTool" xml:space="preserve">
    <value>New External Tool</value>
  </data>
  <data name="strMenuNotifications" xml:space="preserve">
    <value>Notifications</value>
  </data>
  <data name="strMenuNotificationsCopyAll" xml:space="preserve">
    <value>Copy All</value>
  </data>
  <data name="strMenuNotificationsDelete" xml:space="preserve">
    <value>Delete</value>
  </data>
  <data name="strMenuNotificationsDeleteAll" xml:space="preserve">
    <value>Delete All</value>
  </data>
  <data name="strMenuOpenConnectionFile" xml:space="preserve">
    <value>Open Connection File...</value>
  </data>
  <data name="strMenuOptions" xml:space="preserve">
    <value>Options</value>
  </data>
  <data name="strMenuPaste" xml:space="preserve">
    <value>Paste</value>
  </data>
  <data name="strMenuPortScan" xml:space="preserve">
    <value>Port Scan</value>
  </data>
  <data name="strMenuQuickConnectToolbar" xml:space="preserve">
    <value>Quick Connect Toolbar</value>
  </data>
  <data name="strMenuReconnect" xml:space="preserve">
    <value>Reconnect</value>
  </data>
  <data name="strMenuRefreshScreen" xml:space="preserve">
    <value>Refresh Screen (VNC)</value>
  </data>
  <data name="strMenuRename" xml:space="preserve">
    <value>Rename</value>
  </data>
  <data name="strMenuRenameConnection" xml:space="preserve">
    <value>Rename Connection</value>
  </data>
  <data name="strMenuRenameFolder" xml:space="preserve">
    <value>Rename Folder</value>
  </data>
  <data name="strMenuRenameTab" xml:space="preserve">
    <value>Rename Tab</value>
  </data>
  <data name="strMenuReportBug" xml:space="preserve">
    <value>Report a Bug</value>
  </data>
  <data name="strMenuResetLayout" xml:space="preserve">
    <value>Reset layout</value>
  </data>
  <data name="strMenuSaveConnectionFile" xml:space="preserve">
    <value>Save Connection File</value>
  </data>
  <data name="strMenuSaveConnectionFileAs" xml:space="preserve">
    <value>Save Connection File As...</value>
  </data>
  <data name="strMenuScreenshot" xml:space="preserve">
    <value>Screenshot</value>
  </data>
  <data name="strMenuScreenshotManager" xml:space="preserve">
    <value>Screenshot Manager</value>
  </data>
  <data name="strMenuSendSpecialKeys" xml:space="preserve">
    <value>Send Special Keys (VNC)</value>
  </data>
  <data name="strMenuSessionRetrieve" xml:space="preserve">
    <value>Retrieve</value>
  </data>
  <data name="strMenuSessions" xml:space="preserve">
    <value>Sessions</value>
  </data>
  <data name="strMenuSessionsAndScreenshots" xml:space="preserve">
    <value>Sessions and Screenshots</value>
  </data>
  <data name="strMenuShowHelpText" xml:space="preserve">
    <value>&amp;Show Help Text</value>
  </data>
  <data name="strMenuShowText" xml:space="preserve">
    <value>Show Text</value>
  </data>
  <data name="strMenuSmartSize" xml:space="preserve">
    <value>SmartSize (RDP/VNC)</value>
  </data>
  <data name="strMenuSSHFileTransfer" xml:space="preserve">
    <value>SSH File Transfer</value>
  </data>
  <data name="strMenuStartChat" xml:space="preserve">
    <value>Start Chat (VNC)</value>
  </data>
  <data name="strMenuSupportForum" xml:space="preserve">
    <value>Support Forum</value>
  </data>
  <data name="strMenuTools" xml:space="preserve">
    <value>&amp;Tools</value>
  </data>
  <data name="strMenuTransferFile" xml:space="preserve">
    <value>Transfer File (SSH)</value>
  </data>
  <data name="strMenuView" xml:space="preserve">
    <value>&amp;View</value>
  </data>
  <data name="strMenuViewOnly" xml:space="preserve">
    <value>View Only</value>
  </data>
  <data name="strMenuWebsite" xml:space="preserve">
    <value>Website</value>
  </data>
  <data name="strMinimizeToSysTray" xml:space="preserve">
    <value>Minimize to notification area</value>
  </data>
  <data name="strMoveDown" xml:space="preserve">
    <value>Move down</value>
  </data>
  <data name="strMoveUp" xml:space="preserve">
    <value>Move up</value>
  </data>
  <data name="strMremoteNgCsv" xml:space="preserve">
    <value>mRemoteNG CSV</value>
  </data>
  <data name="strMremoteNgXml" xml:space="preserve">
    <value>mRemoteNG XML</value>
  </data>
  <data name="strMyCurrentWindowsCreds" xml:space="preserve">
    <value>My current credentials (Windows logon information)</value>
  </data>
  <data name="strNever" xml:space="preserve">
    <value>Never</value>
  </data>
  <data name="strNewConnection" xml:space="preserve">
    <value>New Connection</value>
  </data>
  <data name="strNewFolder" xml:space="preserve">
    <value>New Folder</value>
  </data>
  <data name="strNewPanel" xml:space="preserve">
    <value>New Panel</value>
  </data>
  <data name="strNewRoot" xml:space="preserve">
    <value>New Root</value>
  </data>
  <data name="strNewTitle" xml:space="preserve">
    <value>New Title</value>
  </data>
  <data name="strNo" xml:space="preserve">
    <value>No</value>
  </data>
  <data name="strNoCompression" xml:space="preserve">
    <value>No сompression</value>
  </data>
  <data name="strNoExtAppDefined" xml:space="preserve">
    <value>No ext. app specified.</value>
  </data>
  <data name="strNoInformation" xml:space="preserve">
    <value>None</value>
  </data>
  <data name="strNone" xml:space="preserve">
    <value>None</value>
  </data>
  <data name="strNormal" xml:space="preserve">
    <value>Normal</value>
  </data>
  <data name="strNoSmartSize" xml:space="preserve">
    <value>No SmartSize</value>
  </data>
  <data name="strNoUpdateAvailable" xml:space="preserve">
    <value>No update available</value>
  </data>
  <data name="strOldConffile" xml:space="preserve">
    <value>You are trying to load a connection file that was created using an very early version of mRemote, this could result in an runtime error.
If you run into such an error, please create a new connection file!</value>
  </data>
  <data name="strOpenNewTabRight" xml:space="preserve">
    <value>Open new tab to the right of the currently selected tab</value>
  </data>
  <data name="strOpenPorts" xml:space="preserve">
    <value>Open Ports</value>
  </data>
  <data name="strOptionsKeyboardButtonDelete" xml:space="preserve">
    <value>&amp;Delete</value>
  </data>
  <data name="strOptionsKeyboardButtonNew" xml:space="preserve">
    <value>&amp;New</value>
  </data>
  <data name="strOptionsKeyboardButtonReset" xml:space="preserve">
    <value>&amp;Reset to Default</value>
  </data>
  <data name="strOptionsKeyboardButtonResetAll" xml:space="preserve">
    <value>Reset &amp;All to Default</value>
  </data>
  <data name="strOptionsKeyboardCommandsGroupTabs" xml:space="preserve">
    <value>Tabs</value>
  </data>
  <data name="strOptionsKeyboardCommandsNextTab" xml:space="preserve">
    <value>Next tab</value>
  </data>
  <data name="strOptionsKeyboardCommandsPreviousTab" xml:space="preserve">
    <value>Previous tab</value>
  </data>
  <data name="strOptionsKeyboardGroupModifyShortcut" xml:space="preserve">
    <value>Modify shortcut</value>
  </data>
  <data name="strOptionsKeyboardLabelKeyboardShortcuts" xml:space="preserve">
    <value>Keyboard shortcuts</value>
  </data>
  <data name="strOptionsProxyTesting" xml:space="preserve">
    <value>Testing...</value>
  </data>
  <data name="strOptionsTabKeyboard" xml:space="preserve">
    <value>Keyboard</value>
  </data>
  <data name="strOptionsTabTheme" xml:space="preserve">
    <value>Theme</value>
  </data>
  <data name="strOptionsThemeButtonDelete" xml:space="preserve">
    <value>&amp;Delete</value>
  </data>
  <data name="strOptionsThemeButtonNew" xml:space="preserve">
    <value>&amp;New</value>
  </data>
  <data name="strPanelName" xml:space="preserve">
    <value>Panel Name</value>
  </data>
  <data name="strPasswordProtect" xml:space="preserve">
    <value>Password protect</value>
  </data>
  <data name="strPasswordStatusMustMatch" xml:space="preserve">
    <value>Both passwords must match.</value>
  </data>
  <data name="strPasswordStatusTooShort" xml:space="preserve">
    <value>The password must be at least 3 characters long.</value>
  </data>
  <data name="strPleaseFillAllFields" xml:space="preserve">
    <value>Please fill all fields</value>
  </data>
  <data name="strPortScanComplete" xml:space="preserve">
    <value>Port scan complete.</value>
  </data>
  <data name="strPortScanCouldNotLoadPanel" xml:space="preserve">
    <value>Couldn't load PortScan panel!</value>
  </data>
  <data name="strPropertiesWillOnlyBeSavedMRemoteXML" xml:space="preserve">
    <value>(These properties will only be saved if you select mRemote/mRemoteNG XML as output file format!)</value>
  </data>
  <data name="strPropertyDescriptionAddress" xml:space="preserve">
    <value>Enter the hostname or ip you want to connect to.</value>
  </data>
  <data name="strPropertyDescriptionAll" xml:space="preserve">
    <value>Toggle all inheritance options.</value>
  </data>
  <data name="strPropertyDescriptionAuthenticationLevel" xml:space="preserve">
    <value>Select which authentication level this connection should use.</value>
  </data>
  <data name="strPropertyDescriptionAuthenticationMode" xml:space="preserve">
    <value>Select how you want to authenticate against the VNC server.</value>
  </data>
  <data name="strPropertyDescriptionAutomaticResize" xml:space="preserve">
    <value>Select whether to automatically resize the connection when the window is resized or when fullscreen mode is toggled. Requires RDC 8.0 or higher.</value>
  </data>
  <data name="strPropertyDescriptionCacheBitmaps" xml:space="preserve">
    <value>Select whether to use bitmap caching or not.</value>
  </data>
  <data name="strPropertyDescriptionColors" xml:space="preserve">
    <value>Select the colour quality to be used.</value>
  </data>
  <data name="strPropertyDescriptionCompression" xml:space="preserve">
    <value>Select the compression value to be used.</value>
  </data>
  <data name="strPropertyDescriptionDescription" xml:space="preserve">
    <value>Put your notes or a description for the host here.</value>
  </data>
  <data name="strPropertyDescriptionDisplayThemes" xml:space="preserve">
    <value>Select yes if the theme of the remote host should be displayed.</value>
  </data>
  <data name="strPropertyDescriptionDisplayWallpaper" xml:space="preserve">
    <value>Select yes if the wallpaper of the remote host should be displayed.</value>
  </data>
  <data name="strPropertyDescriptionDomain" xml:space="preserve">
    <value>Enter your domain.</value>
  </data>
  <data name="strPropertyDescriptionEnableDesktopComposition" xml:space="preserve">
    <value>Select whether to use desktop composition or not.</value>
  </data>
  <data name="strPropertyDescriptionEnableFontSmoothing" xml:space="preserve">
    <value>Select whether to use font smoothing or not.</value>
  </data>
  <data name="strPropertyDescriptionEncoding" xml:space="preserve">
    <value>Select the encoding mode to be used.</value>
  </data>
  <data name="strPropertyDescriptionEncryptionStrength" xml:space="preserve">
    <value>Select the encryption strength of the remote host.</value>
  </data>
  <data name="strPropertyDescriptionExternalTool" xml:space="preserve">
    <value>Select the external tool to be started.</value>
  </data>
  <data name="strPropertyDescriptionExternalToolAfter" xml:space="preserve">
    <value>Select a external tool to be started after the disconnection to the remote host.</value>
  </data>
  <data name="strPropertyDescriptionExternalToolBefore" xml:space="preserve">
    <value>Select a external tool to be started before the connection to the remote host is established.</value>
  </data>
  <data name="strPropertyDescriptionIcon" xml:space="preserve">
    <value>Choose a icon that will be displayed when connected to the host.</value>
  </data>
  <data name="strPropertyDescriptionLoadBalanceInfo" xml:space="preserve">
    <value>Specifies the load balancing information for use by load balancing routers to choose the best server.</value>
  </data>
  <data name="strPropertyDescriptionMACAddress" xml:space="preserve">
    <value>Enter the MAC address of the remote host if you wish to use it in an external tool.</value>
  </data>
  <data name="strPropertyDescriptionName" xml:space="preserve">
    <value>This is the name that will be displayed in the connections tree.</value>
  </data>
  <data name="strPropertyDescriptionPanel" xml:space="preserve">
    <value>Sets the panel in which the connection will open.</value>
  </data>
  <data name="strPropertyDescriptionPassword" xml:space="preserve">
    <value>Enter your password.</value>
  </data>
  <data name="strPropertyDescriptionPort" xml:space="preserve">
    <value>Enter the port the selected protocol is listening on.</value>
  </data>
  <data name="strPropertyDescriptionProtocol" xml:space="preserve">
    <value>Choose the protocol mRemoteNG should use to connect to the host.</value>
  </data>
  <data name="strPropertyDescriptionPuttySession" xml:space="preserve">
    <value>Select a PuTTY session to be used when connecting.</value>
  </data>
  <data name="strPropertyDescriptionRDGatewayDomain" xml:space="preserve">
    <value>Specifies the domain name that a user provides to connect to the RD Gateway server.</value>
  </data>
  <data name="strPropertyDescriptionRDGatewayHostname" xml:space="preserve">
    <value>Specifies the host name of the Remote Desktop Gateway server.</value>
  </data>
  <data name="strPropertyDescriptionRDGatewayUsageMethod" xml:space="preserve">
    <value>Specifies when to use a Remote Desktop Gateway (RD Gateway) server.</value>
  </data>
  <data name="strPropertyDescriptionRDGatewayUseConnectionCredentials" xml:space="preserve">
    <value>Specifies whether or not to log on to the gateway using the same username and password as the connection.</value>
  </data>
  <data name="strPropertyDescriptionRDGatewayUsername" xml:space="preserve">
    <value>Specifies the user name that a user provides to connect to the RD Gateway server.</value>
  </data>
  <data name="strPropertyDescriptionRedirectDrives" xml:space="preserve">
    <value>Select whether local disk drives should be shown on the remote host.</value>
  </data>
  <data name="strPropertyDescriptionRedirectKeys" xml:space="preserve">
    <value>Select whether key combinations (e.g. Alt-Tab) should be redirected to the remote host.</value>
  </data>
  <data name="strPropertyDescriptionRedirectPorts" xml:space="preserve">
    <value>Select whether local ports (ie. com, parallel) should be shown on the remote host.</value>
  </data>
  <data name="strPropertyDescriptionRedirectPrinters" xml:space="preserve">
    <value>Select whether local printers should be shown on the remote host.</value>
  </data>
  <data name="strPropertyDescriptionRedirectClipboard" xml:space="preserve">
    <value>Select whether the clipboard should be shared.</value>
  </data>
  <data name="strPropertyDescriptionRedirectSmartCards" xml:space="preserve">
    <value>Select whether local smart cards should be available on the remote host.</value>
  </data>
  <data name="strPropertyDescriptionRedirectSounds" xml:space="preserve">
    <value>Select how remote sound should be redirected.</value>
  </data>
  <data name="strPropertyDescriptionRedirectAudioCapture" xml:space="preserve">
    <value>Select whether the default audio input device on the remote machine should be redirected to this computer.</value>
  </data>
  <data name="strPropertyDescriptionRenderingEngine" xml:space="preserve">
    <value>Select one of the available rendering engines that will be used to display HTML.</value>
  </data>
  <data name="strPropertyDescriptionResolution" xml:space="preserve">
    <value>Choose the resolution or mode this connection will open in.</value>
  </data>
  <data name="strPropertyDescriptionSmartSizeMode" xml:space="preserve">
    <value>Select the SmartSize mode to be used.</value>
  </data>
  <data name="strPropertyDescriptionUseConsoleSession" xml:space="preserve">
    <value>Connect to the console session of the remote host.</value>
  </data>
  <data name="strPropertyDescriptionUseCredSsp" xml:space="preserve">
    <value>Use the Credential Security Support Provider (CredSSP) for authentication if it is available.</value>
  </data>
  <data name="strPropertyDescriptionUser1" xml:space="preserve">
    <value>Feel free to enter any information you need here.</value>
  </data>
  <data name="strPropertyDescriptionUsername" xml:space="preserve">
    <value>Enter your username.</value>
  </data>
  <data name="strPropertyDescriptionViewOnly" xml:space="preserve">
    <value>If you want to establish a view only connection to the host select yes.</value>
  </data>
  <data name="strPropertyDescriptionVNCProxyAddress" xml:space="preserve">
    <value>Enter the proxy address to be used.</value>
  </data>
  <data name="strPropertyDescriptionVNCProxyPassword" xml:space="preserve">
    <value>Enter your password for authenticating against the proxy.</value>
  </data>
  <data name="strPropertyDescriptionVNCProxyPort" xml:space="preserve">
    <value>Enter the port the proxy server listens on.</value>
  </data>
  <data name="strPropertyDescriptionVNCProxyType" xml:space="preserve">
    <value>If you use a proxy to tunnel VNC connections, select which type it is.</value>
  </data>
  <data name="strPropertyDescriptionVNCProxyUsername" xml:space="preserve">
    <value>Enter your username for authenticating against the proxy.</value>
  </data>
  <data name="strPropertyNameAddress" xml:space="preserve">
    <value>Hostname/IP</value>
  </data>
  <data name="strPropertyNameAll" xml:space="preserve">
    <value>All</value>
  </data>
  <data name="strPropertyNameAuthenticationLevel" xml:space="preserve">
    <value>Server Authentication</value>
  </data>
  <data name="strPropertyNameAuthenticationMode" xml:space="preserve">
    <value>Authentication mode</value>
  </data>
  <data name="strPropertyNameAutomaticResize" xml:space="preserve">
    <value>Automatic resize</value>
  </data>
  <data name="strPropertyNameCacheBitmaps" xml:space="preserve">
    <value>Cache Bitmaps</value>
  </data>
  <data name="strPropertyNameColors" xml:space="preserve">
    <value>Colours</value>
  </data>
  <data name="strPropertyNameCompression" xml:space="preserve">
    <value>Compression</value>
  </data>
  <data name="strPropertyNameDescription" xml:space="preserve">
    <value>Description</value>
  </data>
  <data name="strPropertyNameDisplayThemes" xml:space="preserve">
    <value>Display Themes</value>
  </data>
  <data name="strPropertyNameDisplayWallpaper" xml:space="preserve">
    <value>Display Wallpaper</value>
  </data>
  <data name="strPropertyNameDomain" xml:space="preserve">
    <value>Domain</value>
  </data>
  <data name="strPropertyNameEnableDesktopComposition" xml:space="preserve">
    <value>Desktop Composition</value>
  </data>
  <data name="strPropertyNameEnableFontSmoothing" xml:space="preserve">
    <value>Font Smoothing</value>
  </data>
  <data name="strPropertyNameEncoding" xml:space="preserve">
    <value>Encoding</value>
  </data>
  <data name="strPropertyNameEncryptionStrength" xml:space="preserve">
    <value>Encryption Strength</value>
  </data>
  <data name="strPropertyNameExternalTool" xml:space="preserve">
    <value>External Tool</value>
  </data>
  <data name="strPropertyNameExternalToolAfter" xml:space="preserve">
    <value>External Tool After</value>
  </data>
  <data name="strPropertyNameExternalToolBefore" xml:space="preserve">
    <value>External Tool Before</value>
  </data>
  <data name="strPropertyNameIcon" xml:space="preserve">
    <value>Icon</value>
  </data>
  <data name="strPropertyNameLoadBalanceInfo" xml:space="preserve">
    <value>Load Balance Info</value>
  </data>
  <data name="strPropertyNameMACAddress" xml:space="preserve">
    <value>MAC Address</value>
  </data>
  <data name="strPropertyNameName" xml:space="preserve">
    <value>Name</value>
  </data>
  <data name="strPropertyNamePanel" xml:space="preserve">
    <value>Panel</value>
  </data>
  <data name="strPropertyNamePassword" xml:space="preserve">
    <value>Password</value>
  </data>
  <data name="strPropertyNamePort" xml:space="preserve">
    <value>Port</value>
  </data>
  <data name="strPropertyNameProtocol" xml:space="preserve">
    <value>Protocol</value>
  </data>
  <data name="strPropertyNamePuttySession" xml:space="preserve">
    <value>PuTTY Session</value>
  </data>
  <data name="strPropertyNameRDGatewayDomain" xml:space="preserve">
    <value>Gateway Domain</value>
  </data>
  <data name="strPropertyNameRDGatewayHostname" xml:space="preserve">
    <value>Gateway Hostname</value>
  </data>
  <data name="strPropertyNameRDGatewayPassword" xml:space="preserve">
    <value>Remote Desktop Gateway Password</value>
  </data>
  <data name="strPropertyNameRDGatewayUsageMethod" xml:space="preserve">
    <value>Use Gateway</value>
  </data>
  <data name="strPropertyNameRDGatewayUseConnectionCredentials" xml:space="preserve">
    <value>Gateway Credentials</value>
  </data>
  <data name="strPropertyNameRDGatewayUsername" xml:space="preserve">
    <value>Gateway Username</value>
  </data>
  <data name="strPropertyNameRedirectDrives" xml:space="preserve">
    <value>Disk Drives</value>
  </data>
  <data name="strPropertyNameRedirectKeys" xml:space="preserve">
    <value>Key Combinations</value>
  </data>
  <data name="strPropertyNameRedirectPorts" xml:space="preserve">
    <value>Ports</value>
  </data>
  <data name="strPropertyNameRedirectPrinters" xml:space="preserve">
    <value>Printers</value>
  </data>
  <data name="strPropertyNameRedirectClipboard" xml:space="preserve">
    <value>Clipboard</value>
  </data>
  <data name="strPropertyNameRedirectSmartCards" xml:space="preserve">
    <value>Smart Cards</value>
  </data>
  <data name="strPropertyNameRedirectSounds" xml:space="preserve">
    <value>Sounds</value>
  </data>
  <data name="strPropertyNameRedirectAudioCapture" xml:space="preserve">
    <value>Audio Capture</value>
  </data>
  <data name="strPropertyNameRenderingEngine" xml:space="preserve">
    <value>Rendering Engine</value>
  </data>
  <data name="strPropertyNameResolution" xml:space="preserve">
    <value>Resolution</value>
  </data>
  <data name="strPropertyNameSmartSizeMode" xml:space="preserve">
    <value>SmartSize Mode</value>
  </data>
  <data name="strPropertyNameUseConsoleSession" xml:space="preserve">
    <value>Use Console Session</value>
  </data>
  <data name="strPropertyNameUseCredSsp" xml:space="preserve">
    <value>Use CredSSP</value>
  </data>
  <data name="strPropertyNameUser1" xml:space="preserve">
    <value>User Field</value>
  </data>
  <data name="strPropertyNameUsername" xml:space="preserve">
    <value>Username</value>
  </data>
  <data name="strPropertyNameViewOnly" xml:space="preserve">
    <value>View Only</value>
  </data>
  <data name="strPropertyNameVNCProxyAddress" xml:space="preserve">
    <value>Proxy Address</value>
  </data>
  <data name="strPropertyNameVNCProxyPassword" xml:space="preserve">
    <value>Proxy Password</value>
  </data>
  <data name="strPropertyNameVNCProxyPort" xml:space="preserve">
    <value>Proxy Port</value>
  </data>
  <data name="strPropertyNameVNCProxyType" xml:space="preserve">
    <value>Proxy Type</value>
  </data>
  <data name="strPropertyNameVNCProxyUsername" xml:space="preserve">
    <value>Proxy Username</value>
  </data>
  <data name="strProtocolEventDisconnected" xml:space="preserve">
    <value>Protocol Event Disconnected. Host: "{1}"; Protocol: "{2}" Message: "{0}"</value>
  </data>
  <data name="strProtocolEventDisconnectFailed" xml:space="preserve">
    <value>Protocol Event Disconnected failed.
{0}</value>
  </data>
  <data name="strProtocolToImport" xml:space="preserve">
    <value>Protocol to import</value>
  </data>
  <data name="strProxyTestFailed" xml:space="preserve">
    <value>Proxy test failed!</value>
  </data>
  <data name="strProxyTestSucceeded" xml:space="preserve">
    <value>Proxy test succeeded!</value>
  </data>
  <data name="strPuttyConnectionFailed" xml:space="preserve">
    <value>Connection failed!</value>
  </data>
  <data name="strPuttyDisposeFailed" xml:space="preserve">
    <value>Dispose of Putty process failed!</value>
  </data>
  <data name="strPuttyFocusFailed" xml:space="preserve">
    <value>Couldn't set focus!</value>
  </data>
  <data name="strPuttyGetSessionsFailed" xml:space="preserve">
    <value>Get Putty Sessions Failed!</value>
  </data>
  <data name="strPuttyHandle" xml:space="preserve">
    <value>Putty Handle: {0}</value>
  </data>
  <data name="strPuttyKillFailed" xml:space="preserve">
    <value>Killing Putty Process failed!</value>
  </data>
  <data name="strPuttyParentHandle" xml:space="preserve">
    <value>Panel Handle: {0}</value>
  </data>
  <data name="strPuttyResizeFailed" xml:space="preserve">
    <value>Putty Resize Failed!</value>
  </data>
  <data name="strPuttySavedSessionsRootName" xml:space="preserve">
    <value>PuTTY Saved Sessions</value>
  </data>
  <data name="strPuttySessionSettings" xml:space="preserve">
    <value>PuTTY Session Settings</value>
  </data>
  <data name="strPuttySettings" xml:space="preserve">
    <value>PuTTY Settings</value>
  </data>
  <data name="strPuttyShowSettingsDialogFailed" xml:space="preserve">
    <value>Show PuTTY Settings Dialog failed!</value>
  </data>
  <data name="strPuttyStartFailed" xml:space="preserve">
    <value>Putty Start Failed!</value>
  </data>
  <data name="strPuttyStuff" xml:space="preserve">
    <value>--- PuTTY Stuff ---</value>
  </data>
  <data name="strPuttyTitle" xml:space="preserve">
    <value>PuTTY Title: {0}</value>
  </data>
  <data name="strQuick" xml:space="preserve">
    <value>Quick: {0}</value>
  </data>
  <data name="strQuickConnect" xml:space="preserve">
    <value>Quick Connect</value>
  </data>
  <data name="strQuickConnectAddFailed" xml:space="preserve">
    <value>Quick Connect Add Failed!</value>
  </data>
  <data name="strQuickConnectFailed" xml:space="preserve">
    <value>Creating quick connect failed</value>
  </data>
  <data name="strRadioCloseWarnAll" xml:space="preserve">
    <value>&amp;Warn me when closing connections</value>
  </data>
  <data name="strRadioCloseWarnExit" xml:space="preserve">
    <value>Warn me only when e&amp;xiting mRemoteNG</value>
  </data>
  <data name="strRadioCloseWarnMultiple" xml:space="preserve">
    <value>Warn me only when closing &amp;multiple connections</value>
  </data>
  <data name="strRadioCloseWarnNever" xml:space="preserve">
    <value>Do &amp;not warn me when closing connections</value>
  </data>
  <data name="strRAW" xml:space="preserve">
    <value>RAW</value>
  </data>
  <data name="strRDP" xml:space="preserve">
    <value>RDP</value>
  </data>
  <data name="strRDP16777216Colors" xml:space="preserve">
    <value>16777216 Colours (24-bit)</value>
  </data>
  <data name="strRDP256Colors" xml:space="preserve">
    <value>256 Colours (8-bit)</value>
  </data>
  <data name="strRDP32768Colors" xml:space="preserve">
    <value>32768 Colours (15-bit)</value>
  </data>
  <data name="strRDP4294967296Colors" xml:space="preserve">
    <value>16777216 Colours (32-bit)</value>
  </data>
  <data name="strRDP65536Colors" xml:space="preserve">
    <value>65536 Colours (16-bit)</value>
  </data>
  <data name="strRdpAddResolutionFailed" xml:space="preserve">
    <value>RDP Add Resolution failed!</value>
  </data>
  <data name="strRdpAddResolutionsFailed" xml:space="preserve">
    <value>RDP Add Resolutions failed!</value>
  </data>
  <data name="strRdpAddSessionFailed" xml:space="preserve">
    <value>Add Session failed</value>
  </data>
  <data name="strRdpCloseConnectionFailed" xml:space="preserve">
    <value>Close RDP Connection failed!</value>
  </data>
  <data name="strRdpControlCreationFailed" xml:space="preserve">
    <value>Couldn't create RDP control, please check mRemoteNG requirements.</value>
  </data>
  <data name="strRDPDisableCursorblinking" xml:space="preserve">
    <value>Disable Cursor blinking</value>
  </data>
  <data name="strRDPDisableCursorShadow" xml:space="preserve">
    <value>Disable Cursor Shadow</value>
  </data>
  <data name="strRDPDisableFullWindowdrag" xml:space="preserve">
    <value>Disable Full Window drag</value>
  </data>
  <data name="strRDPDisableMenuAnimations" xml:space="preserve">
    <value>Disable Menu Animations</value>
  </data>
  <data name="strRDPDisableThemes" xml:space="preserve">
    <value>Disable Themes</value>
  </data>
  <data name="strRDPDisableWallpaper" xml:space="preserve">
    <value>Disable Wallpaper</value>
  </data>
  <data name="strRdpDisconnected" xml:space="preserve">
    <value>RDP disconnected!</value>
  </data>
  <data name="strRdpDisconnectFailed" xml:space="preserve">
    <value>RDP Disconnect failed, trying to close!</value>
  </data>
  <data name="strRdpErrorCode1" xml:space="preserve">
    <value>Internal error code 1.</value>
  </data>
  <data name="strRdpErrorCode2" xml:space="preserve">
    <value>Internal error code 2.</value>
  </data>
  <data name="strRdpErrorCode3" xml:space="preserve">
    <value>Internal error code 3. This is not a valid state.</value>
  </data>
  <data name="strRdpErrorCode4" xml:space="preserve">
    <value>Internal error code 4.</value>
  </data>
  <data name="strRdpErrorConnection" xml:space="preserve">
    <value>An unrecoverable error has occurred during client connection.</value>
  </data>
  <data name="strRdpErrorGetFailure" xml:space="preserve">
    <value>GetError failed (FatalErrors)</value>
  </data>
  <data name="strRdpErrorGetUnknown" xml:space="preserve">
    <value>An unknown fatal RDP error has occurred.  Error code {0}.</value>
  </data>
  <data name="strRdpErrorOutOfMemory" xml:space="preserve">
    <value>An out-of-memory error has occurred.</value>
  </data>
  <data name="strRdpErrorUnknown" xml:space="preserve">
    <value>An unknown error has occurred.</value>
  </data>
  <data name="strRdpErrorWindowCreation" xml:space="preserve">
    <value>A window-creation error has occurred.</value>
  </data>
  <data name="strRdpErrorWinsock" xml:space="preserve">
    <value>Winsock initialization error.</value>
  </data>
  <data name="strRdpFileCouldNotBeImported" xml:space="preserve">
    <value>Couldn't import rdp file!</value>
  </data>
  <data name="strRDPFitToPanel" xml:space="preserve">
    <value>Fit To Panel</value>
  </data>
  <data name="strRdpFocusFailed" xml:space="preserve">
    <value>RDP Focus failed!</value>
  </data>
  <data name="strRdpGatewayIsSupported" xml:space="preserve">
    <value>RD Gateway is supported.</value>
  </data>
  <data name="strRdpGatewayNotSupported" xml:space="preserve">
    <value>RD Gateway is not supported!</value>
  </data>
  <data name="strRdpGetSessionsFailed" xml:space="preserve">
    <value>GetSessions failed!</value>
  </data>
  <data name="strRdpReconnectCount" xml:space="preserve">
    <value>RDP reconnection count:</value>
  </data>
  <data name="strRdpSetAuthenticationLevelFailed" xml:space="preserve">
    <value>RDP SetAuthenticationLevel failed!</value>
  </data>
  <data name="strRdpSetConsoleSessionFailed" xml:space="preserve">
    <value>RDP SetUseConsoleSession failed!</value>
  </data>
  <data name="strRdpSetConsoleSwitch" xml:space="preserve">
    <value>Setting Console switch for RDC {0}.</value>
  </data>
  <data name="strRdpSetCredentialsFailed" xml:space="preserve">
    <value>RDP SetCredentials failed!</value>
  </data>
  <data name="strRdpSetEventHandlersFailed" xml:space="preserve">
    <value>RDP SetEventHandlers failed!</value>
  </data>
  <data name="strRdpSetGatewayFailed" xml:space="preserve">
    <value>RDP SetRDGateway failed!</value>
  </data>
  <data name="strRdpSetPerformanceFlagsFailed" xml:space="preserve">
    <value>RDP SetPerformanceFlags failed!</value>
  </data>
  <data name="strRdpSetPortFailed" xml:space="preserve">
    <value>RDP SetPort failed!</value>
  </data>
  <data name="strRdpSetPropsFailed" xml:space="preserve">
    <value>RDP SetProps failed!</value>
  </data>
  <data name="strRdpSetRedirectionFailed" xml:space="preserve">
    <value>Rdp Set Redirection Failed!</value>
  </data>
  <data name="strRdpSetRedirectKeysFailed" xml:space="preserve">
    <value>Rdp Set Redirect Keys Failed!</value>
  </data>
  <data name="strRdpSetResolutionFailed" xml:space="preserve">
    <value>RDP SetResolution failed!</value>
  </data>
  <data name="strRDPSmartSize" xml:space="preserve">
    <value>Smart Size</value>
  </data>
  <data name="strRDPSoundBringToThisComputer" xml:space="preserve">
    <value>Bring to this computer</value>
  </data>
  <data name="strRDPSoundDoNotPlay" xml:space="preserve">
    <value>Do not play</value>
  </data>
  <data name="strRDPSoundLeaveAtRemoteComputer" xml:space="preserve">
    <value>Leave at remote computer</value>
  </data>
  <data name="strRdpToggleFullscreenFailed" xml:space="preserve">
    <value>RDP ToggleFullscreen failed!</value>
  </data>
  <data name="strRdpToggleSmartSizeFailed" xml:space="preserve">
    <value>RDP ToggleSmartSize failed!</value>
  </data>
  <data name="strReconnectAtStartup" xml:space="preserve">
    <value>Reconnect to previously opened sessions on startup</value>
  </data>
  <data name="strRefresh" xml:space="preserve">
    <value>Refresh</value>
  </data>
  <data name="strRemoteFile" xml:space="preserve">
    <value>Remote file</value>
  </data>
  <data name="strRemoveAll" xml:space="preserve">
    <value>Remove All</value>
  </data>
  <data name="strRename" xml:space="preserve">
    <value>Rename</value>
  </data>
  <data name="strRlogin" xml:space="preserve">
    <value>Rlogin</value>
  </data>
  <data name="strSave" xml:space="preserve">
    <value>Save</value>
  </data>
  <data name="strSaveAll" xml:space="preserve">
    <value>Save All</value>
  </data>
  <data name="strSaveConnectionsFileBeforeOpeningAnother" xml:space="preserve">
    <value>Do you want to save the current connections file before loading another?</value>
  </data>
  <data name="strSaveConsOnExit" xml:space="preserve">
    <value>Save connections on exit</value>
  </data>
  <data name="strSaveImageFilter" xml:space="preserve">
    <value>Graphics Interchange Format File (.gif)|*.gif|Joint Photographic Experts Group File (.jpeg)|*.jpeg|Joint Photographic Experts Group File (.jpg)|*.jpg|Portable Network Graphics File (.png)|*.png</value>
  </data>
  <data name="strScreen" xml:space="preserve">
    <value>Screen</value>
  </data>
  <data name="strScreenshot" xml:space="preserve">
    <value>Screenshot</value>
  </data>
  <data name="strScreenshots" xml:space="preserve">
    <value>Screenshots</value>
  </data>
  <data name="strSearchPrompt" xml:space="preserve">
    <value>Search</value>
  </data>
  <data name="strSendTo" xml:space="preserve">
    <value>Send To...</value>
  </data>
  <data name="strSessionGetFailed" xml:space="preserve">
    <value>Get Sessions Background failed</value>
  </data>
  <data name="strSessionKillFailed" xml:space="preserve">
    <value>Kill Session Background failed</value>
  </data>
  <data name="strSetHostnameLikeDisplayName" xml:space="preserve">
    <value>Set hostname like display name when creating or renaming connections</value>
  </data>
  <data name="strSettingMainFormTextFailed" xml:space="preserve">
    <value>Setting main form text failed</value>
  </data>
  <data name="strSettingsCouldNotBeSavedOrTrayDispose" xml:space="preserve">
    <value>Couldn't save settings or dispose SysTray Icon!</value>
  </data>
  <data name="strShowDescriptionTooltips" xml:space="preserve">
    <value>Show description tooltips in connection tree</value>
  </data>
  <data name="strShowFullConsFilePath" xml:space="preserve">
    <value>Show full connections file path in window title</value>
  </data>
  <data name="strShowLogonInfoOnTabs" xml:space="preserve">
    <value>Show logon information on tab names</value>
  </data>
  <data name="strShowProtocolOnTabs" xml:space="preserve">
    <value>Show protocols on tab names</value>
  </data>
  <data name="strSingleClickOnConnectionOpensIt" xml:space="preserve">
    <value>Single click on connection opens it</value>
  </data>
  <data name="strSingleClickOnOpenConnectionSwitchesToIt" xml:space="preserve">
    <value>Single click on opened connection in Connection Tree switches to opened Connection Tab</value>
  </data>
  <data name="strSmartSizeModeAspect" xml:space="preserve">
    <value>Aspect</value>
  </data>
  <data name="strSmartSizeModeFree" xml:space="preserve">
    <value>Free</value>
  </data>
  <data name="strSmartSizeModeNone" xml:space="preserve">
    <value>No SmartSize</value>
  </data>
  <data name="strSocks5" xml:space="preserve">
    <value>Socks 5</value>
  </data>
  <data name="strSort" xml:space="preserve">
    <value>Sort</value>
  </data>
  <data name="strSortAsc" xml:space="preserve">
    <value>Ascending (A-Z)</value>
  </data>
  <data name="strSortDesc" xml:space="preserve">
    <value>Descending (Z-A)</value>
  </data>
  <data name="strSpecialKeys" xml:space="preserve">
    <value>Special Keys</value>
  </data>
  <data name="strSQLInfo" xml:space="preserve">
    <value>Please see Help - Getting started - SQL Configuration for more Info!</value>
  </data>
  <data name="strSQLServer" xml:space="preserve">
    <value>SQL Server</value>
  </data>
  <data name="strSqlUpdateCheckUpdateAvailable" xml:space="preserve">
    <value>SQL Update check finished and there is an update available! Going to refresh connections.</value>
  </data>
  <data name="strSsh1" xml:space="preserve">
    <value>SSH version 1</value>
  </data>
  <data name="strSsh2" xml:space="preserve">
    <value>SSH version 2</value>
  </data>
  <data name="strSSHStartTransferBG" xml:space="preserve">
    <value>SSH background transfer failed!</value>
  </data>
  <data name="strSSHTranferSuccessful" xml:space="preserve">
    <value>Transfer successful!</value>
  </data>
  <data name="strSSHTransferEndFailed" xml:space="preserve">
    <value>SSH Transfer End (UI.Window.SSHTransfer) failed!</value>
  </data>
  <data name="strSSHTransferFailed" xml:space="preserve">
    <value>SSH transfer failed.</value>
  </data>
  <data name="strStartIP" xml:space="preserve">
    <value>First IP</value>
  </data>
  <data name="strStartPort" xml:space="preserve">
    <value>First Port</value>
  </data>
  <data name="strStartupExit" xml:space="preserve">
    <value>Startup/Exit</value>
  </data>
  <data name="strStatus" xml:space="preserve">
    <value>Status</value>
  </data>
  <data name="strSwitchToErrorsAndInfos" xml:space="preserve">
    <value>Switch to Notifications panel on:</value>
  </data>
  <data name="strTabAdvanced" xml:space="preserve">
    <value>Advanced</value>
  </data>
  <data name="strTabAppearance" xml:space="preserve">
    <value>Appearance</value>
  </data>
  <data name="strTabsAndPanels" xml:space="preserve">
    <value>Tabs &amp;&amp; Panels</value>
  </data>
  <data name="strTabUpdates" xml:space="preserve">
    <value>Updates</value>
  </data>
  <data name="strTelnet" xml:space="preserve">
    <value>Telnet</value>
  </data>
  <data name="strTheFollowing" xml:space="preserve">
    <value>The following:</value>
  </data>
  <data name="strThemeCategoryConfigPanel" xml:space="preserve">
    <value>Config Panel</value>
  </data>
  <data name="strThemeCategoryConnectionsPanel" xml:space="preserve">
    <value>Connections Panel</value>
  </data>
  <data name="strThemeCategoryGeneral" xml:space="preserve">
    <value>General</value>
  </data>
  <data name="strThemeDescriptionConfigPanelBackgroundColor" xml:space="preserve">
    <value>The background colour of the config panel.</value>
  </data>
  <data name="strThemeDescriptionConfigPanelCategoryTextColor" xml:space="preserve">
    <value>The colour of the category text in the config panel.</value>
  </data>
  <data name="strThemeDescriptionConfigPanelGridLineColor" xml:space="preserve">
    <value>The colour of the grid lines in the config panel</value>
  </data>
  <data name="strThemeDescriptionConfigPanelHelpBackgroundColor" xml:space="preserve">
    <value>The background colour of the help area of the config panel.</value>
  </data>
  <data name="strThemeDescriptionConfigPanelHelpTextColor" xml:space="preserve">
    <value>The colour of the text in the help area of the config panel.</value>
  </data>
  <data name="strThemeDescriptionConfigPanelTextColor" xml:space="preserve">
    <value>The colour of the text in the config panel.</value>
  </data>
  <data name="strThemeDescriptionConnectionsPanelBackgroundColor" xml:space="preserve">
    <value>The background colour of the connections panel.</value>
  </data>
  <data name="strThemeDescriptionConnectionsPanelTextColor" xml:space="preserve">
    <value>The colour of the text in the connections panel.</value>
  </data>
  <data name="strThemeDescriptionConnectionsPanelTreeLineColor" xml:space="preserve">
    <value>The colour of the tree lines in the connections panel.</value>
  </data>
  <data name="strThemeDescriptionMenuBackgroundColor" xml:space="preserve">
    <value>The background colour of the menus.</value>
  </data>
  <data name="strThemeDescriptionMenuTextColor" xml:space="preserve">
    <value>The colour of the text in the menus.</value>
  </data>
  <data name="strThemeDescriptionSearchBoxBackgroundColor" xml:space="preserve">
    <value>The background colour of the search box.</value>
  </data>
  <data name="strThemeDescriptionSearchBoxTextColor" xml:space="preserve">
    <value>The colour of the text in the search box.</value>
  </data>
  <data name="strThemeDescriptionSearchBoxTextPromptColor" xml:space="preserve">
    <value>The colour of the prompt text in the search box.</value>
  </data>
  <data name="strThemeDescriptionToolbarBackgroundColor" xml:space="preserve">
    <value>The background colour of the toolbars.</value>
  </data>
  <data name="strThemeDescriptionToolbarTextColor" xml:space="preserve">
    <value>The colour of the text in the toolbars.</value>
  </data>
  <data name="strThemeDescriptionWindowBackgroundColor" xml:space="preserve">
    <value>The background colour of the main window.</value>
  </data>
  <data name="strThemeNameConfigPanelBackgroundColor" xml:space="preserve">
    <value>Config Panel Background Colour</value>
  </data>
  <data name="strThemeNameConfigPanelCategoryTextColor" xml:space="preserve">
    <value>Config Panel Category Text Colour</value>
  </data>
  <data name="strThemeNameConfigPanelGridLineColor" xml:space="preserve">
    <value>Config Panel Grid Line Colour</value>
  </data>
  <data name="strThemeNameConfigPanelHelpBackgroundColor" xml:space="preserve">
    <value>Config Panel Help Background Colour</value>
  </data>
  <data name="strThemeNameConfigPanelHelpTextColor" xml:space="preserve">
    <value>Config Panel Help Text Colour</value>
  </data>
  <data name="strThemeNameConfigPanelTextColor" xml:space="preserve">
    <value>Config Panel Text Colour</value>
  </data>
  <data name="strThemeNameConnectionsPanelBackgroundColor" xml:space="preserve">
    <value>Connections Panel Background Colour</value>
  </data>
  <data name="strThemeNameConnectionsPanelTextColor" xml:space="preserve">
    <value>Connections Panel Text Colour</value>
  </data>
  <data name="strThemeNameConnectionsPanelTreeLineColor" xml:space="preserve">
    <value>Connections Panel Tree Line Colour</value>
  </data>
  <data name="strThemeNameMenuBackgroundColor" xml:space="preserve">
    <value>Menu Background Colour</value>
  </data>
  <data name="strThemeNameMenuTextColor" xml:space="preserve">
    <value>Menu Text Colour</value>
  </data>
  <data name="strThemeNameSearchBoxBackgroundColor" xml:space="preserve">
    <value>Search Box Background Colour</value>
  </data>
  <data name="strThemeNameSearchBoxTextColor" xml:space="preserve">
    <value>Search Box Text Colour</value>
  </data>
  <data name="strThemeNameSearchBoxTextPromptColor" xml:space="preserve">
    <value>Search Box Text Prompt Colour</value>
  </data>
  <data name="strThemeNameToolbarBackgroundColor" xml:space="preserve">
    <value>Toolbar Background Colour</value>
  </data>
  <data name="strThemeNameToolbarTextColor" xml:space="preserve">
    <value>Toolbar Text Colour</value>
  </data>
  <data name="strThemeNameWindowBackgroundColor" xml:space="preserve">
    <value>Window Background Colour</value>
  </data>
  <data name="strTitleError" xml:space="preserve">
    <value>Error ({0})</value>
  </data>
  <data name="strTitleInformation" xml:space="preserve">
    <value>Information ({0})</value>
  </data>
  <data name="strTitlePassword" xml:space="preserve">
    <value>Password</value>
  </data>
  <data name="strTitlePasswordWithName" xml:space="preserve">
    <value>Password for {0}</value>
  </data>
  <data name="strTitleSelectPanel" xml:space="preserve">
    <value>Select Panel</value>
  </data>
  <data name="strTitleWarning" xml:space="preserve">
    <value>Warning ({0})</value>
  </data>
  <data name="strTransfer" xml:space="preserve">
    <value>Transfer</value>
  </data>
  <data name="strTransferFailed" xml:space="preserve">
    <value>Transfer failed!</value>
  </data>
  <data name="strTryIntegrate" xml:space="preserve">
    <value>Try to integrate</value>
  </data>
  <data name="strShowOnToolbar" xml:space="preserve">
    <value>Show On Toolbar</value>
  </data>
  <data name="strType" xml:space="preserve">
    <value>Type</value>
  </data>
  <data name="strUltraVncRepeater" xml:space="preserve">
    <value>Ultra VNC Repeater</value>
  </data>
  <data name="strUltraVNCSCListeningPort" xml:space="preserve">
    <value>UltraVNC SingleClick port:</value>
  </data>
  <data name="strUncheckProperties" xml:space="preserve">
    <value>Uncheck the properties you want not to be saved!</value>
  </data>
  <data name="strUnnamedTheme" xml:space="preserve">
    <value>Unnamed Theme</value>
  </data>
  <data name="strUpdateAvailable" xml:space="preserve">
    <value>mRemoteNG requires an update</value>
  </data>
  <data name="strUpdateCheck" xml:space="preserve">
    <value>mRemoteNG can periodically connect to the mRemoteNG website to check for updates.</value>
  </data>
  <data name="strUpdateCheckCompleteFailed" xml:space="preserve">
    <value>The update information could not be downloaded.</value>
  </data>
  <data name="strUpdateCheckFailedLabel" xml:space="preserve">
    <value>Check failed</value>
  </data>
  <data name="strUpdateCheckingLabel" xml:space="preserve">
    <value>Checking for updates...</value>
  </data>
  <data name="strUpdateCheckPortableEdition" xml:space="preserve">
    <value>mRemoteNG Portable Edition does not currently support automatic updates.</value>
  </data>
  <data name="strUpdateDownloadComplete" xml:space="preserve">
    <value>Download complete!
mRemoteNG will now quit and begin with the installation.</value>
  </data>
  <data name="strUpdateDownloadCompleteFailed" xml:space="preserve">
    <value>The update could not be downloaded.</value>
  </data>
  <data name="strUpdateDownloadFailed" xml:space="preserve">
    <value>The update download could not be initiated.</value>
  </data>
  <data name="strUpdateFrequencyCustom" xml:space="preserve">
    <value>Every {0} days</value>
  </data>
  <data name="strUpdateFrequencyDaily" xml:space="preserve">
    <value>Daily</value>
  </data>
  <data name="strUpdateFrequencyMonthly" xml:space="preserve">
    <value>Monthly</value>
  </data>
  <data name="strUpdateFrequencyWeekly" xml:space="preserve">
    <value>Weekly</value>
  </data>
  <data name="strUpdateGetChangeLogFailed" xml:space="preserve">
    <value>The change log could not be downloaded.</value>
  </data>
  <data name="strUseDifferentUsernameAndPassword" xml:space="preserve">
    <value>Use a different username and password</value>
  </data>
  <data name="strUser" xml:space="preserve">
    <value>User</value>
  </data>
  <data name="strUseSameUsernameAndPassword" xml:space="preserve">
    <value>Use the same username and password</value>
  </data>
  <data name="strUseSmartCard" xml:space="preserve">
    <value>Use a smart card</value>
  </data>
  <data name="strUseSQLServer" xml:space="preserve">
    <value>Use SQL Server to load &amp;&amp; save connections</value>
  </data>
  <data name="strVersion" xml:space="preserve">
    <value>Version</value>
  </data>
  <data name="strVnc" xml:space="preserve">
    <value>VNC</value>
  </data>
  <data name="strVncConnectionDisconnectFailed" xml:space="preserve">
    <value>VNC disconnect failed!</value>
  </data>
  <data name="strVncRefreshFailed" xml:space="preserve">
    <value>VNC Refresh Screen Failed!</value>
  </data>
  <data name="strVncSendSpecialKeysFailed" xml:space="preserve">
    <value>VNC SendSpecialKeys failed!</value>
  </data>
  <data name="strVncSetEventHandlersFailed" xml:space="preserve">
    <value>VNC Set Event Handlers failed!</value>
  </data>
  <data name="strVncSetPropsFailed" xml:space="preserve">
    <value>VNC Set Props Failed!</value>
  </data>
  <data name="strVncStartChatFailed" xml:space="preserve">
    <value>VNC Start Chat Failed!</value>
  </data>
  <data name="strVncToggleSmartSizeFailed" xml:space="preserve">
    <value>VNC Toggle SmartSize Failed!</value>
  </data>
  <data name="strVncToggleViewOnlyFailed" xml:space="preserve">
    <value>VNC Toggle ViewOnly Failed!</value>
  </data>
  <data name="strWarnIfAuthFails" xml:space="preserve">
    <value>Warn me if authentication fails</value>
  </data>
  <data name="strWarnings" xml:space="preserve">
    <value>Warnings</value>
  </data>
  <data name="strWeifenLuoAttribution" xml:space="preserve">
    <value>Uses the DockPanel Suite by [Weifen Luo]</value>
  </data>
  <data name="strWeifenLuoAttributionURL" xml:space="preserve">
    <value>http://sourceforge.net/projects/dockpanelsuite/</value>
  </data>
  <data name="strXULrunnerPath" xml:space="preserve">
    <value>XULrunner path:</value>
  </data>
  <data name="strYes" xml:space="preserve">
    <value>Yes</value>
  </data>
  <data name="strMenuReconnectAll" xml:space="preserve">
    <value>Reconnect All Open Connections</value>
  </data>
  <data name="strRDPOverallConnectionTimeout" xml:space="preserve">
    <value>RDP Connection Timeout</value>
  </data>
  <data name="strNodeAlreadyInFolder" xml:space="preserve">
    <value>This node is already in this folder.</value>
  </data>
  <data name="strNodeCannotDragOnSelf" xml:space="preserve">
    <value>Cannot drag node onto itself.</value>
  </data>
  <data name="strNodeCannotDragParentOnChild" xml:space="preserve">
    <value>Cannot drag parent node onto child.</value>
  </data>
  <data name="strNodeNotDraggable" xml:space="preserve">
    <value>This node is not draggable.</value>
  </data>
  <data name="strEncryptionBlockCipherMode" xml:space="preserve">
    <value>Block Cipher Mode</value>
  </data>
  <data name="strEncryptionEngine" xml:space="preserve">
    <value>Encryption Engine</value>
  </data>
  <data name="strTabSecurity" xml:space="preserve">
    <value>Security</value>
  </data>
  <data name="strEncryptionKeyDerivationIterations" xml:space="preserve">
    <value>Key Derivation Function Iterations</value>
  </data>
  <data name="strRDPSoundQualityDynamic" xml:space="preserve">
    <value>Dynamic</value>
  </data>
  <data name="strRDPSoundQualityHigh" xml:space="preserve">
    <value>High</value>
  </data>
  <data name="strRDPSoundQualityMedium" xml:space="preserve">
    <value>Medium</value>
  </data>
  <data name="strPropertyDescriptionSoundQuality" xml:space="preserve">
    <value>Choose the Sound Quality provided by the protocol: Dynamic, Medium, High</value>
  </data>
  <data name="strPropertyNameSoundQuality" xml:space="preserve">
    <value>Sound quality</value>
  </data>
  <data name="strUpdatePortableDownloadComplete" xml:space="preserve">
    <value>Download Completed!</value>
  </data>
  <data name="strDownloadPortable" xml:space="preserve">
    <value>Download</value>
  </data>
  <data name="strPropertyDescriptionRDPMinutesToIdleTimeout" xml:space="preserve">
    <value>The number of minutes for the RDP session to sit idle before automatically disconnecting (for no limit use 0)</value>
  </data>
  <data name="strPropertyNameRDPMinutesToIdleTimeout" xml:space="preserve">
    <value>Minutes to Idle</value>
  </data>
  <data name="strAccept" xml:space="preserve">
    <value>Accept</value>
  </data>
  <data name="strAdd" xml:space="preserve">
    <value>Add</value>
  </data>
  <data name="strCredentialEditor" xml:space="preserve">
    <value>Credential Editor</value>
  </data>
  <data name="strCredentialManager" xml:space="preserve">
    <value>Credential Manager</value>
  </data>
  <data name="strID" xml:space="preserve">
    <value>ID</value>
  </data>
  <data name="strRemove" xml:space="preserve">
    <value>Remove</value>
  </data>
  <data name="strTitle" xml:space="preserve">
    <value>Title</value>
  </data>
  <data name="strPropertyDescriptionCredential" xml:space="preserve">
    <value>Select which credential to use for this connection.</value>
  </data>
  <data name="strConfirmDeleteCredentialRecord" xml:space="preserve">
    <value>Are you sure you want to delete the credential record, {0}?</value>
  </data>
  <data name="strFindMatchingCredentialFailed" xml:space="preserve">
    <value>Could not find a credential record with ID matching "{0}" for the connection record named "{1}".</value>
  </data>
  <data name="strPropertyDescriptionRDPAlertIdleTimeout" xml:space="preserve">
    <value>Select whether to receive an alert after the RDP session disconnects due to inactivity</value>
  </data>
  <data name="strPropertyNameRDPAlertIdleTimeout" xml:space="preserve">
    <value>Alert on Idle disconnect</value>
  </data>
  <data name="strPasswordConstainsSpecialCharactersConstraintHint" xml:space="preserve">
    <value>Password must contain at least {0} of the following characters: {1}</value>
  </data>
  <data name="strPasswordContainsLowerCaseConstraintHint" xml:space="preserve">
    <value>Password must contain at least {0} lower case character(s)</value>
  </data>
  <data name="strPasswordContainsNumbersConstraint" xml:space="preserve">
    <value>Password must contain at least {0} number(s)</value>
  </data>
  <data name="strPasswordContainsUpperCaseConstraintHint" xml:space="preserve">
    <value>Password must contain at least {0} upper case character(s)</value>
  </data>
  <data name="strPasswordLengthConstraintHint" xml:space="preserve">
    <value>Password length must be between {0} and {1}</value>
  </data>
  <data name="strChooseLogPath" xml:space="preserve">
    <value>Choose a path for the mRemoteNG log file</value>
  </data>
  <data name="strDebug" xml:space="preserve">
    <value>Debug</value>
  </data>
  <data name="strShowTheseMessageTypes" xml:space="preserve">
    <value>Show these message types</value>
  </data>
  <data name="strLogFilePath" xml:space="preserve">
    <value>Log file path</value>
  </data>
  <data name="strLogTheseMessageTypes" xml:space="preserve">
    <value>Log these message types</value>
  </data>
  <data name="strChoosePath" xml:space="preserve">
    <value>Choose path</value>
  </data>
  <data name="strOpenFile" xml:space="preserve">
    <value>Open file</value>
  </data>
  <data name="strUseDefault" xml:space="preserve">
    <value>Use default</value>
  </data>
  <data name="strLogging" xml:space="preserve">
    <value>Logging</value>
  </data>
  <data name="strPopups" xml:space="preserve">
    <value>Popups</value>
  </data>
  <data name="strLogToAppDir" xml:space="preserve">
    <value>Log to application directory</value>
  </data>
  <data name="strAssignedCredential" xml:space="preserve">
    <value>Assigned Credential</value>
  </data>
  <data name="strHttpsInsecureAllowAlways" xml:space="preserve">
    <value>Allow Always</value>
  </data>
  <data name="strHttpsInsecureAllowOnce" xml:space="preserve">
    <value>Allow Once</value>
  </data>
  <data name="strHttpsInsecureDontAllow" xml:space="preserve">
    <value>Don't Allow</value>
  </data>
  <data name="strHttpsInsecurePrompt" xml:space="preserve">
    <value>Allow Insecure Certificate for URL: {0}?</value>
  </data>
  <data name="strHttpsInsecurePromptTitle" xml:space="preserve">
    <value>Allow Insecure Certificate?</value>
  </data>
  <data name="RepositoryIsUnlocked" xml:space="preserve">
    <value>The selected repository is unlocked</value>
  </data>
  <data name="IncorrectPassword" xml:space="preserve">
    <value>Incorrect password</value>
  </data>
  <data name="Source" xml:space="preserve">
    <value>Source</value>
  </data>
  <data name="Unlocking" xml:space="preserve">
    <value>Unlocking</value>
  </data>
  <data name="UnlockCredentialRepository" xml:space="preserve">
    <value>Unlock Credential Repository</value>
  </data>
  <data name="Unlock" xml:space="preserve">
    <value>Unlock</value>
  </data>
  <data name="PromptUnlockCredReposOnStartup" xml:space="preserve">
    <value>Prompt to unlock credential repositories on startup</value>
  </data>
  <data name="Credentials" xml:space="preserve">
    <value>Credentials</value>
  </data>
  <data name="strUpgrade" xml:space="preserve">
    <value>Upgrade</value>
  </data>
  <data name="strBack" xml:space="preserve">
    <value>Back</value>
  </data>
  <data name="strConnectionFilePath" xml:space="preserve">
    <value>Connection file path</value>
  </data>
  <data name="strCreateAndOpenNewFile" xml:space="preserve">
    <value>Create and open new file</value>
  </data>
  <data name="strOpenADifferentFile" xml:space="preserve">
    <value>Open a different file</value>
  </data>
  <data name="strCredentialManagerUpgradeDescription" xml:space="preserve">
    <value>In v1.76 we have introduced a credential management system. This feature requires a significant change in how we store and interact with credentials within mRemoteNG. You will be required to perform a one-way upgrade of your mRemoteNG connections file.

This page will walk you through the process of upgrading your connections file or give you a chance to open a different connections file if you do not want to perform the upgrade.</value>
  </data>
  <data name="CredentialUnavailable" xml:space="preserve">
    <value>Credential not available</value>
    <comment>Shown when a credential is not loaded/available for use.</comment>
  </data>
  <data name="strOptionsThemeDeleteConfirmation" xml:space="preserve">
    <value>Do you really want to delete the theme?</value>
  </data>
  <data name="strOptionsThemeEnableTheming" xml:space="preserve">
    <value>Enable themes</value>
  </data>
  <data name="strOptionsThemeNewThemeCaption" xml:space="preserve">
    <value>New theme name</value>
  </data>
  <data name="strOptionsThemeNewThemeError" xml:space="preserve">
    <value>Cannot create theme, name already present or special characters in the name</value>
  </data>
  <data name="strOptionsThemeNewThemeText" xml:space="preserve">
    <value>Type the new theme name</value>
  </data>
  <data name="strOptionsThemeChangeWarning" xml:space="preserve">
    <value>Warning: Restart is required to commit any theme configuration change.</value>
  </data>
  <data name="strOptionsThemeErrorNoThemes" xml:space="preserve">
    <value>No themes are loaded, check that the default mRemoteNG themes exist in the 'themes' folder</value>
  </data>
  <data name="CouldNotFindExternalTool" xml:space="preserve">
    <value>Could not find external tool with name "{0}"</value>
  </data>
  <data name="ConfigurationCreateNew" xml:space="preserve">
    <value>Create a New Connection File</value>
  </data>
  <data name="ConnectionFileNotFound" xml:space="preserve">
    <value>The connection file could not be found.</value>
  </data>
  <data name="ConfigurationImportFile" xml:space="preserve">
    <value>Import an Existing File</value>
  </data>
  <data name="ConfigurationCustomPath" xml:space="preserve">
    <value>Use a Custom File Path</value>
  </data>
  <data name="TestingConnection" xml:space="preserve">
    <value>Testing connection</value>
  </data>
  <data name="ServerNotAccessible" xml:space="preserve">
    <value>Server '{0}' was not accessible.</value>
  </data>
  <data name="ConnectionSuccessful" xml:space="preserve">
    <value>Connection successful</value>
  </data>
  <data name="LoginFailedForUser" xml:space="preserve">
    <value>Login failed for user '{0}'.</value>
  </data>
  <data name="DatabaseNotAvailable" xml:space="preserve">
    <value>Database '{0}' not available.</value>
  </data>
  <data name="SaveConnectionsAfterEveryEdit" xml:space="preserve">
    <value>Save connections after every edit</value>
  </data>
  <data name="FilterSearchMatchesInConnectionTree" xml:space="preserve">
    <value>Filter search matches in connection tree</value>
  </data>
  <data name="TestConnection" xml:space="preserve">
    <value>Test connection</value>
  </data>
  <data name="strLabelReadOnly" xml:space="preserve">
    <value>Read only:</value>
  </data>
  <data name="LoadBalanceInfoUseUtf8" xml:space="preserve">
    <value>Use UTF8 encoding for RDP "Load Balance Info" property</value>
  </data>
  <data name="strTimeoutInSeconds" xml:space="preserve">
    <value>Timeout [seconds]</value>
  </data>
  <data name="srtWorkingDirectory" xml:space="preserve">
    <value>Working directory:</value>
  </data>
  <data name="strRunElevated" xml:space="preserve">
    <value>Run elevated</value>
  </data>
  <data name="strRunElevateHeader" xml:space="preserve">
    <value>Run elevate</value>
  </data>
  <data name="strShowOnToolbarColumnHeader" xml:space="preserve">
    <value>Show on toolbar column</value>
  </data>
  <data name="strTryToIntegrateColumnHeader" xml:space="preserve">
    <value>Try to integrate</value>
  </data>
  <data name="strWorkingDirColumnHeader" xml:space="preserve">
    <value>Working directory</value>
  </data>
  <data name="strLockToolbars" xml:space="preserve">
    <value>Lock toolbar positions</value>
  </data>
  <data name="strMultiSshToolbar" xml:space="preserve">
    <value>Multi SSH toolbar</value>
  </data>
  <data name="strImportSubOUs" xml:space="preserve">
    <value>Import sub OUs</value>
  </data>
  <data name="strMenuLockToolbars" xml:space="preserve">
    <value>Lock toolbar positions</value>
  </data>
  <data name="strMenuMultiSshToolbar" xml:space="preserve">
    <value>Multi SSH toolbar</value>
  </data>
  <data name="strAdvancedSecurityOptions" xml:space="preserve">
    <value>Advanced security options</value>
  </data>
  <data name="strOptionsPageTitle" xml:space="preserve">
    <value>mRemoteNG Options</value>
  </data>
  <data name="strLoadBalanceInfoUseUtf8" xml:space="preserve">
    <value>Use UTF8 encoding for RDP "Load Balance Info" property</value>
  </data>
  <data name="strCreateEmptyPanelOnStartUp" xml:space="preserve">
    <value>Create an empty panel when mRemoteNG starts</value>
  </data>
  <data name="strIPRange" xml:space="preserve">
    <value>Must Be Between 0 and 255</value>
  </data>
  <data name="strOutOfRange" xml:space="preserve">
    <value>Out Of Range</value>
  </data>
  <data name="strDelete" xml:space="preserve">
    <value>Delete...</value>
  </data>
  <data name="strReconnectAllConnections" xml:space="preserve">
    <value>Reconnect All Connections</value>
  </data>
  <data name="strUltraVNCSingleClick" xml:space="preserve">
    <value>UltraVNC SingleClick</value>
  </data>
  <data name="strMenuDisconnectOthersRight" xml:space="preserve">
    <value>Disconnect Tabs To The Right</value>
  </data>
  <data name="strMenuDisconnectOthers" xml:space="preserve">
    <value>Disconnect All But This</value>
  </data>
  <data name="strConfirmCloseConnectionOthersInstruction" xml:space="preserve">
    <value>Are you sure you want to close all connections except for "{0}"?</value>
  </data>
  <data name="strConfirmCloseConnectionRightInstruction" xml:space="preserve">
    <value>Are you sure you want to close all connections to the right of "{0}"?</value>
  </data>
  <data name="AutomaticReconnectError" xml:space="preserve">
    <value>An error occurred while trying to reconnect to RDP host '{0}'</value>
  </data>
  <data name="ChangeConnectionResolutionError" xml:space="preserve">
    <value>An error occurred while trying to change the connection resolution to host '{0}'</value>
  </data>
  <data name="StackTrace" xml:space="preserve">
    <value>Stack trace</value>
  </data>
  <data name="ExceptionMessage" xml:space="preserve">
    <value>Exception Message</value>
  </data>
  <data name="mRemoteNGUnhandledException" xml:space="preserve">
    <value>mRemoteNG Unhandled Exception</value>
  </data>
  <data name="UnhandledExceptionOccured" xml:space="preserve">
    <value>An unhandled exception has occurred</value>
  </data>
  <data name="ExceptionForcesmRemoteNGToClose" xml:space="preserve">
    <value>This exception will force mRemoteNG to close</value>
  </data>
  <data name="strMenuCopyHostname" xml:space="preserve">
    <value>Copy Hostname</value>
  </data>
  <data name="PlaceSearchBarAboveConnectionTree" xml:space="preserve">
    <value>Place search bar above connection tree</value>
  </data>
  <data name="strPortScanSinglePort" xml:space="preserve">
    <value>To scan a single port, select the "First Port" only.</value>
  </data>
  <data name="strTrackActiveConnectionInConnectionTree" xml:space="preserve">
    <value>Track active connection in the connection tree</value>
  </data>
  <data name="strAlwaysShowConnectionTabs" xml:space="preserve">
    <value>Always show connection tabs</value>
  </data>
  <data name="strReleaseChannel" xml:space="preserve">
    <value>Release Channel</value>
  </data>
  <data name="strReleaseChannelExplanation" xml:space="preserve">
    <value>Stable channel includes final releases only.
Beta channel includes Betas &amp; Release Candidates.
Development Channel includes Alphas, Betas &amp; Release Candidates.</value>
  </data>
  <data name="strButtonApply" xml:space="preserve">
    <value>Apply</value>
  </data>
  <data name="strCategoryProxy" xml:space="preserve">
    <value>Proxy</value>
  </data>
  <data name="strMultiSSH" xml:space="preserve">
    <value>Multi SSH:</value>
  </data>
  <data name="strMultiSSHToolTip" xml:space="preserve">
    <value>Press ENTER to send. Ctrl+C is sent immediately.</value>
  </data>
  <data name="strPropertyDescriptionFavorite" xml:space="preserve">
    <value>Show this connection in the favorites menu.</value>
  </data>
  <data name="strPropertyNameFavorite" xml:space="preserve">
    <value>Favorite</value>
  </data>
  <data name="Favorites" xml:space="preserve">
    <value>Favorites</value>
  </data>
<<<<<<< HEAD
  <data name="ShowHideMenu" xml:space="preserve">
    <value>Show/Hide Menu Strip</value>
=======
  <data name="ClearSearchString" xml:space="preserve">
    <value>Clear search string</value>
  </data>
  <data name="ConnectInViewOnlyMode" xml:space="preserve">
    <value>Connect in View Only mode</value>
  </data>
  <data name="DoNotTrimUsername" xml:space="preserve">
    <value>Do not trim spaces from usernames</value>
  </data>
  <data name="Environment" xml:space="preserve">
    <value>Environment</value>
  </data>
  <data name="EncryptionTestResultMessage" xml:space="preserve">
      <value>Encrypting {0} entries using {1}/{2} and {3} iterations took {4} seconds.</value>
  </data>
  <data name="EncryptionTest" xml:space="preserve">
      <value>Encryption Test</value>
  </data>
  <data name="TestSettings" xml:space="preserve">
      <value>Test Settings</value>
  </data>
  <data name="strPropertyDescriptionUseVmId" xml:space="preserve">
    <value>Use VM ID to connect to VM running on Hyper-V.</value>
  </data>
  <data name="strPropertyDescriptionVmId" xml:space="preserve">
    <value>The ID of the Hyper-V virtual machine to connect to.</value>
  </data>
  <data name="strPropertyNameUseVmId" xml:space="preserve">
    <value>Use VM ID</value>
  </data>
  <data name="strPropertyNameVmId" xml:space="preserve">
    <value>VM ID</value>
>>>>>>> f7700b92
  </data>
</root><|MERGE_RESOLUTION|>--- conflicted
+++ resolved
@@ -2781,42 +2781,40 @@
   <data name="Favorites" xml:space="preserve">
     <value>Favorites</value>
   </data>
-<<<<<<< HEAD
+  <data name="ClearSearchString" xml:space="preserve">
+    <value>Clear search string</value>
+  </data>
+  <data name="ConnectInViewOnlyMode" xml:space="preserve">
+    <value>Connect in View Only mode</value>
+  </data>
+  <data name="DoNotTrimUsername" xml:space="preserve">
+    <value>Do not trim spaces from usernames</value>
+  </data>
+  <data name="Environment" xml:space="preserve">
+    <value>Environment</value>
+  </data>
+  <data name="EncryptionTestResultMessage" xml:space="preserve">
+      <value>Encrypting {0} entries using {1}/{2} and {3} iterations took {4} seconds.</value>
+  </data>
+  <data name="EncryptionTest" xml:space="preserve">
+      <value>Encryption Test</value>
+  </data>
+  <data name="TestSettings" xml:space="preserve">
+      <value>Test Settings</value>
+  </data>
+  <data name="strPropertyDescriptionUseVmId" xml:space="preserve">
+    <value>Use VM ID to connect to VM running on Hyper-V.</value>
+  </data>
+  <data name="strPropertyDescriptionVmId" xml:space="preserve">
+    <value>The ID of the Hyper-V virtual machine to connect to.</value>
+  </data>
+  <data name="strPropertyNameUseVmId" xml:space="preserve">
+    <value>Use VM ID</value>
+  </data>
+  <data name="strPropertyNameVmId" xml:space="preserve">
+    <value>VM ID</value>
+  </data>
   <data name="ShowHideMenu" xml:space="preserve">
     <value>Show/Hide Menu Strip</value>
-=======
-  <data name="ClearSearchString" xml:space="preserve">
-    <value>Clear search string</value>
-  </data>
-  <data name="ConnectInViewOnlyMode" xml:space="preserve">
-    <value>Connect in View Only mode</value>
-  </data>
-  <data name="DoNotTrimUsername" xml:space="preserve">
-    <value>Do not trim spaces from usernames</value>
-  </data>
-  <data name="Environment" xml:space="preserve">
-    <value>Environment</value>
-  </data>
-  <data name="EncryptionTestResultMessage" xml:space="preserve">
-      <value>Encrypting {0} entries using {1}/{2} and {3} iterations took {4} seconds.</value>
-  </data>
-  <data name="EncryptionTest" xml:space="preserve">
-      <value>Encryption Test</value>
-  </data>
-  <data name="TestSettings" xml:space="preserve">
-      <value>Test Settings</value>
-  </data>
-  <data name="strPropertyDescriptionUseVmId" xml:space="preserve">
-    <value>Use VM ID to connect to VM running on Hyper-V.</value>
-  </data>
-  <data name="strPropertyDescriptionVmId" xml:space="preserve">
-    <value>The ID of the Hyper-V virtual machine to connect to.</value>
-  </data>
-  <data name="strPropertyNameUseVmId" xml:space="preserve">
-    <value>Use VM ID</value>
-  </data>
-  <data name="strPropertyNameVmId" xml:space="preserve">
-    <value>VM ID</value>
->>>>>>> f7700b92
   </data>
 </root>