﻿<?xml version="1.0" encoding="utf-8"?>
<root>
  <!-- 
    Microsoft ResX Schema 
    
    Version 2.0
    
    The primary goals of this format is to allow a simple XML format 
    that is mostly human readable. The generation and parsing of the 
    various data types are done through the TypeConverter classes 
    associated with the data types.
    
    Example:
    
    ... ado.net/XML headers & schema ...
    <resheader name="resmimetype">text/microsoft-resx</resheader>
    <resheader name="version">2.0</resheader>
    <resheader name="reader">System.Resources.ResXResourceReader, System.Windows.Forms, ...</resheader>
    <resheader name="writer">System.Resources.ResXResourceWriter, System.Windows.Forms, ...</resheader>
    <data name="Name1"><value>this is my long string</value><comment>this is a comment</comment></data>
    <data name="Color1" type="System.Drawing.Color, System.Drawing">Blue</data>
    <data name="Bitmap1" mimetype="application/x-microsoft.net.object.binary.base64">
        <value>[base64 mime encoded serialized .NET Framework object]</value>
    </data>
    <data name="Icon1" type="System.Drawing.Icon, System.Drawing" mimetype="application/x-microsoft.net.object.bytearray.base64">
        <value>[base64 mime encoded string representing a byte array form of the .NET Framework object]</value>
        <comment>This is a comment</comment>
    </data>
                
    There are any number of "resheader" rows that contain simple 
    name/value pairs.
    
    Each data row contains a name, and value. The row also contains a 
    type or mimetype. Type corresponds to a .NET class that support 
    text/value conversion through the TypeConverter architecture. 
    Classes that don't support this are serialized and stored with the 
    mimetype set.
    
    The mimetype is used for serialized objects, and tells the 
    ResXResourceReader how to depersist the object. This is currently not 
    extensible. For a given mimetype the value must be set accordingly:
    
    Note - application/x-microsoft.net.object.binary.base64 is the format 
    that the ResXResourceWriter will generate, however the reader can 
    read any of the formats listed below.
    
    mimetype: application/x-microsoft.net.object.binary.base64
    value   : The object must be serialized with 
            : System.Runtime.Serialization.Formatters.Binary.BinaryFormatter
            : and then encoded with base64 encoding.
    
    mimetype: application/x-microsoft.net.object.soap.base64
    value   : The object must be serialized with 
            : System.Runtime.Serialization.Formatters.Soap.SoapFormatter
            : and then encoded with base64 encoding.

    mimetype: application/x-microsoft.net.object.bytearray.base64
    value   : The object must be serialized into a byte array 
            : using a System.ComponentModel.TypeConverter
            : and then encoded with base64 encoding.
    -->
  <xsd:schema id="root" xmlns="" xmlns:xsd="http://www.w3.org/2001/XMLSchema" xmlns:msdata="urn:schemas-microsoft-com:xml-msdata">
    <xsd:import namespace="http://www.w3.org/XML/1998/namespace" />
    <xsd:element name="root" msdata:IsDataSet="true">
      <xsd:complexType>
        <xsd:choice maxOccurs="unbounded">
          <xsd:element name="metadata">
            <xsd:complexType>
              <xsd:sequence>
                <xsd:element name="value" type="xsd:string" minOccurs="0" />
              </xsd:sequence>
              <xsd:attribute name="name" use="required" type="xsd:string" />
              <xsd:attribute name="type" type="xsd:string" />
              <xsd:attribute name="mimetype" type="xsd:string" />
              <xsd:attribute ref="xml:space" />
            </xsd:complexType>
          </xsd:element>
          <xsd:element name="assembly">
            <xsd:complexType>
              <xsd:attribute name="alias" type="xsd:string" />
              <xsd:attribute name="name" type="xsd:string" />
            </xsd:complexType>
          </xsd:element>
          <xsd:element name="data">
            <xsd:complexType>
              <xsd:sequence>
                <xsd:element name="value" type="xsd:string" minOccurs="0" msdata:Ordinal="1" />
                <xsd:element name="comment" type="xsd:string" minOccurs="0" msdata:Ordinal="2" />
              </xsd:sequence>
              <xsd:attribute name="name" type="xsd:string" use="required" msdata:Ordinal="1" />
              <xsd:attribute name="type" type="xsd:string" msdata:Ordinal="3" />
              <xsd:attribute name="mimetype" type="xsd:string" msdata:Ordinal="4" />
              <xsd:attribute ref="xml:space" />
            </xsd:complexType>
          </xsd:element>
          <xsd:element name="resheader">
            <xsd:complexType>
              <xsd:sequence>
                <xsd:element name="value" type="xsd:string" minOccurs="0" msdata:Ordinal="1" />
              </xsd:sequence>
              <xsd:attribute name="name" type="xsd:string" use="required" />
            </xsd:complexType>
          </xsd:element>
        </xsd:choice>
      </xsd:complexType>
    </xsd:element>
  </xsd:schema>
  <resheader name="resmimetype">
    <value>text/microsoft-resx</value>
  </resheader>
  <resheader name="version">
    <value>2.0</value>
  </resheader>
  <resheader name="reader">
    <value>System.Resources.ResXResourceReader, System.Windows.Forms, Version=4.0.0.0, Culture=neutral, PublicKeyToken=b77a5c561934e089</value>
  </resheader>
  <resheader name="writer">
    <value>System.Resources.ResXResourceWriter, System.Windows.Forms, Version=4.0.0.0, Culture=neutral, PublicKeyToken=b77a5c561934e089</value>
  </resheader>
  <data name="strAbout" xml:space="preserve">
    <value>About</value>
  </data>
  <data name="strActive" xml:space="preserve">
    <value>Active</value>
  </data>
  <data name="strActiveDirectory" xml:space="preserve">
    <value>Active Directory</value>
  </data>
  <data name="strActivity" xml:space="preserve">
    <value>Activity</value>
  </data>
  <data name="strAddConnection" xml:space="preserve">
    <value>New Connection</value>
  </data>
  <data name="strAddFolder" xml:space="preserve">
    <value>New folder</value>
  </data>
  <data name="strAddNodeFromXmlFailed" xml:space="preserve">
    <value>AddNodeFromXML failed!</value>
  </data>
  <data name="strAddNodesFromSqlFailed" xml:space="preserve">
    <value>AddNodesFromSQL failed!</value>
  </data>
  <data name="strAllowOnlySingleInstance" xml:space="preserve">
    <value>Allow only a single instance of the application (mRemoteNG restart required)</value>
  </data>
  <data name="strAlways" xml:space="preserve">
    <value>Always</value>
  </data>
  <data name="strAlwaysConnectEvenIfAuthFails" xml:space="preserve">
    <value>Always connect, even if authentication fails</value>
  </data>
  <data name="strAlwaysShowPanelSelection" xml:space="preserve">
    <value>Always show panel selection dialog when opening connections</value>
  </data>
  <data name="strAlwaysShowPanelTabs" xml:space="preserve">
    <value>Always show panel tabs</value>
  </data>
  <data name="strAlwaysShowSysTrayIcon" xml:space="preserve">
    <value>Always show notification area icon</value>
  </data>
  <data name="strAskUpdatesCommandAskLater" xml:space="preserve">
    <value>Ask me again later</value>
  </data>
  <data name="strAskUpdatesCommandCustom" xml:space="preserve">
    <value>Customize the settings now</value>
  </data>
  <data name="strAskUpdatesCommandRecommended" xml:space="preserve">
    <value>Use the recommended settings</value>
  </data>
  <data name="strAskUpdatesContent" xml:space="preserve">
    <value>{0} can automatically check for updates that may provide new features and bug fixes. It is recommended that you allow {0} to check for updates weekly.</value>
  </data>
  <data name="strAskUpdatesMainInstruction" xml:space="preserve">
    <value>Automatic update settings</value>
  </data>
  <data name="strAspect" xml:space="preserve">
    <value>Aspect</value>
  </data>
  <data name="strAutomaticallyGetSessionInfo" xml:space="preserve">
    <value>Automatically get session information</value>
  </data>
  <data name="strAutoSaveEvery" xml:space="preserve">
    <value>Auto save time in minutes (0 means disabled):</value>
  </data>
  <data name="strAutoSaveMins" xml:space="preserve">
    <value>Minutes (0 means disabled)</value>
  </data>
  <data name="strAvailableVersion" xml:space="preserve">
    <value>Latest version</value>
  </data>
  <data name="strButtonBrowse" xml:space="preserve">
    <value>&amp;Browse...</value>
  </data>
  <data name="strButtonCancel" xml:space="preserve">
    <value>&amp;Cancel</value>
  </data>
  <data name="strButtonChange" xml:space="preserve">
    <value>Change</value>
  </data>
  <data name="strButtonClose" xml:space="preserve">
    <value>&amp;Close</value>
  </data>
  <data name="strButtonDefaultInheritance" xml:space="preserve">
    <value>Default Inheritance</value>
  </data>
  <data name="strButtonDefaultProperties" xml:space="preserve">
    <value>Default Properties</value>
  </data>
  <data name="strButtonDisconnect" xml:space="preserve">
    <value>Disconnect</value>
  </data>
  <data name="strButtonIcon" xml:space="preserve">
    <value>Icon</value>
  </data>
  <data name="strButtonImport" xml:space="preserve">
    <value>&amp;Import</value>
  </data>
  <data name="strButtonInheritance" xml:space="preserve">
    <value>Inheritance</value>
  </data>
  <data name="strButtonLaunch" xml:space="preserve">
    <value>&amp;Launch</value>
  </data>
  <data name="strButtonLaunchPutty" xml:space="preserve">
    <value>Launch PuTTY</value>
  </data>
  <data name="strButtonNew" xml:space="preserve">
    <value>&amp;New</value>
  </data>
  <data name="strButtonOK" xml:space="preserve">
    <value>&amp;OK</value>
  </data>
  <data name="strButtonProperties" xml:space="preserve">
    <value>Properties</value>
  </data>
  <data name="strButtonScan" xml:space="preserve">
    <value>&amp;Scan</value>
  </data>
  <data name="strButtonStop" xml:space="preserve">
    <value>&amp;Stop</value>
  </data>
  <data name="strButtonTestProxy" xml:space="preserve">
    <value>Test Proxy</value>
  </data>
  <data name="strCannotImportNormalSessionFile" xml:space="preserve">
    <value>You cannot import a normal connection file.
Please use File - Open Connection File for normal connection files!</value>
  </data>
  <data name="strCannotStartPortScan" xml:space="preserve">
    <value>Cannot start Port Scan, incorrect IP format!</value>
  </data>
  <data name="strCategoryAppearance" xml:space="preserve">
    <value>Appearance</value>
  </data>
  <data name="strCategoryConnection" xml:space="preserve">
    <value>Connection</value>
  </data>
  <data name="strCategoryCredentials" xml:space="preserve">
    <value>Credentials</value>
  </data>
  <data name="strCategoryDisplay" xml:space="preserve">
    <value>Display</value>
  </data>
  <data name="strCategoryGateway" xml:space="preserve">
    <value>Gateway</value>
  </data>
  <data name="strCategoryGeneral" xml:space="preserve">
    <value>General</value>
  </data>
  <data name="strCategoryMiscellaneous" xml:space="preserve">
    <value>Miscellaneous</value>
  </data>
  <data name="strCategoryProtocol" xml:space="preserve">
    <value>Protocol</value>
  </data>
  <data name="strCategoryRedirect" xml:space="preserve">
    <value>Redirect</value>
  </data>
  <data name="strCcAlwaysShowScreen" xml:space="preserve">
    <value>Always show this screen at startup</value>
  </data>
  <data name="strCcCheckAgain" xml:space="preserve">
    <value>Refresh</value>
  </data>
  <data name="strCcCheckFailed" xml:space="preserve">
    <value>Check failed!</value>
  </data>
  <data name="strCcCheckSucceeded" xml:space="preserve">
    <value>Check succeeded!</value>
  </data>
  <data name="strCcEOLFailed" xml:space="preserve">
    <value>The (RDP) Sessions feature requires that you have a copy of eolwtscom.dll registered on your system.
mRemoteNG ships with this component but it is not registered automatically if you do not use the mRemoteNG Installer.
To register it manually, run the following command from an elevated command prompt: regsvr32 "C:\Program Files\mRemoteNG\eolwtscom.dll" (where C:\Program Files\mRemoteNG\ is the path to your mRemoteNG installation).
If this check still fails or you are unable to use the (RDP) Sessions feature, please consult the at {0}.</value>
  </data>
  <data name="strCcEOLOK" xml:space="preserve">
    <value>EOLWTSCOM was found and seems to be registered properly.</value>
  </data>
  <data name="strCcGeckoFailed" xml:space="preserve">
    <value>To use the Gecko Rendering Engine you need to have XULrunner 1.8.1.x and the path to the installation set in your Options.
You can download XULrunner 1.8.1.3 here: ftp://ftp.mozilla.org/pub/xulrunner/releases/1.8.1.3/contrib/win32/
When you are finished downloading extract the package to a path of your choice. Then in mRemoteNG go to Tools - Options - Advanced and enter the correct path in the XULrunner path field.
If you are still not able to pass this check or use the Gecko Engine in mRemoteNG please consult the at {0}.</value>
  </data>
  <data name="strCcGeckoOK" xml:space="preserve">
    <value>GeckoFx was found and seems to be installed properly.</value>
  </data>
  <data name="strCcICAFailed" xml:space="preserve">
    <value>ICA requires that the XenDesktop Online Plugin is installed and that the wfica.ocx library is registered. You can download the client here: http://www.citrix.com/download/
If you have the XenDesktop Online Plugin installed and the check still fails, try to register wfica.ocx manually.
To do this open up the run dialog (Start - Run) and enter the following: regsvr32 "c:\Program Files\Citrix\ICA Client\wfica.ocx" (Where c:\Program Files\Citrix\ICA Client\ is the path to your XenDesktop Online Plugin installation).
If you are still not able to pass this check or use ICA in mRemoteNG please consult the at {0}.</value>
  </data>
  <data name="strCcICAOK" xml:space="preserve">
    <value>All ICA components were found and seem to be registered properly.
Citrix ICA Client Control Version {0}</value>
  </data>
  <data name="strCcNotInstalledProperly" xml:space="preserve">
    <value>not installed properly</value>
  </data>
  <data name="strCcPuttyFailed" xml:space="preserve">
    <value>The SSH, Telnet, Rlogin and RAW protocols need PuTTY to work. PuTTY comes with every mRemoteNG package and is located in the installation path.
Please make sure that either you have the Putty.exe in your mRemoteNG directory (default: c:\Program Files\mRemoteNG\) or that you specified a valid path to your PuTTY executable in the Options (Tools - Options - Advanced - Custom PuTTY path)</value>
  </data>
  <data name="strCcPuttyOK" xml:space="preserve">
    <value>The PuTTY executable was found and should be ready to use.</value>
  </data>
  <data name="strCcRDPFailed" xml:space="preserve">
    <value>For RDP to work properly you need to have at least Remote Desktop Connection (Terminal Services) Client 8.0 installed. You can download it here: http://support.microsoft.com/kb/925876
If this check still fails or you are unable to use RDP, please consult the at {0}.</value>
  </data>
  <data name="strCcRDPOK" xml:space="preserve">
    <value>All RDP components were found and seem to be registered properly.
Remote Desktop Connection Control Version {0}</value>
  </data>
  <data name="strCcVNCFailed" xml:space="preserve">
    <value>VNC requires VncSharp.dll to be located in your mRemoteNG application folder.
Please make sure that you have the VncSharp.dll file in your mRemoteNG application folder (usually C:\Program Files\mRemoteNG\).
If you are still not able to pass this check or use VNC in mRemoteNG please consult the at {0}.</value>
  </data>
  <data name="strCcVNCOK" xml:space="preserve">
    <value>All VNC components were found and seem to be registered properly.
VncSharp Control Version {0}</value>
  </data>
  <data name="strCheckboxAutomaticReconnect" xml:space="preserve">
    <value>Automatically try to reconnect when disconnected from server (RDP &amp;&amp; ICA only)</value>
  </data>
  <data name="strCheckboxDomain" xml:space="preserve">
    <value>Domain</value>
  </data>
  <data name="strCheckboxDoNotShowThisMessageAgain" xml:space="preserve">
    <value>Do not show this message again.</value>
  </data>
  <data name="strCheckboxInheritance" xml:space="preserve">
    <value>Inheritance</value>
  </data>
  <data name="strCheckboxPassword" xml:space="preserve">
    <value>Password</value>
  </data>
  <data name="strCheckboxProxyAuthentication" xml:space="preserve">
    <value>This proxy server requires authentication</value>
  </data>
  <data name="strCheckboxPuttyPath" xml:space="preserve">
    <value>Use custom PuTTY path:</value>
  </data>
  <data name="strCheckboxReconnectWhenReady" xml:space="preserve">
    <value>Reconnect when ready</value>
  </data>
  <data name="strCheckboxUpdateUseProxy" xml:space="preserve">
    <value>Use a proxy server to connect</value>
  </data>
  <data name="strCheckboxUsername" xml:space="preserve">
    <value>Username</value>
  </data>
  <data name="strCheckboxWaitForExit" xml:space="preserve">
    <value>Wait for exit</value>
  </data>
  <data name="strCheckForUpdate" xml:space="preserve">
    <value>Check Again</value>
  </data>
  <data name="strCheckForUpdatesOnStartup" xml:space="preserve">
    <value>Check for updates at startup</value>
  </data>
  <data name="strCheckNow" xml:space="preserve">
    <value>Check now</value>
  </data>
  <data name="strCheckProperInstallationOfComponentsAtStartup" xml:space="preserve">
    <value>Check proper installation of components at startup</value>
  </data>
  <data name="strChoosePanelBeforeConnecting" xml:space="preserve">
    <value>Choose panel before connecting</value>
  </data>
  <data name="strClosedPorts" xml:space="preserve">
    <value>Closed Ports</value>
  </data>
  <data name="strCollapseAllFolders" xml:space="preserve">
    <value>Collapse all folders</value>
  </data>
  <data name="strColumnArguments" xml:space="preserve">
    <value>Arguments</value>
  </data>
  <data name="strColumnDisplayName" xml:space="preserve">
    <value>Display Name</value>
  </data>
  <data name="strColumnFilename" xml:space="preserve">
    <value>Filename</value>
  </data>
  <data name="strColumnHostnameIP" xml:space="preserve">
    <value>Hostname/IP</value>
  </data>
  <data name="strColumnMessage" xml:space="preserve">
    <value>Message</value>
  </data>
  <data name="strColumnUsername" xml:space="preserve">
    <value>Username</value>
  </data>
  <data name="strColumnWaitForExit" xml:space="preserve">
    <value>Wait For Exit</value>
  </data>
  <data name="strCommandExitProgram" xml:space="preserve">
    <value>E&amp;xit {0}</value>
  </data>
  <data name="strCommandLineArgsCouldNotBeParsed" xml:space="preserve">
    <value>Couldn't parse command line args!</value>
  </data>
  <data name="strCommandOpenConnectionFile" xml:space="preserve">
    <value>&amp;Open a connection file</value>
  </data>
  <data name="strCommandTryAgain" xml:space="preserve">
    <value>&amp;Try again</value>
  </data>
  <data name="strCompatibilityLenovoAutoScrollUtilityDetected" xml:space="preserve">
    <value>{0} has detected the Lenovo Auto Scroll Utility running on this system. This utility is known to cause problems with {0}. It is recommended that you disable or uninstall it.</value>
  </data>
  <data name="strCompatibilityProblemDetected" xml:space="preserve">
    <value>Compatibility problem detected</value>
  </data>
  <data name="strComponentsCheck" xml:space="preserve">
    <value>Components Check</value>
  </data>
  <data name="strConfigPropertyGridButtonIconClickFailed" xml:space="preserve">
    <value>btnIcon_Click failed!</value>
  </data>
  <data name="strConfigPropertyGridHideItemsFailed" xml:space="preserve">
    <value>ShowHideGridItems failed!</value>
  </data>
  <data name="strConfigPropertyGridMenuClickFailed" xml:space="preserve">
    <value>IconMenu_Click failed!</value>
  </data>
  <data name="strConfigPropertyGridObjectFailed" xml:space="preserve">
    <value>Property Grid object failed!</value>
  </data>
  <data name="strConfigPropertyGridSetHostStatusFailed" xml:space="preserve">
    <value>SetHostStatus failed!</value>
  </data>
  <data name="strConfigPropertyGridValueFailed" xml:space="preserve">
    <value>pGrid_PopertyValueChanged failed!</value>
  </data>
  <data name="strConfigUiLoadFailed" xml:space="preserve">
    <value>Config UI load failed!</value>
  </data>
  <data name="strConfirmCloseConnectionMainInstruction" xml:space="preserve">
    <value>Do you want to close the connection:
"{0}"?</value>
  </data>
  <data name="strConfirmCloseConnectionPanelMainInstruction" xml:space="preserve">
    <value>Are you sure you want to close the panel, "{0}"? Any connections that it contains will also be closed.</value>
  </data>
  <data name="strConfirmDeleteExternalTool" xml:space="preserve">
    <value>Are you sure you want to delete the external tool, "{0}"?</value>
  </data>
  <data name="strConfirmDeleteExternalToolMultiple" xml:space="preserve">
    <value>Are you sure you want to delete the {0} selected external tools?</value>
  </data>
  <data name="strConfirmDeleteNodeConnection" xml:space="preserve">
    <value>Are you sure you want to delete the connection, "{0}"?</value>
  </data>
  <data name="strConfirmDeleteNodeFolder" xml:space="preserve">
    <value>Are you sure you want to delete the empty folder, "{0}"?</value>
  </data>
  <data name="strConfirmDeleteNodeFolderNotEmpty" xml:space="preserve">
    <value>Are you sure you want to delete the folder, "{0}"? Any folders or connections that it contains will also be deleted.</value>
  </data>
  <data name="strConfirmExitMainInstruction" xml:space="preserve">
    <value>Do you want to close all open connections?</value>
  </data>
  <data name="strConfirmResetLayout" xml:space="preserve">
    <value>Are you sure you want to reset the panels to their default layout?</value>
  </data>
  <data name="strConnect" xml:space="preserve">
    <value>Connect</value>
  </data>
  <data name="strConnectInFullscreen" xml:space="preserve">
    <value>Connect in fullscreen mode</value>
  </data>
  <data name="strConnecting" xml:space="preserve">
    <value>Connecting...</value>
  </data>
  <data name="strConnectionEventConnected" xml:space="preserve">
    <value>Protocol Event Connected</value>
  </data>
  <data name="strConnectionEventConnectedDetail" xml:space="preserve">
    <value>Connection to "{0}" via "{1}" established by user "{2}" (Description: "{3}"; User Field: "{4}")</value>
  </data>
  <data name="strConnectionEventConnectionFailed" xml:space="preserve">
    <value>Connection failed!</value>
  </data>
  <data name="strConnectionEventErrorOccured" xml:space="preserve">
    <value>A connection protocol error occurred. Host: "{1}"; Error code: "{2}"; Error Description: "{0}"</value>
  </data>
  <data name="strConnectionOpenFailed" xml:space="preserve">
    <value>Opening connection failed!</value>
  </data>
  <data name="strConnectionOpenFailedNoHostname" xml:space="preserve">
    <value>Cannot open connection: No hostname specified!</value>
  </data>
  <data name="strConnectionRdpErrorDetail" xml:space="preserve">
    <value>RDP error!
Error Code: {0}
Error Description: {1}</value>
  </data>
  <data name="strConnections" xml:space="preserve">
    <value>Connections</value>
  </data>
  <data name="strConnectionSetDefaultPortFailed" xml:space="preserve">
    <value>Couldn't set default port!</value>
  </data>
  <data name="strConnectionsFileBackupFailed" xml:space="preserve">
    <value>Couldn't create backup of connections file!</value>
  </data>
  <data name="strConnectionsFileCouldNotBeImported" xml:space="preserve">
    <value>Couldn't import connections file!</value>
  </data>
  <data name="strConnectionsFileCouldNotBeLoaded" xml:space="preserve">
    <value>Connections file "{0}" could not be loaded!</value>
  </data>
  <data name="strConnectionsFileCouldNotBeLoadedNew" xml:space="preserve">
    <value>Connections file "{0}" could not be loaded!
Starting with new connections file.</value>
  </data>
  <data name="strConnectionsFileCouldNotBeSaved" xml:space="preserve">
    <value>Couldn't save connections file!</value>
  </data>
  <data name="strConnectionsFileCouldNotSaveAs" xml:space="preserve">
    <value>Couldn't save connections file as "{0}"!</value>
  </data>
  <data name="strConnectNoCredentials" xml:space="preserve">
    <value>Connect without credentials</value>
  </data>
  <data name="strConnectToConsoleSession" xml:space="preserve">
    <value>Connect to console session</value>
  </data>
  <data name="strConnectWithOptions" xml:space="preserve">
    <value>Connect (with options)</value>
  </data>
  <data name="strConnenctionClosedByUser" xml:space="preserve">
    <value>Connection to {0} via {1} closed by user {2}.</value>
  </data>
  <data name="strConnenctionClosedByUserDetail" xml:space="preserve">
    <value>Connection to {0} via {1} closed by user {2}.  (Description: "{3}"; User Field: "{4}")</value>
  </data>
  <data name="strConnenctionCloseEvent" xml:space="preserve">
    <value>Connection Event Closed</value>
  </data>
  <data name="strConnenctionCloseEventFailed" xml:space="preserve">
    <value>Connection Event Closed failed!</value>
  </data>
  <data name="strCouldNotCreateNewConnectionsFile" xml:space="preserve">
    <value>Couldn't create new connections file!</value>
  </data>
  <data name="strCouldNotFindToolStripInFilteredPropertyGrid" xml:space="preserve">
    <value>Could not find ToolStrip control in FilteredPropertyGrid.</value>
  </data>
  <data name="strCurrentVersion" xml:space="preserve">
    <value>Installed version</value>
  </data>
  <data name="strDefaultTheme" xml:space="preserve">
    <value>Default Theme</value>
  </data>
  <data name="strDetect" xml:space="preserve">
    <value>Detect</value>
  </data>
  <data name="strDontConnectToConsoleSessionMenuItem" xml:space="preserve">
    <value>Don't connect to console session</value>
  </data>
  <data name="strDontConnectWhenAuthFails" xml:space="preserve">
    <value>Don't connect if authentication fails</value>
  </data>
  <data name="strDoubleClickTabClosesIt" xml:space="preserve">
    <value>Double click on tab closes it</value>
  </data>
  <data name="strDownloadAndInstall" xml:space="preserve">
    <value>Download and Install</value>
  </data>
  <data name="strDuplicate" xml:space="preserve">
    <value>Duplicate</value>
  </data>
  <data name="strEmptyPasswordContinue" xml:space="preserve">
    <value>Do you want to continue with no password?</value>
  </data>
  <data name="strEmptyUsernamePasswordDomainFields" xml:space="preserve">
    <value>For empty Username, Password or Domain fields use:</value>
  </data>
  <data name="strEnc128Bit" xml:space="preserve">
    <value>128-bit</value>
  </data>
  <data name="strEnc128BitLogonOnly" xml:space="preserve">
    <value>128-bit (logon only)</value>
  </data>
  <data name="strEnc40Bit" xml:space="preserve">
    <value>40-bit</value>
  </data>
  <data name="strEnc56Bit" xml:space="preserve">
    <value>56-bit</value>
  </data>
  <data name="strEncBasic" xml:space="preserve">
    <value>Basic</value>
  </data>
  <data name="strEncryptCompleteConnectionFile" xml:space="preserve">
    <value>Completely encrypt connection file</value>
  </data>
  <data name="strEndIP" xml:space="preserve">
    <value>Last IP</value>
  </data>
  <data name="strEndPort" xml:space="preserve">
    <value>Last Port</value>
  </data>
  <data name="strErrorAddExternalToolsToToolBarFailed" xml:space="preserve">
    <value>AddExternalToolsToToolBar (frmMain) failed. {0}</value>
  </data>
  <data name="strErrorAddFolderFailed" xml:space="preserve">
    <value>AddFolder (UI.Window.ConnectionTreeWindow) failed. {0}</value>
  </data>
  <data name="strErrorBadDatabaseVersion" xml:space="preserve">
    <value>The database version {0} is not compatible with this version of {1}.</value>
  </data>
  <data name="strErrorCloneNodeFailed" xml:space="preserve">
    <value>CloneNode (Tree.Node) failed . {0}</value>
  </data>
  <data name="strErrorCode" xml:space="preserve">
    <value>Error code {0}.</value>
  </data>
  <data name="strErrorConnectionListSaveFailed" xml:space="preserve">
    <value>The connection list could not be saved.</value>
  </data>
  <data name="strErrorCouldNotLaunchPutty" xml:space="preserve">
    <value>PuTTY could not be launched.</value>
  </data>
  <data name="strErrorDecryptionFailed" xml:space="preserve">
    <value>Decryption failed. {0}</value>
  </data>
  <data name="strErrorEncryptionFailed" xml:space="preserve">
    <value>Encryption failed. {0}</value>
  </data>
  <data name="strErrorFipsPolicyIncompatible" xml:space="preserve">
    <value>The Windows security setting, "System cryptography: Use FIPS compliant algorithms for encryption, hashing, and signing", is enabled. 

See the Microsoft Support article at http://support.microsoft.com/kb/811833 for more information.

{0} is not fully FIPS compliant. Click OK to proceed at your own discretion, or Cancel to Exit.</value>
  </data>
  <data name="strErrors" xml:space="preserve">
    <value>Errors</value>
  </data>
  <data name="strErrorStartupConnectionFileLoad" xml:space="preserve">
    <value>The startup connection file could not be loaded.{0}{0}{2}{0}{3}{0}{0}In order to prevent data loss, {1} will now exit.</value>
  </data>
  <data name="strErrorVerifyDatabaseVersionFailed" xml:space="preserve">
    <value>VerifyDatabaseVersion (Config.Connections.Save) failed. {0}</value>
  </data>
  <data name="strExpandAllFolders" xml:space="preserve">
    <value>Expand all folders</value>
  </data>
  <data name="strExperimental" xml:space="preserve">
    <value>Experimental</value>
  </data>
  <data name="strExport" xml:space="preserve">
    <value>Export</value>
  </data>
  <data name="strExportEverything" xml:space="preserve">
    <value>Export everything</value>
  </data>
  <data name="strExportFile" xml:space="preserve">
    <value>Export File</value>
  </data>
  <data name="strExportItems" xml:space="preserve">
    <value>Export Items</value>
  </data>
  <data name="strExportmRemoteXML" xml:space="preserve">
    <value>Export mRemote/mRemoteNG XML</value>
  </data>
  <data name="strExportProperties" xml:space="preserve">
    <value>Export Properties</value>
  </data>
  <data name="strExportSelectedConnection" xml:space="preserve">
    <value>Export the currently selected connection</value>
  </data>
  <data name="strExportSelectedFolder" xml:space="preserve">
    <value>Export the currently selected folder</value>
  </data>
  <data name="strExportToFileMenuItem" xml:space="preserve">
    <value>&amp;Export to File...</value>
  </data>
  <data name="strExtApp" xml:space="preserve">
    <value>Ext. App</value>
  </data>
  <data name="strExternalToolDefaultName" xml:space="preserve">
    <value>New External Tool</value>
  </data>
  <data name="strFAMFAMFAMAttribution" xml:space="preserve">
    <value>Includes icons by [FAMFAMFAM]</value>
  </data>
  <data name="strFAMFAMFAMAttributionURL" xml:space="preserve">
    <value>http://www.famfamfam.com/</value>
  </data>
  <data name="strFileFormatLabel" xml:space="preserve">
    <value>File &amp;Format:</value>
  </data>
  <data name="strFilterAll" xml:space="preserve">
    <value>All Files (*.*)</value>
  </data>
  <data name="strFilterAllImportable" xml:space="preserve">
    <value>All importable files</value>
  </data>
  <data name="strFilterApplication" xml:space="preserve">
    <value>Application Files (*.exe)</value>
  </data>
  <data name="strFiltermRemoteCSV" xml:space="preserve">
    <value>mRemote CSV Files (*.csv)</value>
  </data>
  <data name="strFiltermRemoteXML" xml:space="preserve">
    <value>mRemote XML Files (*.xml)</value>
  </data>
  <data name="strFilterPuttyConnectionManager" xml:space="preserve">
    <value>PuTTY Connection Manager files</value>
  </data>
  <data name="strFilterRdgFiles" xml:space="preserve">
    <value>Remote Desktop Connection Manager files (*.rdg)</value>
  </data>
  <data name="strFilterRDP" xml:space="preserve">
    <value>RDP Files (*.rdp)</value>
  </data>
  <data name="strFiltervRD2008CSV" xml:space="preserve">
    <value>visionapp Remote Desktop 2008 CSV Files (*.csv)</value>
  </data>
  <data name="strFormatInherit" xml:space="preserve">
    <value>Inherit {0}</value>
  </data>
  <data name="strFormatInheritDescription" xml:space="preserve">
    <value>Description of inherited property: {0}</value>
  </data>
  <data name="strFree" xml:space="preserve">
    <value>Free</value>
  </data>
  <data name="strFullscreen" xml:space="preserve">
    <value>Fullscreen</value>
  </data>
  <data name="strGeneral" xml:space="preserve">
    <value>General</value>
  </data>
  <data name="strGetConnectionInfoFromSqlFailed" xml:space="preserve">
    <value>Get Connection Info From SQL failed</value>
  </data>
  <data name="strGetConnectionInfoFromXmlFailed" xml:space="preserve">
    <value>An error occured while loading the connection entry for "{0}" from "{1}". {2}</value>
  </data>
  <data name="strGroupboxAutomaticReconnect" xml:space="preserve">
    <value>Automatic Reconnect</value>
  </data>
  <data name="strGroupboxConnection" xml:space="preserve">
    <value>Connection</value>
  </data>
  <data name="strGroupboxExternalToolProperties" xml:space="preserve">
    <value>External Tool Properties</value>
  </data>
  <data name="strGroupboxFiles" xml:space="preserve">
    <value>Files</value>
  </data>
  <data name="strHost" xml:space="preserve">
    <value>Host</value>
  </data>
  <data name="strHttp" xml:space="preserve">
    <value>HTTP</value>
  </data>
  <data name="strHttpConnectFailed" xml:space="preserve">
    <value>HTTP Connect Failed!</value>
  </data>
  <data name="strHttpConnectionFailed" xml:space="preserve">
    <value>Couldn't create new HTTP Connection!</value>
  </data>
  <data name="strHttpDocumentTileChangeFailed" xml:space="preserve">
    <value>Changing HTTP Document Tile Failed!</value>
  </data>
  <data name="strHttpGecko" xml:space="preserve">
    <value>Gecko (Firefox)</value>
  </data>
  <data name="strHttpInternetExplorer" xml:space="preserve">
    <value>Internet Explorer</value>
  </data>
  <data name="strHttps" xml:space="preserve">
    <value>HTTPS</value>
  </data>
  <data name="strHttpSetPropsFailed" xml:space="preserve">
    <value>Set HTTP Props failed!</value>
  </data>
  <data name="strICA" xml:space="preserve">
    <value>ICA</value>
  </data>
  <data name="strIcaConnectionFailed" xml:space="preserve">
    <value>Couldn't create new ICA Connection!</value>
  </data>
  <data name="strIcaControlFailed" xml:space="preserve">
    <value>Loading ICA Plugin failed!</value>
  </data>
  <data name="strIcaSetCredentialsFailed" xml:space="preserve">
    <value>ICA SetCredentials failed!</value>
  </data>
  <data name="strIcaSetEventHandlersFailed" xml:space="preserve">
    <value>ICA Set Event Handlers Failed!</value>
  </data>
  <data name="strIcaSetPropsFailed" xml:space="preserve">
    <value>ICA Set Props Failed!</value>
  </data>
  <data name="strIcaSetResolutionFailed" xml:space="preserve">
    <value>ICA Set Resolution Failed!</value>
  </data>
  <data name="strIdentifyQuickConnectTabs" xml:space="preserve">
    <value>Identify quick connect tabs by adding the prefix "Quick:"</value>
  </data>
  <data name="strImportAD" xml:space="preserve">
    <value>Import from Active Directory</value>
  </data>
  <data name="strImportExport" xml:space="preserve">
    <value>Import/Export</value>
  </data>
  <data name="strImportFileFailedContent" xml:space="preserve">
    <value>An error occurred while importing the file "{0}".</value>
  </data>
  <data name="strImportFileFailedMainInstruction" xml:space="preserve">
    <value>Import failed</value>
  </data>
  <data name="strImportFromFileMenuItem" xml:space="preserve">
    <value>Import from &amp;File...</value>
  </data>
  <data name="strImportLocationCommandButtons" xml:space="preserve">
    <value>Under the root{0}{1}|Under the selected folder{0}{2}</value>
  </data>
  <data name="strImportLocationContent" xml:space="preserve">
    <value>Where would you like the imported items to be placed?</value>
  </data>
  <data name="strImportLocationMainInstruction" xml:space="preserve">
    <value>Import location</value>
  </data>
  <data name="strImportMenuItem" xml:space="preserve">
    <value>&amp;Import</value>
  </data>
  <data name="strImportmRemoteXML" xml:space="preserve">
    <value>Import mRemote/mRemoteNG XML</value>
  </data>
  <data name="strImportPortScan" xml:space="preserve">
    <value>Import from Port Scan</value>
  </data>
  <data name="strImportRDPFiles" xml:space="preserve">
    <value>Import from RDP file(s)</value>
  </data>
  <data name="strInactive" xml:space="preserve">
    <value>Inactive</value>
  </data>
  <data name="strInformations" xml:space="preserve">
    <value>Informations</value>
  </data>
  <data name="strInheritNewConnection" xml:space="preserve">
    <value>mRemoteNG is up to date</value>
  </data>
  <data name="strIntAppConnectionFailed" xml:space="preserve">
    <value>Connection failed!</value>
  </data>
  <data name="strIntAppDisposeFailed" xml:space="preserve">
    <value>Dispose of Int App process failed!</value>
  </data>
  <data name="strIntAppFocusFailed" xml:space="preserve">
    <value>Int App Focus Failed!</value>
  </data>
  <data name="strIntAppHandle" xml:space="preserve">
    <value>Int App Handle: {0}</value>
  </data>
  <data name="strIntAppKillFailed" xml:space="preserve">
    <value>Killing Int App Process failed!</value>
  </data>
  <data name="strIntAppParentHandle" xml:space="preserve">
    <value>Panel Handle: {0}</value>
  </data>
  <data name="strIntAppResizeFailed" xml:space="preserve">
    <value>Int App Resize failed!</value>
  </data>
  <data name="strIntAppStuff" xml:space="preserve">
    <value>--- IntApp Stuff ---</value>
  </data>
  <data name="strIntAppTitle" xml:space="preserve">
    <value>Int App Title: {0}</value>
  </data>
  <data name="strKeysCtrlAltDel" xml:space="preserve">
    <value>CTRL-ALT-DEL</value>
  </data>
  <data name="strKeysCtrlEsc" xml:space="preserve">
    <value>CTRL-ESC</value>
  </data>
  <data name="strLabelAddress" xml:space="preserve">
    <value>Address:</value>
  </data>
  <data name="strLabelArguments" xml:space="preserve">
    <value>Arguments:</value>
  </data>
  <data name="strLabelChangeLog" xml:space="preserve">
    <value>Change Log:</value>
  </data>
  <data name="strLabelClosingConnections" xml:space="preserve">
    <value>When closing connections:</value>
  </data>
  <data name="strLabelConnect" xml:space="preserve">
    <value>&amp;Connect:</value>
  </data>
  <data name="strLabelDisplayName" xml:space="preserve">
    <value>Display Name</value>
  </data>
  <data name="strLabelDomain" xml:space="preserve">
    <value>Domain:</value>
  </data>
  <data name="strLabelFilename" xml:space="preserve">
    <value>Filename:</value>
  </data>
  <data name="strLabelHostname" xml:space="preserve">
    <value>Hostname:</value>
  </data>
  <data name="strLabelOptions" xml:space="preserve">
    <value>Options:</value>
  </data>
  <data name="strLabelPassword" xml:space="preserve">
    <value>Password:</value>
  </data>
  <data name="strLabelPort" xml:space="preserve">
    <value>Port:</value>
  </data>
  <data name="strLabelPortableEdition" xml:space="preserve">
    <value>Portable Edition</value>
  </data>
  <data name="strLabelProtocol" xml:space="preserve">
    <value>Protocol:</value>
  </data>
  <data name="strLabelPuttySessionsConfig" xml:space="preserve">
    <value>To configure PuTTY sessions click this button:</value>
  </data>
  <data name="strLabelPuttyTimeout" xml:space="preserve">
    <value>Maximum PuTTY and integrated external tools wait time:</value>
  </data>
  <data name="strLabelReleasedUnderGPL" xml:space="preserve">
    <value>Released under the GNU General Public License (GPL)</value>
  </data>
  <data name="strLabelSeconds" xml:space="preserve">
    <value>Seconds</value>
  </data>
  <data name="strLabelSelectPanel" xml:space="preserve">
    <value>Select a panel from the list below or click New to add a new one. Click OK to continue.</value>
  </data>
  <data name="strLabelServerStatus" xml:space="preserve">
    <value>Server status:</value>
  </data>
  <data name="strLabelSQLDatabaseName" xml:space="preserve">
    <value>Database:</value>
  </data>
  <data name="strLabelSQLServerDatabaseName" xml:space="preserve">
    <value>Database:</value>
  </data>
  <data name="strLabelUsername" xml:space="preserve">
    <value>Username:</value>
  </data>
  <data name="strLabelVerify" xml:space="preserve">
    <value>Verify:</value>
  </data>
  <data name="strLanguage" xml:space="preserve">
    <value>Language</value>
  </data>
  <data name="strLanguageDefault" xml:space="preserve">
    <value>(Automatically Detect)</value>
  </data>
  <data name="strLanguageRestartRequired" xml:space="preserve">
    <value>{0} must be restarted before changes to the language will take effect.</value>
  </data>
  <data name="strLoadFromSqlFailed" xml:space="preserve">
    <value>Load from SQL failed</value>
  </data>
  <data name="strLoadFromSqlFailedContent" xml:space="preserve">
    <value>The connection information could not be loaded from the SQL server.</value>
  </data>
  <data name="strLoadFromXmlFailed" xml:space="preserve">
    <value>Load From XML failed!</value>
  </data>
  <data name="strLocalFile" xml:space="preserve">
    <value>Local file</value>
  </data>
  <data name="strLocalFileDoesNotExist" xml:space="preserve">
    <value>Local file does not exist!</value>
  </data>
  <data name="strLogOff" xml:space="preserve">
    <value>Logoff</value>
  </data>
  <data name="strLogWriteToFileFailed" xml:space="preserve">
    <value>Writing to report file failed!</value>
  </data>
  <data name="strLogWriteToFileFinalLocationFailed" xml:space="preserve">
    <value>Couldn't save report to final location.</value>
  </data>
  <data name="strMagicLibraryAttribution" xml:space="preserve">
    <value>Uses the Magic library by [Crownwood Software]</value>
  </data>
  <data name="strMagicLibraryAttributionURL" xml:space="preserve">
    <value>http://www.dotnetmagic.com/</value>
  </data>
  <data name="strMenuAbout" xml:space="preserve">
    <value>About</value>
  </data>
  <data name="strMenuAddConnectionPanel" xml:space="preserve">
    <value>Add Connection Panel</value>
  </data>
  <data name="strMenuCheckForUpdates" xml:space="preserve">
    <value>Check for Updates</value>
  </data>
  <data name="strMenuConfig" xml:space="preserve">
    <value>Config</value>
  </data>
  <data name="strMenuConnect" xml:space="preserve">
    <value>Connect</value>
  </data>
  <data name="strMenuConnectionPanels" xml:space="preserve">
    <value>Connection Panels</value>
  </data>
  <data name="strMenuConnections" xml:space="preserve">
    <value>Connections</value>
  </data>
  <data name="strMenuConnectionsAndConfig" xml:space="preserve">
    <value>Connections and Config</value>
  </data>
  <data name="strMenuCopy" xml:space="preserve">
    <value>Copy</value>
  </data>
  <data name="strMenuCtrlAltDel" xml:space="preserve">
    <value>Ctrl-Alt-Del</value>
  </data>
  <data name="strMenuCtrlEsc" xml:space="preserve">
    <value>Ctrl-Esc</value>
  </data>
  <data name="strMenuDelete" xml:space="preserve">
    <value>Delete...</value>
  </data>
  <data name="strMenuDeleteConnection" xml:space="preserve">
    <value>Delete Connection...</value>
  </data>
  <data name="strMenuDeleteExternalTool" xml:space="preserve">
    <value>Delete External Tool...</value>
  </data>
  <data name="strMenuDeleteFolder" xml:space="preserve">
    <value>Delete Folder...</value>
  </data>
  <data name="strMenuDisconnect" xml:space="preserve">
    <value>Disconnect</value>
  </data>
  <data name="strMenuDonate" xml:space="preserve">
    <value>Donate</value>
  </data>
  <data name="strMenuDuplicate" xml:space="preserve">
    <value>Duplicate</value>
  </data>
  <data name="strMenuDuplicateConnection" xml:space="preserve">
    <value>Duplicate Connection</value>
  </data>
  <data name="strMenuDuplicateFolder" xml:space="preserve">
    <value>Duplicate Folder</value>
  </data>
  <data name="strMenuDuplicateTab" xml:space="preserve">
    <value>Duplicate Tab</value>
  </data>
  <data name="strMenuExit" xml:space="preserve">
    <value>Exit</value>
  </data>
  <data name="strMenuExternalTools" xml:space="preserve">
    <value>External Tools</value>
  </data>
  <data name="strMenuExternalToolsToolbar" xml:space="preserve">
    <value>External Tools Toolbar</value>
  </data>
  <data name="strMenuFile" xml:space="preserve">
    <value>&amp;File</value>
  </data>
  <data name="strMenuFullScreen" xml:space="preserve">
    <value>Full Screen</value>
  </data>
  <data name="strMenuFullScreenRDP" xml:space="preserve">
    <value>Full Screen (RDP)</value>
  </data>
  <data name="strMenuHelp" xml:space="preserve">
    <value>&amp;Help</value>
  </data>
  <data name="strMenuHelpContents" xml:space="preserve">
    <value>mRemoteNG Help</value>
  </data>
  <data name="strMenuJumpTo" xml:space="preserve">
    <value>Jump to</value>
  </data>
  <data name="strMenuLaunchExternalTool" xml:space="preserve">
    <value>Launch External Tool</value>
  </data>
  <data name="strMenuNewConnectionFile" xml:space="preserve">
    <value>New Connection File</value>
  </data>
  <data name="strMenuNewExternalTool" xml:space="preserve">
    <value>New External Tool</value>
  </data>
  <data name="strMenuNotifications" xml:space="preserve">
    <value>Notifications</value>
  </data>
  <data name="strMenuNotificationsCopyAll" xml:space="preserve">
    <value>Copy All</value>
  </data>
  <data name="strMenuNotificationsDelete" xml:space="preserve">
    <value>Delete</value>
  </data>
  <data name="strMenuNotificationsDeleteAll" xml:space="preserve">
    <value>Delete All</value>
  </data>
  <data name="strMenuOpenConnectionFile" xml:space="preserve">
    <value>Open Connection File...</value>
  </data>
  <data name="strMenuOptions" xml:space="preserve">
    <value>Options</value>
  </data>
  <data name="strMenuPaste" xml:space="preserve">
    <value>Paste</value>
  </data>
  <data name="strMenuPortScan" xml:space="preserve">
    <value>Port Scan</value>
  </data>
  <data name="strMenuQuickConnectToolbar" xml:space="preserve">
    <value>Quick Connect Toolbar</value>
  </data>
  <data name="strMenuReconnect" xml:space="preserve">
    <value>Reconnect</value>
  </data>
  <data name="strMenuRefreshScreen" xml:space="preserve">
    <value>Refresh Screen (VNC)</value>
  </data>
  <data name="strMenuRename" xml:space="preserve">
    <value>Rename</value>
  </data>
  <data name="strMenuRenameConnection" xml:space="preserve">
    <value>Rename Connection</value>
  </data>
  <data name="strMenuRenameFolder" xml:space="preserve">
    <value>Rename Folder</value>
  </data>
  <data name="strMenuRenameTab" xml:space="preserve">
    <value>Rename Tab</value>
  </data>
  <data name="strMenuReportBug" xml:space="preserve">
    <value>Report a Bug</value>
  </data>
  <data name="strMenuResetLayout" xml:space="preserve">
    <value>Reset layout</value>
  </data>
  <data name="strMenuSaveConnectionFile" xml:space="preserve">
    <value>Save Connection File</value>
  </data>
  <data name="strMenuSaveConnectionFileAs" xml:space="preserve">
    <value>Save Connection File As...</value>
  </data>
  <data name="strMenuScreenshot" xml:space="preserve">
    <value>Screenshot</value>
  </data>
  <data name="strMenuScreenshotManager" xml:space="preserve">
    <value>Screenshot Manager</value>
  </data>
  <data name="strMenuSendSpecialKeys" xml:space="preserve">
    <value>Send Special Keys (VNC)</value>
  </data>
  <data name="strMenuSessionRetrieve" xml:space="preserve">
    <value>Retrieve</value>
  </data>
  <data name="strMenuSessions" xml:space="preserve">
    <value>Sessions</value>
  </data>
  <data name="strMenuSessionsAndScreenshots" xml:space="preserve">
    <value>Sessions and Screenshots</value>
  </data>
  <data name="strMenuShowHelpText" xml:space="preserve">
    <value>&amp;Show Help Text</value>
  </data>
  <data name="strMenuShowText" xml:space="preserve">
    <value>Show Text</value>
  </data>
  <data name="strMenuSmartSize" xml:space="preserve">
    <value>SmartSize (RDP/VNC)</value>
  </data>
  <data name="strMenuSSHFileTransfer" xml:space="preserve">
    <value>SSH File Transfer</value>
  </data>
  <data name="strMenuStartChat" xml:space="preserve">
    <value>Start Chat (VNC)</value>
  </data>
  <data name="strMenuSupportForum" xml:space="preserve">
    <value>Support Forum</value>
  </data>
  <data name="strMenuTools" xml:space="preserve">
    <value>&amp;Tools</value>
  </data>
  <data name="strMenuTransferFile" xml:space="preserve">
    <value>Transfer File (SSH)</value>
  </data>
  <data name="strMenuView" xml:space="preserve">
    <value>&amp;View</value>
  </data>
  <data name="strMenuViewOnly" xml:space="preserve">
    <value>View Only</value>
  </data>
  <data name="strMenuWebsite" xml:space="preserve">
    <value>Website</value>
  </data>
  <data name="strMinimizeToSysTray" xml:space="preserve">
    <value>Minimize to notification area</value>
  </data>
  <data name="strMoveDown" xml:space="preserve">
    <value>Move down</value>
  </data>
  <data name="strMoveUp" xml:space="preserve">
    <value>Move up</value>
  </data>
  <data name="strMremoteNgCsv" xml:space="preserve">
    <value>mRemoteNG CSV</value>
  </data>
  <data name="strMremoteNgXml" xml:space="preserve">
    <value>mRemoteNG XML</value>
  </data>
  <data name="strMyCurrentWindowsCreds" xml:space="preserve">
    <value>My current credentials (Windows logon information)</value>
  </data>
  <data name="strNever" xml:space="preserve">
    <value>Never</value>
  </data>
  <data name="strNewConnection" xml:space="preserve">
    <value>New Connection</value>
  </data>
  <data name="strNewFolder" xml:space="preserve">
    <value>New Folder</value>
  </data>
  <data name="strNewPanel" xml:space="preserve">
    <value>New Panel</value>
  </data>
  <data name="strNewRoot" xml:space="preserve">
    <value>New Root</value>
  </data>
  <data name="strNewTitle" xml:space="preserve">
    <value>New Title</value>
  </data>
  <data name="strNo" xml:space="preserve">
    <value>No</value>
  </data>
  <data name="strNoCompression" xml:space="preserve">
    <value>No сompression</value>
  </data>
  <data name="strNoExtAppDefined" xml:space="preserve">
    <value>No ext. app specified.</value>
  </data>
  <data name="strNoInformation" xml:space="preserve">
    <value>None</value>
  </data>
  <data name="strNone" xml:space="preserve">
    <value>None</value>
  </data>
  <data name="strNormal" xml:space="preserve">
    <value>Normal</value>
  </data>
  <data name="strNoSmartSize" xml:space="preserve">
    <value>No SmartSize</value>
  </data>
  <data name="strNoUpdateAvailable" xml:space="preserve">
    <value>No update available</value>
  </data>
  <data name="strOldConffile" xml:space="preserve">
    <value>You are trying to load a connection file that was created using an very early version of mRemote, this could result in an runtime error.
If you run into such an error, please create a new connection file!</value>
  </data>
  <data name="strOpenNewTabRight" xml:space="preserve">
    <value>Open new tab to the right of the currently selected tab</value>
  </data>
  <data name="strOpenPorts" xml:space="preserve">
    <value>Open Ports</value>
  </data>
  <data name="strOptionsKeyboardButtonDelete" xml:space="preserve">
    <value>&amp;Delete</value>
  </data>
  <data name="strOptionsKeyboardButtonNew" xml:space="preserve">
    <value>&amp;New</value>
  </data>
  <data name="strOptionsKeyboardButtonReset" xml:space="preserve">
    <value>&amp;Reset to Default</value>
  </data>
  <data name="strOptionsKeyboardButtonResetAll" xml:space="preserve">
    <value>Reset &amp;All to Default</value>
  </data>
  <data name="strOptionsKeyboardCommandsGroupTabs" xml:space="preserve">
    <value>Tabs</value>
  </data>
  <data name="strOptionsKeyboardCommandsNextTab" xml:space="preserve">
    <value>Next tab</value>
  </data>
  <data name="strOptionsKeyboardCommandsPreviousTab" xml:space="preserve">
    <value>Previous tab</value>
  </data>
  <data name="strOptionsKeyboardGroupModifyShortcut" xml:space="preserve">
    <value>Modify shortcut</value>
  </data>
  <data name="strOptionsKeyboardLabelKeyboardShortcuts" xml:space="preserve">
    <value>Keyboard shortcuts</value>
  </data>
  <data name="strOptionsProxyTesting" xml:space="preserve">
    <value>Testing...</value>
  </data>
  <data name="strOptionsTabKeyboard" xml:space="preserve">
    <value>Keyboard</value>
  </data>
  <data name="strOptionsTabTheme" xml:space="preserve">
    <value>Theme</value>
  </data>
  <data name="strOptionsThemeButtonDelete" xml:space="preserve">
    <value>&amp;Delete</value>
  </data>
  <data name="strOptionsThemeButtonNew" xml:space="preserve">
    <value>&amp;New</value>
  </data>
  <data name="strPanelName" xml:space="preserve">
    <value>Panel Name</value>
  </data>
  <data name="strPasswordProtect" xml:space="preserve">
    <value>Password protect</value>
  </data>
  <data name="strPasswordStatusMustMatch" xml:space="preserve">
    <value>Both passwords must match.</value>
  </data>
  <data name="strPasswordStatusTooShort" xml:space="preserve">
    <value>The password must be at least 3 characters long.</value>
  </data>
  <data name="strPleaseFillAllFields" xml:space="preserve">
    <value>Please fill all fields</value>
  </data>
  <data name="strPortScanComplete" xml:space="preserve">
    <value>Port scan complete.</value>
  </data>
  <data name="strPortScanCouldNotLoadPanel" xml:space="preserve">
    <value>Couldn't load PortScan panel!</value>
  </data>
  <data name="strPropertiesWillOnlyBeSavedMRemoteXML" xml:space="preserve">
    <value>(These properties will only be saved if you select mRemote/mRemoteNG XML as output file format!)</value>
  </data>
  <data name="strPropertyDescriptionAddress" xml:space="preserve">
    <value>Enter the hostname or ip you want to connect to.</value>
  </data>
  <data name="strPropertyDescriptionAll" xml:space="preserve">
    <value>Toggle all inheritance options.</value>
  </data>
  <data name="strPropertyDescriptionAuthenticationLevel" xml:space="preserve">
    <value>Select which authentication level this connection should use.</value>
  </data>
  <data name="strPropertyDescriptionAuthenticationMode" xml:space="preserve">
    <value>Select how you want to authenticate against the VNC server.</value>
  </data>
  <data name="strPropertyDescriptionAutomaticResize" xml:space="preserve">
    <value>Select whether to automatically resize the connection when the window is resized or when fullscreen mode is toggled. Requires RDC 8.0 or higher.</value>
  </data>
  <data name="strPropertyDescriptionCacheBitmaps" xml:space="preserve">
    <value>Select whether to use bitmap caching or not.</value>
  </data>
  <data name="strPropertyDescriptionColors" xml:space="preserve">
    <value>Select the colour quality to be used.</value>
  </data>
  <data name="strPropertyDescriptionCompression" xml:space="preserve">
    <value>Select the compression value to be used.</value>
  </data>
  <data name="strPropertyDescriptionDescription" xml:space="preserve">
    <value>Put your notes or a description for the host here.</value>
  </data>
  <data name="strPropertyDescriptionDisplayThemes" xml:space="preserve">
    <value>Select yes if the theme of the remote host should be displayed.</value>
  </data>
  <data name="strPropertyDescriptionDisplayWallpaper" xml:space="preserve">
    <value>Select yes if the wallpaper of the remote host should be displayed.</value>
  </data>
  <data name="strPropertyDescriptionDomain" xml:space="preserve">
    <value>Enter your domain.</value>
  </data>
  <data name="strPropertyDescriptionEnableDesktopComposition" xml:space="preserve">
    <value>Select whether to use desktop composition or not.</value>
  </data>
  <data name="strPropertyDescriptionEnableFontSmoothing" xml:space="preserve">
    <value>Select whether to use font smoothing or not.</value>
  </data>
  <data name="strPropertyDescriptionEncoding" xml:space="preserve">
    <value>Select the encoding mode to be used.</value>
  </data>
  <data name="strPropertyDescriptionEncryptionStrength" xml:space="preserve">
    <value>Select the encryption strength of the remote host.</value>
  </data>
  <data name="strPropertyDescriptionExternalTool" xml:space="preserve">
    <value>Select the external tool to be started.</value>
  </data>
  <data name="strPropertyDescriptionExternalToolAfter" xml:space="preserve">
    <value>Select a external tool to be started after the disconnection to the remote host.</value>
  </data>
  <data name="strPropertyDescriptionExternalToolBefore" xml:space="preserve">
    <value>Select a external tool to be started before the connection to the remote host is established.</value>
  </data>
  <data name="strPropertyDescriptionIcon" xml:space="preserve">
    <value>Choose a icon that will be displayed when connected to the host.</value>
  </data>
  <data name="strPropertyDescriptionLoadBalanceInfo" xml:space="preserve">
    <value>Specifies the load balancing information for use by load balancing routers to choose the best server.</value>
  </data>
  <data name="strPropertyDescriptionMACAddress" xml:space="preserve">
    <value>Enter the MAC address of the remote host if you wish to use it in an external tool.</value>
  </data>
  <data name="strPropertyDescriptionName" xml:space="preserve">
    <value>This is the name that will be displayed in the connections tree.</value>
  </data>
  <data name="strPropertyDescriptionPanel" xml:space="preserve">
    <value>Sets the panel in which the connection will open.</value>
  </data>
  <data name="strPropertyDescriptionPassword" xml:space="preserve">
    <value>Enter your password.</value>
  </data>
  <data name="strPropertyDescriptionPort" xml:space="preserve">
    <value>Enter the port the selected protocol is listening on.</value>
  </data>
  <data name="strPropertyDescriptionProtocol" xml:space="preserve">
    <value>Choose the protocol mRemoteNG should use to connect to the host.</value>
  </data>
  <data name="strPropertyDescriptionPuttySession" xml:space="preserve">
    <value>Select a PuTTY session to be used when connecting.</value>
  </data>
  <data name="strPropertyDescriptionRDGatewayDomain" xml:space="preserve">
    <value>Specifies the domain name that a user provides to connect to the RD Gateway server.</value>
  </data>
  <data name="strPropertyDescriptionRDGatewayHostname" xml:space="preserve">
    <value>Specifies the host name of the Remote Desktop Gateway server.</value>
  </data>
  <data name="strPropertyDescriptionRDGatewayUsageMethod" xml:space="preserve">
    <value>Specifies when to use a Remote Desktop Gateway (RD Gateway) server.</value>
  </data>
  <data name="strPropertyDescriptionRDGatewayUseConnectionCredentials" xml:space="preserve">
    <value>Specifies whether or not to log on to the gateway using the same username and password as the connection.</value>
  </data>
  <data name="strPropertyDescriptionRDGatewayUsername" xml:space="preserve">
    <value>Specifies the user name that a user provides to connect to the RD Gateway server.</value>
  </data>
  <data name="strPropertyDescriptionRedirectDrives" xml:space="preserve">
    <value>Select whether local disk drives should be shown on the remote host.</value>
  </data>
  <data name="strPropertyDescriptionRedirectKeys" xml:space="preserve">
    <value>Select whether key combinations (e.g. Alt-Tab) should be redirected to the remote host.</value>
  </data>
  <data name="strPropertyDescriptionRedirectPorts" xml:space="preserve">
    <value>Select whether local ports (ie. com, parallel) should be shown on the remote host.</value>
  </data>
  <data name="strPropertyDescriptionRedirectPrinters" xml:space="preserve">
    <value>Select whether local printers should be shown on the remote host.</value>
  </data>
  <data name="strPropertyDescriptionRedirectClipboard" xml:space="preserve">
    <value>Select whether the clipboard should be shared.</value>
  </data>
  <data name="strPropertyDescriptionRedirectSmartCards" xml:space="preserve">
    <value>Select whether local smart cards should be available on the remote host.</value>
  </data>
  <data name="strPropertyDescriptionRedirectSounds" xml:space="preserve">
    <value>Select how remote sound should be redirected.</value>
  </data>
  <data name="strPropertyDescriptionRedirectAudioCapture" xml:space="preserve">
    <value>Select whether the default audio input device on the remote machine should be redirected to this computer.</value>
  </data>
  <data name="strPropertyDescriptionRenderingEngine" xml:space="preserve">
    <value>Select one of the available rendering engines that will be used to display HTML.</value>
  </data>
  <data name="strPropertyDescriptionResolution" xml:space="preserve">
    <value>Choose the resolution or mode this connection will open in.</value>
  </data>
  <data name="strPropertyDescriptionSmartSizeMode" xml:space="preserve">
    <value>Select the SmartSize mode to be used.</value>
  </data>
  <data name="strPropertyDescriptionUseConsoleSession" xml:space="preserve">
    <value>Connect to the console session of the remote host.</value>
  </data>
  <data name="strPropertyDescriptionUseCredSsp" xml:space="preserve">
    <value>Use the Credential Security Support Provider (CredSSP) for authentication if it is available.</value>
  </data>
  <data name="strPropertyDescriptionUser1" xml:space="preserve">
    <value>Feel free to enter any information you need here.</value>
  </data>
  <data name="strPropertyDescriptionUsername" xml:space="preserve">
    <value>Enter your username.</value>
  </data>
  <data name="strPropertyDescriptionViewOnly" xml:space="preserve">
    <value>If you want to establish a view only connection to the host select yes.</value>
  </data>
  <data name="strPropertyDescriptionVNCProxyAddress" xml:space="preserve">
    <value>Enter the proxy address to be used.</value>
  </data>
  <data name="strPropertyDescriptionVNCProxyPassword" xml:space="preserve">
    <value>Enter your password for authenticating against the proxy.</value>
  </data>
  <data name="strPropertyDescriptionVNCProxyPort" xml:space="preserve">
    <value>Enter the port the proxy server listens on.</value>
  </data>
  <data name="strPropertyDescriptionVNCProxyType" xml:space="preserve">
    <value>If you use a proxy to tunnel VNC connections, select which type it is.</value>
  </data>
  <data name="strPropertyDescriptionVNCProxyUsername" xml:space="preserve">
    <value>Enter your username for authenticating against the proxy.</value>
  </data>
  <data name="strPropertyNameAddress" xml:space="preserve">
    <value>Hostname/IP</value>
  </data>
  <data name="strPropertyNameAll" xml:space="preserve">
    <value>All</value>
  </data>
  <data name="strPropertyNameAuthenticationLevel" xml:space="preserve">
    <value>Server Authentication</value>
  </data>
  <data name="strPropertyNameAuthenticationMode" xml:space="preserve">
    <value>Authentication mode</value>
  </data>
  <data name="strPropertyNameAutomaticResize" xml:space="preserve">
    <value>Automatic resize</value>
  </data>
  <data name="strPropertyNameCacheBitmaps" xml:space="preserve">
    <value>Cache Bitmaps</value>
  </data>
  <data name="strPropertyNameColors" xml:space="preserve">
    <value>Colours</value>
  </data>
  <data name="strPropertyNameCompression" xml:space="preserve">
    <value>Compression</value>
  </data>
  <data name="strPropertyNameDescription" xml:space="preserve">
    <value>Description</value>
  </data>
  <data name="strPropertyNameDisplayThemes" xml:space="preserve">
    <value>Display Themes</value>
  </data>
  <data name="strPropertyNameDisplayWallpaper" xml:space="preserve">
    <value>Display Wallpaper</value>
  </data>
  <data name="strPropertyNameDomain" xml:space="preserve">
    <value>Domain</value>
  </data>
  <data name="strPropertyNameEnableDesktopComposition" xml:space="preserve">
    <value>Desktop Composition</value>
  </data>
  <data name="strPropertyNameEnableFontSmoothing" xml:space="preserve">
    <value>Font Smoothing</value>
  </data>
  <data name="strPropertyNameEncoding" xml:space="preserve">
    <value>Encoding</value>
  </data>
  <data name="strPropertyNameEncryptionStrength" xml:space="preserve">
    <value>Encryption Strength</value>
  </data>
  <data name="strPropertyNameExternalTool" xml:space="preserve">
    <value>External Tool</value>
  </data>
  <data name="strPropertyNameExternalToolAfter" xml:space="preserve">
    <value>External Tool After</value>
  </data>
  <data name="strPropertyNameExternalToolBefore" xml:space="preserve">
    <value>External Tool Before</value>
  </data>
  <data name="strPropertyNameIcon" xml:space="preserve">
    <value>Icon</value>
  </data>
  <data name="strPropertyNameLoadBalanceInfo" xml:space="preserve">
    <value>Load Balance Info</value>
  </data>
  <data name="strPropertyNameMACAddress" xml:space="preserve">
    <value>MAC Address</value>
  </data>
  <data name="strPropertyNameName" xml:space="preserve">
    <value>Name</value>
  </data>
  <data name="strPropertyNamePanel" xml:space="preserve">
    <value>Panel</value>
  </data>
  <data name="strPropertyNamePassword" xml:space="preserve">
    <value>Password</value>
  </data>
  <data name="strPropertyNamePort" xml:space="preserve">
    <value>Port</value>
  </data>
  <data name="strPropertyNameProtocol" xml:space="preserve">
    <value>Protocol</value>
  </data>
  <data name="strPropertyNamePuttySession" xml:space="preserve">
    <value>PuTTY Session</value>
  </data>
  <data name="strPropertyNameRDGatewayDomain" xml:space="preserve">
    <value>Gateway Domain</value>
  </data>
  <data name="strPropertyNameRDGatewayHostname" xml:space="preserve">
    <value>Gateway Hostname</value>
  </data>
  <data name="strPropertyNameRDGatewayPassword" xml:space="preserve">
    <value>Remote Desktop Gateway Password</value>
  </data>
  <data name="strPropertyNameRDGatewayUsageMethod" xml:space="preserve">
    <value>Use Gateway</value>
  </data>
  <data name="strPropertyNameRDGatewayUseConnectionCredentials" xml:space="preserve">
    <value>Gateway Credentials</value>
  </data>
  <data name="strPropertyNameRDGatewayUsername" xml:space="preserve">
    <value>Gateway Username</value>
  </data>
  <data name="strPropertyNameRedirectDrives" xml:space="preserve">
    <value>Disk Drives</value>
  </data>
  <data name="strPropertyNameRedirectKeys" xml:space="preserve">
    <value>Key Combinations</value>
  </data>
  <data name="strPropertyNameRedirectPorts" xml:space="preserve">
    <value>Ports</value>
  </data>
  <data name="strPropertyNameRedirectPrinters" xml:space="preserve">
    <value>Printers</value>
  </data>
  <data name="strPropertyNameRedirectClipboard" xml:space="preserve">
    <value>Clipboard</value>
  </data>
  <data name="strPropertyNameRedirectSmartCards" xml:space="preserve">
    <value>Smart Cards</value>
  </data>
  <data name="strPropertyNameRedirectSounds" xml:space="preserve">
    <value>Sounds</value>
  </data>
  <data name="strPropertyNameRedirectAudioCapture" xml:space="preserve">
    <value>Audio Capture</value>
  </data>
  <data name="strPropertyNameRenderingEngine" xml:space="preserve">
    <value>Rendering Engine</value>
  </data>
  <data name="strPropertyNameResolution" xml:space="preserve">
    <value>Resolution</value>
  </data>
  <data name="strPropertyNameSmartSizeMode" xml:space="preserve">
    <value>SmartSize Mode</value>
  </data>
  <data name="strPropertyNameUseConsoleSession" xml:space="preserve">
    <value>Use Console Session</value>
  </data>
  <data name="strPropertyNameUseCredSsp" xml:space="preserve">
    <value>Use CredSSP</value>
  </data>
  <data name="strPropertyNameUser1" xml:space="preserve">
    <value>User Field</value>
  </data>
  <data name="strPropertyNameUsername" xml:space="preserve">
    <value>Username</value>
  </data>
  <data name="strPropertyNameViewOnly" xml:space="preserve">
    <value>View Only</value>
  </data>
  <data name="strPropertyNameVNCProxyAddress" xml:space="preserve">
    <value>Proxy Address</value>
  </data>
  <data name="strPropertyNameVNCProxyPassword" xml:space="preserve">
    <value>Proxy Password</value>
  </data>
  <data name="strPropertyNameVNCProxyPort" xml:space="preserve">
    <value>Proxy Port</value>
  </data>
  <data name="strPropertyNameVNCProxyType" xml:space="preserve">
    <value>Proxy Type</value>
  </data>
  <data name="strPropertyNameVNCProxyUsername" xml:space="preserve">
    <value>Proxy Username</value>
  </data>
  <data name="strProtocolEventDisconnected" xml:space="preserve">
    <value>Protocol Event Disconnected. Host: "{1}"; Protocol: "{2}" Message: "{0}"</value>
  </data>
  <data name="strProtocolEventDisconnectFailed" xml:space="preserve">
    <value>Protocol Event Disconnected failed.
{0}</value>
  </data>
  <data name="strProtocolToImport" xml:space="preserve">
    <value>Protocol to import</value>
  </data>
  <data name="strProxyTestFailed" xml:space="preserve">
    <value>Proxy test failed!</value>
  </data>
  <data name="strProxyTestSucceeded" xml:space="preserve">
    <value>Proxy test succeeded!</value>
  </data>
  <data name="strPuttyConnectionFailed" xml:space="preserve">
    <value>Connection failed!</value>
  </data>
  <data name="strPuttyDisposeFailed" xml:space="preserve">
    <value>Dispose of Putty process failed!</value>
  </data>
  <data name="strPuttyFocusFailed" xml:space="preserve">
    <value>Couldn't set focus!</value>
  </data>
  <data name="strPuttyGetSessionsFailed" xml:space="preserve">
    <value>Get Putty Sessions Failed!</value>
  </data>
  <data name="strPuttyHandle" xml:space="preserve">
    <value>Putty Handle: {0}</value>
  </data>
  <data name="strPuttyKillFailed" xml:space="preserve">
    <value>Killing Putty Process failed!</value>
  </data>
  <data name="strPuttyParentHandle" xml:space="preserve">
    <value>Panel Handle: {0}</value>
  </data>
  <data name="strPuttyResizeFailed" xml:space="preserve">
    <value>Putty Resize Failed!</value>
  </data>
  <data name="strPuttySavedSessionsRootName" xml:space="preserve">
    <value>PuTTY Saved Sessions</value>
  </data>
  <data name="strPuttySessionSettings" xml:space="preserve">
    <value>PuTTY Session Settings</value>
  </data>
  <data name="strPuttySettings" xml:space="preserve">
    <value>PuTTY Settings</value>
  </data>
  <data name="strPuttyShowSettingsDialogFailed" xml:space="preserve">
    <value>Show PuTTY Settings Dialog failed!</value>
  </data>
  <data name="strPuttyStartFailed" xml:space="preserve">
    <value>Putty Start Failed!</value>
  </data>
  <data name="strPuttyStuff" xml:space="preserve">
    <value>--- PuTTY Stuff ---</value>
  </data>
  <data name="strPuttyTitle" xml:space="preserve">
    <value>PuTTY Title: {0}</value>
  </data>
  <data name="strQuick" xml:space="preserve">
    <value>Quick: {0}</value>
  </data>
  <data name="strQuickConnect" xml:space="preserve">
    <value>Quick Connect</value>
  </data>
  <data name="strQuickConnectAddFailed" xml:space="preserve">
    <value>Quick Connect Add Failed!</value>
  </data>
  <data name="strQuickConnectFailed" xml:space="preserve">
    <value>Creating quick connect failed</value>
  </data>
  <data name="strRadioCloseWarnAll" xml:space="preserve">
    <value>&amp;Warn me when closing connections</value>
  </data>
  <data name="strRadioCloseWarnExit" xml:space="preserve">
    <value>Warn me only when e&amp;xiting mRemoteNG</value>
  </data>
  <data name="strRadioCloseWarnMultiple" xml:space="preserve">
    <value>Warn me only when closing &amp;multiple connections</value>
  </data>
  <data name="strRadioCloseWarnNever" xml:space="preserve">
    <value>Do &amp;not warn me when closing connections</value>
  </data>
  <data name="strRAW" xml:space="preserve">
    <value>RAW</value>
  </data>
  <data name="strRDP" xml:space="preserve">
    <value>RDP</value>
  </data>
  <data name="strRDP16777216Colors" xml:space="preserve">
    <value>16777216 Colours (24-bit)</value>
  </data>
  <data name="strRDP256Colors" xml:space="preserve">
    <value>256 Colours (8-bit)</value>
  </data>
  <data name="strRDP32768Colors" xml:space="preserve">
    <value>32768 Colours (15-bit)</value>
  </data>
  <data name="strRDP4294967296Colors" xml:space="preserve">
    <value>16777216 Colours (32-bit)</value>
  </data>
  <data name="strRDP65536Colors" xml:space="preserve">
    <value>65536 Colours (16-bit)</value>
  </data>
  <data name="strRdpAddResolutionFailed" xml:space="preserve">
    <value>RDP Add Resolution failed!</value>
  </data>
  <data name="strRdpAddResolutionsFailed" xml:space="preserve">
    <value>RDP Add Resolutions failed!</value>
  </data>
  <data name="strRdpAddSessionFailed" xml:space="preserve">
    <value>Add Session failed</value>
  </data>
  <data name="strRdpCloseConnectionFailed" xml:space="preserve">
    <value>Close RDP Connection failed!</value>
  </data>
  <data name="strRdpControlCreationFailed" xml:space="preserve">
    <value>Couldn't create RDP control, please check mRemoteNG requirements.</value>
  </data>
  <data name="strRDPDisableCursorblinking" xml:space="preserve">
    <value>Disable Cursor blinking</value>
  </data>
  <data name="strRDPDisableCursorShadow" xml:space="preserve">
    <value>Disable Cursor Shadow</value>
  </data>
  <data name="strRDPDisableFullWindowdrag" xml:space="preserve">
    <value>Disable Full Window drag</value>
  </data>
  <data name="strRDPDisableMenuAnimations" xml:space="preserve">
    <value>Disable Menu Animations</value>
  </data>
  <data name="strRDPDisableThemes" xml:space="preserve">
    <value>Disable Themes</value>
  </data>
  <data name="strRDPDisableWallpaper" xml:space="preserve">
    <value>Disable Wallpaper</value>
  </data>
  <data name="strRdpDisconnected" xml:space="preserve">
    <value>RDP disconnected!</value>
  </data>
  <data name="strRdpDisconnectFailed" xml:space="preserve">
    <value>RDP Disconnect failed, trying to close!</value>
  </data>
  <data name="strRdpErrorCode1" xml:space="preserve">
    <value>Internal error code 1.</value>
  </data>
  <data name="strRdpErrorCode2" xml:space="preserve">
    <value>Internal error code 2.</value>
  </data>
  <data name="strRdpErrorCode3" xml:space="preserve">
    <value>Internal error code 3. This is not a valid state.</value>
  </data>
  <data name="strRdpErrorCode4" xml:space="preserve">
    <value>Internal error code 4.</value>
  </data>
  <data name="strRdpErrorConnection" xml:space="preserve">
    <value>An unrecoverable error has occurred during client connection.</value>
  </data>
  <data name="strRdpErrorGetFailure" xml:space="preserve">
    <value>GetError failed (FatalErrors)</value>
  </data>
  <data name="strRdpErrorGetUnknown" xml:space="preserve">
    <value>An unknown fatal RDP error has occurred.  Error code {0}.</value>
  </data>
  <data name="strRdpErrorOutOfMemory" xml:space="preserve">
    <value>An out-of-memory error has occurred.</value>
  </data>
  <data name="strRdpErrorUnknown" xml:space="preserve">
    <value>An unknown error has occurred.</value>
  </data>
  <data name="strRdpErrorWindowCreation" xml:space="preserve">
    <value>A window-creation error has occurred.</value>
  </data>
  <data name="strRdpErrorWinsock" xml:space="preserve">
    <value>Winsock initialization error.</value>
  </data>
  <data name="strRdpFileCouldNotBeImported" xml:space="preserve">
    <value>Couldn't import rdp file!</value>
  </data>
  <data name="strRDPFitToPanel" xml:space="preserve">
    <value>Fit To Panel</value>
  </data>
  <data name="strRdpFocusFailed" xml:space="preserve">
    <value>RDP Focus failed!</value>
  </data>
  <data name="strRdpGatewayIsSupported" xml:space="preserve">
    <value>RD Gateway is supported.</value>
  </data>
  <data name="strRdpGatewayNotSupported" xml:space="preserve">
    <value>RD Gateway is not supported!</value>
  </data>
  <data name="strRdpGetSessionsFailed" xml:space="preserve">
    <value>GetSessions failed!</value>
  </data>
  <data name="strRdpReconnectCount" xml:space="preserve">
    <value>RDP reconnection count:</value>
  </data>
  <data name="strRdpSetAuthenticationLevelFailed" xml:space="preserve">
    <value>RDP SetAuthenticationLevel failed!</value>
  </data>
  <data name="strRdpSetConsoleSessionFailed" xml:space="preserve">
    <value>RDP SetUseConsoleSession failed!</value>
  </data>
  <data name="strRdpSetConsoleSwitch" xml:space="preserve">
    <value>Setting Console switch for RDC {0}.</value>
  </data>
  <data name="strRdpSetCredentialsFailed" xml:space="preserve">
    <value>RDP SetCredentials failed!</value>
  </data>
  <data name="strRdpSetEventHandlersFailed" xml:space="preserve">
    <value>RDP SetEventHandlers failed!</value>
  </data>
  <data name="strRdpSetGatewayFailed" xml:space="preserve">
    <value>RDP SetRDGateway failed!</value>
  </data>
  <data name="strRdpSetPerformanceFlagsFailed" xml:space="preserve">
    <value>RDP SetPerformanceFlags failed!</value>
  </data>
  <data name="strRdpSetPortFailed" xml:space="preserve">
    <value>RDP SetPort failed!</value>
  </data>
  <data name="strRdpSetPropsFailed" xml:space="preserve">
    <value>RDP SetProps failed!</value>
  </data>
  <data name="strRdpSetRedirectionFailed" xml:space="preserve">
    <value>Rdp Set Redirection Failed!</value>
  </data>
  <data name="strRdpSetRedirectKeysFailed" xml:space="preserve">
    <value>Rdp Set Redirect Keys Failed!</value>
  </data>
  <data name="strRdpSetResolutionFailed" xml:space="preserve">
    <value>RDP SetResolution failed!</value>
  </data>
  <data name="strRDPSmartSize" xml:space="preserve">
    <value>Smart Size</value>
  </data>
  <data name="strRDPSoundBringToThisComputer" xml:space="preserve">
    <value>Bring to this computer</value>
  </data>
  <data name="strRDPSoundDoNotPlay" xml:space="preserve">
    <value>Do not play</value>
  </data>
  <data name="strRDPSoundLeaveAtRemoteComputer" xml:space="preserve">
    <value>Leave at remote computer</value>
  </data>
  <data name="strRdpToggleFullscreenFailed" xml:space="preserve">
    <value>RDP ToggleFullscreen failed!</value>
  </data>
  <data name="strRdpToggleSmartSizeFailed" xml:space="preserve">
    <value>RDP ToggleSmartSize failed!</value>
  </data>
  <data name="strReconnectAtStartup" xml:space="preserve">
    <value>Reconnect to previously opened sessions on startup</value>
  </data>
  <data name="strRefresh" xml:space="preserve">
    <value>Refresh</value>
  </data>
  <data name="strRemoteFile" xml:space="preserve">
    <value>Remote file</value>
  </data>
  <data name="strRemoveAll" xml:space="preserve">
    <value>Remove All</value>
  </data>
  <data name="strRename" xml:space="preserve">
    <value>Rename</value>
  </data>
  <data name="strRlogin" xml:space="preserve">
    <value>Rlogin</value>
  </data>
  <data name="strSave" xml:space="preserve">
    <value>Save</value>
  </data>
  <data name="strSaveAll" xml:space="preserve">
    <value>Save All</value>
  </data>
  <data name="strSaveConnectionsFileBeforeOpeningAnother" xml:space="preserve">
    <value>Do you want to save the current connections file before loading another?</value>
  </data>
  <data name="strSaveConsOnExit" xml:space="preserve">
    <value>Save connections on exit</value>
  </data>
  <data name="strSaveImageFilter" xml:space="preserve">
    <value>Graphics Interchange Format File (.gif)|*.gif|Joint Photographic Experts Group File (.jpeg)|*.jpeg|Joint Photographic Experts Group File (.jpg)|*.jpg|Portable Network Graphics File (.png)|*.png</value>
  </data>
  <data name="strScreen" xml:space="preserve">
    <value>Screen</value>
  </data>
  <data name="strScreenshot" xml:space="preserve">
    <value>Screenshot</value>
  </data>
  <data name="strScreenshots" xml:space="preserve">
    <value>Screenshots</value>
  </data>
  <data name="strSearchPrompt" xml:space="preserve">
    <value>Search</value>
  </data>
  <data name="strSendTo" xml:space="preserve">
    <value>Send To...</value>
  </data>
  <data name="strSessionGetFailed" xml:space="preserve">
    <value>Get Sessions Background failed</value>
  </data>
  <data name="strSessionKillFailed" xml:space="preserve">
    <value>Kill Session Background failed</value>
  </data>
  <data name="strSetHostnameLikeDisplayName" xml:space="preserve">
    <value>Set hostname like display name when creating or renaming connections</value>
  </data>
  <data name="strSettingMainFormTextFailed" xml:space="preserve">
    <value>Setting main form text failed</value>
  </data>
  <data name="strSettingsCouldNotBeSavedOrTrayDispose" xml:space="preserve">
    <value>Couldn't save settings or dispose SysTray Icon!</value>
  </data>
  <data name="strShowDescriptionTooltips" xml:space="preserve">
    <value>Show description tooltips in connection tree</value>
  </data>
  <data name="strShowFullConsFilePath" xml:space="preserve">
    <value>Show full connections file path in window title</value>
  </data>
  <data name="strShowLogonInfoOnTabs" xml:space="preserve">
    <value>Show logon information on tab names</value>
  </data>
  <data name="strShowProtocolOnTabs" xml:space="preserve">
    <value>Show protocols on tab names</value>
  </data>
  <data name="strSingleClickOnConnectionOpensIt" xml:space="preserve">
    <value>Single click on connection opens it</value>
  </data>
  <data name="strSingleClickOnOpenConnectionSwitchesToIt" xml:space="preserve">
    <value>Single click on opened connection in Connection Tree switches to opened Connection Tab</value>
  </data>
  <data name="strSmartSizeModeAspect" xml:space="preserve">
    <value>Aspect</value>
  </data>
  <data name="strSmartSizeModeFree" xml:space="preserve">
    <value>Free</value>
  </data>
  <data name="strSmartSizeModeNone" xml:space="preserve">
    <value>No SmartSize</value>
  </data>
  <data name="strSocks5" xml:space="preserve">
    <value>Socks 5</value>
  </data>
  <data name="strSort" xml:space="preserve">
    <value>Sort</value>
  </data>
  <data name="strSortAsc" xml:space="preserve">
    <value>Ascending (A-Z)</value>
  </data>
  <data name="strSortDesc" xml:space="preserve">
    <value>Descending (Z-A)</value>
  </data>
  <data name="strSpecialKeys" xml:space="preserve">
    <value>Special Keys</value>
  </data>
  <data name="strSQLInfo" xml:space="preserve">
    <value>Please see Help - Getting started - SQL Configuration for more Info!</value>
  </data>
  <data name="strSQLServer" xml:space="preserve">
    <value>SQL Server</value>
  </data>
  <data name="strSqlUpdateCheckUpdateAvailable" xml:space="preserve">
    <value>SQL Update check finished and there is an update available! Going to refresh connections.</value>
  </data>
  <data name="strSsh1" xml:space="preserve">
    <value>SSH version 1</value>
  </data>
  <data name="strSsh2" xml:space="preserve">
    <value>SSH version 2</value>
  </data>
  <data name="strSSHStartTransferBG" xml:space="preserve">
    <value>SSH background transfer failed!</value>
  </data>
  <data name="strSSHTranferSuccessful" xml:space="preserve">
    <value>Transfer successful!</value>
  </data>
  <data name="strSSHTransferEndFailed" xml:space="preserve">
    <value>SSH Transfer End (UI.Window.SSHTransfer) failed!</value>
  </data>
  <data name="strSSHTransferFailed" xml:space="preserve">
    <value>SSH transfer failed.</value>
  </data>
  <data name="strStartIP" xml:space="preserve">
    <value>First IP</value>
  </data>
  <data name="strStartPort" xml:space="preserve">
    <value>First Port</value>
  </data>
  <data name="strStartupExit" xml:space="preserve">
    <value>Startup/Exit</value>
  </data>
  <data name="strStatus" xml:space="preserve">
    <value>Status</value>
  </data>
  <data name="strSwitchToErrorsAndInfos" xml:space="preserve">
    <value>Switch to Notifications panel on:</value>
  </data>
  <data name="strTabAdvanced" xml:space="preserve">
    <value>Advanced</value>
  </data>
  <data name="strTabAppearance" xml:space="preserve">
    <value>Appearance</value>
  </data>
  <data name="strTabsAndPanels" xml:space="preserve">
    <value>Tabs &amp;&amp; Panels</value>
  </data>
  <data name="strTabUpdates" xml:space="preserve">
    <value>Updates</value>
  </data>
  <data name="strTelnet" xml:space="preserve">
    <value>Telnet</value>
  </data>
  <data name="strTheFollowing" xml:space="preserve">
    <value>The following:</value>
  </data>
  <data name="strThemeCategoryConfigPanel" xml:space="preserve">
    <value>Config Panel</value>
  </data>
  <data name="strThemeCategoryConnectionsPanel" xml:space="preserve">
    <value>Connections Panel</value>
  </data>
  <data name="strThemeCategoryGeneral" xml:space="preserve">
    <value>General</value>
  </data>
  <data name="strThemeDescriptionConfigPanelBackgroundColor" xml:space="preserve">
    <value>The background colour of the config panel.</value>
  </data>
  <data name="strThemeDescriptionConfigPanelCategoryTextColor" xml:space="preserve">
    <value>The colour of the category text in the config panel.</value>
  </data>
  <data name="strThemeDescriptionConfigPanelGridLineColor" xml:space="preserve">
    <value>The colour of the grid lines in the config panel</value>
  </data>
  <data name="strThemeDescriptionConfigPanelHelpBackgroundColor" xml:space="preserve">
    <value>The background colour of the help area of the config panel.</value>
  </data>
  <data name="strThemeDescriptionConfigPanelHelpTextColor" xml:space="preserve">
    <value>The colour of the text in the help area of the config panel.</value>
  </data>
  <data name="strThemeDescriptionConfigPanelTextColor" xml:space="preserve">
    <value>The colour of the text in the config panel.</value>
  </data>
  <data name="strThemeDescriptionConnectionsPanelBackgroundColor" xml:space="preserve">
    <value>The background colour of the connections panel.</value>
  </data>
  <data name="strThemeDescriptionConnectionsPanelTextColor" xml:space="preserve">
    <value>The colour of the text in the connections panel.</value>
  </data>
  <data name="strThemeDescriptionConnectionsPanelTreeLineColor" xml:space="preserve">
    <value>The colour of the tree lines in the connections panel.</value>
  </data>
  <data name="strThemeDescriptionMenuBackgroundColor" xml:space="preserve">
    <value>The background colour of the menus.</value>
  </data>
  <data name="strThemeDescriptionMenuTextColor" xml:space="preserve">
    <value>The colour of the text in the menus.</value>
  </data>
  <data name="strThemeDescriptionSearchBoxBackgroundColor" xml:space="preserve">
    <value>The background colour of the search box.</value>
  </data>
  <data name="strThemeDescriptionSearchBoxTextColor" xml:space="preserve">
    <value>The colour of the text in the search box.</value>
  </data>
  <data name="strThemeDescriptionSearchBoxTextPromptColor" xml:space="preserve">
    <value>The colour of the prompt text in the search box.</value>
  </data>
  <data name="strThemeDescriptionToolbarBackgroundColor" xml:space="preserve">
    <value>The background colour of the toolbars.</value>
  </data>
  <data name="strThemeDescriptionToolbarTextColor" xml:space="preserve">
    <value>The colour of the text in the toolbars.</value>
  </data>
  <data name="strThemeDescriptionWindowBackgroundColor" xml:space="preserve">
    <value>The background colour of the main window.</value>
  </data>
  <data name="strThemeNameConfigPanelBackgroundColor" xml:space="preserve">
    <value>Config Panel Background Colour</value>
  </data>
  <data name="strThemeNameConfigPanelCategoryTextColor" xml:space="preserve">
    <value>Config Panel Category Text Colour</value>
  </data>
  <data name="strThemeNameConfigPanelGridLineColor" xml:space="preserve">
    <value>Config Panel Grid Line Colour</value>
  </data>
  <data name="strThemeNameConfigPanelHelpBackgroundColor" xml:space="preserve">
    <value>Config Panel Help Background Colour</value>
  </data>
  <data name="strThemeNameConfigPanelHelpTextColor" xml:space="preserve">
    <value>Config Panel Help Text Colour</value>
  </data>
  <data name="strThemeNameConfigPanelTextColor" xml:space="preserve">
    <value>Config Panel Text Colour</value>
  </data>
  <data name="strThemeNameConnectionsPanelBackgroundColor" xml:space="preserve">
    <value>Connections Panel Background Colour</value>
  </data>
  <data name="strThemeNameConnectionsPanelTextColor" xml:space="preserve">
    <value>Connections Panel Text Colour</value>
  </data>
  <data name="strThemeNameConnectionsPanelTreeLineColor" xml:space="preserve">
    <value>Connections Panel Tree Line Colour</value>
  </data>
  <data name="strThemeNameMenuBackgroundColor" xml:space="preserve">
    <value>Menu Background Colour</value>
  </data>
  <data name="strThemeNameMenuTextColor" xml:space="preserve">
    <value>Menu Text Colour</value>
  </data>
  <data name="strThemeNameSearchBoxBackgroundColor" xml:space="preserve">
    <value>Search Box Background Colour</value>
  </data>
  <data name="strThemeNameSearchBoxTextColor" xml:space="preserve">
    <value>Search Box Text Colour</value>
  </data>
  <data name="strThemeNameSearchBoxTextPromptColor" xml:space="preserve">
    <value>Search Box Text Prompt Colour</value>
  </data>
  <data name="strThemeNameToolbarBackgroundColor" xml:space="preserve">
    <value>Toolbar Background Colour</value>
  </data>
  <data name="strThemeNameToolbarTextColor" xml:space="preserve">
    <value>Toolbar Text Colour</value>
  </data>
  <data name="strThemeNameWindowBackgroundColor" xml:space="preserve">
    <value>Window Background Colour</value>
  </data>
  <data name="strTitleError" xml:space="preserve">
    <value>Error ({0})</value>
  </data>
  <data name="strTitleInformation" xml:space="preserve">
    <value>Information ({0})</value>
  </data>
  <data name="strTitlePassword" xml:space="preserve">
    <value>Password</value>
  </data>
  <data name="strTitlePasswordWithName" xml:space="preserve">
    <value>Password for {0}</value>
  </data>
  <data name="strTitleSelectPanel" xml:space="preserve">
    <value>Select Panel</value>
  </data>
  <data name="strTitleWarning" xml:space="preserve">
    <value>Warning ({0})</value>
  </data>
  <data name="strTransfer" xml:space="preserve">
    <value>Transfer</value>
  </data>
  <data name="strTransferFailed" xml:space="preserve">
    <value>Transfer failed!</value>
  </data>
  <data name="strTryIntegrate" xml:space="preserve">
    <value>Try to integrate</value>
  </data>
  <data name="strShowOnToolbar" xml:space="preserve">
    <value>Show On Toolbar</value>
  </data>
  <data name="strType" xml:space="preserve">
    <value>Type</value>
  </data>
  <data name="strUltraVncRepeater" xml:space="preserve">
    <value>Ultra VNC Repeater</value>
  </data>
  <data name="strUltraVNCSCListeningPort" xml:space="preserve">
    <value>UltraVNC SingleClick port:</value>
  </data>
  <data name="strUncheckProperties" xml:space="preserve">
    <value>Uncheck the properties you want not to be saved!</value>
  </data>
  <data name="strUnnamedTheme" xml:space="preserve">
    <value>Unnamed Theme</value>
  </data>
  <data name="strUpdateAvailable" xml:space="preserve">
    <value>mRemoteNG requires an update</value>
  </data>
  <data name="strUpdateCheck" xml:space="preserve">
    <value>mRemoteNG can periodically connect to the mRemoteNG website to check for updates.</value>
  </data>
  <data name="strUpdateCheckCompleteFailed" xml:space="preserve">
    <value>The update information could not be downloaded.</value>
  </data>
  <data name="strUpdateCheckFailedLabel" xml:space="preserve">
    <value>Check failed</value>
  </data>
  <data name="strUpdateCheckingLabel" xml:space="preserve">
    <value>Checking for updates...</value>
  </data>
  <data name="strUpdateCheckPortableEdition" xml:space="preserve">
    <value>mRemoteNG Portable Edition does not currently support automatic updates.</value>
  </data>
  <data name="strUpdateDownloadComplete" xml:space="preserve">
    <value>Download complete!
mRemoteNG will now quit and begin with the installation.</value>
  </data>
  <data name="strUpdateDownloadCompleteFailed" xml:space="preserve">
    <value>The update could not be downloaded.</value>
  </data>
  <data name="strUpdateDownloadFailed" xml:space="preserve">
    <value>The update download could not be initiated.</value>
  </data>
  <data name="strUpdateFrequencyCustom" xml:space="preserve">
    <value>Every {0} days</value>
  </data>
  <data name="strUpdateFrequencyDaily" xml:space="preserve">
    <value>Daily</value>
  </data>
  <data name="strUpdateFrequencyMonthly" xml:space="preserve">
    <value>Monthly</value>
  </data>
  <data name="strUpdateFrequencyWeekly" xml:space="preserve">
    <value>Weekly</value>
  </data>
  <data name="strUpdateGetChangeLogFailed" xml:space="preserve">
    <value>The change log could not be downloaded.</value>
  </data>
  <data name="strUseDifferentUsernameAndPassword" xml:space="preserve">
    <value>Use a different username and password</value>
  </data>
  <data name="strUser" xml:space="preserve">
    <value>User</value>
  </data>
  <data name="strUseSameUsernameAndPassword" xml:space="preserve">
    <value>Use the same username and password</value>
  </data>
  <data name="strUseSmartCard" xml:space="preserve">
    <value>Use a smart card</value>
  </data>
  <data name="strUseSQLServer" xml:space="preserve">
    <value>Use SQL Server to load &amp;&amp; save connections</value>
  </data>
  <data name="strVersion" xml:space="preserve">
    <value>Version</value>
  </data>
  <data name="strVnc" xml:space="preserve">
    <value>VNC</value>
  </data>
  <data name="strVncConnectionDisconnectFailed" xml:space="preserve">
    <value>VNC disconnect failed!</value>
  </data>
  <data name="strVncRefreshFailed" xml:space="preserve">
    <value>VNC Refresh Screen Failed!</value>
  </data>
  <data name="strVncSendSpecialKeysFailed" xml:space="preserve">
    <value>VNC SendSpecialKeys failed!</value>
  </data>
  <data name="strVncSetEventHandlersFailed" xml:space="preserve">
    <value>VNC Set Event Handlers failed!</value>
  </data>
  <data name="strVncSetPropsFailed" xml:space="preserve">
    <value>VNC Set Props Failed!</value>
  </data>
  <data name="strVncStartChatFailed" xml:space="preserve">
    <value>VNC Start Chat Failed!</value>
  </data>
  <data name="strVncToggleSmartSizeFailed" xml:space="preserve">
    <value>VNC Toggle SmartSize Failed!</value>
  </data>
  <data name="strVncToggleViewOnlyFailed" xml:space="preserve">
    <value>VNC Toggle ViewOnly Failed!</value>
  </data>
  <data name="strWarnIfAuthFails" xml:space="preserve">
    <value>Warn me if authentication fails</value>
  </data>
  <data name="strWarnings" xml:space="preserve">
    <value>Warnings</value>
  </data>
  <data name="strWeifenLuoAttribution" xml:space="preserve">
    <value>Uses the DockPanel Suite by [Weifen Luo]</value>
  </data>
  <data name="strWeifenLuoAttributionURL" xml:space="preserve">
    <value>http://sourceforge.net/projects/dockpanelsuite/</value>
  </data>
  <data name="strXULrunnerPath" xml:space="preserve">
    <value>XULrunner path:</value>
  </data>
  <data name="strYes" xml:space="preserve">
    <value>Yes</value>
  </data>
  <data name="strMenuReconnectAll" xml:space="preserve">
    <value>Reconnect All Open Connections</value>
  </data>
  <data name="strRDPOverallConnectionTimeout" xml:space="preserve">
    <value>RDP Connection Timeout</value>
  </data>
  <data name="strNodeAlreadyInFolder" xml:space="preserve">
    <value>This node is already in this folder.</value>
  </data>
  <data name="strNodeCannotDragOnSelf" xml:space="preserve">
    <value>Cannot drag node onto itself.</value>
  </data>
  <data name="strNodeCannotDragParentOnChild" xml:space="preserve">
    <value>Cannot drag parent node onto child.</value>
  </data>
  <data name="strNodeNotDraggable" xml:space="preserve">
    <value>This node is not draggable.</value>
  </data>
  <data name="strEncryptionBlockCipherMode" xml:space="preserve">
    <value>Block Cipher Mode</value>
  </data>
  <data name="strEncryptionEngine" xml:space="preserve">
    <value>Encryption Engine</value>
  </data>
  <data name="strTabSecurity" xml:space="preserve">
    <value>Security</value>
  </data>
  <data name="strEncryptionKeyDerivationIterations" xml:space="preserve">
    <value>Key Derivation Function Iterations</value>
  </data>
  <data name="strRDPSoundQualityDynamic" xml:space="preserve">
    <value>Dynamic</value>
  </data>
  <data name="strRDPSoundQualityHigh" xml:space="preserve">
    <value>High</value>
  </data>
  <data name="strRDPSoundQualityMedium" xml:space="preserve">
    <value>Medium</value>
  </data>
  <data name="strPropertyDescriptionSoundQuality" xml:space="preserve">
    <value>Choose the Sound Quality provided by the protocol: Dynamic, Medium, High</value>
  </data>
  <data name="strPropertyNameSoundQuality" xml:space="preserve">
    <value>Sound quality</value>
  </data>
  <data name="strUpdatePortableDownloadComplete" xml:space="preserve">
    <value>Download Completed!</value>
  </data>
  <data name="strDownloadPortable" xml:space="preserve">
    <value>Download</value>
  </data>
  <data name="strPropertyDescriptionRDPMinutesToIdleTimeout" xml:space="preserve">
    <value>The number of minutes for the RDP session to sit idle before automatically disconnecting (for no limit use 0)</value>
  </data>
  <data name="strPropertyNameRDPMinutesToIdleTimeout" xml:space="preserve">
    <value>Minutes to Idle</value>
  </data>
  <data name="strAccept" xml:space="preserve">
    <value>Accept</value>
  </data>
  <data name="strAdd" xml:space="preserve">
    <value>Add</value>
  </data>
  <data name="strCredentialEditor" xml:space="preserve">
    <value>Credential Editor</value>
  </data>
  <data name="strCredentialManager" xml:space="preserve">
    <value>Credential Manager</value>
  </data>
  <data name="strID" xml:space="preserve">
    <value>ID</value>
  </data>
  <data name="strRemove" xml:space="preserve">
    <value>Remove</value>
  </data>
  <data name="strTitle" xml:space="preserve">
    <value>Title</value>
  </data>
  <data name="strPropertyDescriptionCredential" xml:space="preserve">
    <value>Select which credential to use for this connection.</value>
  </data>
  <data name="strConfirmDeleteCredentialRecord" xml:space="preserve">
    <value>Are you sure you want to delete the credential record, {0}?</value>
  </data>
  <data name="strFindMatchingCredentialFailed" xml:space="preserve">
    <value>Could not find a credential record with ID matching "{0}" for the connection record named "{1}".</value>
  </data>
  <data name="strPropertyDescriptionRDPAlertIdleTimeout" xml:space="preserve">
    <value>Select whether to receive an alert after the RDP session disconnects due to inactivity</value>
  </data>
  <data name="strPropertyNameRDPAlertIdleTimeout" xml:space="preserve">
    <value>Alert on Idle disconnect</value>
  </data>
  <data name="strPasswordConstainsSpecialCharactersConstraintHint" xml:space="preserve">
    <value>Password must contain at least {0} of the following characters: {1}</value>
  </data>
  <data name="strPasswordContainsLowerCaseConstraintHint" xml:space="preserve">
    <value>Password must contain at least {0} lower case character(s)</value>
  </data>
  <data name="strPasswordContainsNumbersConstraint" xml:space="preserve">
    <value>Password must contain at least {0} number(s)</value>
  </data>
  <data name="strPasswordContainsUpperCaseConstraintHint" xml:space="preserve">
    <value>Password must contain at least {0} upper case character(s)</value>
  </data>
  <data name="strPasswordLengthConstraintHint" xml:space="preserve">
    <value>Password length must be between {0} and {1}</value>
  </data>
  <data name="strChooseLogPath" xml:space="preserve">
    <value>Choose a path for the mRemoteNG log file</value>
  </data>
  <data name="strDebug" xml:space="preserve">
    <value>Debug</value>
  </data>
  <data name="strShowTheseMessageTypes" xml:space="preserve">
    <value>Show these message types</value>
  </data>
  <data name="strLogFilePath" xml:space="preserve">
    <value>Log file path</value>
  </data>
  <data name="strLogTheseMessageTypes" xml:space="preserve">
    <value>Log these message types</value>
  </data>
  <data name="strChoosePath" xml:space="preserve">
    <value>Choose path</value>
  </data>
  <data name="strOpenFile" xml:space="preserve">
    <value>Open file</value>
  </data>
  <data name="strUseDefault" xml:space="preserve">
    <value>Use default</value>
  </data>
  <data name="strLogging" xml:space="preserve">
    <value>Logging</value>
  </data>
  <data name="strPopups" xml:space="preserve">
    <value>Popups</value>
  </data>
  <data name="strLogToAppDir" xml:space="preserve">
    <value>Log to application directory</value>
  </data>
  <data name="strAssignedCredential" xml:space="preserve">
    <value>Assigned Credential</value>
  </data>
  <data name="strHttpsInsecureAllowAlways" xml:space="preserve">
    <value>Allow Always</value>
  </data>
  <data name="strHttpsInsecureAllowOnce" xml:space="preserve">
    <value>Allow Once</value>
  </data>
  <data name="strHttpsInsecureDontAllow" xml:space="preserve">
    <value>Don't Allow</value>
  </data>
  <data name="strHttpsInsecurePrompt" xml:space="preserve">
    <value>Allow Insecure Certificate for URL: {0}?</value>
  </data>
  <data name="strHttpsInsecurePromptTitle" xml:space="preserve">
    <value>Allow Insecure Certificate?</value>
  </data>
  <data name="RepositoryIsUnlocked" xml:space="preserve">
    <value>The selected repository is unlocked</value>
  </data>
  <data name="IncorrectPassword" xml:space="preserve">
    <value>Incorrect password</value>
  </data>
  <data name="Source" xml:space="preserve">
    <value>Source</value>
  </data>
  <data name="Unlocking" xml:space="preserve">
    <value>Unlocking</value>
  </data>
  <data name="UnlockCredentialRepository" xml:space="preserve">
    <value>Unlock Credential Repository</value>
  </data>
  <data name="Unlock" xml:space="preserve">
    <value>Unlock</value>
  </data>
  <data name="PromptUnlockCredReposOnStartup" xml:space="preserve">
    <value>Prompt to unlock credential repositories on startup</value>
  </data>
  <data name="Credentials" xml:space="preserve">
    <value>Credentials</value>
  </data>
  <data name="strUpgrade" xml:space="preserve">
    <value>Upgrade</value>
  </data>
  <data name="strBack" xml:space="preserve">
    <value>Back</value>
  </data>
  <data name="strConnectionFilePath" xml:space="preserve">
    <value>Connection file path</value>
  </data>
  <data name="strCreateAndOpenNewFile" xml:space="preserve">
    <value>Create and open new file</value>
  </data>
  <data name="strOpenADifferentFile" xml:space="preserve">
    <value>Open a different file</value>
  </data>
  <data name="strCredentialManagerUpgradeDescription" xml:space="preserve">
    <value>In v1.76 we have introduced a credential management system. This feature requires a significant change in how we store and interact with credentials within mRemoteNG. You will be required to perform a one-way upgrade of your mRemoteNG connections file.

This page will walk you through the process of upgrading your connections file or give you a chance to open a different connections file if you do not want to perform the upgrade.</value>
  </data>
  <data name="CredentialUnavailable" xml:space="preserve">
    <value>Credential not available</value>
    <comment>Shown when a credential is not loaded/available for use.</comment>
  </data>
  <data name="strOptionsThemeDeleteConfirmation" xml:space="preserve">
    <value>Do you really want to delete the theme?</value>
  </data>
  <data name="strOptionsThemeEnableTheming" xml:space="preserve">
    <value>Enable themes</value>
  </data>
  <data name="strOptionsThemeNewThemeCaption" xml:space="preserve">
    <value>New theme name</value>
  </data>
  <data name="strOptionsThemeNewThemeError" xml:space="preserve">
    <value>Cannot create theme, name already present or special characters in the name</value>
  </data>
  <data name="strOptionsThemeNewThemeText" xml:space="preserve">
    <value>Type the new theme name</value>
  </data>
  <data name="strOptionsThemeChangeWarning" xml:space="preserve">
    <value>Warning: Restart is required to commit any theme configuration change.</value>
  </data>
  <data name="strOptionsThemeErrorNoThemes" xml:space="preserve">
    <value>No themes are loaded, check that the default mRemoteNG themes exist in the 'themes' folder</value>
  </data>
  <data name="CouldNotFindExternalTool" xml:space="preserve">
    <value>Could not find external tool with name "{0}"</value>
  </data>
  <data name="ConfigurationCreateNew" xml:space="preserve">
    <value>Create a New Connection File</value>
  </data>
  <data name="ConnectionFileNotFound" xml:space="preserve">
    <value>The connection file could not be found.</value>
  </data>
  <data name="ConfigurationImportFile" xml:space="preserve">
    <value>Import an Existing File</value>
  </data>
  <data name="ConfigurationCustomPath" xml:space="preserve">
    <value>Use a Custom File Path</value>
  </data>
  <data name="TestingConnection" xml:space="preserve">
    <value>Testing connection</value>
  </data>
  <data name="ServerNotAccessible" xml:space="preserve">
    <value>Server '{0}' was not accessible.</value>
  </data>
  <data name="ConnectionSuccessful" xml:space="preserve">
    <value>Connection successful</value>
  </data>
  <data name="LoginFailedForUser" xml:space="preserve">
    <value>Login failed for user '{0}'.</value>
  </data>
  <data name="DatabaseNotAvailable" xml:space="preserve">
    <value>Database '{0}' not available.</value>
  </data>
  <data name="SaveConnectionsAfterEveryEdit" xml:space="preserve">
    <value>Save connections after every edit</value>
  </data>
  <data name="FilterSearchMatchesInConnectionTree" xml:space="preserve">
    <value>Filter search matches in connection tree</value>
  </data>
  <data name="TestConnection" xml:space="preserve">
    <value>Test connection</value>
  </data>
  <data name="strLabelReadOnly" xml:space="preserve">
    <value>Read only:</value>
  </data>
  <data name="LoadBalanceInfoUseUtf8" xml:space="preserve">
    <value>Use UTF8 encoding for RDP "Load Balance Info" property</value>
  </data>
  <data name="strTimeoutInSeconds" xml:space="preserve">
    <value>Timeout [seconds]</value>
  </data>
  <data name="srtWorkingDirectory" xml:space="preserve">
    <value>Working directory:</value>
  </data>
  <data name="strRunElevated" xml:space="preserve">
    <value>Run elevated</value>
  </data>
  <data name="strRunElevateHeader" xml:space="preserve">
    <value>Run elevate</value>
  </data>
  <data name="strShowOnToolbarColumnHeader" xml:space="preserve">
    <value>Show on toolbar column</value>
  </data>
  <data name="strTryToIntegrateColumnHeader" xml:space="preserve">
    <value>Try to integrate</value>
  </data>
  <data name="strWorkingDirColumnHeader" xml:space="preserve">
    <value>Working directory</value>
  </data>
  <data name="strLockToolbars" xml:space="preserve">
    <value>Lock toolbar positions</value>
  </data>
  <data name="strMultiSshToolbar" xml:space="preserve">
    <value>Multi SSH toolbar</value>
  </data>
  <data name="strImportSubOUs" xml:space="preserve">
    <value>Import sub OUs</value>
  </data>
  <data name="strMenuLockToolbars" xml:space="preserve">
    <value>Lock toolbar positions</value>
  </data>
  <data name="strMenuMultiSshToolbar" xml:space="preserve">
    <value>Multi SSH toolbar</value>
  </data>
  <data name="strAdvancedSecurityOptions" xml:space="preserve">
    <value>Advanced security options</value>
  </data>
  <data name="strOptionsPageTitle" xml:space="preserve">
    <value>mRemoteNG Options</value>
  </data>
  <data name="strLoadBalanceInfoUseUtf8" xml:space="preserve">
    <value>Use UTF8 encoding for RDP "Load Balance Info" property</value>
  </data>
  <data name="strCreateEmptyPanelOnStartUp" xml:space="preserve">
    <value>Create an empty panel when mRemoteNG starts</value>
  </data>
  <data name="strIPRange" xml:space="preserve">
    <value>Must Be Between 0 and 255</value>
  </data>
  <data name="strOutOfRange" xml:space="preserve">
    <value>Out Of Range</value>
  </data>
  <data name="strDelete" xml:space="preserve">
    <value>Delete...</value>
  </data>
  <data name="strReconnectAllConnections" xml:space="preserve">
    <value>Reconnect All Connections</value>
  </data>
  <data name="strUltraVNCSingleClick" xml:space="preserve">
    <value>UltraVNC SingleClick</value>
  </data>
  <data name="strMenuDisconnectOthersRight" xml:space="preserve">
    <value>Disconnect Tabs To The Right</value>
  </data>
  <data name="strMenuDisconnectOthers" xml:space="preserve">
    <value>Disconnect All But This</value>
  </data>
  <data name="strConfirmCloseConnectionOthersInstruction" xml:space="preserve">
    <value>Are you sure you want to close all connections except for "{0}"?</value>
  </data>
  <data name="strConfirmCloseConnectionRightInstruction" xml:space="preserve">
    <value>Are you sure you want to close all connections to the right of "{0}"?</value>
  </data>
  <data name="AutomaticReconnectError" xml:space="preserve">
    <value>An error occurred while trying to reconnect to RDP host '{0}'</value>
  </data>
  <data name="ChangeConnectionResolutionError" xml:space="preserve">
    <value>An error occurred while trying to change the connection resolution to host '{0}'</value>
  </data>
  <data name="StackTrace" xml:space="preserve">
    <value>Stack trace</value>
  </data>
  <data name="ExceptionMessage" xml:space="preserve">
    <value>Exception Message</value>
  </data>
  <data name="mRemoteNGUnhandledException" xml:space="preserve">
    <value>mRemoteNG Unhandled Exception</value>
  </data>
  <data name="UnhandledExceptionOccured" xml:space="preserve">
    <value>An unhandled exception has occurred</value>
  </data>
  <data name="ExceptionForcesmRemoteNGToClose" xml:space="preserve">
    <value>This exception will force mRemoteNG to close</value>
  </data>
  <data name="strMenuCopyHostname" xml:space="preserve">
    <value>Copy Hostname</value>
  </data>
  <data name="PlaceSearchBarAboveConnectionTree" xml:space="preserve">
    <value>Place search bar above connection tree</value>
  </data>
  <data name="strPortScanSinglePort" xml:space="preserve">
    <value>To scan a single port, select the "First Port" only.</value>
  </data>
  <data name="strTrackActiveConnectionInConnectionTree" xml:space="preserve">
    <value>Track active connection in the connection tree</value>
  </data>
  <data name="strAlwaysShowConnectionTabs" xml:space="preserve">
    <value>Always show connection tabs</value>
  </data>
  <data name="strReleaseChannel" xml:space="preserve">
    <value>Release Channel</value>
  </data>
  <data name="strReleaseChannelExplanation" xml:space="preserve">
    <value>Stable channel includes final releases only.
Beta channel includes Betas &amp; Release Candidates.
Development Channel includes Alphas, Betas &amp; Release Candidates.</value>
  </data>
  <data name="strButtonApply" xml:space="preserve">
    <value>Apply</value>
  </data>
  <data name="strCategoryProxy" xml:space="preserve">
    <value>Proxy</value>
  </data>
  <data name="strMultiSSH" xml:space="preserve">
    <value>Multi SSH:</value>
  </data>
  <data name="strMultiSSHToolTip" xml:space="preserve">
    <value>Press ENTER to send. Ctrl+C is sent immediately.</value>
  </data>
  <data name="strPropertyDescriptionFavorite" xml:space="preserve">
    <value>Show this connection in the favorites menu.</value>
  </data>
  <data name="strPropertyNameFavorite" xml:space="preserve">
    <value>Favorite</value>
  </data>
  <data name="Favorites" xml:space="preserve">
    <value>Favorites</value>
  </data>
  <data name="ClearSearchString" xml:space="preserve">
    <value>Clear search string</value>
  </data>
  <data name="ConnectInViewOnlyMode" xml:space="preserve">
    <value>Connect in View Only mode</value>
  </data>
  <data name="DoNotTrimUsername" xml:space="preserve">
    <value>Do not trim spaces from usernames</value>
  </data>
  <data name="Environment" xml:space="preserve">
    <value>Environment</value>
  </data>
<<<<<<< HEAD
  <data name="ApplyDefaultInheritance" xml:space="preserve">
    <value>Apply default inheritance</value>
  </data>
  <data name="ApplyInheritanceToChildren" xml:space="preserve">
    <value>Apply inheritance to children</value>
  </data>
  <data name="Edit" xml:space="preserve">
      <value>Edit</value>
=======
  <data name="EncryptionTestResultMessage" xml:space="preserve">
      <value>Encrypting {0} entries using {1}/{2} and {3} iterations took {4} seconds.</value>
  </data>
  <data name="EncryptionTest" xml:space="preserve">
      <value>Encryption Test</value>
  </data>
  <data name="TestSettings" xml:space="preserve">
      <value>Test Settings</value>
>>>>>>> 09f52a32
  </data>
</root><|MERGE_RESOLUTION|>--- conflicted
+++ resolved
@@ -2793,7 +2793,6 @@
   <data name="Environment" xml:space="preserve">
     <value>Environment</value>
   </data>
-<<<<<<< HEAD
   <data name="ApplyDefaultInheritance" xml:space="preserve">
     <value>Apply default inheritance</value>
   </data>
@@ -2802,7 +2801,7 @@
   </data>
   <data name="Edit" xml:space="preserve">
       <value>Edit</value>
-=======
+  </data>
   <data name="EncryptionTestResultMessage" xml:space="preserve">
       <value>Encrypting {0} entries using {1}/{2} and {3} iterations took {4} seconds.</value>
   </data>
@@ -2811,6 +2810,5 @@
   </data>
   <data name="TestSettings" xml:space="preserve">
       <value>Test Settings</value>
->>>>>>> 09f52a32
   </data>
 </root>