﻿<?xml version="1.0" encoding="utf-8"?>
<root>
  <!-- 
    Microsoft ResX Schema 
    
    Version 2.0
    
    The primary goals of this format is to allow a simple XML format 
    that is mostly human readable. The generation and parsing of the 
    various data types are done through the TypeConverter classes 
    associated with the data types.
    
    Example:
    
    ... ado.net/XML headers & schema ...
    <resheader name="resmimetype">text/microsoft-resx</resheader>
    <resheader name="version">2.0</resheader>
    <resheader name="reader">System.Resources.ResXResourceReader, System.Windows.Forms, ...</resheader>
    <resheader name="writer">System.Resources.ResXResourceWriter, System.Windows.Forms, ...</resheader>
    <data name="Name1"><value>this is my long string</value><comment>this is a comment</comment></data>
    <data name="Color1" type="System.Drawing.Color, System.Drawing">Blue</data>
    <data name="Bitmap1" mimetype="application/x-microsoft.net.object.binary.base64">
        <value>[base64 mime encoded serialized .NET Framework object]</value>
    </data>
    <data name="Icon1" type="System.Drawing.Icon, System.Drawing" mimetype="application/x-microsoft.net.object.bytearray.base64">
        <value>[base64 mime encoded string representing a byte array form of the .NET Framework object]</value>
        <comment>This is a comment</comment>
    </data>
                
    There are any number of "resheader" rows that contain simple 
    name/value pairs.
    
    Each data row contains a name, and value. The row also contains a 
    type or mimetype. Type corresponds to a .NET class that support 
    text/value conversion through the TypeConverter architecture. 
    Classes that don't support this are serialized and stored with the 
    mimetype set.
    
    The mimetype is used for serialized objects, and tells the 
    ResXResourceReader how to depersist the object. This is currently not 
    extensible. For a given mimetype the value must be set accordingly:
    
    Note - application/x-microsoft.net.object.binary.base64 is the format 
    that the ResXResourceWriter will generate, however the reader can 
    read any of the formats listed below.
    
    mimetype: application/x-microsoft.net.object.binary.base64
    value   : The object must be serialized with 
            : System.Runtime.Serialization.Formatters.Binary.BinaryFormatter
            : and then encoded with base64 encoding.
    
    mimetype: application/x-microsoft.net.object.soap.base64
    value   : The object must be serialized with 
            : System.Runtime.Serialization.Formatters.Soap.SoapFormatter
            : and then encoded with base64 encoding.

    mimetype: application/x-microsoft.net.object.bytearray.base64
    value   : The object must be serialized into a byte array 
            : using a System.ComponentModel.TypeConverter
            : and then encoded with base64 encoding.
    -->
  <xsd:schema id="root" xmlns="" xmlns:xsd="http://www.w3.org/2001/XMLSchema" xmlns:msdata="urn:schemas-microsoft-com:xml-msdata">
    <xsd:import namespace="http://www.w3.org/XML/1998/namespace" />
    <xsd:element name="root" msdata:IsDataSet="true">
      <xsd:complexType>
        <xsd:choice maxOccurs="unbounded">
          <xsd:element name="metadata">
            <xsd:complexType>
              <xsd:sequence>
                <xsd:element name="value" type="xsd:string" minOccurs="0" />
              </xsd:sequence>
              <xsd:attribute name="name" use="required" type="xsd:string" />
              <xsd:attribute name="type" type="xsd:string" />
              <xsd:attribute name="mimetype" type="xsd:string" />
              <xsd:attribute ref="xml:space" />
            </xsd:complexType>
          </xsd:element>
          <xsd:element name="assembly">
            <xsd:complexType>
              <xsd:attribute name="alias" type="xsd:string" />
              <xsd:attribute name="name" type="xsd:string" />
            </xsd:complexType>
          </xsd:element>
          <xsd:element name="data">
            <xsd:complexType>
              <xsd:sequence>
                <xsd:element name="value" type="xsd:string" minOccurs="0" msdata:Ordinal="1" />
                <xsd:element name="comment" type="xsd:string" minOccurs="0" msdata:Ordinal="2" />
              </xsd:sequence>
              <xsd:attribute name="name" type="xsd:string" use="required" msdata:Ordinal="1" />
              <xsd:attribute name="type" type="xsd:string" msdata:Ordinal="3" />
              <xsd:attribute name="mimetype" type="xsd:string" msdata:Ordinal="4" />
              <xsd:attribute ref="xml:space" />
            </xsd:complexType>
          </xsd:element>
          <xsd:element name="resheader">
            <xsd:complexType>
              <xsd:sequence>
                <xsd:element name="value" type="xsd:string" minOccurs="0" msdata:Ordinal="1" />
              </xsd:sequence>
              <xsd:attribute name="name" type="xsd:string" use="required" />
            </xsd:complexType>
          </xsd:element>
        </xsd:choice>
      </xsd:complexType>
    </xsd:element>
  </xsd:schema>
  <resheader name="resmimetype">
    <value>text/microsoft-resx</value>
  </resheader>
  <resheader name="version">
    <value>2.0</value>
  </resheader>
  <resheader name="reader">
    <value>System.Resources.ResXResourceReader, System.Windows.Forms, Version=4.0.0.0, Culture=neutral, PublicKeyToken=b77a5c561934e089</value>
  </resheader>
  <resheader name="writer">
    <value>System.Resources.ResXResourceWriter, System.Windows.Forms, Version=4.0.0.0, Culture=neutral, PublicKeyToken=b77a5c561934e089</value>
  </resheader>
  <data name="strAbout" xml:space="preserve">
    <value>About</value>
  </data>
  <data name="strActive" xml:space="preserve">
    <value>Active</value>
  </data>
  <data name="strActiveDirectory" xml:space="preserve">
    <value>Active Directory</value>
  </data>
  <data name="strActivity" xml:space="preserve">
    <value>Activity</value>
  </data>
  <data name="strAddConnection" xml:space="preserve">
    <value>New Connection</value>
  </data>
  <data name="strAddFolder" xml:space="preserve">
    <value>New folder</value>
  </data>
  <data name="strAddNodeFromXmlFailed" xml:space="preserve">
    <value>AddNodeFromXML failed!</value>
  </data>
  <data name="strAddNodesFromSqlFailed" xml:space="preserve">
    <value>AddNodesFromSQL failed!</value>
  </data>
  <data name="strAllowOnlySingleInstance" xml:space="preserve">
    <value>Allow only a single instance of the application (mRemoteNG restart required)</value>
  </data>
  <data name="strAlways" xml:space="preserve">
    <value>Always</value>
  </data>
  <data name="strAlwaysConnectEvenIfAuthFails" xml:space="preserve">
    <value>Always connect, even if authentication fails</value>
  </data>
  <data name="strAlwaysShowPanelSelection" xml:space="preserve">
    <value>Always show panel selection dialog when opening connections</value>
  </data>
  <data name="strAlwaysShowPanelTabs" xml:space="preserve">
    <value>Always show panel tabs</value>
  </data>
  <data name="strAlwaysShowSysTrayIcon" xml:space="preserve">
    <value>Always show notification area icon</value>
  </data>
  <data name="strAskUpdatesCommandAskLater" xml:space="preserve">
    <value>Ask me again later</value>
  </data>
  <data name="strAskUpdatesCommandCustom" xml:space="preserve">
    <value>Customize the settings now</value>
  </data>
  <data name="strAskUpdatesCommandRecommended" xml:space="preserve">
    <value>Use the recommended settings</value>
  </data>
  <data name="strAskUpdatesContent" xml:space="preserve">
    <value>{0} can automatically check for updates that may provide new features and bug fixes. It is recommended that you allow {0} to check for updates weekly.</value>
  </data>
  <data name="strAskUpdatesMainInstruction" xml:space="preserve">
    <value>Automatic update settings</value>
  </data>
  <data name="strAspect" xml:space="preserve">
    <value>Aspect</value>
  </data>
  <data name="strAutoSaveEvery" xml:space="preserve">
    <value>Auto save time in minutes (0 means disabled):</value>
  </data>
  <data name="strAutoSaveMins" xml:space="preserve">
    <value>Minutes (0 means disabled)</value>
  </data>
  <data name="strAvailableVersion" xml:space="preserve">
    <value>Latest version</value>
  </data>
  <data name="strButtonBrowse" xml:space="preserve">
    <value>&amp;Browse...</value>
  </data>
  <data name="strButtonCancel" xml:space="preserve">
    <value>&amp;Cancel</value>
  </data>
  <data name="strButtonChange" xml:space="preserve">
    <value>Change</value>
  </data>
  <data name="strButtonClose" xml:space="preserve">
    <value>&amp;Close</value>
  </data>
  <data name="strButtonDefaultInheritance" xml:space="preserve">
    <value>Default Inheritance</value>
  </data>
  <data name="strButtonDefaultProperties" xml:space="preserve">
    <value>Default Properties</value>
  </data>
  <data name="strButtonDisconnect" xml:space="preserve">
    <value>Disconnect</value>
  </data>
  <data name="strButtonIcon" xml:space="preserve">
    <value>Icon</value>
  </data>
  <data name="strButtonImport" xml:space="preserve">
    <value>&amp;Import</value>
  </data>
  <data name="strButtonInheritance" xml:space="preserve">
    <value>Inheritance</value>
  </data>
  <data name="strButtonLaunch" xml:space="preserve">
    <value>&amp;Launch</value>
  </data>
  <data name="strButtonLaunchPutty" xml:space="preserve">
    <value>Launch PuTTY</value>
  </data>
  <data name="strButtonNew" xml:space="preserve">
    <value>&amp;New</value>
  </data>
  <data name="strButtonOK" xml:space="preserve">
    <value>&amp;OK</value>
  </data>
  <data name="strButtonProperties" xml:space="preserve">
    <value>Properties</value>
  </data>
  <data name="strButtonScan" xml:space="preserve">
    <value>&amp;Scan</value>
  </data>
  <data name="strButtonStop" xml:space="preserve">
    <value>&amp;Stop</value>
  </data>
  <data name="strButtonTestProxy" xml:space="preserve">
    <value>Test Proxy</value>
  </data>
  <data name="strCannotImportNormalSessionFile" xml:space="preserve">
    <value>You cannot import a normal connection file.
Please use File - Open Connection File for normal connection files!</value>
  </data>
  <data name="strCannotStartPortScan" xml:space="preserve">
    <value>Cannot start Port Scan, incorrect IP format!</value>
  </data>
  <data name="strCategoryAppearance" xml:space="preserve">
    <value>Appearance</value>
  </data>
  <data name="strCategoryConnection" xml:space="preserve">
    <value>Connection</value>
  </data>
  <data name="strCategoryCredentials" xml:space="preserve">
    <value>Credentials</value>
  </data>
  <data name="strCategoryDisplay" xml:space="preserve">
    <value>Display</value>
  </data>
  <data name="strCategoryGateway" xml:space="preserve">
    <value>Gateway</value>
  </data>
  <data name="strCategoryGeneral" xml:space="preserve">
    <value>General</value>
  </data>
  <data name="strCategoryMiscellaneous" xml:space="preserve">
    <value>Miscellaneous</value>
  </data>
  <data name="strCategoryProtocol" xml:space="preserve">
    <value>Protocol</value>
  </data>
  <data name="strCategoryRedirect" xml:space="preserve">
    <value>Redirect</value>
  </data>
  <data name="strCcAlwaysShowScreen" xml:space="preserve">
    <value>Always show this screen at startup</value>
  </data>
  <data name="strCcCheckAgain" xml:space="preserve">
    <value>Refresh</value>
  </data>
  <data name="strCcCheckFailed" xml:space="preserve">
    <value>Check failed!</value>
  </data>
  <data name="strCcCheckSucceeded" xml:space="preserve">
    <value>Check succeeded!</value>
  </data>
  <data name="strCcEOLFailed" xml:space="preserve">
    <value>The (RDP) Sessions feature requires that you have a copy of eolwtscom.dll registered on your system.
mRemoteNG ships with this component but it is not registered automatically if you do not use the mRemoteNG Installer.
To register it manually, run the following command from an elevated command prompt: regsvr32 "C:\Program Files\mRemoteNG\eolwtscom.dll" (where C:\Program Files\mRemoteNG\ is the path to your mRemoteNG installation).
If this check still fails or you are unable to use the (RDP) Sessions feature, please consult the at {0}.</value>
  </data>
  <data name="strCcEOLOK" xml:space="preserve">
    <value>EOLWTSCOM was found and seems to be registered properly.</value>
  </data>
  <data name="strCcGeckoFailed" xml:space="preserve">
    <value>To use the Gecko Rendering Engine you need to have XULrunner 1.8.1.x and the path to the installation set in your Options.
You can download XULrunner 1.8.1.3 here: ftp://ftp.mozilla.org/pub/xulrunner/releases/1.8.1.3/contrib/win32/
When you are finished downloading extract the package to a path of your choice. Then in mRemoteNG go to Tools - Options - Advanced and enter the correct path in the XULrunner path field.
If you are still not able to pass this check or use the Gecko Engine in mRemoteNG please consult the at {0}.</value>
  </data>
  <data name="strCcGeckoOK" xml:space="preserve">
    <value>GeckoFx was found and seems to be installed properly.</value>
  </data>
  <data name="strCcICAFailed" xml:space="preserve">
    <value>ICA requires that the XenDesktop Online Plugin is installed and that the wfica.ocx library is registered. You can download the client here: http://www.citrix.com/download/
If you have the XenDesktop Online Plugin installed and the check still fails, try to register wfica.ocx manually.
To do this open up the run dialog (Start - Run) and enter the following: regsvr32 "c:\Program Files\Citrix\ICA Client\wfica.ocx" (Where c:\Program Files\Citrix\ICA Client\ is the path to your XenDesktop Online Plugin installation).
If you are still not able to pass this check or use ICA in mRemoteNG please consult the at {0}.</value>
  </data>
  <data name="strCcICAOK" xml:space="preserve">
    <value>All ICA components were found and seem to be registered properly.
Citrix ICA Client Control Version {0}</value>
  </data>
  <data name="strCcNotInstalledProperly" xml:space="preserve">
    <value>not installed properly</value>
  </data>
  <data name="strCcPuttyFailed" xml:space="preserve">
    <value>The SSH, Telnet, Rlogin and RAW protocols need PuTTY to work. PuTTY comes with every mRemoteNG package and is located in the installation path.
Please make sure that either you have the Putty.exe in your mRemoteNG directory (default: c:\Program Files\mRemoteNG\) or that you specified a valid path to your PuTTY executable in the Options (Tools - Options - Advanced - Custom PuTTY path)</value>
  </data>
  <data name="strCcPuttyOK" xml:space="preserve">
    <value>The PuTTY executable was found and should be ready to use.</value>
  </data>
  <data name="strCcRDPFailed" xml:space="preserve">
    <value>For RDP to work properly you need to have at least Remote Desktop Connection (Terminal Services) Client 8.0 installed. You can download it here: http://support.microsoft.com/kb/925876
If this check still fails or you are unable to use RDP, please consult the at {0}.</value>
  </data>
  <data name="strCcRDPOK" xml:space="preserve">
    <value>The following RDP protocol versions are supported on this machine: {0}</value>
  </data>
  <data name="strCcVNCFailed" xml:space="preserve">
    <value>VNC requires VncSharp.dll to be located in your mRemoteNG application folder.
Please make sure that you have the VncSharp.dll file in your mRemoteNG application folder (usually C:\Program Files\mRemoteNG\).
If you are still not able to pass this check or use VNC in mRemoteNG please consult the at {0}.</value>
  </data>
  <data name="strCcVNCOK" xml:space="preserve">
    <value>All VNC components were found and seem to be registered properly.
VncSharp Control Version {0}</value>
  </data>
  <data name="strCheckboxAutomaticReconnect" xml:space="preserve">
    <value>Automatically try to reconnect when disconnected from server (RDP &amp;&amp; ICA only)</value>
  </data>
  <data name="strCheckboxDomain" xml:space="preserve">
    <value>Domain</value>
  </data>
  <data name="strCheckboxDoNotShowThisMessageAgain" xml:space="preserve">
    <value>Do not show this message again.</value>
  </data>
  <data name="strCheckboxInheritance" xml:space="preserve">
    <value>Inheritance</value>
  </data>
  <data name="strCheckboxPassword" xml:space="preserve">
    <value>Password</value>
  </data>
  <data name="strCheckboxProxyAuthentication" xml:space="preserve">
    <value>This proxy server requires authentication</value>
  </data>
  <data name="strCheckboxPuttyPath" xml:space="preserve">
    <value>Use custom PuTTY path:</value>
  </data>
  <data name="strCheckboxReconnectWhenReady" xml:space="preserve">
    <value>Reconnect when ready</value>
  </data>
  <data name="strCheckboxUpdateUseProxy" xml:space="preserve">
    <value>Use a proxy server to connect</value>
  </data>
  <data name="strCheckboxUsername" xml:space="preserve">
    <value>Username</value>
  </data>
  <data name="strCheckboxWaitForExit" xml:space="preserve">
    <value>Wait for exit</value>
  </data>
  <data name="strCheckForUpdate" xml:space="preserve">
    <value>Check Again</value>
  </data>
  <data name="strCheckForUpdatesOnStartup" xml:space="preserve">
    <value>Check for updates at startup</value>
  </data>
  <data name="strCheckNow" xml:space="preserve">
    <value>Check now</value>
  </data>
  <data name="strCheckProperInstallationOfComponentsAtStartup" xml:space="preserve">
    <value>Check proper installation of components at startup</value>
  </data>
  <data name="strChoosePanelBeforeConnecting" xml:space="preserve">
    <value>Choose panel before connecting</value>
  </data>
  <data name="strClosedPorts" xml:space="preserve">
    <value>Closed Ports</value>
  </data>
  <data name="strCollapseAllFolders" xml:space="preserve">
    <value>Collapse all folders</value>
  </data>
  <data name="strColumnArguments" xml:space="preserve">
    <value>Arguments</value>
  </data>
  <data name="strColumnDisplayName" xml:space="preserve">
    <value>Display Name</value>
  </data>
  <data name="strColumnFilename" xml:space="preserve">
    <value>Filename</value>
  </data>
  <data name="strColumnHostnameIP" xml:space="preserve">
    <value>Hostname/IP</value>
  </data>
  <data name="strColumnMessage" xml:space="preserve">
    <value>Message</value>
  </data>
  <data name="strColumnUsername" xml:space="preserve">
    <value>Username</value>
  </data>
  <data name="strColumnWaitForExit" xml:space="preserve">
    <value>Wait For Exit</value>
  </data>
  <data name="strCommandExitProgram" xml:space="preserve">
    <value>E&amp;xit {0}</value>
  </data>
  <data name="strCommandLineArgsCouldNotBeParsed" xml:space="preserve">
    <value>Couldn't parse command line args!</value>
  </data>
  <data name="strCommandOpenConnectionFile" xml:space="preserve">
    <value>&amp;Open a connection file</value>
  </data>
  <data name="strCommandTryAgain" xml:space="preserve">
    <value>&amp;Try again</value>
  </data>
  <data name="strCompatibilityLenovoAutoScrollUtilityDetected" xml:space="preserve">
    <value>{0} has detected the Lenovo Auto Scroll Utility running on this system. This utility is known to cause problems with {0}. It is recommended that you disable or uninstall it.</value>
  </data>
  <data name="strCompatibilityProblemDetected" xml:space="preserve">
    <value>Compatibility problem detected</value>
  </data>
  <data name="strComponentsCheck" xml:space="preserve">
    <value>Components Check</value>
  </data>
  <data name="strConfigPropertyGridButtonIconClickFailed" xml:space="preserve">
    <value>btnIcon_Click failed!</value>
  </data>
  <data name="strConfigPropertyGridHideItemsFailed" xml:space="preserve">
    <value>ShowHideGridItems failed!</value>
  </data>
  <data name="strConfigPropertyGridMenuClickFailed" xml:space="preserve">
    <value>IconMenu_Click failed!</value>
  </data>
  <data name="strConfigPropertyGridObjectFailed" xml:space="preserve">
    <value>Property Grid object failed!</value>
  </data>
  <data name="strConfigPropertyGridSetHostStatusFailed" xml:space="preserve">
    <value>SetHostStatus failed!</value>
  </data>
  <data name="strConfigPropertyGridValueFailed" xml:space="preserve">
    <value>pGrid_PopertyValueChanged failed!</value>
  </data>
  <data name="strConfigUiLoadFailed" xml:space="preserve">
    <value>Config UI load failed!</value>
  </data>
  <data name="strConfirmCloseConnectionMainInstruction" xml:space="preserve">
    <value>Do you want to close the connection:
"{0}"?</value>
  </data>
  <data name="strConfirmCloseConnectionPanelMainInstruction" xml:space="preserve">
    <value>Are you sure you want to close the panel, "{0}"? Any connections that it contains will also be closed.</value>
  </data>
  <data name="strConfirmDeleteExternalTool" xml:space="preserve">
    <value>Are you sure you want to delete the external tool, "{0}"?</value>
  </data>
  <data name="strConfirmDeleteExternalToolMultiple" xml:space="preserve">
    <value>Are you sure you want to delete the {0} selected external tools?</value>
  </data>
  <data name="strConfirmDeleteNodeConnection" xml:space="preserve">
    <value>Are you sure you want to delete the connection, "{0}"?</value>
  </data>
  <data name="strConfirmDeleteNodeFolder" xml:space="preserve">
    <value>Are you sure you want to delete the empty folder, "{0}"?</value>
  </data>
  <data name="strConfirmDeleteNodeFolderNotEmpty" xml:space="preserve">
    <value>Are you sure you want to delete the folder, "{0}"? Any folders or connections that it contains will also be deleted.</value>
  </data>
  <data name="strConfirmExitMainInstruction" xml:space="preserve">
    <value>Do you want to close all open connections?</value>
  </data>
  <data name="strConfirmResetLayout" xml:space="preserve">
    <value>Are you sure you want to reset the panels to their default layout?</value>
  </data>
  <data name="strConnect" xml:space="preserve">
    <value>Connect</value>
  </data>
  <data name="strConnectInFullscreen" xml:space="preserve">
    <value>Connect in fullscreen mode</value>
  </data>
  <data name="strConnecting" xml:space="preserve">
    <value>Connecting...</value>
  </data>
  <data name="strConnectionEventConnected" xml:space="preserve">
    <value>Protocol Event Connected</value>
  </data>
  <data name="strConnectionEventConnectedDetail" xml:space="preserve">
    <value>Connection to "{0}" via "{1}" established by user "{2}" (Description: "{3}"; User Field: "{4}")</value>
  </data>
  <data name="ConnectionFailed" xml:space="preserve">
    <value>Connection failed!</value>
  </data>
  <data name="strConnectionEventErrorOccured" xml:space="preserve">
    <value>A connection protocol error occurred. Host: "{1}"; Error code: "{2}"; Error Description: "{0}"</value>
  </data>
  <data name="strConnectionOpenFailed" xml:space="preserve">
    <value>Opening connection failed!</value>
  </data>
  <data name="strConnectionOpenFailedNoHostname" xml:space="preserve">
    <value>Cannot open connection: No hostname specified!</value>
  </data>
  <data name="strConnectionRdpErrorDetail" xml:space="preserve">
    <value>RDP error!
Error Code: {0}
Error Description: {1}</value>
  </data>
  <data name="strConnections" xml:space="preserve">
    <value>Connections</value>
  </data>
  <data name="strConnectionSetDefaultPortFailed" xml:space="preserve">
    <value>Couldn't set default port!</value>
  </data>
  <data name="strConnectionsFileBackupFailed" xml:space="preserve">
    <value>Couldn't create backup of connections file!</value>
  </data>
  <data name="strConnectionsFileCouldNotBeImported" xml:space="preserve">
    <value>Couldn't import connections file!</value>
  </data>
  <data name="strConnectionsFileCouldNotBeLoaded" xml:space="preserve">
    <value>Connections file "{0}" could not be loaded!</value>
  </data>
  <data name="strConnectionsFileCouldNotBeLoadedNew" xml:space="preserve">
    <value>Connections file "{0}" could not be loaded!
Starting with new connections file.</value>
  </data>
  <data name="strConnectionsFileCouldNotBeSaved" xml:space="preserve">
    <value>Couldn't save connections file!</value>
  </data>
  <data name="strConnectionsFileCouldNotSaveAs" xml:space="preserve">
    <value>Couldn't save connections file as "{0}"!</value>
  </data>
  <data name="strConnectNoCredentials" xml:space="preserve">
    <value>Connect without credentials</value>
  </data>
  <data name="strConnectToConsoleSession" xml:space="preserve">
    <value>Connect to console session</value>
  </data>
  <data name="strConnectWithOptions" xml:space="preserve">
    <value>Connect (with options)</value>
  </data>
  <data name="strConnenctionClosedByUser" xml:space="preserve">
    <value>Connection to {0} via {1} closed by user {2}.</value>
  </data>
  <data name="strConnenctionClosedByUserDetail" xml:space="preserve">
    <value>Connection to {0} via {1} closed by user {2}.  (Description: "{3}"; User Field: "{4}")</value>
  </data>
  <data name="strConnenctionCloseEvent" xml:space="preserve">
    <value>Connection Event Closed</value>
  </data>
  <data name="strConnenctionCloseEventFailed" xml:space="preserve">
    <value>Connection Event Closed failed!</value>
  </data>
  <data name="strCouldNotCreateNewConnectionsFile" xml:space="preserve">
    <value>Couldn't create new connections file!</value>
  </data>
  <data name="strCouldNotFindToolStripInFilteredPropertyGrid" xml:space="preserve">
    <value>Could not find ToolStrip control in FilteredPropertyGrid.</value>
  </data>
  <data name="strCurrentVersion" xml:space="preserve">
    <value>Installed version</value>
  </data>
  <data name="strDefaultTheme" xml:space="preserve">
    <value>Default Theme</value>
  </data>
  <data name="strDetect" xml:space="preserve">
    <value>Detect</value>
  </data>
  <data name="strDontConnectToConsoleSessionMenuItem" xml:space="preserve">
    <value>Don't connect to console session</value>
  </data>
  <data name="strDontConnectWhenAuthFails" xml:space="preserve">
    <value>Don't connect if authentication fails</value>
  </data>
  <data name="strDoubleClickTabClosesIt" xml:space="preserve">
    <value>Double click on tab closes it</value>
  </data>
  <data name="strDownloadAndInstall" xml:space="preserve">
    <value>Download and Install</value>
  </data>
  <data name="strDuplicate" xml:space="preserve">
    <value>Duplicate</value>
  </data>
  <data name="strEmptyPasswordContinue" xml:space="preserve">
    <value>Do you want to continue with no password?</value>
  </data>
  <data name="strEmptyUsernamePasswordDomainFields" xml:space="preserve">
    <value>For empty Username, Password or Domain fields use:</value>
  </data>
  <data name="strEnc128Bit" xml:space="preserve">
    <value>128-bit</value>
  </data>
  <data name="strEnc128BitLogonOnly" xml:space="preserve">
    <value>128-bit (logon only)</value>
  </data>
  <data name="strEnc40Bit" xml:space="preserve">
    <value>40-bit</value>
  </data>
  <data name="strEnc56Bit" xml:space="preserve">
    <value>56-bit</value>
  </data>
  <data name="strEncBasic" xml:space="preserve">
    <value>Basic</value>
  </data>
  <data name="strEncryptCompleteConnectionFile" xml:space="preserve">
    <value>Completely encrypt connection file</value>
  </data>
  <data name="strEndIP" xml:space="preserve">
    <value>Last IP</value>
  </data>
  <data name="strEndPort" xml:space="preserve">
    <value>Last Port</value>
  </data>
  <data name="strErrorAddExternalToolsToToolBarFailed" xml:space="preserve">
    <value>AddExternalToolsToToolBar (frmMain) failed. {0}</value>
  </data>
  <data name="strErrorAddFolderFailed" xml:space="preserve">
    <value>AddFolder (UI.Window.ConnectionTreeWindow) failed. {0}</value>
  </data>
  <data name="strErrorBadDatabaseVersion" xml:space="preserve">
    <value>The database version {0} is not compatible with this version of {1}.</value>
  </data>
  <data name="strErrorCloneNodeFailed" xml:space="preserve">
    <value>CloneNode (Tree.Node) failed . {0}</value>
  </data>
  <data name="strErrorCode" xml:space="preserve">
    <value>Error code {0}.</value>
  </data>
  <data name="strErrorConnectionListSaveFailed" xml:space="preserve">
    <value>The connection list could not be saved.</value>
  </data>
  <data name="strErrorCouldNotLaunchPutty" xml:space="preserve">
    <value>PuTTY could not be launched.</value>
  </data>
  <data name="strErrorDecryptionFailed" xml:space="preserve">
    <value>Decryption failed. {0}</value>
  </data>
  <data name="strErrorEncryptionFailed" xml:space="preserve">
    <value>Encryption failed. {0}</value>
  </data>
  <data name="strErrorFipsPolicyIncompatible" xml:space="preserve">
    <value>The Windows security setting, "System cryptography: Use FIPS compliant algorithms for encryption, hashing, and signing", is enabled. 

See the Microsoft Support article at http://support.microsoft.com/kb/811833 for more information.

{0} is not fully FIPS compliant. Click OK to proceed at your own discretion, or Cancel to Exit.</value>
  </data>
  <data name="strErrors" xml:space="preserve">
    <value>Errors</value>
  </data>
  <data name="strErrorStartupConnectionFileLoad" xml:space="preserve">
    <value>The startup connection file could not be loaded.{0}{0}{2}{0}{3}{0}{0}In order to prevent data loss, {1} will now exit.</value>
  </data>
  <data name="strErrorVerifyDatabaseVersionFailed" xml:space="preserve">
    <value>VerifyDatabaseVersion (Config.Connections.Save) failed. {0}</value>
  </data>
  <data name="strExpandAllFolders" xml:space="preserve">
    <value>Expand all folders</value>
  </data>
  <data name="strExperimental" xml:space="preserve">
    <value>Experimental</value>
  </data>
  <data name="strExport" xml:space="preserve">
    <value>Export</value>
  </data>
  <data name="strExportEverything" xml:space="preserve">
    <value>Export everything</value>
  </data>
  <data name="strExportFile" xml:space="preserve">
    <value>Export File</value>
  </data>
  <data name="strExportItems" xml:space="preserve">
    <value>Export Items</value>
  </data>
  <data name="strExportmRemoteXML" xml:space="preserve">
    <value>Export mRemote/mRemoteNG XML</value>
  </data>
  <data name="strExportProperties" xml:space="preserve">
    <value>Export Properties</value>
  </data>
  <data name="strExportSelectedConnection" xml:space="preserve">
    <value>Export the currently selected connection</value>
  </data>
  <data name="strExportSelectedFolder" xml:space="preserve">
    <value>Export the currently selected folder</value>
  </data>
  <data name="strExportToFileMenuItem" xml:space="preserve">
    <value>&amp;Export to File...</value>
  </data>
  <data name="strExtApp" xml:space="preserve">
    <value>Ext. App</value>
  </data>
  <data name="strExternalToolDefaultName" xml:space="preserve">
    <value>New External Tool</value>
  </data>
  <data name="strFAMFAMFAMAttribution" xml:space="preserve">
    <value>Includes icons by [FAMFAMFAM]</value>
  </data>
  <data name="strFAMFAMFAMAttributionURL" xml:space="preserve">
    <value>http://www.famfamfam.com/</value>
  </data>
  <data name="strFileFormatLabel" xml:space="preserve">
    <value>File &amp;Format:</value>
  </data>
  <data name="strFilterAll" xml:space="preserve">
    <value>All Files (*.*)</value>
  </data>
  <data name="strFilterAllImportable" xml:space="preserve">
    <value>All importable files</value>
  </data>
  <data name="strFilterApplication" xml:space="preserve">
    <value>Application Files (*.exe)</value>
  </data>
  <data name="strFiltermRemoteCSV" xml:space="preserve">
    <value>mRemote CSV Files (*.csv)</value>
  </data>
  <data name="strFiltermRemoteXML" xml:space="preserve">
    <value>mRemote XML Files (*.xml)</value>
  </data>
  <data name="strFilterPuttyConnectionManager" xml:space="preserve">
    <value>PuTTY Connection Manager files</value>
  </data>
  <data name="strFilterRdgFiles" xml:space="preserve">
    <value>Remote Desktop Connection Manager files (*.rdg)</value>
  </data>
  <data name="strFilterRDP" xml:space="preserve">
    <value>RDP Files (*.rdp)</value>
  </data>
  <data name="strFiltervRD2008CSV" xml:space="preserve">
    <value>visionapp Remote Desktop 2008 CSV Files (*.csv)</value>
  </data>
  <data name="strFormatInherit" xml:space="preserve">
    <value>Inherit {0}</value>
  </data>
  <data name="strFormatInheritDescription" xml:space="preserve">
    <value>Description of inherited property: {0}</value>
  </data>
  <data name="strFree" xml:space="preserve">
    <value>Free</value>
  </data>
  <data name="strFullscreen" xml:space="preserve">
    <value>Fullscreen</value>
  </data>
  <data name="strGeneral" xml:space="preserve">
    <value>General</value>
  </data>
  <data name="strGetConnectionInfoFromSqlFailed" xml:space="preserve">
    <value>Get Connection Info From SQL failed</value>
  </data>
  <data name="strGetConnectionInfoFromXmlFailed" xml:space="preserve">
    <value>An error occured while loading the connection entry for "{0}" from "{1}". {2}</value>
  </data>
  <data name="strGroupboxAutomaticReconnect" xml:space="preserve">
    <value>Automatic Reconnect</value>
  </data>
  <data name="strGroupboxConnection" xml:space="preserve">
    <value>Connection</value>
  </data>
  <data name="strGroupboxExternalToolProperties" xml:space="preserve">
    <value>External Tool Properties</value>
  </data>
  <data name="strGroupboxFiles" xml:space="preserve">
    <value>Files</value>
  </data>
  <data name="strHost" xml:space="preserve">
    <value>Host</value>
  </data>
  <data name="strHttp" xml:space="preserve">
    <value>HTTP</value>
  </data>
  <data name="strHttpConnectFailed" xml:space="preserve">
    <value>HTTP Connect Failed!</value>
  </data>
  <data name="strHttpConnectionFailed" xml:space="preserve">
    <value>Couldn't create new HTTP Connection!</value>
  </data>
  <data name="strHttpDocumentTileChangeFailed" xml:space="preserve">
    <value>Changing HTTP Document Tile Failed!</value>
  </data>
  <data name="strHttpGecko" xml:space="preserve">
    <value>Gecko (Firefox)</value>
  </data>
  <data name="strHttpInternetExplorer" xml:space="preserve">
    <value>Internet Explorer</value>
  </data>
  <data name="strHttps" xml:space="preserve">
    <value>HTTPS</value>
  </data>
  <data name="strHttpSetPropsFailed" xml:space="preserve">
    <value>Set HTTP Props failed!</value>
  </data>
  <data name="strICA" xml:space="preserve">
    <value>ICA</value>
  </data>
  <data name="strIcaConnectionFailed" xml:space="preserve">
    <value>Couldn't create new ICA Connection!</value>
  </data>
  <data name="strIcaControlFailed" xml:space="preserve">
    <value>Loading ICA Plugin failed!</value>
  </data>
  <data name="strIcaSetCredentialsFailed" xml:space="preserve">
    <value>ICA SetCredentials failed!</value>
  </data>
  <data name="strIcaSetEventHandlersFailed" xml:space="preserve">
    <value>ICA Set Event Handlers Failed!</value>
  </data>
  <data name="strIcaSetPropsFailed" xml:space="preserve">
    <value>ICA Set Props Failed!</value>
  </data>
  <data name="strIcaSetResolutionFailed" xml:space="preserve">
    <value>ICA Set Resolution Failed!</value>
  </data>
  <data name="strIdentifyQuickConnectTabs" xml:space="preserve">
    <value>Identify quick connect tabs by adding the prefix "Quick:"</value>
  </data>
  <data name="strImportAD" xml:space="preserve">
    <value>Import from Active Directory</value>
  </data>
  <data name="strImportExport" xml:space="preserve">
    <value>Import/Export</value>
  </data>
  <data name="strImportFileFailedContent" xml:space="preserve">
    <value>An error occurred while importing the file "{0}".</value>
  </data>
  <data name="strImportFileFailedMainInstruction" xml:space="preserve">
    <value>Import failed</value>
  </data>
  <data name="strImportFromFileMenuItem" xml:space="preserve">
    <value>Import from &amp;File...</value>
  </data>
  <data name="strImportLocationCommandButtons" xml:space="preserve">
    <value>Under the root{0}{1}|Under the selected folder{0}{2}</value>
  </data>
  <data name="strImportLocationContent" xml:space="preserve">
    <value>Where would you like the imported items to be placed?</value>
  </data>
  <data name="strImportLocationMainInstruction" xml:space="preserve">
    <value>Import location</value>
  </data>
  <data name="strImportMenuItem" xml:space="preserve">
    <value>&amp;Import</value>
  </data>
  <data name="strImportmRemoteXML" xml:space="preserve">
    <value>Import mRemote/mRemoteNG XML</value>
  </data>
  <data name="strImportPortScan" xml:space="preserve">
    <value>Import from Port Scan</value>
  </data>
  <data name="strImportRDPFiles" xml:space="preserve">
    <value>Import from RDP file(s)</value>
  </data>
  <data name="strInactive" xml:space="preserve">
    <value>Inactive</value>
  </data>
  <data name="strInformations" xml:space="preserve">
    <value>Informations</value>
  </data>
  <data name="strInheritNewConnection" xml:space="preserve">
    <value>mRemoteNG is up to date</value>
  </data>
  <data name="strIntAppDisposeFailed" xml:space="preserve">
    <value>Dispose of Int App process failed!</value>
  </data>
  <data name="strIntAppFocusFailed" xml:space="preserve">
    <value>Int App Focus Failed!</value>
  </data>
  <data name="strIntAppHandle" xml:space="preserve">
    <value>Int App Handle: {0}</value>
  </data>
  <data name="strIntAppKillFailed" xml:space="preserve">
    <value>Killing Int App Process failed!</value>
  </data>
  <data name="strIntAppParentHandle" xml:space="preserve">
    <value>Panel Handle: {0}</value>
  </data>
  <data name="strIntAppResizeFailed" xml:space="preserve">
    <value>Int App Resize failed!</value>
  </data>
  <data name="strIntAppStuff" xml:space="preserve">
    <value>--- IntApp Stuff ---</value>
  </data>
  <data name="strIntAppTitle" xml:space="preserve">
    <value>Int App Title: {0}</value>
  </data>
  <data name="strKeysCtrlAltDel" xml:space="preserve">
    <value>CTRL-ALT-DEL</value>
  </data>
  <data name="strKeysCtrlEsc" xml:space="preserve">
    <value>CTRL-ESC</value>
  </data>
  <data name="strLabelAddress" xml:space="preserve">
    <value>Address:</value>
  </data>
  <data name="strLabelArguments" xml:space="preserve">
    <value>Arguments:</value>
  </data>
  <data name="strLabelChangeLog" xml:space="preserve">
    <value>Change Log:</value>
  </data>
  <data name="strLabelClosingConnections" xml:space="preserve">
    <value>When closing connections:</value>
  </data>
  <data name="strLabelConnect" xml:space="preserve">
    <value>&amp;Connect:</value>
  </data>
  <data name="strLabelDisplayName" xml:space="preserve">
    <value>Display Name</value>
  </data>
  <data name="strLabelDomain" xml:space="preserve">
    <value>Domain:</value>
  </data>
  <data name="strLabelFilename" xml:space="preserve">
    <value>Filename:</value>
  </data>
  <data name="strLabelHostname" xml:space="preserve">
    <value>Hostname:</value>
  </data>
  <data name="strLabelOptions" xml:space="preserve">
    <value>Options:</value>
  </data>
  <data name="strLabelPassword" xml:space="preserve">
    <value>Password:</value>
  </data>
  <data name="strLabelPort" xml:space="preserve">
    <value>Port:</value>
  </data>
  <data name="strLabelPortableEdition" xml:space="preserve">
    <value>Portable Edition</value>
  </data>
  <data name="strLabelProtocol" xml:space="preserve">
    <value>Protocol:</value>
  </data>
  <data name="strLabelPuttySessionsConfig" xml:space="preserve">
    <value>To configure PuTTY sessions click this button:</value>
  </data>
  <data name="strLabelPuttyTimeout" xml:space="preserve">
    <value>Maximum PuTTY and integrated external tools wait time:</value>
  </data>
  <data name="strLabelReleasedUnderGPL" xml:space="preserve">
    <value>Released under the GNU General Public License (GPL)</value>
  </data>
  <data name="strLabelSeconds" xml:space="preserve">
    <value>Seconds</value>
  </data>
  <data name="strLabelSelectPanel" xml:space="preserve">
    <value>Select a panel from the list below or click New to add a new one. Click OK to continue.</value>
  </data>
  <data name="strLabelServerStatus" xml:space="preserve">
    <value>Server status:</value>
  </data>
  <data name="strLabelSQLDatabaseName" xml:space="preserve">
    <value>Database:</value>
  </data>
  <data name="strLabelSQLServerDatabaseName" xml:space="preserve">
    <value>Database:</value>
  </data>
  <data name="strLabelUsername" xml:space="preserve">
    <value>Username:</value>
  </data>
  <data name="strLabelVerify" xml:space="preserve">
    <value>Verify:</value>
  </data>
  <data name="strLanguage" xml:space="preserve">
    <value>Language</value>
  </data>
  <data name="strLanguageDefault" xml:space="preserve">
    <value>(Automatically Detect)</value>
  </data>
  <data name="strLanguageRestartRequired" xml:space="preserve">
    <value>{0} must be restarted before changes to the language will take effect.</value>
  </data>
  <data name="strLoadFromSqlFailed" xml:space="preserve">
    <value>Load from SQL failed</value>
  </data>
  <data name="strLoadFromSqlFailedContent" xml:space="preserve">
    <value>The connection information could not be loaded from the SQL server.</value>
  </data>
  <data name="strLoadFromXmlFailed" xml:space="preserve">
    <value>Load From XML failed!</value>
  </data>
  <data name="strLocalFile" xml:space="preserve">
    <value>Local file</value>
  </data>
  <data name="strLocalFileDoesNotExist" xml:space="preserve">
    <value>Local file does not exist!</value>
  </data>
  <data name="strLogOff" xml:space="preserve">
    <value>Logoff</value>
  </data>
  <data name="strLogWriteToFileFailed" xml:space="preserve">
    <value>Writing to report file failed!</value>
  </data>
  <data name="strLogWriteToFileFinalLocationFailed" xml:space="preserve">
    <value>Couldn't save report to final location.</value>
  </data>
  <data name="strMagicLibraryAttribution" xml:space="preserve">
    <value>Uses the Magic library by [Crownwood Software]</value>
  </data>
  <data name="strMagicLibraryAttributionURL" xml:space="preserve">
    <value>http://www.dotnetmagic.com/</value>
  </data>
  <data name="strMenuAbout" xml:space="preserve">
    <value>About</value>
  </data>
  <data name="strMenuAddConnectionPanel" xml:space="preserve">
    <value>Add Connection Panel</value>
  </data>
  <data name="strMenuCheckForUpdates" xml:space="preserve">
    <value>Check for Updates</value>
  </data>
  <data name="strMenuConfig" xml:space="preserve">
    <value>Config</value>
  </data>
  <data name="strMenuConnect" xml:space="preserve">
    <value>Connect</value>
  </data>
  <data name="strMenuConnectionPanels" xml:space="preserve">
    <value>Connection Panels</value>
  </data>
  <data name="strMenuConnections" xml:space="preserve">
    <value>Connections</value>
  </data>
  <data name="strMenuConnectionsAndConfig" xml:space="preserve">
    <value>Connections and Config</value>
  </data>
  <data name="strMenuCopy" xml:space="preserve">
    <value>Copy</value>
  </data>
  <data name="strMenuCtrlAltDel" xml:space="preserve">
    <value>Ctrl-Alt-Del</value>
  </data>
  <data name="strMenuCtrlEsc" xml:space="preserve">
    <value>Ctrl-Esc</value>
  </data>
  <data name="strMenuDelete" xml:space="preserve">
    <value>Delete...</value>
  </data>
  <data name="strMenuDeleteConnection" xml:space="preserve">
    <value>Delete Connection...</value>
  </data>
  <data name="strMenuDeleteExternalTool" xml:space="preserve">
    <value>Delete External Tool...</value>
  </data>
  <data name="strMenuDeleteFolder" xml:space="preserve">
    <value>Delete Folder...</value>
  </data>
  <data name="strMenuDisconnect" xml:space="preserve">
    <value>Disconnect</value>
  </data>
  <data name="strMenuDonate" xml:space="preserve">
    <value>Donate</value>
  </data>
  <data name="strMenuDuplicate" xml:space="preserve">
    <value>Duplicate</value>
  </data>
  <data name="strMenuDuplicateConnection" xml:space="preserve">
    <value>Duplicate Connection</value>
  </data>
  <data name="strMenuDuplicateFolder" xml:space="preserve">
    <value>Duplicate Folder</value>
  </data>
  <data name="strMenuDuplicateTab" xml:space="preserve">
    <value>Duplicate Tab</value>
  </data>
  <data name="strMenuExit" xml:space="preserve">
    <value>Exit</value>
  </data>
  <data name="strMenuExternalTools" xml:space="preserve">
    <value>External Tools</value>
  </data>
  <data name="strMenuExternalToolsToolbar" xml:space="preserve">
    <value>External Tools Toolbar</value>
  </data>
  <data name="strMenuFile" xml:space="preserve">
    <value>&amp;File</value>
  </data>
  <data name="strMenuFullScreen" xml:space="preserve">
    <value>Full Screen</value>
  </data>
  <data name="strMenuFullScreenRDP" xml:space="preserve">
    <value>Full Screen (RDP)</value>
  </data>
  <data name="strMenuHelp" xml:space="preserve">
    <value>&amp;Help</value>
  </data>
  <data name="strMenuHelpContents" xml:space="preserve">
    <value>mRemoteNG Help</value>
  </data>
  <data name="strMenuJumpTo" xml:space="preserve">
    <value>Jump to</value>
  </data>
  <data name="strMenuLaunchExternalTool" xml:space="preserve">
    <value>Launch External Tool</value>
  </data>
  <data name="strMenuNewConnectionFile" xml:space="preserve">
    <value>New Connection File</value>
  </data>
  <data name="strMenuNewExternalTool" xml:space="preserve">
    <value>New External Tool</value>
  </data>
  <data name="strMenuNotifications" xml:space="preserve">
    <value>Notifications</value>
  </data>
  <data name="strMenuNotificationsCopyAll" xml:space="preserve">
    <value>Copy All</value>
  </data>
  <data name="strMenuNotificationsDelete" xml:space="preserve">
    <value>Delete</value>
  </data>
  <data name="strMenuNotificationsDeleteAll" xml:space="preserve">
    <value>Delete All</value>
  </data>
  <data name="strMenuOpenConnectionFile" xml:space="preserve">
    <value>Open Connection File...</value>
  </data>
  <data name="strMenuOptions" xml:space="preserve">
    <value>Options</value>
  </data>
  <data name="strMenuPaste" xml:space="preserve">
    <value>Paste</value>
  </data>
  <data name="strMenuPortScan" xml:space="preserve">
    <value>Port Scan</value>
  </data>
  <data name="strMenuQuickConnectToolbar" xml:space="preserve">
    <value>Quick Connect Toolbar</value>
  </data>
  <data name="strMenuReconnect" xml:space="preserve">
    <value>Reconnect</value>
  </data>
  <data name="strMenuRefreshScreen" xml:space="preserve">
    <value>Refresh Screen (VNC)</value>
  </data>
  <data name="strMenuRename" xml:space="preserve">
    <value>Rename</value>
  </data>
  <data name="strMenuRenameConnection" xml:space="preserve">
    <value>Rename Connection</value>
  </data>
  <data name="strMenuRenameFolder" xml:space="preserve">
    <value>Rename Folder</value>
  </data>
  <data name="strMenuRenameTab" xml:space="preserve">
    <value>Rename Tab</value>
  </data>
  <data name="strMenuReportBug" xml:space="preserve">
    <value>Report a Bug</value>
  </data>
  <data name="strMenuResetLayout" xml:space="preserve">
    <value>Reset layout</value>
  </data>
  <data name="strMenuSaveConnectionFile" xml:space="preserve">
    <value>Save Connection File</value>
  </data>
  <data name="strMenuSaveConnectionFileAs" xml:space="preserve">
    <value>Save Connection File As...</value>
  </data>
  <data name="strMenuScreenshot" xml:space="preserve">
    <value>Screenshot</value>
  </data>
  <data name="strMenuScreenshotManager" xml:space="preserve">
    <value>Screenshot Manager</value>
  </data>
  <data name="strMenuSendSpecialKeys" xml:space="preserve">
    <value>Send Special Keys (VNC)</value>
  </data>
  <data name="strMenuSessionRetrieve" xml:space="preserve">
    <value>Retrieve</value>
  </data>
  <data name="strMenuSessions" xml:space="preserve">
    <value>Sessions</value>
  </data>
  <data name="strMenuSessionsAndScreenshots" xml:space="preserve">
    <value>Sessions and Screenshots</value>
  </data>
  <data name="strMenuShowHelpText" xml:space="preserve">
    <value>&amp;Show Help Text</value>
  </data>
  <data name="strMenuShowText" xml:space="preserve">
    <value>Show Text</value>
  </data>
  <data name="strMenuSmartSize" xml:space="preserve">
    <value>SmartSize (RDP/VNC)</value>
  </data>
  <data name="strMenuSSHFileTransfer" xml:space="preserve">
    <value>SSH File Transfer</value>
  </data>
  <data name="strMenuStartChat" xml:space="preserve">
    <value>Start Chat (VNC)</value>
  </data>
  <data name="strMenuSupportForum" xml:space="preserve">
    <value>Support Forum</value>
  </data>
  <data name="strMenuTools" xml:space="preserve">
    <value>&amp;Tools</value>
  </data>
  <data name="strMenuTransferFile" xml:space="preserve">
    <value>Transfer File (SSH)</value>
  </data>
  <data name="strMenuView" xml:space="preserve">
    <value>&amp;View</value>
  </data>
  <data name="strMenuViewOnly" xml:space="preserve">
    <value>View Only</value>
  </data>
  <data name="strMenuWebsite" xml:space="preserve">
    <value>Website</value>
  </data>
  <data name="strMinimizeToSysTray" xml:space="preserve">
    <value>Minimize to notification area</value>
  </data>
  <data name="strMoveDown" xml:space="preserve">
    <value>Move down</value>
  </data>
  <data name="strMoveUp" xml:space="preserve">
    <value>Move up</value>
  </data>
  <data name="strMremoteNgCsv" xml:space="preserve">
    <value>mRemoteNG CSV</value>
  </data>
  <data name="strMremoteNgXml" xml:space="preserve">
    <value>mRemoteNG XML</value>
  </data>
  <data name="strMyCurrentWindowsCreds" xml:space="preserve">
    <value>My current credentials (Windows logon information)</value>
  </data>
  <data name="strNever" xml:space="preserve">
    <value>Never</value>
  </data>
  <data name="strNewConnection" xml:space="preserve">
    <value>New Connection</value>
  </data>
  <data name="strNewFolder" xml:space="preserve">
    <value>New Folder</value>
  </data>
  <data name="strNewPanel" xml:space="preserve">
    <value>New Panel</value>
  </data>
  <data name="strNewRoot" xml:space="preserve">
    <value>New Root</value>
  </data>
  <data name="strNewTitle" xml:space="preserve">
    <value>New Title</value>
  </data>
  <data name="strNo" xml:space="preserve">
    <value>No</value>
  </data>
  <data name="strNoCompression" xml:space="preserve">
    <value>No сompression</value>
  </data>
  <data name="strNoExtAppDefined" xml:space="preserve">
    <value>No ext. app specified.</value>
  </data>
  <data name="strNoInformation" xml:space="preserve">
    <value>None</value>
  </data>
  <data name="strNone" xml:space="preserve">
    <value>None</value>
  </data>
  <data name="strNormal" xml:space="preserve">
    <value>Normal</value>
  </data>
  <data name="strNoSmartSize" xml:space="preserve">
    <value>No SmartSize</value>
  </data>
  <data name="strNoUpdateAvailable" xml:space="preserve">
    <value>No update available</value>
  </data>
  <data name="strOldConffile" xml:space="preserve">
    <value>You are trying to load a connection file that was created using an very early version of mRemote, this could result in an runtime error.
If you run into such an error, please create a new connection file!</value>
  </data>
  <data name="strOpenNewTabRight" xml:space="preserve">
    <value>Open new tab to the right of the currently selected tab</value>
  </data>
  <data name="strOpenPorts" xml:space="preserve">
    <value>Open Ports</value>
  </data>
  <data name="strOptionsKeyboardButtonDelete" xml:space="preserve">
    <value>&amp;Delete</value>
  </data>
  <data name="strOptionsKeyboardButtonNew" xml:space="preserve">
    <value>&amp;New</value>
  </data>
  <data name="strOptionsKeyboardButtonReset" xml:space="preserve">
    <value>&amp;Reset to Default</value>
  </data>
  <data name="strOptionsKeyboardButtonResetAll" xml:space="preserve">
    <value>Reset &amp;All to Default</value>
  </data>
  <data name="strOptionsKeyboardCommandsGroupTabs" xml:space="preserve">
    <value>Tabs</value>
  </data>
  <data name="strOptionsKeyboardCommandsNextTab" xml:space="preserve">
    <value>Next tab</value>
  </data>
  <data name="strOptionsKeyboardCommandsPreviousTab" xml:space="preserve">
    <value>Previous tab</value>
  </data>
  <data name="strOptionsKeyboardGroupModifyShortcut" xml:space="preserve">
    <value>Modify shortcut</value>
  </data>
  <data name="strOptionsKeyboardLabelKeyboardShortcuts" xml:space="preserve">
    <value>Keyboard shortcuts</value>
  </data>
  <data name="strOptionsProxyTesting" xml:space="preserve">
    <value>Testing...</value>
  </data>
  <data name="strOptionsTabKeyboard" xml:space="preserve">
    <value>Keyboard</value>
  </data>
  <data name="strOptionsTabTheme" xml:space="preserve">
    <value>Theme</value>
  </data>
  <data name="strOptionsThemeButtonDelete" xml:space="preserve">
    <value>&amp;Delete</value>
  </data>
  <data name="strOptionsThemeButtonNew" xml:space="preserve">
    <value>&amp;New</value>
  </data>
  <data name="strPanelName" xml:space="preserve">
    <value>Panel Name</value>
  </data>
  <data name="strPropertyNamePasswordProtect" xml:space="preserve">
    <value>Password protect</value>
  </data>
  <data name="strPasswordStatusMustMatch" xml:space="preserve">
    <value>Both passwords must match.</value>
  </data>
  <data name="strPasswordStatusTooShort" xml:space="preserve">
    <value>The password must be at least 3 characters long.</value>
  </data>
  <data name="strPleaseFillAllFields" xml:space="preserve">
    <value>Please fill all fields</value>
  </data>
  <data name="strPortScanComplete" xml:space="preserve">
    <value>Port scan complete.</value>
  </data>
  <data name="strPortScanCouldNotLoadPanel" xml:space="preserve">
    <value>Couldn't load PortScan panel!</value>
  </data>
  <data name="strPropertiesWillOnlyBeSavedMRemoteXML" xml:space="preserve">
    <value>(These properties will only be saved if you select mRemote/mRemoteNG XML as output file format!)</value>
  </data>
  <data name="strPropertyDescriptionAddress" xml:space="preserve">
    <value>Enter the hostname or ip you want to connect to.</value>
  </data>
  <data name="strPropertyDescriptionAll" xml:space="preserve">
    <value>Toggle all inheritance options.</value>
  </data>
  <data name="strPropertyDescriptionAuthenticationLevel" xml:space="preserve">
    <value>Select which authentication level this connection should use.</value>
  </data>
  <data name="strPropertyDescriptionAuthenticationMode" xml:space="preserve">
    <value>Select how you want to authenticate against the VNC server.</value>
  </data>
  <data name="strPropertyDescriptionAutomaticResize" xml:space="preserve">
    <value>Select whether to automatically resize the connection when the window is resized or when fullscreen mode is toggled. Requires RDC 8.0 or higher.</value>
  </data>
  <data name="strPropertyDescriptionCacheBitmaps" xml:space="preserve">
    <value>Select whether to use bitmap caching or not.</value>
  </data>
  <data name="strPropertyDescriptionColors" xml:space="preserve">
    <value>Select the colour quality to be used.</value>
  </data>
  <data name="strPropertyDescriptionCompression" xml:space="preserve">
    <value>Select the compression value to be used.</value>
  </data>
  <data name="strPropertyDescriptionDescription" xml:space="preserve">
    <value>Put your notes or a description for the host here.</value>
  </data>
  <data name="strPropertyDescriptionDisplayThemes" xml:space="preserve">
    <value>Select yes if the theme of the remote host should be displayed.</value>
  </data>
  <data name="strPropertyDescriptionDisplayWallpaper" xml:space="preserve">
    <value>Select yes if the wallpaper of the remote host should be displayed.</value>
  </data>
  <data name="strPropertyDescriptionDomain" xml:space="preserve">
    <value>Enter your domain.</value>
  </data>
  <data name="strPropertyDescriptionEnableDesktopComposition" xml:space="preserve">
    <value>Select whether to use desktop composition or not.</value>
  </data>
  <data name="strPropertyDescriptionEnableFontSmoothing" xml:space="preserve">
    <value>Select whether to use font smoothing or not.</value>
  </data>
  <data name="strPropertyDescriptionEncoding" xml:space="preserve">
    <value>Select the encoding mode to be used.</value>
  </data>
  <data name="strPropertyDescriptionEncryptionStrength" xml:space="preserve">
    <value>Select the encryption strength of the remote host.</value>
  </data>
  <data name="strPropertyDescriptionExternalTool" xml:space="preserve">
    <value>Select the external tool to be started.</value>
  </data>
  <data name="strPropertyDescriptionExternalToolAfter" xml:space="preserve">
    <value>Select a external tool to be started after the disconnection to the remote host.</value>
  </data>
  <data name="strPropertyDescriptionExternalToolBefore" xml:space="preserve">
    <value>Select a external tool to be started before the connection to the remote host is established.</value>
  </data>
  <data name="strPropertyDescriptionIcon" xml:space="preserve">
    <value>Choose a icon that will be displayed when connected to the host.</value>
  </data>
  <data name="strPropertyDescriptionLoadBalanceInfo" xml:space="preserve">
    <value>Specifies the load balancing information for use by load balancing routers to choose the best server.</value>
  </data>
  <data name="strPropertyDescriptionMACAddress" xml:space="preserve">
    <value>Enter the MAC address of the remote host if you wish to use it in an external tool.</value>
  </data>
  <data name="strPropertyDescriptionName" xml:space="preserve">
    <value>This is the name that will be displayed in the connections tree.</value>
  </data>
  <data name="strPropertyDescriptionPanel" xml:space="preserve">
    <value>Sets the panel in which the connection will open.</value>
  </data>
  <data name="strPropertyDescriptionPassword" xml:space="preserve">
    <value>Enter your password.</value>
  </data>
  <data name="strPropertyDescriptionPort" xml:space="preserve">
    <value>Enter the port the selected protocol is listening on.</value>
  </data>
  <data name="strPropertyDescriptionProtocol" xml:space="preserve">
    <value>Choose the protocol mRemoteNG should use to connect to the host.</value>
  </data>
  <data name="strPropertyDescriptionPuttySession" xml:space="preserve">
    <value>Select a PuTTY session to be used when connecting.</value>
  </data>
  <data name="strPropertyDescriptionRDGatewayDomain" xml:space="preserve">
    <value>Specifies the domain name that a user provides to connect to the RD Gateway server.</value>
  </data>
  <data name="strPropertyDescriptionRDGatewayHostname" xml:space="preserve">
    <value>Specifies the host name of the Remote Desktop Gateway server.</value>
  </data>
  <data name="strPropertyDescriptionRDGatewayUsageMethod" xml:space="preserve">
    <value>Specifies when to use a Remote Desktop Gateway (RD Gateway) server.</value>
  </data>
  <data name="strPropertyDescriptionRDGatewayUseConnectionCredentials" xml:space="preserve">
    <value>Specifies whether or not to log on to the gateway using the same username and password as the connection.</value>
  </data>
  <data name="strPropertyDescriptionRDGatewayUsername" xml:space="preserve">
    <value>Specifies the user name that a user provides to connect to the RD Gateway server.</value>
  </data>
  <data name="strPropertyDescriptionRedirectDrives" xml:space="preserve">
    <value>Select whether local disk drives should be shown on the remote host.</value>
  </data>
  <data name="strPropertyDescriptionRedirectKeys" xml:space="preserve">
    <value>Select whether key combinations (e.g. Alt-Tab) should be redirected to the remote host.</value>
  </data>
  <data name="strPropertyDescriptionRedirectPorts" xml:space="preserve">
    <value>Select whether local ports (ie. com, parallel) should be shown on the remote host.</value>
  </data>
  <data name="strPropertyDescriptionRedirectPrinters" xml:space="preserve">
    <value>Select whether local printers should be shown on the remote host.</value>
  </data>
  <data name="strPropertyDescriptionRedirectClipboard" xml:space="preserve">
    <value>Select whether the clipboard should be shared.</value>
  </data>
  <data name="strPropertyDescriptionRedirectSmartCards" xml:space="preserve">
    <value>Select whether local smart cards should be available on the remote host.</value>
  </data>
  <data name="strPropertyDescriptionRedirectSounds" xml:space="preserve">
    <value>Select how remote sound should be redirected.</value>
  </data>
  <data name="strPropertyDescriptionRedirectAudioCapture" xml:space="preserve">
    <value>Select whether the default audio input device on the remote machine should be redirected to this computer.</value>
  </data>
  <data name="strPropertyDescriptionRenderingEngine" xml:space="preserve">
    <value>Select one of the available rendering engines that will be used to display HTML.</value>
  </data>
  <data name="strPropertyDescriptionResolution" xml:space="preserve">
    <value>Choose the resolution or mode this connection will open in.</value>
  </data>
  <data name="strPropertyDescriptionSmartSizeMode" xml:space="preserve">
    <value>Select the SmartSize mode to be used.</value>
  </data>
  <data name="strPropertyDescriptionUseConsoleSession" xml:space="preserve">
    <value>Connect to the console session of the remote host.</value>
  </data>
  <data name="strPropertyDescriptionUseCredSsp" xml:space="preserve">
    <value>Use the Credential Security Support Provider (CredSSP) for authentication if it is available.</value>
  </data>
  <data name="strPropertyDescriptionUser1" xml:space="preserve">
    <value>Feel free to enter any information you need here.</value>
  </data>
  <data name="strPropertyDescriptionUsername" xml:space="preserve">
    <value>Enter your username.</value>
  </data>
  <data name="strPropertyDescriptionViewOnly" xml:space="preserve">
    <value>If you want to establish a view only connection to the host select yes.</value>
  </data>
  <data name="strPropertyDescriptionVNCProxyAddress" xml:space="preserve">
    <value>Enter the proxy address to be used.</value>
  </data>
  <data name="strPropertyDescriptionVNCProxyPassword" xml:space="preserve">
    <value>Enter your password for authenticating against the proxy.</value>
  </data>
  <data name="strPropertyDescriptionVNCProxyPort" xml:space="preserve">
    <value>Enter the port the proxy server listens on.</value>
  </data>
  <data name="strPropertyDescriptionVNCProxyType" xml:space="preserve">
    <value>If you use a proxy to tunnel VNC connections, select which type it is.</value>
  </data>
  <data name="strPropertyDescriptionVNCProxyUsername" xml:space="preserve">
    <value>Enter your username for authenticating against the proxy.</value>
  </data>
  <data name="strPropertyNameAddress" xml:space="preserve">
    <value>Hostname/IP</value>
  </data>
  <data name="strPropertyNameAll" xml:space="preserve">
    <value>All</value>
  </data>
  <data name="strPropertyNameAuthenticationLevel" xml:space="preserve">
    <value>Server Authentication</value>
  </data>
  <data name="strPropertyNameAuthenticationMode" xml:space="preserve">
    <value>Authentication mode</value>
  </data>
  <data name="strPropertyNameAutomaticResize" xml:space="preserve">
    <value>Automatic resize</value>
  </data>
  <data name="strPropertyNameCacheBitmaps" xml:space="preserve">
    <value>Cache Bitmaps</value>
  </data>
  <data name="strPropertyNameColors" xml:space="preserve">
    <value>Colours</value>
  </data>
  <data name="strPropertyNameCompression" xml:space="preserve">
    <value>Compression</value>
  </data>
  <data name="strPropertyNameDescription" xml:space="preserve">
    <value>Description</value>
  </data>
  <data name="strPropertyNameDisplayThemes" xml:space="preserve">
    <value>Display Themes</value>
  </data>
  <data name="strPropertyNameDisplayWallpaper" xml:space="preserve">
    <value>Display Wallpaper</value>
  </data>
  <data name="strPropertyNameDomain" xml:space="preserve">
    <value>Domain</value>
  </data>
  <data name="strPropertyNameEnableDesktopComposition" xml:space="preserve">
    <value>Desktop Composition</value>
  </data>
  <data name="strPropertyNameEnableFontSmoothing" xml:space="preserve">
    <value>Font Smoothing</value>
  </data>
  <data name="strPropertyNameEncoding" xml:space="preserve">
    <value>Encoding</value>
  </data>
  <data name="strPropertyNameEncryptionStrength" xml:space="preserve">
    <value>Encryption Strength</value>
  </data>
  <data name="strPropertyNameExternalTool" xml:space="preserve">
    <value>External Tool</value>
  </data>
  <data name="strPropertyNameExternalToolAfter" xml:space="preserve">
    <value>External Tool After</value>
  </data>
  <data name="strPropertyNameExternalToolBefore" xml:space="preserve">
    <value>External Tool Before</value>
  </data>
  <data name="strPropertyNameIcon" xml:space="preserve">
    <value>Icon</value>
  </data>
  <data name="strPropertyNameLoadBalanceInfo" xml:space="preserve">
    <value>Load Balance Info</value>
  </data>
  <data name="strPropertyNameMACAddress" xml:space="preserve">
    <value>MAC Address</value>
  </data>
  <data name="strPropertyNameName" xml:space="preserve">
    <value>Name</value>
  </data>
  <data name="strPropertyNamePanel" xml:space="preserve">
    <value>Panel</value>
  </data>
  <data name="strPropertyNamePassword" xml:space="preserve">
    <value>Password</value>
  </data>
  <data name="strPropertyNamePort" xml:space="preserve">
    <value>Port</value>
  </data>
  <data name="strPropertyNameProtocol" xml:space="preserve">
    <value>Protocol</value>
  </data>
  <data name="strPropertyNamePuttySession" xml:space="preserve">
    <value>PuTTY Session</value>
  </data>
  <data name="strPropertyNameRDGatewayDomain" xml:space="preserve">
    <value>Gateway Domain</value>
  </data>
  <data name="strPropertyNameRDGatewayHostname" xml:space="preserve">
    <value>Gateway Hostname</value>
  </data>
  <data name="strPropertyNameRDGatewayPassword" xml:space="preserve">
    <value>Remote Desktop Gateway Password</value>
  </data>
  <data name="strPropertyNameRDGatewayUsageMethod" xml:space="preserve">
    <value>Use Gateway</value>
  </data>
  <data name="strPropertyNameRDGatewayUseConnectionCredentials" xml:space="preserve">
    <value>Gateway Credentials</value>
  </data>
  <data name="strPropertyNameRDGatewayUsername" xml:space="preserve">
    <value>Gateway Username</value>
  </data>
  <data name="strPropertyNameRedirectDrives" xml:space="preserve">
    <value>Disk Drives</value>
  </data>
  <data name="strPropertyNameRedirectKeys" xml:space="preserve">
    <value>Key Combinations</value>
  </data>
  <data name="strPropertyNameRedirectPorts" xml:space="preserve">
    <value>Ports</value>
  </data>
  <data name="strPropertyNameRedirectPrinters" xml:space="preserve">
    <value>Printers</value>
  </data>
  <data name="strPropertyNameRedirectClipboard" xml:space="preserve">
    <value>Clipboard</value>
  </data>
  <data name="strPropertyNameRedirectSmartCards" xml:space="preserve">
    <value>Smart Cards</value>
  </data>
  <data name="strPropertyNameRedirectSounds" xml:space="preserve">
    <value>Sounds</value>
  </data>
  <data name="strPropertyNameRedirectAudioCapture" xml:space="preserve">
    <value>Audio Capture</value>
  </data>
  <data name="strPropertyNameRenderingEngine" xml:space="preserve">
    <value>Rendering Engine</value>
  </data>
  <data name="strPropertyNameResolution" xml:space="preserve">
    <value>Resolution</value>
  </data>
  <data name="strPropertyNameSmartSizeMode" xml:space="preserve">
    <value>SmartSize Mode</value>
  </data>
  <data name="strPropertyNameUseConsoleSession" xml:space="preserve">
    <value>Use Console Session</value>
  </data>
  <data name="strPropertyNameUseCredSsp" xml:space="preserve">
    <value>Use CredSSP</value>
  </data>
  <data name="strPropertyNameUser1" xml:space="preserve">
    <value>User Field</value>
  </data>
  <data name="strPropertyNameUsername" xml:space="preserve">
    <value>Username</value>
  </data>
  <data name="strPropertyNameViewOnly" xml:space="preserve">
    <value>View Only</value>
  </data>
  <data name="strPropertyNameVNCProxyAddress" xml:space="preserve">
    <value>Proxy Address</value>
  </data>
  <data name="strPropertyNameVNCProxyPassword" xml:space="preserve">
    <value>Proxy Password</value>
  </data>
  <data name="strPropertyNameVNCProxyPort" xml:space="preserve">
    <value>Proxy Port</value>
  </data>
  <data name="strPropertyNameVNCProxyType" xml:space="preserve">
    <value>Proxy Type</value>
  </data>
  <data name="strPropertyNameVNCProxyUsername" xml:space="preserve">
    <value>Proxy Username</value>
  </data>
  <data name="strProtocolEventDisconnected" xml:space="preserve">
    <value>Protocol Event Disconnected. Host: "{1}"; Protocol: "{2}" Message: "{0}"</value>
  </data>
  <data name="strProtocolEventDisconnectFailed" xml:space="preserve">
    <value>Protocol Event Disconnected failed.
{0}</value>
  </data>
  <data name="strProtocolToImport" xml:space="preserve">
    <value>Protocol to import</value>
  </data>
  <data name="strProxyTestFailed" xml:space="preserve">
    <value>Proxy test failed!</value>
  </data>
  <data name="strProxyTestSucceeded" xml:space="preserve">
    <value>Proxy test succeeded!</value>
  </data>
  <data name="strPuttyDisposeFailed" xml:space="preserve">
    <value>Dispose of Putty process failed!</value>
  </data>
  <data name="strPuttyFocusFailed" xml:space="preserve">
    <value>Couldn't set focus!</value>
  </data>
  <data name="strPuttyGetSessionsFailed" xml:space="preserve">
    <value>Get Putty Sessions Failed!</value>
  </data>
  <data name="strPuttyHandle" xml:space="preserve">
    <value>Putty Handle: {0}</value>
  </data>
  <data name="strPuttyKillFailed" xml:space="preserve">
    <value>Killing Putty Process failed!</value>
  </data>
  <data name="strPuttyParentHandle" xml:space="preserve">
    <value>Panel Handle: {0}</value>
  </data>
  <data name="strPuttyResizeFailed" xml:space="preserve">
    <value>Putty Resize Failed!</value>
  </data>
  <data name="strPuttySavedSessionsRootName" xml:space="preserve">
    <value>PuTTY Saved Sessions</value>
  </data>
  <data name="strPuttySessionSettings" xml:space="preserve">
    <value>PuTTY Session Settings</value>
  </data>
  <data name="strPuttySettings" xml:space="preserve">
    <value>PuTTY Settings</value>
  </data>
  <data name="strPuttyShowSettingsDialogFailed" xml:space="preserve">
    <value>Show PuTTY Settings Dialog failed!</value>
  </data>
  <data name="strPuttyStartFailed" xml:space="preserve">
    <value>Putty Start Failed!</value>
  </data>
  <data name="strPuttyStuff" xml:space="preserve">
    <value>--- PuTTY Stuff ---</value>
  </data>
  <data name="strPuttyTitle" xml:space="preserve">
    <value>PuTTY Title: {0}</value>
  </data>
  <data name="strQuick" xml:space="preserve">
    <value>Quick: {0}</value>
  </data>
  <data name="strQuickConnect" xml:space="preserve">
    <value>Quick Connect</value>
  </data>
  <data name="strQuickConnectAddFailed" xml:space="preserve">
    <value>Quick Connect Add Failed!</value>
  </data>
  <data name="strQuickConnectFailed" xml:space="preserve">
    <value>Creating quick connect failed</value>
  </data>
  <data name="strRadioCloseWarnAll" xml:space="preserve">
    <value>&amp;Warn me when closing connections</value>
  </data>
  <data name="strRadioCloseWarnExit" xml:space="preserve">
    <value>Warn me only when e&amp;xiting mRemoteNG</value>
  </data>
  <data name="strRadioCloseWarnMultiple" xml:space="preserve">
    <value>Warn me only when closing &amp;multiple connections</value>
  </data>
  <data name="strRadioCloseWarnNever" xml:space="preserve">
    <value>Do &amp;not warn me when closing connections</value>
  </data>
  <data name="strRAW" xml:space="preserve">
    <value>RAW</value>
  </data>
  <data name="strRDP" xml:space="preserve">
    <value>RDP</value>
  </data>
  <data name="strRDP16777216Colors" xml:space="preserve">
    <value>16777216 Colours (24-bit)</value>
  </data>
  <data name="strRDP256Colors" xml:space="preserve">
    <value>256 Colours (8-bit)</value>
  </data>
  <data name="strRDP32768Colors" xml:space="preserve">
    <value>32768 Colours (15-bit)</value>
  </data>
  <data name="strRDP4294967296Colors" xml:space="preserve">
    <value>16777216 Colours (32-bit)</value>
  </data>
  <data name="strRDP65536Colors" xml:space="preserve">
    <value>65536 Colours (16-bit)</value>
  </data>
  <data name="strRdpAddResolutionFailed" xml:space="preserve">
    <value>RDP Add Resolution failed!</value>
  </data>
  <data name="strRdpAddResolutionsFailed" xml:space="preserve">
    <value>RDP Add Resolutions failed!</value>
  </data>
  <data name="strRdpAddSessionFailed" xml:space="preserve">
    <value>Add Session failed</value>
  </data>
  <data name="strRdpCloseConnectionFailed" xml:space="preserve">
    <value>Close RDP Connection failed!</value>
  </data>
  <data name="strRdpControlCreationFailed" xml:space="preserve">
    <value>Couldn't create RDP control, please check mRemoteNG requirements.</value>
  </data>
  <data name="strRDPDisableCursorblinking" xml:space="preserve">
    <value>Disable Cursor blinking</value>
  </data>
  <data name="strRDPDisableCursorShadow" xml:space="preserve">
    <value>Disable Cursor Shadow</value>
  </data>
  <data name="strRDPDisableFullWindowdrag" xml:space="preserve">
    <value>Disable Full Window drag</value>
  </data>
  <data name="strRDPDisableMenuAnimations" xml:space="preserve">
    <value>Disable Menu Animations</value>
  </data>
  <data name="strRDPDisableThemes" xml:space="preserve">
    <value>Disable Themes</value>
  </data>
  <data name="strRDPDisableWallpaper" xml:space="preserve">
    <value>Disable Wallpaper</value>
  </data>
  <data name="strRdpDisconnected" xml:space="preserve">
    <value>RDP disconnected!</value>
  </data>
  <data name="strRdpDisconnectFailed" xml:space="preserve">
    <value>RDP Disconnect failed, trying to close!</value>
  </data>
  <data name="strRdpErrorCode1" xml:space="preserve">
    <value>Internal error code 1.</value>
  </data>
  <data name="strRdpErrorCode2" xml:space="preserve">
    <value>Internal error code 2.</value>
  </data>
  <data name="strRdpErrorCode3" xml:space="preserve">
    <value>Internal error code 3. This is not a valid state.</value>
  </data>
  <data name="strRdpErrorCode4" xml:space="preserve">
    <value>Internal error code 4.</value>
  </data>
  <data name="strRdpErrorConnection" xml:space="preserve">
    <value>An unrecoverable error has occurred during client connection.</value>
  </data>
  <data name="strRdpErrorGetFailure" xml:space="preserve">
    <value>GetError failed (FatalErrors)</value>
  </data>
  <data name="strRdpErrorGetUnknown" xml:space="preserve">
    <value>An unknown fatal RDP error has occurred.  Error code {0}.</value>
  </data>
  <data name="strRdpErrorOutOfMemory" xml:space="preserve">
    <value>An out-of-memory error has occurred.</value>
  </data>
  <data name="strRdpErrorUnknown" xml:space="preserve">
    <value>An unknown error has occurred.</value>
  </data>
  <data name="strRdpErrorWindowCreation" xml:space="preserve">
    <value>A window-creation error has occurred.</value>
  </data>
  <data name="strRdpErrorWinsock" xml:space="preserve">
    <value>Winsock initialization error.</value>
  </data>
  <data name="strRdpFileCouldNotBeImported" xml:space="preserve">
    <value>Couldn't import rdp file!</value>
  </data>
  <data name="strRDPFitToPanel" xml:space="preserve">
    <value>Fit To Panel</value>
  </data>
  <data name="strRdpFocusFailed" xml:space="preserve">
    <value>RDP Focus failed!</value>
  </data>
  <data name="strRdpGatewayIsSupported" xml:space="preserve">
    <value>RD Gateway is supported.</value>
  </data>
  <data name="strRdpGatewayNotSupported" xml:space="preserve">
    <value>RD Gateway is not supported!</value>
  </data>
  <data name="strRdpGetSessionsFailed" xml:space="preserve">
    <value>GetSessions failed!</value>
  </data>
  <data name="strRdpReconnectCount" xml:space="preserve">
    <value>RDP reconnection count:</value>
  </data>
  <data name="strRdpSetAuthenticationLevelFailed" xml:space="preserve">
    <value>RDP SetAuthenticationLevel failed!</value>
  </data>
  <data name="strRdpSetConsoleSessionFailed" xml:space="preserve">
    <value>RDP SetUseConsoleSession failed!</value>
  </data>
  <data name="strRdpSetConsoleSwitch" xml:space="preserve">
    <value>Setting Console switch for RDC {0}.</value>
  </data>
  <data name="strRdpSetCredentialsFailed" xml:space="preserve">
    <value>RDP SetCredentials failed!</value>
  </data>
  <data name="strRdpSetEventHandlersFailed" xml:space="preserve">
    <value>RDP SetEventHandlers failed!</value>
  </data>
  <data name="strRdpSetGatewayFailed" xml:space="preserve">
    <value>RDP SetRDGateway failed!</value>
  </data>
  <data name="strRdpSetPerformanceFlagsFailed" xml:space="preserve">
    <value>RDP SetPerformanceFlags failed!</value>
  </data>
  <data name="strRdpSetPortFailed" xml:space="preserve">
    <value>RDP SetPort failed!</value>
  </data>
  <data name="strRdpSetPropsFailed" xml:space="preserve">
    <value>RDP SetProps failed!</value>
  </data>
  <data name="strRdpSetRedirectionFailed" xml:space="preserve">
    <value>Rdp Set Redirection Failed!</value>
  </data>
  <data name="strRdpSetRedirectKeysFailed" xml:space="preserve">
    <value>Rdp Set Redirect Keys Failed!</value>
  </data>
  <data name="strRdpSetResolutionFailed" xml:space="preserve">
    <value>RDP SetResolution failed!</value>
  </data>
  <data name="strRDPSmartSize" xml:space="preserve">
    <value>Smart Size</value>
  </data>
  <data name="strRDPSoundBringToThisComputer" xml:space="preserve">
    <value>Bring to this computer</value>
  </data>
  <data name="strRDPSoundDoNotPlay" xml:space="preserve">
    <value>Do not play</value>
  </data>
  <data name="strRDPSoundLeaveAtRemoteComputer" xml:space="preserve">
    <value>Leave at remote computer</value>
  </data>
  <data name="strRdpToggleFullscreenFailed" xml:space="preserve">
    <value>RDP ToggleFullscreen failed!</value>
  </data>
  <data name="strRdpToggleSmartSizeFailed" xml:space="preserve">
    <value>RDP ToggleSmartSize failed!</value>
  </data>
  <data name="strReconnectAtStartup" xml:space="preserve">
    <value>Reconnect to previously opened sessions on startup</value>
  </data>
  <data name="strRefresh" xml:space="preserve">
    <value>Refresh</value>
  </data>
  <data name="strRemoteFile" xml:space="preserve">
    <value>Remote file</value>
  </data>
  <data name="strRemoveAll" xml:space="preserve">
    <value>Remove All</value>
  </data>
  <data name="strRename" xml:space="preserve">
    <value>Rename</value>
  </data>
  <data name="strRlogin" xml:space="preserve">
    <value>Rlogin</value>
  </data>
  <data name="strSave" xml:space="preserve">
    <value>Save</value>
  </data>
  <data name="strSaveAll" xml:space="preserve">
    <value>Save All</value>
  </data>
  <data name="strSaveConnectionsFileBeforeOpeningAnother" xml:space="preserve">
    <value>Do you want to save the current connections file before loading another?</value>
  </data>
  <data name="strSaveConsOnExit" xml:space="preserve">
    <value>Save connections on exit</value>
  </data>
  <data name="strSaveImageFilter" xml:space="preserve">
    <value>Graphics Interchange Format File (.gif)|*.gif|Joint Photographic Experts Group File (.jpeg)|*.jpeg|Joint Photographic Experts Group File (.jpg)|*.jpg|Portable Network Graphics File (.png)|*.png</value>
  </data>
  <data name="strScreen" xml:space="preserve">
    <value>Screen</value>
  </data>
  <data name="strScreenshot" xml:space="preserve">
    <value>Screenshot</value>
  </data>
  <data name="strScreenshots" xml:space="preserve">
    <value>Screenshots</value>
  </data>
  <data name="strSearchPrompt" xml:space="preserve">
    <value>Search</value>
  </data>
  <data name="strSendTo" xml:space="preserve">
    <value>Send To...</value>
  </data>
  <data name="strSessionGetFailed" xml:space="preserve">
    <value>Get Sessions Background failed</value>
  </data>
  <data name="strSessionKillFailed" xml:space="preserve">
    <value>Kill Session Background failed</value>
  </data>
  <data name="strSetHostnameLikeDisplayName" xml:space="preserve">
    <value>Set hostname like display name when creating or renaming connections</value>
  </data>
  <data name="strSettingMainFormTextFailed" xml:space="preserve">
    <value>Setting main form text failed</value>
  </data>
  <data name="strSettingsCouldNotBeSavedOrTrayDispose" xml:space="preserve">
    <value>Couldn't save settings or dispose SysTray Icon!</value>
  </data>
  <data name="strShowDescriptionTooltips" xml:space="preserve">
    <value>Show description tooltips in connection tree</value>
  </data>
  <data name="strShowFullConsFilePath" xml:space="preserve">
    <value>Show full connections file path in window title</value>
  </data>
  <data name="strShowLogonInfoOnTabs" xml:space="preserve">
    <value>Show logon information on tab names</value>
  </data>
  <data name="strShowProtocolOnTabs" xml:space="preserve">
    <value>Show protocols on tab names</value>
  </data>
  <data name="strSingleClickOnConnectionOpensIt" xml:space="preserve">
    <value>Single click on connection opens it</value>
  </data>
  <data name="strSingleClickOnOpenConnectionSwitchesToIt" xml:space="preserve">
    <value>Single click on opened connection in Connection Tree switches to opened Connection Tab</value>
  </data>
  <data name="strSmartSizeModeAspect" xml:space="preserve">
    <value>Aspect</value>
  </data>
  <data name="strSmartSizeModeFree" xml:space="preserve">
    <value>Free</value>
  </data>
  <data name="strSmartSizeModeNone" xml:space="preserve">
    <value>No SmartSize</value>
  </data>
  <data name="strSocks5" xml:space="preserve">
    <value>Socks 5</value>
  </data>
  <data name="strSort" xml:space="preserve">
    <value>Sort</value>
  </data>
  <data name="strSortAsc" xml:space="preserve">
    <value>Ascending (A-Z)</value>
  </data>
  <data name="strSortDesc" xml:space="preserve">
    <value>Descending (Z-A)</value>
  </data>
  <data name="strSpecialKeys" xml:space="preserve">
    <value>Special Keys</value>
  </data>
  <data name="strSQLInfo" xml:space="preserve">
    <value>Please see Help - Getting started - SQL Configuration for more Info!</value>
  </data>
  <data name="strSQLServer" xml:space="preserve">
    <value>SQL Server</value>
  </data>
  <data name="strSqlUpdateCheckUpdateAvailable" xml:space="preserve">
    <value>SQL Update check finished and there is an update available! Going to refresh connections.</value>
  </data>
  <data name="strSsh1" xml:space="preserve">
    <value>SSH version 1</value>
  </data>
  <data name="strSsh2" xml:space="preserve">
    <value>SSH version 2</value>
  </data>
  <data name="strSSHStartTransferBG" xml:space="preserve">
    <value>SSH background transfer failed!</value>
  </data>
  <data name="strSSHTranferSuccessful" xml:space="preserve">
    <value>Transfer successful!</value>
  </data>
  <data name="strSSHTransferEndFailed" xml:space="preserve">
    <value>SSH Transfer End (UI.Window.SSHTransfer) failed!</value>
  </data>
  <data name="strSSHTransferFailed" xml:space="preserve">
    <value>SSH transfer failed.</value>
  </data>
  <data name="strStartIP" xml:space="preserve">
    <value>First IP</value>
  </data>
  <data name="strStartPort" xml:space="preserve">
    <value>First Port</value>
  </data>
  <data name="strStartupExit" xml:space="preserve">
    <value>Startup/Exit</value>
  </data>
  <data name="strStatus" xml:space="preserve">
    <value>Status</value>
  </data>
  <data name="strSwitchToErrorsAndInfos" xml:space="preserve">
    <value>Switch to Notifications panel on:</value>
  </data>
  <data name="strTabAdvanced" xml:space="preserve">
    <value>Advanced</value>
  </data>
  <data name="strTabAppearance" xml:space="preserve">
    <value>Appearance</value>
  </data>
  <data name="strTabsAndPanels" xml:space="preserve">
    <value>Tabs &amp;&amp; Panels</value>
  </data>
  <data name="strTabUpdates" xml:space="preserve">
    <value>Updates</value>
  </data>
  <data name="strTelnet" xml:space="preserve">
    <value>Telnet</value>
  </data>
  <data name="strTheFollowing" xml:space="preserve">
    <value>The following:</value>
  </data>
  <data name="strThemeCategoryConfigPanel" xml:space="preserve">
    <value>Config Panel</value>
  </data>
  <data name="strThemeCategoryConnectionsPanel" xml:space="preserve">
    <value>Connections Panel</value>
  </data>
  <data name="strThemeCategoryGeneral" xml:space="preserve">
    <value>General</value>
  </data>
  <data name="strThemeDescriptionConfigPanelBackgroundColor" xml:space="preserve">
    <value>The background colour of the config panel.</value>
  </data>
  <data name="strThemeDescriptionConfigPanelCategoryTextColor" xml:space="preserve">
    <value>The colour of the category text in the config panel.</value>
  </data>
  <data name="strThemeDescriptionConfigPanelGridLineColor" xml:space="preserve">
    <value>The colour of the grid lines in the config panel</value>
  </data>
  <data name="strThemeDescriptionConfigPanelHelpBackgroundColor" xml:space="preserve">
    <value>The background colour of the help area of the config panel.</value>
  </data>
  <data name="strThemeDescriptionConfigPanelHelpTextColor" xml:space="preserve">
    <value>The colour of the text in the help area of the config panel.</value>
  </data>
  <data name="strThemeDescriptionConfigPanelTextColor" xml:space="preserve">
    <value>The colour of the text in the config panel.</value>
  </data>
  <data name="strThemeDescriptionConnectionsPanelBackgroundColor" xml:space="preserve">
    <value>The background colour of the connections panel.</value>
  </data>
  <data name="strThemeDescriptionConnectionsPanelTextColor" xml:space="preserve">
    <value>The colour of the text in the connections panel.</value>
  </data>
  <data name="strThemeDescriptionConnectionsPanelTreeLineColor" xml:space="preserve">
    <value>The colour of the tree lines in the connections panel.</value>
  </data>
  <data name="strThemeDescriptionMenuBackgroundColor" xml:space="preserve">
    <value>The background colour of the menus.</value>
  </data>
  <data name="strThemeDescriptionMenuTextColor" xml:space="preserve">
    <value>The colour of the text in the menus.</value>
  </data>
  <data name="strThemeDescriptionSearchBoxBackgroundColor" xml:space="preserve">
    <value>The background colour of the search box.</value>
  </data>
  <data name="strThemeDescriptionSearchBoxTextColor" xml:space="preserve">
    <value>The colour of the text in the search box.</value>
  </data>
  <data name="strThemeDescriptionSearchBoxTextPromptColor" xml:space="preserve">
    <value>The colour of the prompt text in the search box.</value>
  </data>
  <data name="strThemeDescriptionToolbarBackgroundColor" xml:space="preserve">
    <value>The background colour of the toolbars.</value>
  </data>
  <data name="strThemeDescriptionToolbarTextColor" xml:space="preserve">
    <value>The colour of the text in the toolbars.</value>
  </data>
  <data name="strThemeDescriptionWindowBackgroundColor" xml:space="preserve">
    <value>The background colour of the main window.</value>
  </data>
  <data name="strThemeNameConfigPanelBackgroundColor" xml:space="preserve">
    <value>Config Panel Background Colour</value>
  </data>
  <data name="strThemeNameConfigPanelCategoryTextColor" xml:space="preserve">
    <value>Config Panel Category Text Colour</value>
  </data>
  <data name="strThemeNameConfigPanelGridLineColor" xml:space="preserve">
    <value>Config Panel Grid Line Colour</value>
  </data>
  <data name="strThemeNameConfigPanelHelpBackgroundColor" xml:space="preserve">
    <value>Config Panel Help Background Colour</value>
  </data>
  <data name="strThemeNameConfigPanelHelpTextColor" xml:space="preserve">
    <value>Config Panel Help Text Colour</value>
  </data>
  <data name="strThemeNameConfigPanelTextColor" xml:space="preserve">
    <value>Config Panel Text Colour</value>
  </data>
  <data name="strThemeNameConnectionsPanelBackgroundColor" xml:space="preserve">
    <value>Connections Panel Background Colour</value>
  </data>
  <data name="strThemeNameConnectionsPanelTextColor" xml:space="preserve">
    <value>Connections Panel Text Colour</value>
  </data>
  <data name="strThemeNameConnectionsPanelTreeLineColor" xml:space="preserve">
    <value>Connections Panel Tree Line Colour</value>
  </data>
  <data name="strThemeNameMenuBackgroundColor" xml:space="preserve">
    <value>Menu Background Colour</value>
  </data>
  <data name="strThemeNameMenuTextColor" xml:space="preserve">
    <value>Menu Text Colour</value>
  </data>
  <data name="strThemeNameSearchBoxBackgroundColor" xml:space="preserve">
    <value>Search Box Background Colour</value>
  </data>
  <data name="strThemeNameSearchBoxTextColor" xml:space="preserve">
    <value>Search Box Text Colour</value>
  </data>
  <data name="strThemeNameSearchBoxTextPromptColor" xml:space="preserve">
    <value>Search Box Text Prompt Colour</value>
  </data>
  <data name="strThemeNameToolbarBackgroundColor" xml:space="preserve">
    <value>Toolbar Background Colour</value>
  </data>
  <data name="strThemeNameToolbarTextColor" xml:space="preserve">
    <value>Toolbar Text Colour</value>
  </data>
  <data name="strThemeNameWindowBackgroundColor" xml:space="preserve">
    <value>Window Background Colour</value>
  </data>
  <data name="strTitleError" xml:space="preserve">
    <value>Error ({0})</value>
  </data>
  <data name="strTitleInformation" xml:space="preserve">
    <value>Information ({0})</value>
  </data>
  <data name="strTitlePassword" xml:space="preserve">
    <value>Password</value>
  </data>
  <data name="strTitlePasswordWithName" xml:space="preserve">
    <value>Password for {0}</value>
  </data>
  <data name="strTitleSelectPanel" xml:space="preserve">
    <value>Select Panel</value>
  </data>
  <data name="strTitleWarning" xml:space="preserve">
    <value>Warning ({0})</value>
  </data>
  <data name="strTransfer" xml:space="preserve">
    <value>Transfer</value>
  </data>
  <data name="strTransferFailed" xml:space="preserve">
    <value>Transfer failed!</value>
  </data>
  <data name="strTryIntegrate" xml:space="preserve">
    <value>Try to integrate</value>
  </data>
  <data name="strShowOnToolbar" xml:space="preserve">
    <value>Show On Toolbar</value>
  </data>
  <data name="strType" xml:space="preserve">
    <value>Type</value>
  </data>
  <data name="strUltraVncRepeater" xml:space="preserve">
    <value>Ultra VNC Repeater</value>
  </data>
  <data name="strUltraVNCSCListeningPort" xml:space="preserve">
    <value>UltraVNC SingleClick port:</value>
  </data>
  <data name="strUncheckProperties" xml:space="preserve">
    <value>Uncheck the properties you want not to be saved!</value>
  </data>
  <data name="strUnnamedTheme" xml:space="preserve">
    <value>Unnamed Theme</value>
  </data>
  <data name="strUpdateAvailable" xml:space="preserve">
    <value>mRemoteNG requires an update</value>
  </data>
  <data name="strUpdateCheck" xml:space="preserve">
    <value>mRemoteNG can periodically connect to the mRemoteNG website to check for updates.</value>
  </data>
  <data name="strUpdateCheckCompleteFailed" xml:space="preserve">
    <value>The update information could not be downloaded.</value>
  </data>
  <data name="strUpdateCheckFailedLabel" xml:space="preserve">
    <value>Check failed</value>
  </data>
  <data name="strUpdateCheckingLabel" xml:space="preserve">
    <value>Checking for updates...</value>
  </data>
  <data name="strUpdateCheckPortableEdition" xml:space="preserve">
    <value>mRemoteNG Portable Edition does not currently support automatic updates.</value>
  </data>
  <data name="strUpdateDownloadComplete" xml:space="preserve">
    <value>Download complete!
mRemoteNG will now quit and begin with the installation.</value>
  </data>
  <data name="strUpdateDownloadCompleteFailed" xml:space="preserve">
    <value>The update could not be downloaded.</value>
  </data>
  <data name="strUpdateDownloadFailed" xml:space="preserve">
    <value>The update download could not be initiated.</value>
  </data>
  <data name="strUpdateFrequencyCustom" xml:space="preserve">
    <value>Every {0} days</value>
  </data>
  <data name="strUpdateFrequencyDaily" xml:space="preserve">
    <value>Daily</value>
  </data>
  <data name="strUpdateFrequencyMonthly" xml:space="preserve">
    <value>Monthly</value>
  </data>
  <data name="strUpdateFrequencyWeekly" xml:space="preserve">
    <value>Weekly</value>
  </data>
  <data name="strUpdateGetChangeLogFailed" xml:space="preserve">
    <value>The change log could not be downloaded.</value>
  </data>
  <data name="strUseDifferentUsernameAndPassword" xml:space="preserve">
    <value>Use a different username and password</value>
  </data>
  <data name="strUser" xml:space="preserve">
    <value>User</value>
  </data>
  <data name="strUseSameUsernameAndPassword" xml:space="preserve">
    <value>Use the same username and password</value>
  </data>
  <data name="strUseSmartCard" xml:space="preserve">
    <value>Use a smart card</value>
  </data>
  <data name="strUseSQLServer" xml:space="preserve">
    <value>Use SQL Server to load &amp;&amp; save connections</value>
  </data>
  <data name="strVersion" xml:space="preserve">
    <value>Version</value>
  </data>
  <data name="strVnc" xml:space="preserve">
    <value>VNC</value>
  </data>
  <data name="strVncConnectionDisconnectFailed" xml:space="preserve">
    <value>VNC disconnect failed!</value>
  </data>
  <data name="strVncRefreshFailed" xml:space="preserve">
    <value>VNC Refresh Screen Failed!</value>
  </data>
  <data name="strVncSendSpecialKeysFailed" xml:space="preserve">
    <value>VNC SendSpecialKeys failed!</value>
  </data>
  <data name="strVncSetEventHandlersFailed" xml:space="preserve">
    <value>VNC Set Event Handlers failed!</value>
  </data>
  <data name="strVncSetPropsFailed" xml:space="preserve">
    <value>VNC Set Props Failed!</value>
  </data>
  <data name="strVncStartChatFailed" xml:space="preserve">
    <value>VNC Start Chat Failed!</value>
  </data>
  <data name="strVncToggleSmartSizeFailed" xml:space="preserve">
    <value>VNC Toggle SmartSize Failed!</value>
  </data>
  <data name="strVncToggleViewOnlyFailed" xml:space="preserve">
    <value>VNC Toggle ViewOnly Failed!</value>
  </data>
  <data name="strWarnIfAuthFails" xml:space="preserve">
    <value>Warn me if authentication fails</value>
  </data>
  <data name="strWarnings" xml:space="preserve">
    <value>Warnings</value>
  </data>
  <data name="strWeifenLuoAttribution" xml:space="preserve">
    <value>Uses the DockPanel Suite by [Weifen Luo]</value>
  </data>
  <data name="strWeifenLuoAttributionURL" xml:space="preserve">
    <value>http://sourceforge.net/projects/dockpanelsuite/</value>
  </data>
  <data name="strXULrunnerPath" xml:space="preserve">
    <value>XULrunner path:</value>
  </data>
  <data name="strYes" xml:space="preserve">
    <value>Yes</value>
  </data>
  <data name="strMenuReconnectAll" xml:space="preserve">
    <value>Reconnect All Open Connections</value>
  </data>
  <data name="strRDPOverallConnectionTimeout" xml:space="preserve">
    <value>RDP Connection Timeout</value>
  </data>
  <data name="strNodeAlreadyInFolder" xml:space="preserve">
    <value>This node is already in this folder.</value>
  </data>
  <data name="strNodeCannotDragOnSelf" xml:space="preserve">
    <value>Cannot drag node onto itself.</value>
  </data>
  <data name="strNodeCannotDragParentOnChild" xml:space="preserve">
    <value>Cannot drag parent node onto child.</value>
  </data>
  <data name="strNodeNotDraggable" xml:space="preserve">
    <value>This node is not draggable.</value>
  </data>
  <data name="strEncryptionBlockCipherMode" xml:space="preserve">
    <value>Block Cipher Mode</value>
  </data>
  <data name="strEncryptionEngine" xml:space="preserve">
    <value>Encryption Engine</value>
  </data>
  <data name="strTabSecurity" xml:space="preserve">
    <value>Security</value>
  </data>
  <data name="strEncryptionKeyDerivationIterations" xml:space="preserve">
    <value>Key Derivation Function Iterations</value>
  </data>
  <data name="strRDPSoundQualityDynamic" xml:space="preserve">
    <value>Dynamic</value>
  </data>
  <data name="strRDPSoundQualityHigh" xml:space="preserve">
    <value>High</value>
  </data>
  <data name="strRDPSoundQualityMedium" xml:space="preserve">
    <value>Medium</value>
  </data>
  <data name="strPropertyDescriptionSoundQuality" xml:space="preserve">
    <value>Choose the Sound Quality provided by the protocol: Dynamic, Medium, High</value>
  </data>
  <data name="strPropertyNameSoundQuality" xml:space="preserve">
    <value>Sound quality</value>
  </data>
  <data name="strUpdatePortableDownloadComplete" xml:space="preserve">
    <value>Download Completed!</value>
  </data>
  <data name="strDownloadPortable" xml:space="preserve">
    <value>Download</value>
  </data>
  <data name="strPropertyDescriptionRDPMinutesToIdleTimeout" xml:space="preserve">
    <value>The number of minutes for the RDP session to sit idle before automatically disconnecting (for no limit use 0)</value>
  </data>
  <data name="strPropertyNameRDPMinutesToIdleTimeout" xml:space="preserve">
    <value>Minutes to Idle</value>
  </data>
  <data name="strAccept" xml:space="preserve">
    <value>Accept</value>
  </data>
  <data name="strAdd" xml:space="preserve">
    <value>Add</value>
  </data>
  <data name="strCredentialEditor" xml:space="preserve">
    <value>Credential Editor</value>
  </data>
  <data name="strCredentialManager" xml:space="preserve">
    <value>Credential Manager</value>
  </data>
  <data name="strID" xml:space="preserve">
    <value>ID</value>
  </data>
  <data name="strRemove" xml:space="preserve">
    <value>Remove</value>
  </data>
  <data name="strTitle" xml:space="preserve">
    <value>Title</value>
  </data>
  <data name="strPropertyDescriptionCredential" xml:space="preserve">
    <value>Select which credential to use for this connection.</value>
  </data>
  <data name="strConfirmDeleteCredentialRecord" xml:space="preserve">
    <value>Are you sure you want to delete the credential record, {0}?</value>
  </data>
  <data name="strFindMatchingCredentialFailed" xml:space="preserve">
    <value>Could not find a credential record with ID matching "{0}" for the connection record named "{1}".</value>
  </data>
  <data name="strPropertyDescriptionRDPAlertIdleTimeout" xml:space="preserve">
    <value>Select whether to receive an alert after the RDP session disconnects due to inactivity</value>
  </data>
  <data name="strPropertyNameRDPAlertIdleTimeout" xml:space="preserve">
    <value>Alert on Idle disconnect</value>
  </data>
  <data name="strPasswordConstainsSpecialCharactersConstraintHint" xml:space="preserve">
    <value>Password must contain at least {0} of the following characters: {1}</value>
  </data>
  <data name="strPasswordContainsLowerCaseConstraintHint" xml:space="preserve">
    <value>Password must contain at least {0} lower case character(s)</value>
  </data>
  <data name="strPasswordContainsNumbersConstraint" xml:space="preserve">
    <value>Password must contain at least {0} number(s)</value>
  </data>
  <data name="strPasswordContainsUpperCaseConstraintHint" xml:space="preserve">
    <value>Password must contain at least {0} upper case character(s)</value>
  </data>
  <data name="strPasswordLengthConstraintHint" xml:space="preserve">
    <value>Password length must be between {0} and {1}</value>
  </data>
  <data name="strChooseLogPath" xml:space="preserve">
    <value>Choose a path for the mRemoteNG log file</value>
  </data>
  <data name="strDebug" xml:space="preserve">
    <value>Debug</value>
  </data>
  <data name="strShowTheseMessageTypes" xml:space="preserve">
    <value>Show these message types</value>
  </data>
  <data name="strLogFilePath" xml:space="preserve">
    <value>Log file path</value>
  </data>
  <data name="strLogTheseMessageTypes" xml:space="preserve">
    <value>Log these message types</value>
  </data>
  <data name="strChoosePath" xml:space="preserve">
    <value>Choose path</value>
  </data>
  <data name="strOpenFile" xml:space="preserve">
    <value>Open file</value>
  </data>
  <data name="strUseDefault" xml:space="preserve">
    <value>Use default</value>
  </data>
  <data name="strLogging" xml:space="preserve">
    <value>Logging</value>
  </data>
  <data name="strPopups" xml:space="preserve">
    <value>Popups</value>
  </data>
  <data name="strLogToAppDir" xml:space="preserve">
    <value>Log to application directory</value>
  </data>
  <data name="strAssignedCredential" xml:space="preserve">
    <value>Assigned Credential</value>
  </data>
  <data name="strHttpsInsecureAllowAlways" xml:space="preserve">
    <value>Allow Always</value>
  </data>
  <data name="strHttpsInsecureAllowOnce" xml:space="preserve">
    <value>Allow Once</value>
  </data>
  <data name="strHttpsInsecureDontAllow" xml:space="preserve">
    <value>Don't Allow</value>
  </data>
  <data name="strHttpsInsecurePrompt" xml:space="preserve">
    <value>Allow Insecure Certificate for URL: {0}?</value>
  </data>
  <data name="strHttpsInsecurePromptTitle" xml:space="preserve">
    <value>Allow Insecure Certificate?</value>
  </data>
  <data name="RepositoryIsUnlocked" xml:space="preserve">
    <value>The selected repository is unlocked</value>
  </data>
  <data name="IncorrectPassword" xml:space="preserve">
    <value>Incorrect password</value>
  </data>
  <data name="Source" xml:space="preserve">
    <value>Source</value>
  </data>
  <data name="Unlocking" xml:space="preserve">
    <value>Unlocking</value>
  </data>
  <data name="UnlockCredentialRepository" xml:space="preserve">
    <value>Unlock Credential Repository</value>
  </data>
  <data name="Unlock" xml:space="preserve">
    <value>Unlock</value>
  </data>
  <data name="PromptUnlockCredReposOnStartup" xml:space="preserve">
    <value>Prompt to unlock credential repositories on startup</value>
  </data>
  <data name="Credentials" xml:space="preserve">
    <value>Credentials</value>
  </data>
  <data name="strUpgrade" xml:space="preserve">
    <value>Upgrade</value>
  </data>
  <data name="strBack" xml:space="preserve">
    <value>Back</value>
  </data>
  <data name="strConnectionFilePath" xml:space="preserve">
    <value>Connection file path</value>
  </data>
  <data name="strCreateAndOpenNewFile" xml:space="preserve">
    <value>Create and open new file</value>
  </data>
  <data name="strOpenADifferentFile" xml:space="preserve">
    <value>Open a different file</value>
  </data>
  <data name="strCredentialManagerUpgradeDescription" xml:space="preserve">
    <value>In v1.76 we have introduced a credential management system. This feature requires a significant change in how we store and interact with credentials within mRemoteNG. You will be required to perform a one-way upgrade of your mRemoteNG connections file.

This page will walk you through the process of upgrading your connections file or give you a chance to open a different connections file if you do not want to perform the upgrade.</value>
  </data>
  <data name="CredentialUnavailable" xml:space="preserve">
    <value>Credential not available</value>
    <comment>Shown when a credential is not loaded/available for use.</comment>
  </data>
  <data name="strOptionsThemeDeleteConfirmation" xml:space="preserve">
    <value>Do you really want to delete the theme?</value>
  </data>
  <data name="strOptionsThemeEnableTheming" xml:space="preserve">
    <value>Enable themes</value>
  </data>
  <data name="strOptionsThemeNewThemeCaption" xml:space="preserve">
    <value>New theme name</value>
  </data>
  <data name="strOptionsThemeNewThemeError" xml:space="preserve">
    <value>Cannot create theme, name already present or special characters in the name</value>
  </data>
  <data name="strOptionsThemeNewThemeText" xml:space="preserve">
    <value>Type the new theme name</value>
  </data>
  <data name="strOptionsThemeChangeWarning" xml:space="preserve">
    <value>Warning: Restart is required to commit any theme configuration change.</value>
  </data>
  <data name="strOptionsThemeErrorNoThemes" xml:space="preserve">
    <value>No themes are loaded, check that the default mRemoteNG themes exist in the 'themes' folder</value>
  </data>
  <data name="CouldNotFindExternalTool" xml:space="preserve">
    <value>Could not find external tool with name "{0}"</value>
  </data>
  <data name="ConfigurationCreateNew" xml:space="preserve">
    <value>Create a New Connection File</value>
  </data>
  <data name="ConnectionFileNotFound" xml:space="preserve">
    <value>The connection file could not be found.</value>
  </data>
  <data name="ConfigurationImportFile" xml:space="preserve">
    <value>Import an Existing File</value>
  </data>
  <data name="ConfigurationCustomPath" xml:space="preserve">
    <value>Use a Custom File Path</value>
  </data>
  <data name="TestingConnection" xml:space="preserve">
    <value>Testing connection</value>
  </data>
  <data name="ServerNotAccessible" xml:space="preserve">
    <value>Server '{0}' was not accessible.</value>
  </data>
  <data name="ConnectionSuccessful" xml:space="preserve">
    <value>Connection successful</value>
  </data>
  <data name="LoginFailedForUser" xml:space="preserve">
    <value>Login failed for user '{0}'.</value>
  </data>
  <data name="DatabaseNotAvailable" xml:space="preserve">
    <value>Database '{0}' not available.</value>
  </data>
  <data name="SaveConnectionsAfterEveryEdit" xml:space="preserve">
    <value>Save connections after every edit</value>
  </data>
  <data name="FilterSearchMatchesInConnectionTree" xml:space="preserve">
    <value>Filter search matches in connection tree</value>
  </data>
  <data name="TestConnection" xml:space="preserve">
    <value>Test connection</value>
  </data>
  <data name="strLabelReadOnly" xml:space="preserve">
    <value>Read only:</value>
  </data>
  <data name="LoadBalanceInfoUseUtf8" xml:space="preserve">
    <value>Use UTF8 encoding for RDP "Load Balance Info" property</value>
  </data>
  <data name="strTimeoutInSeconds" xml:space="preserve">
    <value>Timeout [seconds]</value>
  </data>
  <data name="srtWorkingDirectory" xml:space="preserve">
    <value>Working directory:</value>
  </data>
  <data name="strRunElevated" xml:space="preserve">
    <value>Run elevated</value>
  </data>
  <data name="strRunElevateHeader" xml:space="preserve">
    <value>Run elevate</value>
  </data>
  <data name="strShowOnToolbarColumnHeader" xml:space="preserve">
    <value>Show on toolbar column</value>
  </data>
  <data name="strTryToIntegrateColumnHeader" xml:space="preserve">
    <value>Try to integrate</value>
  </data>
  <data name="strWorkingDirColumnHeader" xml:space="preserve">
    <value>Working directory</value>
  </data>
  <data name="strLockToolbars" xml:space="preserve">
    <value>Lock toolbar positions</value>
  </data>
  <data name="strMultiSshToolbar" xml:space="preserve">
    <value>Multi SSH toolbar</value>
  </data>
  <data name="strImportSubOUs" xml:space="preserve">
    <value>Import sub OUs</value>
  </data>
  <data name="strMenuLockToolbars" xml:space="preserve">
    <value>Lock toolbar positions</value>
  </data>
  <data name="strMenuMultiSshToolbar" xml:space="preserve">
    <value>Multi SSH toolbar</value>
  </data>
  <data name="strAdvancedSecurityOptions" xml:space="preserve">
    <value>Advanced security options</value>
  </data>
  <data name="strOptionsPageTitle" xml:space="preserve">
    <value>mRemoteNG Options</value>
  </data>
  <data name="strLoadBalanceInfoUseUtf8" xml:space="preserve">
    <value>Use UTF8 encoding for RDP "Load Balance Info" property</value>
  </data>
  <data name="strCreateEmptyPanelOnStartUp" xml:space="preserve">
    <value>Create an empty panel when mRemoteNG starts</value>
  </data>
  <data name="strIPRange" xml:space="preserve">
    <value>Must Be Between 0 and 255</value>
  </data>
  <data name="strOutOfRange" xml:space="preserve">
    <value>Out Of Range</value>
  </data>
  <data name="strDelete" xml:space="preserve">
    <value>Delete...</value>
  </data>
  <data name="strReconnectAllConnections" xml:space="preserve">
    <value>Reconnect All Connections</value>
  </data>
  <data name="strUltraVNCSingleClick" xml:space="preserve">
    <value>UltraVNC SingleClick</value>
  </data>
  <data name="strMenuDisconnectOthersRight" xml:space="preserve">
    <value>Disconnect Tabs To The Right</value>
  </data>
  <data name="strMenuDisconnectOthers" xml:space="preserve">
    <value>Disconnect All But This</value>
  </data>
  <data name="strConfirmCloseConnectionOthersInstruction" xml:space="preserve">
    <value>Are you sure you want to close all connections except for "{0}"?</value>
  </data>
  <data name="strConfirmCloseConnectionRightInstruction" xml:space="preserve">
    <value>Are you sure you want to close all connections to the right of "{0}"?</value>
  </data>
  <data name="AutomaticReconnectError" xml:space="preserve">
    <value>An error occurred while trying to reconnect to RDP host '{0}'</value>
  </data>
  <data name="ChangeConnectionResolutionError" xml:space="preserve">
    <value>An error occurred while trying to change the connection resolution to host '{0}'</value>
  </data>
  <data name="StackTrace" xml:space="preserve">
    <value>Stack trace</value>
  </data>
  <data name="ExceptionMessage" xml:space="preserve">
    <value>Exception Message</value>
  </data>
  <data name="mRemoteNGUnhandledException" xml:space="preserve">
    <value>mRemoteNG Unhandled Exception</value>
  </data>
  <data name="UnhandledExceptionOccured" xml:space="preserve">
    <value>An unhandled exception has occurred</value>
  </data>
  <data name="ExceptionForcesmRemoteNGToClose" xml:space="preserve">
    <value>This exception will force mRemoteNG to close</value>
  </data>
  <data name="strMenuCopyHostname" xml:space="preserve">
    <value>Copy Hostname</value>
  </data>
  <data name="PlaceSearchBarAboveConnectionTree" xml:space="preserve">
    <value>Place search bar above connection tree</value>
  </data>
  <data name="strPortScanSinglePort" xml:space="preserve">
    <value>To scan a single port, select the "First Port" only.</value>
  </data>
  <data name="strTrackActiveConnectionInConnectionTree" xml:space="preserve">
    <value>Track active connection in the connection tree</value>
  </data>
  <data name="strAlwaysShowConnectionTabs" xml:space="preserve">
    <value>Always show connection tabs</value>
  </data>
  <data name="strReleaseChannel" xml:space="preserve">
    <value>Release Channel</value>
  </data>
  <data name="strReleaseChannelExplanation" xml:space="preserve">
    <value>Stable channel includes final releases only.
Beta channel includes Betas &amp; Release Candidates.
Development Channel includes Alphas, Betas &amp; Release Candidates.</value>
  </data>
  <data name="strButtonApply" xml:space="preserve">
    <value>Apply</value>
  </data>
  <data name="strCategoryProxy" xml:space="preserve">
    <value>Proxy</value>
  </data>
  <data name="strMultiSSH" xml:space="preserve">
    <value>Multi SSH:</value>
  </data>
  <data name="strMultiSSHToolTip" xml:space="preserve">
    <value>Press ENTER to send. Ctrl+C is sent immediately.</value>
  </data>
  <data name="strPropertyDescriptionFavorite" xml:space="preserve">
    <value>Show this connection in the favorites menu.</value>
  </data>
  <data name="strPropertyNameFavorite" xml:space="preserve">
    <value>Favorite</value>
  </data>
  <data name="Favorites" xml:space="preserve">
    <value>Favorites</value>
  </data>
  <data name="ClearSearchString" xml:space="preserve">
    <value>Clear search string</value>
  </data>
  <data name="ConnectInViewOnlyMode" xml:space="preserve">
    <value>Connect in View Only mode</value>
  </data>
  <data name="DoNotTrimUsername" xml:space="preserve">
    <value>Do not trim spaces from usernames</value>
  </data>
  <data name="Environment" xml:space="preserve">
    <value>Environment</value>
  </data>
  <data name="EncryptionTestResultMessage" xml:space="preserve">
    <value>Encrypting {0} entries using {1}/{2} and {3} iterations took {4} seconds.</value>
  </data>
  <data name="EncryptionTest" xml:space="preserve">
    <value>Encryption Test</value>
  </data>
  <data name="TestSettings" xml:space="preserve">
    <value>Test Settings</value>
  </data>
  <data name="strPropertyDescriptionRdpVersion" xml:space="preserve">
    <value>Sets the version of RDP to use when opening connections.</value>
  </data>
  <data name="strPropertyNameRdpVersion" xml:space="preserve">
    <value>RDP Version</value>
  </data>
  <data name="strPropertyDescriptionUseVmId" xml:space="preserve">
    <value>Use VM ID to connect to VM running on Hyper-V.</value>
  </data>
  <data name="strPropertyDescriptionVmId" xml:space="preserve">
    <value>The ID of the Hyper-V virtual machine to connect to.</value>
  </data>
  <data name="strPropertyNameUseVmId" xml:space="preserve">
    <value>Use VM ID</value>
  </data>
  <data name="strPropertyNameVmId" xml:space="preserve">
    <value>VM ID</value>
  </data>
  <data name="RdpProtocolVersionNotSupported" xml:space="preserve">
    <value>Could not create RDP client. RDP protocol version {0} is not supported on this machine. Please choose an older protocol version.</value>
  </data>
  <data name="strStartMinimized" xml:space="preserve">
    <value>Start minimized</value>
  </data>
  <data name="strPropertyDescriptionPasswordProtect" xml:space="preserve">
    <value>Set a password needed to encrypt the connection file with. You will be prompted to enter your passcode before starting mRemoteNG.</value>
  </data>
<<<<<<< HEAD
  <data name="strPowerShell" xml:space="preserve">
    <value>PowerShell</value>
=======
  <data name="strPropertyDescriptionUseEnhancedMode" xml:space="preserve">
    <value>Connect to a Hyper-V host with enhanced mode enabled.</value>
  </data>
  <data name="strPropertyNameUseEnhancedMode" xml:space="preserve">
    <value>Use enhanced mode</value>
>>>>>>> 0343254c
  </data>
</root><|MERGE_RESOLUTION|>--- conflicted
+++ resolved
@@ -2819,15 +2819,13 @@
   <data name="strPropertyDescriptionPasswordProtect" xml:space="preserve">
     <value>Set a password needed to encrypt the connection file with. You will be prompted to enter your passcode before starting mRemoteNG.</value>
   </data>
-<<<<<<< HEAD
+  <data name="strPropertyDescriptionUseEnhancedMode" xml:space="preserve">
+    <value>Connect to a Hyper-V host with enhanced mode enabled.</value>
+  </data>
+  <data name="strPropertyNameUseEnhancedMode" xml:space="preserve">
+    <value>Use enhanced mode</value>
+  </data>
   <data name="strPowerShell" xml:space="preserve">
     <value>PowerShell</value>
-=======
-  <data name="strPropertyDescriptionUseEnhancedMode" xml:space="preserve">
-    <value>Connect to a Hyper-V host with enhanced mode enabled.</value>
-  </data>
-  <data name="strPropertyNameUseEnhancedMode" xml:space="preserve">
-    <value>Use enhanced mode</value>
->>>>>>> 0343254c
   </data>
 </root>