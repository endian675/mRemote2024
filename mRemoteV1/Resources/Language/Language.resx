﻿<?xml version="1.0" encoding="utf-8"?>
<root>
	<!-- 
    Microsoft ResX Schema 
    
    Version 2.0
    
    The primary goals of this format is to allow a simple XML format 
    that is mostly human readable. The generation and parsing of the 
    various data types are done through the TypeConverter classes 
    associated with the data types.
    
    Example:
    
    ... ado.net/XML headers & schema ...
    <resheader name="resmimetype">text/microsoft-resx</resheader>
    <resheader name="version">2.0</resheader>
    <resheader name="reader">System.Resources.ResXResourceReader, System.Windows.Forms, ...</resheader>
    <resheader name="writer">System.Resources.ResXResourceWriter, System.Windows.Forms, ...</resheader>
    <data name="Name1"><value>this is my long string</value><comment>this is a comment</comment></data>
    <data name="Color1" type="System.Drawing.Color, System.Drawing">Blue</data>
    <data name="Bitmap1" mimetype="application/x-microsoft.net.object.binary.base64">
        <value>[base64 mime encoded serialized .NET Framework object]</value>
    </data>
    <data name="Icon1" type="System.Drawing.Icon, System.Drawing" mimetype="application/x-microsoft.net.object.bytearray.base64">
        <value>[base64 mime encoded string representing a byte array form of the .NET Framework object]</value>
        <comment>This is a comment</comment>
    </data>
                
    There are any number of "resheader" rows that contain simple 
    name/value pairs.
    
    Each data row contains a name, and value. The row also contains a 
    type or mimetype. Type corresponds to a .NET class that support 
    text/value conversion through the TypeConverter architecture. 
    Classes that don't support this are serialized and stored with the 
    mimetype set.
    
    The mimetype is used for serialized objects, and tells the 
    ResXResourceReader how to depersist the object. This is currently not 
    extensible. For a given mimetype the value must be set accordingly:
    
    Note - application/x-microsoft.net.object.binary.base64 is the format 
    that the ResXResourceWriter will generate, however the reader can 
    read any of the formats listed below.
    
    mimetype: application/x-microsoft.net.object.binary.base64
    value   : The object must be serialized with 
            : System.Runtime.Serialization.Formatters.Binary.BinaryFormatter
            : and then encoded with base64 encoding.
    
    mimetype: application/x-microsoft.net.object.soap.base64
    value   : The object must be serialized with 
            : System.Runtime.Serialization.Formatters.Soap.SoapFormatter
            : and then encoded with base64 encoding.

    mimetype: application/x-microsoft.net.object.bytearray.base64
    value   : The object must be serialized into a byte array 
            : using a System.ComponentModel.TypeConverter
            : and then encoded with base64 encoding.
    -->
	<xsd:schema id="root" xmlns="" xmlns:xsd="http://www.w3.org/2001/XMLSchema" xmlns:msdata="urn:schemas-microsoft-com:xml-msdata">
		<xsd:import namespace="http://www.w3.org/XML/1998/namespace" />
		<xsd:element name="root" msdata:IsDataSet="true">
			<xsd:complexType>
				<xsd:choice maxOccurs="unbounded">
					<xsd:element name="metadata">
						<xsd:complexType>
							<xsd:sequence>
								<xsd:element name="value" type="xsd:string" minOccurs="0" />
							</xsd:sequence>
							<xsd:attribute name="name" use="required" type="xsd:string" />
							<xsd:attribute name="type" type="xsd:string" />
							<xsd:attribute name="mimetype" type="xsd:string" />
							<xsd:attribute ref="xml:space" />
						</xsd:complexType>
					</xsd:element>
					<xsd:element name="assembly">
						<xsd:complexType>
							<xsd:attribute name="alias" type="xsd:string" />
							<xsd:attribute name="name" type="xsd:string" />
						</xsd:complexType>
					</xsd:element>
					<xsd:element name="data">
						<xsd:complexType>
							<xsd:sequence>
								<xsd:element name="value" type="xsd:string" minOccurs="0" msdata:Ordinal="1" />
								<xsd:element name="comment" type="xsd:string" minOccurs="0" msdata:Ordinal="2" />
							</xsd:sequence>
							<xsd:attribute name="name" type="xsd:string" use="required" msdata:Ordinal="1" />
							<xsd:attribute name="type" type="xsd:string" msdata:Ordinal="3" />
							<xsd:attribute name="mimetype" type="xsd:string" msdata:Ordinal="4" />
							<xsd:attribute ref="xml:space" />
						</xsd:complexType>
					</xsd:element>
					<xsd:element name="resheader">
						<xsd:complexType>
							<xsd:sequence>
								<xsd:element name="value" type="xsd:string" minOccurs="0" msdata:Ordinal="1" />
							</xsd:sequence>
							<xsd:attribute name="name" type="xsd:string" use="required" />
						</xsd:complexType>
					</xsd:element>
				</xsd:choice>
			</xsd:complexType>
		</xsd:element>
	</xsd:schema>
	<resheader name="resmimetype">
		<value>text/microsoft-resx</value>
	</resheader>
	<resheader name="version">
		<value>2.0</value>
	</resheader>
	<resheader name="reader">
		<value>System.Resources.ResXResourceReader, System.Windows.Forms, Version=4.0.0.0, Culture=neutral, PublicKeyToken=b77a5c561934e089</value>
	</resheader>
	<resheader name="writer">
		<value>System.Resources.ResXResourceWriter, System.Windows.Forms, Version=4.0.0.0, Culture=neutral, PublicKeyToken=b77a5c561934e089</value>
	</resheader>
	<data name="strAbout" xml:space="preserve">
    <value>About</value>
  </data>
	<data name="strActive" xml:space="preserve">
    <value>Active</value>
  </data>
	<data name="strActiveDirectory" xml:space="preserve">
    <value>Active Directory</value>
  </data>
	<data name="strActivity" xml:space="preserve">
    <value>Activity</value>
  </data>
	<data name="strAddConnection" xml:space="preserve">
    <value>New Connection</value>
  </data>
	<data name="strAddFolder" xml:space="preserve">
    <value>New folder</value>
  </data>
	<data name="strAddNodeFromXmlFailed" xml:space="preserve">
    <value>AddNodeFromXML failed!</value>
  </data>
	<data name="strAddNodesFromSqlFailed" xml:space="preserve">
    <value>AddNodesFromSQL failed!</value>
  </data>
	<data name="strAllowOnlySingleInstance" xml:space="preserve">
    <value>Allow only a single instance of the application (mRemoteNG restart required)</value>
  </data>
	<data name="strAlways" xml:space="preserve">
    <value>Always</value>
  </data>
	<data name="strAlwaysConnectEvenIfAuthFails" xml:space="preserve">
    <value>Always connect, even if authentication fails</value>
  </data>
	<data name="strAlwaysShowPanelSelection" xml:space="preserve">
    <value>Always show panel selection dialog when opening connections</value>
  </data>
	<data name="strAlwaysShowPanelTabs" xml:space="preserve">
    <value>Always show panel tabs</value>
  </data>
	<data name="strAlwaysShowSysTrayIcon" xml:space="preserve">
    <value>Always show notification area icon</value>
  </data>
	<data name="strAskUpdatesCommandAskLater" xml:space="preserve">
    <value>Ask me again later</value>
  </data>
	<data name="strAskUpdatesCommandCustom" xml:space="preserve">
    <value>Customize the settings now</value>
  </data>
	<data name="strAskUpdatesCommandRecommended" xml:space="preserve">
    <value>Use the recommended settings</value>
  </data>
	<data name="strAskUpdatesContent" xml:space="preserve">
    <value>{0} can automatically check for updates that may provide new features and bug fixes. It is recommended that you allow {0} to check for updates weekly.</value>
  </data>
	<data name="strAskUpdatesMainInstruction" xml:space="preserve">
    <value>Automatic update settings</value>
  </data>
	<data name="strAspect" xml:space="preserve">
    <value>Aspect</value>
  </data>
	<data name="strAutomaticallyGetSessionInfo" xml:space="preserve">
    <value>Automatically get session information</value>
  </data>
	<data name="strAutoSaveEvery" xml:space="preserve">
    <value>Auto save time in minutes (0 means disabled):</value>
  </data>
	<data name="strAutoSaveMins" xml:space="preserve">
    <value>Minutes (0 means disabled)</value>
  </data>
	<data name="strAvailableVersion" xml:space="preserve">
    <value>Latest version</value>
  </data>
	<data name="strButtonBrowse" xml:space="preserve">
    <value>&amp;Browse...</value>
  </data>
	<data name="strButtonCancel" xml:space="preserve">
    <value>&amp;Cancel</value>
  </data>
	<data name="strButtonChange" xml:space="preserve">
    <value>Change</value>
  </data>
	<data name="strButtonClose" xml:space="preserve">
    <value>&amp;Close</value>
  </data>
	<data name="strButtonDefaultInheritance" xml:space="preserve">
    <value>Default Inheritance</value>
  </data>
	<data name="strButtonDefaultProperties" xml:space="preserve">
    <value>Default Properties</value>
  </data>
	<data name="strButtonDisconnect" xml:space="preserve">
    <value>Disconnect</value>
  </data>
	<data name="strButtonIcon" xml:space="preserve">
    <value>Icon</value>
  </data>
	<data name="strButtonImport" xml:space="preserve">
    <value>&amp;Import</value>
  </data>
	<data name="strButtonInheritance" xml:space="preserve">
    <value>Inheritance</value>
  </data>
	<data name="strButtonLaunch" xml:space="preserve">
    <value>&amp;Launch</value>
  </data>
	<data name="strButtonLaunchPutty" xml:space="preserve">
    <value>Launch PuTTY</value>
  </data>
	<data name="strButtonNew" xml:space="preserve">
    <value>&amp;New</value>
  </data>
	<data name="strButtonOK" xml:space="preserve">
    <value>&amp;OK</value>
  </data>
	<data name="strButtonProperties" xml:space="preserve">
    <value>Properties</value>
  </data>
	<data name="strButtonScan" xml:space="preserve">
    <value>&amp;Scan</value>
  </data>
	<data name="strButtonStop" xml:space="preserve">
    <value>&amp;Stop</value>
  </data>
	<data name="strButtonTestProxy" xml:space="preserve">
    <value>Test Proxy</value>
  </data>
	<data name="strCannotImportNormalSessionFile" xml:space="preserve">
    <value>You cannot import a normal connection file.
Please use File - Open Connection File for normal connection files!</value>
  </data>
	<data name="strCannotStartPortScan" xml:space="preserve">
    <value>Cannot start Port Scan, incorrect IP format!</value>
  </data>
	<data name="strCategoryAppearance" xml:space="preserve">
    <value>Appearance</value>
  </data>
	<data name="strCategoryConnection" xml:space="preserve">
    <value>Connection</value>
  </data>
	<data name="strCategoryCredentials" xml:space="preserve">
    <value>Credentials</value>
  </data>
	<data name="strCategoryDisplay" xml:space="preserve">
    <value>Display</value>
  </data>
	<data name="strCategoryGateway" xml:space="preserve">
    <value>Gateway</value>
  </data>
	<data name="strCategoryGeneral" xml:space="preserve">
    <value>General</value>
  </data>
	<data name="strCategoryMiscellaneous" xml:space="preserve">
    <value>Miscellaneous</value>
  </data>
	<data name="strCategoryProtocol" xml:space="preserve">
    <value>Protocol</value>
  </data>
	<data name="strCategoryRedirect" xml:space="preserve">
    <value>Redirect</value>
  </data>
	<data name="strCcAlwaysShowScreen" xml:space="preserve">
    <value>Always show this screen at startup</value>
  </data>
	<data name="strCcCheckAgain" xml:space="preserve">
    <value>Refresh</value>
  </data>
	<data name="strCcCheckFailed" xml:space="preserve">
    <value>Check failed!</value>
  </data>
	<data name="strCcCheckSucceeded" xml:space="preserve">
    <value>Check succeeded!</value>
  </data>
	<data name="strCcEOLFailed" xml:space="preserve">
    <value>The (RDP) Sessions feature requires that you have a copy of eolwtscom.dll registered on your system.
mRemoteNG ships with this component but it is not registered automatically if you do not use the mRemoteNG Installer.
To register it manually, run the following command from an elevated command prompt: regsvr32 "C:\Program Files\mRemoteNG\eolwtscom.dll" (where C:\Program Files\mRemoteNG\ is the path to your mRemoteNG installation).
If this check still fails or you are unable to use the (RDP) Sessions feature, please consult the mRemoteNG Forum at {0}.</value>
  </data>
	<data name="strCcEOLOK" xml:space="preserve">
    <value>EOLWTSCOM was found and seems to be registered properly.</value>
  </data>
	<data name="strCcGeckoFailed" xml:space="preserve">
    <value>To use the Gecko Rendering Engine you need to have XULrunner 1.8.1.x and the path to the installation set in your Options.
You can download XULrunner 1.8.1.3 here: ftp://ftp.mozilla.org/pub/xulrunner/releases/1.8.1.3/contrib/win32/
When you are finished downloading extract the package to a path of your choice. Then in mRemoteNG go to Tools - Options - Advanced and enter the correct path in the XULrunner path field.
If you are still not able to pass this check or use the Gecko Engine in mRemoteNG please consult the mRemoteNG Forum at {0}.</value>
  </data>
	<data name="strCcGeckoOK" xml:space="preserve">
    <value>GeckoFx was found and seems to be installed properly.</value>
  </data>
	<data name="strCcICAFailed" xml:space="preserve">
    <value>ICA requires that the XenDesktop Online Plugin is installed and that the wfica.ocx library is registered. You can download the client here: http://www.citrix.com/download/
If you have the XenDesktop Online Plugin installed and the check still fails, try to register wfica.ocx manually.
To do this open up the run dialog (Start - Run) and enter the following: regsvr32 "c:\Program Files\Citrix\ICA Client\wfica.ocx" (Where c:\Program Files\Citrix\ICA Client\ is the path to your XenDesktop Online Plugin installation).
If you are still not able to pass this check or use ICA in mRemoteNG please consult the mRemoteNG Forum at {0}.</value>
  </data>
	<data name="strCcICAOK" xml:space="preserve">
    <value>All ICA components were found and seem to be registered properly.
Citrix ICA Client Control Version {0}</value>
  </data>
	<data name="strCcNotInstalledProperly" xml:space="preserve">
    <value>not installed properly</value>
  </data>
	<data name="strCcPuttyFailed" xml:space="preserve">
    <value>The SSH, Telnet, Rlogin and RAW protocols need PuTTY to work. PuTTY comes with every mRemoteNG package and is located in the installation path.
Please make sure that either you have the Putty.exe in your mRemoteNG directory (default: c:\Program Files\mRemoteNG\) or that you specified a valid path to your PuTTY executable in the Options (Tools - Options - Advanced - Custom PuTTY path)</value>
  </data>
	<data name="strCcPuttyOK" xml:space="preserve">
    <value>The PuTTY executable was found and should be ready to use.</value>
  </data>
	<data name="strCcRDPFailed" xml:space="preserve">
    <value>For RDP to work properly you need to have at least Remote Desktop Connection (Terminal Services) Client 8.0 installed. You can download it here: http://support.microsoft.com/kb/925876
If this check still fails or you are unable to use RDP, please consult the mRemoteNG Forum at {0}.</value>
  </data>
	<data name="strCcRDPOK" xml:space="preserve">
    <value>All RDP components were found and seem to be registered properly.
Remote Desktop Connection Control Version {0}</value>
  </data>
	<data name="strCcVNCFailed" xml:space="preserve">
    <value>VNC requires VncSharp.dll to be located in your mRemoteNG application folder.
Please make sure that you have the VncSharp.dll file in your mRemoteNG application folder (usually C:\Program Files\mRemoteNG\).
If you are still not able to pass this check or use VNC in mRemoteNG please consult the mRemoteNG Forum at {0}.</value>
  </data>
	<data name="strCcVNCOK" xml:space="preserve">
    <value>All VNC components were found and seem to be registered properly.
VncSharp Control Version {0}</value>
  </data>
	<data name="strCheckboxAutomaticReconnect" xml:space="preserve">
    <value>Automatically try to reconnect when disconnected from server (RDP &amp;&amp; ICA only)</value>
  </data>
	<data name="strCheckboxDomain" xml:space="preserve">
    <value>Domain</value>
  </data>
	<data name="strCheckboxDoNotShowThisMessageAgain" xml:space="preserve">
    <value>Do not show this message again.</value>
  </data>
	<data name="strCheckboxInheritance" xml:space="preserve">
    <value>Inheritance</value>
  </data>
	<data name="strCheckboxPassword" xml:space="preserve">
    <value>Password</value>
  </data>
	<data name="strCheckboxProxyAuthentication" xml:space="preserve">
    <value>This proxy server requires authentication</value>
  </data>
	<data name="strCheckboxPuttyPath" xml:space="preserve">
    <value>Use custom PuTTY path:</value>
  </data>
	<data name="strCheckboxReconnectWhenReady" xml:space="preserve">
    <value>Reconnect when ready</value>
  </data>
	<data name="strCheckboxUpdateUseProxy" xml:space="preserve">
    <value>Use a proxy server to connect</value>
  </data>
	<data name="strCheckboxUsername" xml:space="preserve">
    <value>Username</value>
  </data>
	<data name="strCheckboxWaitForExit" xml:space="preserve">
    <value>Wait for exit</value>
  </data>
	<data name="strCheckForUpdate" xml:space="preserve">
    <value>Check Again</value>
  </data>
	<data name="strCheckForUpdatesOnStartup" xml:space="preserve">
    <value>Check for updates at startup</value>
  </data>
	<data name="strCheckNow" xml:space="preserve">
    <value>Check now</value>
  </data>
	<data name="strCheckProperInstallationOfComponentsAtStartup" xml:space="preserve">
    <value>Check proper installation of components at startup</value>
  </data>
	<data name="strChoosePanelBeforeConnecting" xml:space="preserve">
    <value>Choose panel before connecting</value>
  </data>
	<data name="strClosedPorts" xml:space="preserve">
    <value>Closed Ports</value>
  </data>
	<data name="strCollapseAllFolders" xml:space="preserve">
    <value>Collapse all folders</value>
  </data>
	<data name="strColumnArguments" xml:space="preserve">
    <value>Arguments</value>
  </data>
<<<<<<< HEAD
  <data name="strColumnDisplayName" xml:space="preserve">
    <value>Display name</value>
=======
	<data name="strColumnDisplayName" xml:space="preserve">
    <value>Display Name</value>
>>>>>>> 35f2484a
  </data>
	<data name="strColumnFilename" xml:space="preserve">
    <value>Filename</value>
  </data>
	<data name="strColumnHostnameIP" xml:space="preserve">
    <value>Hostname/IP</value>
  </data>
	<data name="strColumnMessage" xml:space="preserve">
    <value>Message</value>
  </data>
	<data name="strColumnUsername" xml:space="preserve">
    <value>Username</value>
  </data>
<<<<<<< HEAD
  <data name="strColumnWaitForExit" xml:space="preserve">
    <value>Wait for exit</value>
=======
	<data name="strColumnWaitForExit" xml:space="preserve">
    <value>Wait For Exit</value>
>>>>>>> 35f2484a
  </data>
	<data name="strCommandExitProgram" xml:space="preserve">
    <value>E&amp;xit {0}</value>
  </data>
	<data name="strCommandLineArgsCouldNotBeParsed" xml:space="preserve">
    <value>Couldn't parse command line args!</value>
  </data>
	<data name="strCommandOpenConnectionFile" xml:space="preserve">
    <value>&amp;Open a connection file</value>
  </data>
	<data name="strCommandTryAgain" xml:space="preserve">
    <value>&amp;Try again</value>
  </data>
	<data name="strCompatibilityLenovoAutoScrollUtilityDetected" xml:space="preserve">
    <value>{0} has detected the Lenovo Auto Scroll Utility running on this system. This utility is known to cause problems with {0}. It is recommended that you disable or uninstall it.</value>
  </data>
	<data name="strCompatibilityProblemDetected" xml:space="preserve">
    <value>Compatibility problem detected</value>
  </data>
	<data name="strComponentsCheck" xml:space="preserve">
    <value>Components Check</value>
  </data>
	<data name="strConfigPropertyGridButtonIconClickFailed" xml:space="preserve">
    <value>btnIcon_Click failed!</value>
  </data>
	<data name="strConfigPropertyGridHideItemsFailed" xml:space="preserve">
    <value>ShowHideGridItems failed!</value>
  </data>
	<data name="strConfigPropertyGridMenuClickFailed" xml:space="preserve">
    <value>IconMenu_Click failed!</value>
  </data>
	<data name="strConfigPropertyGridObjectFailed" xml:space="preserve">
    <value>Property Grid object failed!</value>
  </data>
	<data name="strConfigPropertyGridSetHostStatusFailed" xml:space="preserve">
    <value>SetHostStatus failed!</value>
  </data>
	<data name="strConfigPropertyGridValueFailed" xml:space="preserve">
    <value>pGrid_PopertyValueChanged failed!</value>
  </data>
	<data name="strConfigUiLoadFailed" xml:space="preserve">
    <value>Config UI load failed!</value>
  </data>
	<data name="strConfirmCloseConnectionMainInstruction" xml:space="preserve">
    <value>Do you want to close the connection:
"{0}"?</value>
  </data>
	<data name="strConfirmCloseConnectionPanelMainInstruction" xml:space="preserve">
    <value>Are you sure you want to close the panel, "{0}"? Any connections that it contains will also be closed.</value>
  </data>
	<data name="strConfirmDeleteExternalTool" xml:space="preserve">
    <value>Are you sure you want to delete the external tool, "{0}"?</value>
  </data>
	<data name="strConfirmDeleteExternalToolMultiple" xml:space="preserve">
    <value>Are you sure you want to delete the {0} selected external tools?</value>
  </data>
	<data name="strConfirmDeleteNodeConnection" xml:space="preserve">
    <value>Are you sure you want to delete the connection, "{0}"?</value>
  </data>
	<data name="strConfirmDeleteNodeFolder" xml:space="preserve">
    <value>Are you sure you want to delete the empty folder, "{0}"?</value>
  </data>
	<data name="strConfirmDeleteNodeFolderNotEmpty" xml:space="preserve">
    <value>Are you sure you want to delete the folder, "{0}"? Any folders or connections that it contains will also be deleted.</value>
  </data>
	<data name="strConfirmExitMainInstruction" xml:space="preserve">
    <value>Do you want to close all open connections?</value>
  </data>
	<data name="strConfirmResetLayout" xml:space="preserve">
    <value>Are you sure you want to reset the panels to their default layout?</value>
  </data>
	<data name="strConnect" xml:space="preserve">
    <value>Connect</value>
  </data>
	<data name="strConnectInFullscreen" xml:space="preserve">
    <value>Connect in fullscreen mode</value>
  </data>
	<data name="strConnecting" xml:space="preserve">
    <value>Connecting...</value>
  </data>
	<data name="strConnectionEventConnected" xml:space="preserve">
    <value>Protocol Event Connected</value>
  </data>
	<data name="strConnectionEventConnectedDetail" xml:space="preserve">
    <value>Connection to "{0}" via "{1}" established by user "{2}" (Description: "{3}"; User Field: "{4}")</value>
  </data>
	<data name="strConnectionEventConnectionFailed" xml:space="preserve">
    <value>Connection failed!</value>
  </data>
	<data name="strConnectionEventErrorOccured" xml:space="preserve">
    <value>Protocol Event ErrorOccured</value>
  </data>
	<data name="strConnectionOpenFailed" xml:space="preserve">
    <value>Opening connection failed!</value>
  </data>
	<data name="strConnectionOpenFailedNoHostname" xml:space="preserve">
    <value>Cannot open connection: No hostname specified!</value>
  </data>
	<data name="strConnectionRdpErrorDetail" xml:space="preserve">
    <value>RDP error!
Error Code: {0}
Error Description: {1}</value>
  </data>
	<data name="strConnections" xml:space="preserve">
    <value>Connections</value>
  </data>
	<data name="strConnectionSetDefaultPortFailed" xml:space="preserve">
    <value>Couldn't set default port!</value>
  </data>
	<data name="strConnectionsFileBackupFailed" xml:space="preserve">
    <value>Couldn't create backup of connections file!</value>
  </data>
	<data name="strConnectionsFileCouldNotBeImported" xml:space="preserve">
    <value>Couldn't import connections file!</value>
  </data>
	<data name="strConnectionsFileCouldNotBeLoaded" xml:space="preserve">
    <value>Connections file "{0}" could not be loaded!</value>
  </data>
	<data name="strConnectionsFileCouldNotBeLoadedNew" xml:space="preserve">
    <value>Connections file "{0}" could not be loaded!
Starting with new connections file.</value>
  </data>
	<data name="strConnectionsFileCouldNotBeSaved" xml:space="preserve">
    <value>Couldn't save connections file!</value>
  </data>
	<data name="strConnectionsFileCouldNotSaveAs" xml:space="preserve">
    <value>Couldn't save connections file as "{0}"!</value>
  </data>
	<data name="strConnectNoCredentials" xml:space="preserve">
    <value>Connect without credentials</value>
  </data>
	<data name="strConnectToConsoleSession" xml:space="preserve">
    <value>Connect to console session</value>
  </data>
	<data name="strConnectWithOptions" xml:space="preserve">
    <value>Connect (with options)</value>
  </data>
	<data name="strConnenctionClosedByUser" xml:space="preserve">
    <value>Connection to {0} via {1} closed by user {2}.</value>
  </data>
	<data name="strConnenctionClosedByUserDetail" xml:space="preserve">
    <value>Connection to {0} via {1} closed by user {2}.  (Description: "{3}"; User Field: "{4}")</value>
  </data>
	<data name="strConnenctionCloseEvent" xml:space="preserve">
    <value>Connection Event Closed</value>
  </data>
	<data name="strConnenctionCloseEventFailed" xml:space="preserve">
    <value>Connection Event Closed failed!</value>
  </data>
	<data name="strCouldNotCreateNewConnectionsFile" xml:space="preserve">
    <value>Couldn't create new connections file!</value>
  </data>
	<data name="strCouldNotFindToolStripInFilteredPropertyGrid" xml:space="preserve">
    <value>Could not find ToolStrip control in FilteredPropertyGrid.</value>
  </data>
	<data name="strCurrentVersion" xml:space="preserve">
    <value>Installed version</value>
  </data>
	<data name="strDefaultTheme" xml:space="preserve">
    <value>Default Theme</value>
  </data>
	<data name="strDetect" xml:space="preserve">
    <value>Detect</value>
  </data>
	<data name="strDontConnectToConsoleSessionMenuItem" xml:space="preserve">
    <value>Don't connect to console session</value>
  </data>
	<data name="strDontConnectWhenAuthFails" xml:space="preserve">
    <value>Don't connect if authentication fails</value>
  </data>
	<data name="strDoubleClickTabClosesIt" xml:space="preserve">
    <value>Double click on tab closes it</value>
  </data>
	<data name="strDownloadAndInstall" xml:space="preserve">
    <value>Download and Install</value>
  </data>
	<data name="strDuplicate" xml:space="preserve">
    <value>Duplicate</value>
  </data>
	<data name="strEmptyPasswordContinue" xml:space="preserve">
    <value>Do you want to continue with no password?</value>
  </data>
	<data name="strEmptyUsernamePasswordDomainFields" xml:space="preserve">
    <value>For empty Username, Password or Domain fields use:</value>
  </data>
	<data name="strEnc128Bit" xml:space="preserve">
    <value>128-bit</value>
  </data>
	<data name="strEnc128BitLogonOnly" xml:space="preserve">
    <value>128-bit (logon only)</value>
  </data>
	<data name="strEnc40Bit" xml:space="preserve">
    <value>40-bit</value>
  </data>
	<data name="strEnc56Bit" xml:space="preserve">
    <value>56-bit</value>
  </data>
	<data name="strEncBasic" xml:space="preserve">
    <value>Basic</value>
  </data>
	<data name="strEncryptCompleteConnectionFile" xml:space="preserve">
    <value>Completely encrypt connection file</value>
  </data>
	<data name="strEndIP" xml:space="preserve">
    <value>End IP</value>
  </data>
	<data name="strEndPort" xml:space="preserve">
    <value>End Port</value>
  </data>
	<data name="strErrorAddExternalToolsToToolBarFailed" xml:space="preserve">
    <value>AddExternalToolsToToolBar (frmMain) failed. {0}</value>
  </data>
	<data name="strErrorAddFolderFailed" xml:space="preserve">
    <value>AddFolder (UI.Window.ConnectionTreeWindow) failed. {0}</value>
  </data>
	<data name="strErrorBadDatabaseVersion" xml:space="preserve">
    <value>The database version {0} is not compatible with this version of {1}.</value>
  </data>
	<data name="strErrorCloneNodeFailed" xml:space="preserve">
    <value>CloneNode (Tree.Node) failed . {0}</value>
  </data>
	<data name="strErrorCode" xml:space="preserve">
    <value>Error code {0}.</value>
  </data>
	<data name="strErrorConnectionListSaveFailed" xml:space="preserve">
    <value>The connection list could not be saved.</value>
  </data>
	<data name="strErrorCouldNotLaunchPutty" xml:space="preserve">
    <value>PuTTY could not be launched.</value>
  </data>
	<data name="strErrorDecryptionFailed" xml:space="preserve">
    <value>Decryption failed. {0}</value>
  </data>
	<data name="strErrorEncryptionFailed" xml:space="preserve">
    <value>Encryption failed. {0}</value>
  </data>
	<data name="strErrorFipsPolicyIncompatible" xml:space="preserve">
    <value>The Windows security setting, "System cryptography: Use FIPS compliant algorithms for encryption, hashing, and signing", is enabled. This setting is not compatible with {0}.

See the Microsoft Support article at http://support.microsoft.com/kb/811833 for more information.

{0} will now close.</value>
  </data>
	<data name="strErrors" xml:space="preserve">
    <value>Errors</value>
  </data>
	<data name="strErrorStartupConnectionFileLoad" xml:space="preserve">
    <value>The startup connection file could not be loaded.{0}{0}{2}{0}{3}{0}{0}In order to prevent data loss, {1} will now exit.</value>
  </data>
	<data name="strErrorVerifyDatabaseVersionFailed" xml:space="preserve">
    <value>VerifyDatabaseVersion (Config.Connections.Save) failed. {0}</value>
  </data>
	<data name="strExpandAllFolders" xml:space="preserve">
    <value>Expand all folders</value>
  </data>
	<data name="strExperimental" xml:space="preserve">
    <value>Experimental</value>
  </data>
	<data name="strExport" xml:space="preserve">
    <value>Export</value>
  </data>
	<data name="strExportEverything" xml:space="preserve">
    <value>Export everything</value>
  </data>
	<data name="strExportFile" xml:space="preserve">
    <value>Export File</value>
  </data>
	<data name="strExportItems" xml:space="preserve">
    <value>Export Items</value>
  </data>
	<data name="strExportmRemoteXML" xml:space="preserve">
    <value>Export mRemote/mRemoteNG XML</value>
  </data>
	<data name="strExportProperties" xml:space="preserve">
    <value>Export Properties</value>
  </data>
	<data name="strExportSelectedConnection" xml:space="preserve">
    <value>Export the currently selected connection</value>
  </data>
	<data name="strExportSelectedFolder" xml:space="preserve">
    <value>Export the currently selected folder</value>
  </data>
	<data name="strExportToFileMenuItem" xml:space="preserve">
    <value>&amp;Export to File...</value>
  </data>
	<data name="strExtApp" xml:space="preserve">
    <value>Ext. App</value>
  </data>
	<data name="strExternalToolDefaultName" xml:space="preserve">
    <value>New External Tool</value>
  </data>
	<data name="strFAMFAMFAMAttribution" xml:space="preserve">
    <value>Includes icons by [FAMFAMFAM]</value>
  </data>
	<data name="strFAMFAMFAMAttributionURL" xml:space="preserve">
    <value>http://www.famfamfam.com/</value>
  </data>
	<data name="strFileFormatLabel" xml:space="preserve">
    <value>File &amp;Format:</value>
  </data>
	<data name="strFilterAll" xml:space="preserve">
    <value>All Files (*.*)</value>
  </data>
	<data name="strFilterAllImportable" xml:space="preserve">
    <value>All importable files</value>
  </data>
	<data name="strFilterApplication" xml:space="preserve">
    <value>Application Files (*.exe)</value>
  </data>
	<data name="strFiltermRemoteCSV" xml:space="preserve">
    <value>mRemote CSV Files (*.csv)</value>
  </data>
	<data name="strFiltermRemoteXML" xml:space="preserve">
    <value>mRemote XML Files (*.xml)</value>
  </data>
	<data name="strFilterPuttyConnectionManager" xml:space="preserve">
    <value>PuTTY Connection Manager files</value>
  </data>
	<data name="strFilterRdgFiles" xml:space="preserve">
    <value>Remote Desktop Connection Manager files (*.rdg)</value>
  </data>
	<data name="strFilterRDP" xml:space="preserve">
    <value>RDP Files (*.rdp)</value>
  </data>
	<data name="strFiltervRD2008CSV" xml:space="preserve">
    <value>visionapp Remote Desktop 2008 CSV Files (*.csv)</value>
  </data>
	<data name="strFormatInherit" xml:space="preserve">
    <value>Inherit {0}</value>
  </data>
	<data name="strFormatInheritDescription" xml:space="preserve">
    <value>Description of inherited property: {0}</value>
  </data>
	<data name="strFree" xml:space="preserve">
    <value>Free</value>
  </data>
	<data name="strFullscreen" xml:space="preserve">
    <value>Fullscreen</value>
  </data>
	<data name="strGeneral" xml:space="preserve">
    <value>General</value>
  </data>
	<data name="strGetConnectionInfoFromSqlFailed" xml:space="preserve">
    <value>Get Connection Info From SQL failed</value>
  </data>
	<data name="strGetConnectionInfoFromXmlFailed" xml:space="preserve">
    <value>An error occured while loading the connection entry for "{0}" from "{1}". {2}</value>
  </data>
	<data name="strGroupboxAutomaticReconnect" xml:space="preserve">
    <value>Automatic Reconnect</value>
  </data>
	<data name="strGroupboxConnection" xml:space="preserve">
    <value>Connection</value>
  </data>
	<data name="strGroupboxExternalToolProperties" xml:space="preserve">
    <value>External Tool Properties</value>
  </data>
	<data name="strGroupboxFiles" xml:space="preserve">
    <value>Files</value>
  </data>
	<data name="strHost" xml:space="preserve">
    <value>Host</value>
  </data>
	<data name="strHttp" xml:space="preserve">
    <value>HTTP</value>
  </data>
	<data name="strHttpConnectFailed" xml:space="preserve">
    <value>HTTP Connect Failed!</value>
  </data>
	<data name="strHttpConnectionFailed" xml:space="preserve">
    <value>Couldn't create new HTTP Connection!</value>
  </data>
	<data name="strHttpDocumentTileChangeFailed" xml:space="preserve">
    <value>Changing HTTP Document Tile Failed!</value>
  </data>
	<data name="strHttpGecko" xml:space="preserve">
    <value>Gecko (Firefox)</value>
  </data>
	<data name="strHttpInternetExplorer" xml:space="preserve">
    <value>Internet Explorer</value>
  </data>
	<data name="strHttps" xml:space="preserve">
    <value>HTTPS</value>
  </data>
	<data name="strHttpSetPropsFailed" xml:space="preserve">
    <value>Set HTTP Props failed!</value>
  </data>
	<data name="strICA" xml:space="preserve">
    <value>ICA</value>
  </data>
	<data name="strIcaConnectionFailed" xml:space="preserve">
    <value>Couldn't create new ICA Connection!</value>
  </data>
	<data name="strIcaControlFailed" xml:space="preserve">
    <value>Loading ICA Plugin failed!</value>
  </data>
	<data name="strIcaSetCredentialsFailed" xml:space="preserve">
    <value>ICA SetCredentials failed!</value>
  </data>
	<data name="strIcaSetEventHandlersFailed" xml:space="preserve">
    <value>ICA Set Event Handlers Failed!</value>
  </data>
	<data name="strIcaSetPropsFailed" xml:space="preserve">
    <value>ICA Set Props Failed!</value>
  </data>
	<data name="strIcaSetResolutionFailed" xml:space="preserve">
    <value>ICA Set Resolution Failed!</value>
  </data>
	<data name="strIdentifyQuickConnectTabs" xml:space="preserve">
    <value>Identify quick connect tabs by adding the prefix "Quick:"</value>
  </data>
	<data name="strImportAD" xml:space="preserve">
    <value>Import from Active Directory</value>
  </data>
	<data name="strImportExport" xml:space="preserve">
    <value>Import/Export</value>
  </data>
	<data name="strImportFileFailedContent" xml:space="preserve">
    <value>An error occurred while importing the file "{0}".</value>
  </data>
	<data name="strImportFileFailedMainInstruction" xml:space="preserve">
    <value>Import failed</value>
  </data>
	<data name="strImportFromFileMenuItem" xml:space="preserve">
    <value>Import from &amp;File...</value>
  </data>
	<data name="strImportLocationCommandButtons" xml:space="preserve">
    <value>Under the root{0}{1}|Under the selected folder{0}{2}</value>
  </data>
	<data name="strImportLocationContent" xml:space="preserve">
    <value>Where would you like the imported items to be placed?</value>
  </data>
	<data name="strImportLocationMainInstruction" xml:space="preserve">
    <value>Import location</value>
  </data>
	<data name="strImportMenuItem" xml:space="preserve">
    <value>&amp;Import</value>
  </data>
	<data name="strImportmRemoteXML" xml:space="preserve">
    <value>Import mRemote/mRemoteNG XML</value>
  </data>
	<data name="strImportPortScan" xml:space="preserve">
    <value>Import from Port Scan</value>
  </data>
	<data name="strImportRDPFiles" xml:space="preserve">
    <value>Import from .RDP file(s)</value>
  </data>
	<data name="strInactive" xml:space="preserve">
    <value>Inactive</value>
  </data>
	<data name="strInformations" xml:space="preserve">
    <value>Informations</value>
  </data>
	<data name="strInheritNewConnection" xml:space="preserve">
    <value>mRemoteNG is up to date</value>
  </data>
	<data name="strIntAppConnectionFailed" xml:space="preserve">
    <value>Connection failed!</value>
  </data>
	<data name="strIntAppDisposeFailed" xml:space="preserve">
    <value>Dispose of Int App process failed!</value>
  </data>
	<data name="strIntAppFocusFailed" xml:space="preserve">
    <value>Int App Focus Failed!</value>
  </data>
	<data name="strIntAppHandle" xml:space="preserve">
    <value>Int App Handle: {0}</value>
  </data>
	<data name="strIntAppKillFailed" xml:space="preserve">
    <value>Killing Int App Process failed!</value>
  </data>
	<data name="strIntAppParentHandle" xml:space="preserve">
    <value>Panel Handle: {0}</value>
  </data>
	<data name="strIntAppResizeFailed" xml:space="preserve">
    <value>Int App Resize failed!</value>
  </data>
	<data name="strIntAppStuff" xml:space="preserve">
    <value>--- IntApp Stuff ---</value>
  </data>
	<data name="strIntAppTitle" xml:space="preserve">
    <value>Int App Title: {0}</value>
  </data>
	<data name="strKeysCtrlAltDel" xml:space="preserve">
    <value>CTRL-ALT-DEL</value>
  </data>
	<data name="strKeysCtrlEsc" xml:space="preserve">
    <value>CTRL-ESC</value>
  </data>
	<data name="strLabelAddress" xml:space="preserve">
    <value>Address:</value>
  </data>
	<data name="strLabelArguments" xml:space="preserve">
    <value>Arguments:</value>
  </data>
	<data name="strLabelChangeLog" xml:space="preserve">
    <value>Change Log:</value>
  </data>
	<data name="strLabelClosingConnections" xml:space="preserve">
    <value>When closing connections:</value>
  </data>
	<data name="strLabelConnect" xml:space="preserve">
    <value>&amp;Connect:</value>
  </data>
<<<<<<< HEAD
  <data name="strLabelDisplayName" xml:space="preserve">
    <value>Display name:</value>
=======
	<data name="strLabelDisplayName" xml:space="preserve">
    <value>Display Name</value>
>>>>>>> 35f2484a
  </data>
	<data name="strLabelDomain" xml:space="preserve">
    <value>Domain:</value>
  </data>
	<data name="strLabelFilename" xml:space="preserve">
    <value>Filename:</value>
  </data>
	<data name="strLabelHostname" xml:space="preserve">
    <value>Hostname:</value>
  </data>
	<data name="strLabelOptions" xml:space="preserve">
    <value>Options:</value>
  </data>
	<data name="strLabelPassword" xml:space="preserve">
    <value>Password:</value>
  </data>
	<data name="strLabelPort" xml:space="preserve">
    <value>Port:</value>
  </data>
	<data name="strLabelPortableEdition" xml:space="preserve">
    <value>Portable Edition</value>
  </data>
	<data name="strLabelProtocol" xml:space="preserve">
    <value>Protocol:</value>
  </data>
	<data name="strLabelPuttySessionsConfig" xml:space="preserve">
    <value>To configure PuTTY sessions click this button:</value>
  </data>
	<data name="strLabelPuttyTimeout" xml:space="preserve">
    <value>Maximum PuTTY and integrated external tools wait time:</value>
  </data>
	<data name="strLabelReleasedUnderGPL" xml:space="preserve">
    <value>Released under the GNU General Public License (GPL)</value>
  </data>
	<data name="strLabelSeconds" xml:space="preserve">
    <value>seconds</value>
  </data>
	<data name="strLabelSelectPanel" xml:space="preserve">
    <value>Select a panel from the list below or click New to add a new one. Click OK to continue.</value>
  </data>
	<data name="strLabelServerStatus" xml:space="preserve">
    <value>Server Status:</value>
  </data>
	<data name="strLabelSQLDatabaseName" xml:space="preserve">
    <value>Database:</value>
  </data>
	<data name="strLabelSQLServerDatabaseName" xml:space="preserve">
    <value>Database:</value>
  </data>
	<data name="strLabelUsername" xml:space="preserve">
    <value>Username:</value>
  </data>
	<data name="strLabelVerify" xml:space="preserve">
    <value>Verify:</value>
  </data>
	<data name="strLanguage" xml:space="preserve">
    <value>Language</value>
  </data>
	<data name="strLanguageDefault" xml:space="preserve">
    <value>(Automatically Detect)</value>
  </data>
	<data name="strLanguageRestartRequired" xml:space="preserve">
    <value>{0} must be restarted before changes to the language will take effect.</value>
  </data>
	<data name="strLoadFromSqlFailed" xml:space="preserve">
    <value>Load from SQL failed</value>
  </data>
	<data name="strLoadFromSqlFailedContent" xml:space="preserve">
    <value>The connection information could not be loaded from the SQL server.</value>
  </data>
	<data name="strLoadFromXmlFailed" xml:space="preserve">
    <value>Load From XML failed!</value>
  </data>
	<data name="strLocalFile" xml:space="preserve">
    <value>Local file</value>
  </data>
	<data name="strLocalFileDoesNotExist" xml:space="preserve">
    <value>Local file does not exist!</value>
  </data>
	<data name="strLogOff" xml:space="preserve">
    <value>Logoff</value>
  </data>
	<data name="strLogWriteToFileFailed" xml:space="preserve">
    <value>Writing to report file failed!</value>
  </data>
	<data name="strLogWriteToFileFinalLocationFailed" xml:space="preserve">
    <value>Couldn't save report to final location.</value>
  </data>
	<data name="strMagicLibraryAttribution" xml:space="preserve">
    <value>Uses the Magic library by [Crownwood Software]</value>
  </data>
	<data name="strMagicLibraryAttributionURL" xml:space="preserve">
    <value>http://www.dotnetmagic.com/</value>
  </data>
	<data name="strMenuAbout" xml:space="preserve">
    <value>About</value>
  </data>
	<data name="strMenuAddConnectionPanel" xml:space="preserve">
    <value>Add Connection Panel</value>
  </data>
	<data name="strMenuCheckForUpdates" xml:space="preserve">
    <value>Check for Updates</value>
  </data>
	<data name="strMenuConfig" xml:space="preserve">
    <value>Config</value>
  </data>
	<data name="strMenuConnect" xml:space="preserve">
    <value>Connect</value>
  </data>
	<data name="strMenuConnectionPanels" xml:space="preserve">
    <value>Connection Panels</value>
  </data>
	<data name="strMenuConnections" xml:space="preserve">
    <value>Connections</value>
  </data>
	<data name="strMenuConnectionsAndConfig" xml:space="preserve">
    <value>Connections and Config</value>
  </data>
	<data name="strMenuCopy" xml:space="preserve">
    <value>Copy</value>
  </data>
	<data name="strMenuCtrlAltDel" xml:space="preserve">
    <value>Ctrl-Alt-Del</value>
  </data>
	<data name="strMenuCtrlEsc" xml:space="preserve">
    <value>Ctrl-Esc</value>
  </data>
	<data name="strMenuDelete" xml:space="preserve">
    <value>Delete...</value>
  </data>
	<data name="strMenuDeleteConnection" xml:space="preserve">
    <value>Delete Connection...</value>
  </data>
	<data name="strMenuDeleteExternalTool" xml:space="preserve">
    <value>Delete External Tool...</value>
  </data>
	<data name="strMenuDeleteFolder" xml:space="preserve">
    <value>Delete Folder...</value>
  </data>
	<data name="strMenuDisconnect" xml:space="preserve">
    <value>Disconnect</value>
  </data>
	<data name="strMenuDonate" xml:space="preserve">
    <value>Donate</value>
  </data>
	<data name="strMenuDuplicate" xml:space="preserve">
    <value>Duplicate</value>
  </data>
	<data name="strMenuDuplicateConnection" xml:space="preserve">
    <value>Duplicate Connection</value>
  </data>
	<data name="strMenuDuplicateFolder" xml:space="preserve">
    <value>Duplicate Folder</value>
  </data>
	<data name="strMenuDuplicateTab" xml:space="preserve">
    <value>Duplicate Tab</value>
  </data>
	<data name="strMenuExit" xml:space="preserve">
    <value>Exit</value>
  </data>
	<data name="strMenuExternalTools" xml:space="preserve">
    <value>External Tools</value>
  </data>
	<data name="strMenuExternalToolsToolbar" xml:space="preserve">
    <value>External Tools Toolbar</value>
  </data>
	<data name="strMenuFile" xml:space="preserve">
    <value>&amp;File</value>
  </data>
	<data name="strMenuFullScreen" xml:space="preserve">
    <value>Full Screen</value>
  </data>
	<data name="strMenuFullScreenRDP" xml:space="preserve">
    <value>Full Screen (RDP)</value>
  </data>
	<data name="strMenuHelp" xml:space="preserve">
    <value>&amp;Help</value>
  </data>
	<data name="strMenuHelpContents" xml:space="preserve">
    <value>mRemoteNG Help</value>
  </data>
	<data name="strMenuJumpTo" xml:space="preserve">
    <value>Jump To</value>
  </data>
	<data name="strMenuLaunchExternalTool" xml:space="preserve">
    <value>Launch External Tool</value>
  </data>
	<data name="strMenuNewConnectionFile" xml:space="preserve">
    <value>New Connection File</value>
  </data>
	<data name="strMenuNewExternalTool" xml:space="preserve">
    <value>New External Tool</value>
  </data>
	<data name="strMenuNotifications" xml:space="preserve">
    <value>Notifications</value>
  </data>
	<data name="strMenuNotificationsCopyAll" xml:space="preserve">
    <value>Copy All</value>
  </data>
	<data name="strMenuNotificationsDelete" xml:space="preserve">
    <value>Delete</value>
  </data>
	<data name="strMenuNotificationsDeleteAll" xml:space="preserve">
    <value>Delete All</value>
  </data>
	<data name="strMenuOpenConnectionFile" xml:space="preserve">
    <value>Open Connection File...</value>
  </data>
	<data name="strMenuOptions" xml:space="preserve">
    <value>Options</value>
  </data>
	<data name="strMenuPaste" xml:space="preserve">
    <value>Paste</value>
  </data>
	<data name="strMenuPortScan" xml:space="preserve">
    <value>Port Scan</value>
  </data>
	<data name="strMenuQuickConnectToolbar" xml:space="preserve">
    <value>Quick Connect Toolbar</value>
  </data>
	<data name="strMenuReconnect" xml:space="preserve">
    <value>Reconnect</value>
  </data>
	<data name="strMenuRefreshScreen" xml:space="preserve">
    <value>Refresh Screen (VNC)</value>
  </data>
	<data name="strMenuRename" xml:space="preserve">
    <value>Rename</value>
  </data>
	<data name="strMenuRenameConnection" xml:space="preserve">
    <value>Rename Connection</value>
  </data>
	<data name="strMenuRenameFolder" xml:space="preserve">
    <value>Rename Folder</value>
  </data>
	<data name="strMenuRenameTab" xml:space="preserve">
    <value>Rename Tab</value>
  </data>
	<data name="strMenuReportBug" xml:space="preserve">
    <value>Report a Bug</value>
  </data>
	<data name="strMenuResetLayout" xml:space="preserve">
    <value>Reset layout</value>
  </data>
	<data name="strMenuSaveConnectionFile" xml:space="preserve">
    <value>Save Connection File</value>
  </data>
	<data name="strMenuSaveConnectionFileAs" xml:space="preserve">
    <value>Save Connection File As...</value>
  </data>
	<data name="strMenuScreenshot" xml:space="preserve">
    <value>Screenshot</value>
  </data>
	<data name="strMenuScreenshotManager" xml:space="preserve">
    <value>Screenshot Manager</value>
  </data>
	<data name="strMenuSendSpecialKeys" xml:space="preserve">
    <value>Send Special Keys (VNC)</value>
  </data>
	<data name="strMenuSessionRetrieve" xml:space="preserve">
    <value>Retrieve</value>
  </data>
	<data name="strMenuSessions" xml:space="preserve">
    <value>Sessions</value>
  </data>
	<data name="strMenuSessionsAndScreenshots" xml:space="preserve">
    <value>Sessions and Screenshots</value>
  </data>
	<data name="strMenuShowHelpText" xml:space="preserve">
    <value>&amp;Show Help Text</value>
  </data>
	<data name="strMenuShowText" xml:space="preserve">
    <value>Show Text</value>
  </data>
	<data name="strMenuSmartSize" xml:space="preserve">
    <value>SmartSize (RDP/VNC)</value>
  </data>
	<data name="strMenuSSHFileTransfer" xml:space="preserve">
    <value>SSH File Transfer</value>
  </data>
	<data name="strMenuStartChat" xml:space="preserve">
    <value>Start Chat (VNC)</value>
  </data>
	<data name="strMenuSupportForum" xml:space="preserve">
    <value>Support Forum</value>
  </data>
	<data name="strMenuTools" xml:space="preserve">
    <value>&amp;Tools</value>
  </data>
	<data name="strMenuTransferFile" xml:space="preserve">
    <value>Transfer File (SSH)</value>
  </data>
	<data name="strMenuView" xml:space="preserve">
    <value>&amp;View</value>
  </data>
	<data name="strMenuViewOnly" xml:space="preserve">
    <value>View Only (VNC)</value>
  </data>
	<data name="strMenuWebsite" xml:space="preserve">
    <value>Website</value>
  </data>
	<data name="strMinimizeToSysTray" xml:space="preserve">
    <value>Minimize to notification area</value>
  </data>
	<data name="strMoveDown" xml:space="preserve">
    <value>Move down</value>
  </data>
	<data name="strMoveUp" xml:space="preserve">
    <value>Move up</value>
  </data>
	<data name="strMremoteNgCsv" xml:space="preserve">
    <value>mRemoteNG CSV</value>
  </data>
	<data name="strMremoteNgXml" xml:space="preserve">
    <value>mRemoteNG XML</value>
  </data>
	<data name="strMyCurrentWindowsCreds" xml:space="preserve">
    <value>My current credentials (Windows logon information)</value>
  </data>
	<data name="strNever" xml:space="preserve">
    <value>Never</value>
  </data>
	<data name="strNewConnection" xml:space="preserve">
    <value>New Connection</value>
  </data>
	<data name="strNewFolder" xml:space="preserve">
    <value>New Folder</value>
  </data>
	<data name="strNewPanel" xml:space="preserve">
    <value>New Panel</value>
  </data>
	<data name="strNewRoot" xml:space="preserve">
    <value>New Root</value>
  </data>
	<data name="strNewTitle" xml:space="preserve">
    <value>New Title</value>
  </data>
	<data name="strNo" xml:space="preserve">
    <value>No</value>
  </data>
	<data name="strNoCompression" xml:space="preserve">
    <value>No Compression</value>
  </data>
	<data name="strNoExtAppDefined" xml:space="preserve">
    <value>No Ext. App specified.</value>
  </data>
	<data name="strNoInformation" xml:space="preserve">
    <value>None</value>
  </data>
	<data name="strNone" xml:space="preserve">
    <value>None</value>
  </data>
	<data name="strNormal" xml:space="preserve">
    <value>Normal</value>
  </data>
	<data name="strNoSmartSize" xml:space="preserve">
    <value>No SmartSize</value>
  </data>
	<data name="strNoUpdateAvailable" xml:space="preserve">
    <value>No update available</value>
  </data>
	<data name="strOldConffile" xml:space="preserve">
    <value>You are trying to load a connection file that was created using an very early version of mRemote, this could result in an runtime error.
If you run into such an error, please create a new connection file!</value>
  </data>
	<data name="strOpenNewTabRight" xml:space="preserve">
    <value>Open new tab to the right of the currently selected tab</value>
  </data>
	<data name="strOpenPorts" xml:space="preserve">
    <value>Open Ports</value>
  </data>
	<data name="strOptionsKeyboardButtonDelete" xml:space="preserve">
    <value>&amp;Delete</value>
  </data>
	<data name="strOptionsKeyboardButtonNew" xml:space="preserve">
    <value>&amp;New</value>
  </data>
	<data name="strOptionsKeyboardButtonReset" xml:space="preserve">
    <value>&amp;Reset to Default</value>
  </data>
	<data name="strOptionsKeyboardButtonResetAll" xml:space="preserve">
    <value>Reset &amp;All to Default</value>
  </data>
	<data name="strOptionsKeyboardCommandsGroupTabs" xml:space="preserve">
    <value>Tabs</value>
  </data>
	<data name="strOptionsKeyboardCommandsNextTab" xml:space="preserve">
    <value>Next Tab</value>
  </data>
	<data name="strOptionsKeyboardCommandsPreviousTab" xml:space="preserve">
    <value>Previous Tab</value>
  </data>
	<data name="strOptionsKeyboardGroupModifyShortcut" xml:space="preserve">
    <value>Modify Shortcut</value>
  </data>
	<data name="strOptionsKeyboardLabelKeyboardShortcuts" xml:space="preserve">
    <value>Keyboard Shortcuts</value>
  </data>
	<data name="strOptionsProxyTesting" xml:space="preserve">
    <value>Testing...</value>
  </data>
	<data name="strOptionsTabKeyboard" xml:space="preserve">
    <value>Keyboard</value>
  </data>
	<data name="strOptionsTabTheme" xml:space="preserve">
    <value>Theme</value>
  </data>
	<data name="strOptionsThemeButtonDelete" xml:space="preserve">
    <value>&amp;Delete</value>
  </data>
	<data name="strOptionsThemeButtonNew" xml:space="preserve">
    <value>&amp;New</value>
  </data>
	<data name="strPanelName" xml:space="preserve">
    <value>Panel Name</value>
  </data>
	<data name="strPasswordProtect" xml:space="preserve">
    <value>Password protect</value>
  </data>
	<data name="strPasswordStatusMustMatch" xml:space="preserve">
    <value>Both passwords must match.</value>
  </data>
	<data name="strPasswordStatusTooShort" xml:space="preserve">
    <value>The password must be at least 3 characters long.</value>
  </data>
	<data name="strPleaseFillAllFields" xml:space="preserve">
    <value>Please fill all fields</value>
  </data>
	<data name="strPortScanComplete" xml:space="preserve">
    <value>Port scan complete.</value>
  </data>
	<data name="strPortScanCouldNotLoadPanel" xml:space="preserve">
    <value>Couldn't load PortScan panel!</value>
  </data>
	<data name="strPropertiesWillOnlyBeSavedMRemoteXML" xml:space="preserve">
    <value>(These properties will only be saved if you select mRemote/mRemoteNG XML as output file format!)</value>
  </data>
	<data name="strPropertyDescriptionAddress" xml:space="preserve">
    <value>Enter the hostname or ip you want to connect to.</value>
  </data>
	<data name="strPropertyDescriptionAll" xml:space="preserve">
    <value>Toggle all inheritance options.</value>
  </data>
	<data name="strPropertyDescriptionAuthenticationLevel" xml:space="preserve">
    <value>Select which authentication level this connection should use.</value>
  </data>
	<data name="strPropertyDescriptionAuthenticationMode" xml:space="preserve">
    <value>Select how you want to authenticate against the VNC server.</value>
  </data>
	<data name="strPropertyDescriptionAutomaticResize" xml:space="preserve">
    <value>Select whether to automatically resize the connection when the window is resized or when fullscreen mode is toggled. Requires RDC 8.0 or higher.</value>
  </data>
	<data name="strPropertyDescriptionCacheBitmaps" xml:space="preserve">
    <value>Select whether to use bitmap caching or not.</value>
  </data>
	<data name="strPropertyDescriptionColors" xml:space="preserve">
    <value>Select the colour quality to be used.</value>
  </data>
	<data name="strPropertyDescriptionCompression" xml:space="preserve">
    <value>Select the compression value to be used.</value>
  </data>
	<data name="strPropertyDescriptionDescription" xml:space="preserve">
    <value>Put your notes or a description for the host here.</value>
  </data>
	<data name="strPropertyDescriptionDisplayThemes" xml:space="preserve">
    <value>Select yes if the theme of the remote host should be displayed.</value>
  </data>
	<data name="strPropertyDescriptionDisplayWallpaper" xml:space="preserve">
    <value>Select yes if the wallpaper of the remote host should be displayed.</value>
  </data>
	<data name="strPropertyDescriptionDomain" xml:space="preserve">
    <value>Enter your domain.</value>
  </data>
	<data name="strPropertyDescriptionEnableDesktopComposition" xml:space="preserve">
    <value>Select whether to use desktop composition or not.</value>
  </data>
	<data name="strPropertyDescriptionEnableFontSmoothing" xml:space="preserve">
    <value>Select whether to use font smoothing or not.</value>
  </data>
	<data name="strPropertyDescriptionEncoding" xml:space="preserve">
    <value>Select the encoding mode to be used.</value>
  </data>
	<data name="strPropertyDescriptionEncryptionStrength" xml:space="preserve">
    <value>Select the encryption strength of the remote host.</value>
  </data>
	<data name="strPropertyDescriptionExternalTool" xml:space="preserve">
    <value>Select the external tool to be started.</value>
  </data>
	<data name="strPropertyDescriptionExternalToolAfter" xml:space="preserve">
    <value>Select a external tool to be started after the disconnection to the remote host.</value>
  </data>
	<data name="strPropertyDescriptionExternalToolBefore" xml:space="preserve">
    <value>Select a external tool to be started before the connection to the remote host is established.</value>
  </data>
	<data name="strPropertyDescriptionIcon" xml:space="preserve">
    <value>Choose a icon that will be displayed when connected to the host.</value>
  </data>
	<data name="strPropertyDescriptionLoadBalanceInfo" xml:space="preserve">
    <value>Specifies the load balancing information for use by load balancing routers to choose the best server.</value>
  </data>
	<data name="strPropertyDescriptionMACAddress" xml:space="preserve">
    <value>Enter the MAC address of the remote host if you wish to use it in an external tool.</value>
  </data>
	<data name="strPropertyDescriptionName" xml:space="preserve">
    <value>This is the name that will be displayed in the connections tree.</value>
  </data>
	<data name="strPropertyDescriptionPanel" xml:space="preserve">
    <value>Sets the panel in which the connection will open.</value>
  </data>
	<data name="strPropertyDescriptionPassword" xml:space="preserve">
    <value>Enter your password.</value>
  </data>
	<data name="strPropertyDescriptionPort" xml:space="preserve">
    <value>Enter the port the selected protocol is listening on.</value>
  </data>
	<data name="strPropertyDescriptionProtocol" xml:space="preserve">
    <value>Choose the protocol mRemoteNG should use to connect to the host.</value>
  </data>
	<data name="strPropertyDescriptionPuttySession" xml:space="preserve">
    <value>Select a PuTTY session to be used when connecting.</value>
  </data>
	<data name="strPropertyDescriptionRDGatewayDomain" xml:space="preserve">
    <value>Specifies the domain name that a user provides to connect to the RD Gateway server.</value>
  </data>
	<data name="strPropertyDescriptionRDGatewayHostname" xml:space="preserve">
    <value>Specifies the host name of the Remote Desktop Gateway server.</value>
  </data>
	<data name="strPropertyDescriptionRDGatewayUsageMethod" xml:space="preserve">
    <value>Specifies when to use a Remote Desktop Gateway (RD Gateway) server.</value>
  </data>
	<data name="strPropertyDescriptionRDGatewayUseConnectionCredentials" xml:space="preserve">
    <value>Specifies whether or not to log on to the gateway using the same username and password as the connection.</value>
  </data>
	<data name="strPropertyDescriptionRDGatewayUsername" xml:space="preserve">
    <value>Specifies the user name that a user provides to connect to the RD Gateway server.</value>
  </data>
	<data name="strPropertyDescriptionRedirectDrives" xml:space="preserve">
    <value>Select whether local disk drives should be shown on the remote host.</value>
  </data>
	<data name="strPropertyDescriptionRedirectKeys" xml:space="preserve">
    <value>Select whether key combinations (e.g. Alt-Tab) should be redirected to the remote host.</value>
  </data>
	<data name="strPropertyDescriptionRedirectPorts" xml:space="preserve">
    <value>Select whether local ports (ie. com, parallel) should be shown on the remote host.</value>
  </data>
	<data name="strPropertyDescriptionRedirectPrinters" xml:space="preserve">
    <value>Select whether local printers should be shown on the remote host.</value>
  </data>
	<data name="strPropertyDescriptionRedirectSmartCards" xml:space="preserve">
    <value>Select whether local smart cards should be available on the remote host.</value>
  </data>
	<data name="strPropertyDescriptionRedirectSounds" xml:space="preserve">
    <value>Select how remote sound should be redirected.</value>
  </data>
	<data name="strPropertyDescriptionRenderingEngine" xml:space="preserve">
    <value>Select one of the available rendering engines that will be used to display HTML.</value>
  </data>
	<data name="strPropertyDescriptionResolution" xml:space="preserve">
    <value>Choose the resolution or mode this connection will open in.</value>
  </data>
	<data name="strPropertyDescriptionSmartSizeMode" xml:space="preserve">
    <value>Select the SmartSize mode to be used.</value>
  </data>
	<data name="strPropertyDescriptionUseConsoleSession" xml:space="preserve">
    <value>Connect to the console session of the remote host.</value>
  </data>
	<data name="strPropertyDescriptionUseCredSsp" xml:space="preserve">
    <value>Use the Credential Security Support Provider (CredSSP) for authentication if it is available.</value>
  </data>
	<data name="strPropertyDescriptionUser1" xml:space="preserve">
    <value>Feel free to enter any information you need here.</value>
  </data>
	<data name="strPropertyDescriptionUsername" xml:space="preserve">
    <value>Enter your username.</value>
  </data>
	<data name="strPropertyDescriptionViewOnly" xml:space="preserve">
    <value>If you want to establish a view only connection to the host select yes.</value>
  </data>
	<data name="strPropertyDescriptionVNCProxyAddress" xml:space="preserve">
    <value>Enter the proxy address to be used.</value>
  </data>
	<data name="strPropertyDescriptionVNCProxyPassword" xml:space="preserve">
    <value>Enter your password for authenticating against the proxy.</value>
  </data>
	<data name="strPropertyDescriptionVNCProxyPort" xml:space="preserve">
    <value>Enter the port the proxy server listens on.</value>
  </data>
	<data name="strPropertyDescriptionVNCProxyType" xml:space="preserve">
    <value>If you use a proxy to tunnel VNC connections, select which type it is.</value>
  </data>
	<data name="strPropertyDescriptionVNCProxyUsername" xml:space="preserve">
    <value>Enter your username for authenticating against the proxy.</value>
  </data>
	<data name="strPropertyNameAddress" xml:space="preserve">
    <value>Hostname/IP</value>
  </data>
	<data name="strPropertyNameAll" xml:space="preserve">
    <value>All</value>
  </data>
	<data name="strPropertyNameAuthenticationLevel" xml:space="preserve">
    <value>Server Authentication</value>
  </data>
	<data name="strPropertyNameAuthenticationMode" xml:space="preserve">
    <value>Authentication Mode</value>
  </data>
	<data name="strPropertyNameAutomaticResize" xml:space="preserve">
    <value>Automatic Resize</value>
  </data>
	<data name="strPropertyNameCacheBitmaps" xml:space="preserve">
    <value>Cache Bitmaps</value>
  </data>
	<data name="strPropertyNameColors" xml:space="preserve">
    <value>Colours</value>
  </data>
	<data name="strPropertyNameCompression" xml:space="preserve">
    <value>Compression</value>
  </data>
	<data name="strPropertyNameDescription" xml:space="preserve">
    <value>Description</value>
  </data>
	<data name="strPropertyNameDisplayThemes" xml:space="preserve">
    <value>Display Themes</value>
  </data>
	<data name="strPropertyNameDisplayWallpaper" xml:space="preserve">
    <value>Display Wallpaper</value>
  </data>
	<data name="strPropertyNameDomain" xml:space="preserve">
    <value>Domain</value>
  </data>
	<data name="strPropertyNameEnableDesktopComposition" xml:space="preserve">
    <value>Desktop Composition</value>
  </data>
	<data name="strPropertyNameEnableFontSmoothing" xml:space="preserve">
    <value>Font Smoothing</value>
  </data>
	<data name="strPropertyNameEncoding" xml:space="preserve">
    <value>Encoding</value>
  </data>
	<data name="strPropertyNameEncryptionStrength" xml:space="preserve">
    <value>Encryption Strength</value>
  </data>
	<data name="strPropertyNameExternalTool" xml:space="preserve">
    <value>External Tool</value>
  </data>
	<data name="strPropertyNameExternalToolAfter" xml:space="preserve">
    <value>External Tool After</value>
  </data>
	<data name="strPropertyNameExternalToolBefore" xml:space="preserve">
    <value>External Tool Before</value>
  </data>
	<data name="strPropertyNameIcon" xml:space="preserve">
    <value>Icon</value>
  </data>
	<data name="strPropertyNameLoadBalanceInfo" xml:space="preserve">
    <value>Load Balance Info</value>
  </data>
	<data name="strPropertyNameMACAddress" xml:space="preserve">
    <value>MAC Address</value>
  </data>
	<data name="strPropertyNameName" xml:space="preserve">
    <value>Name</value>
  </data>
	<data name="strPropertyNamePanel" xml:space="preserve">
    <value>Panel</value>
  </data>
	<data name="strPropertyNamePassword" xml:space="preserve">
    <value>Password</value>
  </data>
	<data name="strPropertyNamePort" xml:space="preserve">
    <value>Port</value>
  </data>
	<data name="strPropertyNameProtocol" xml:space="preserve">
    <value>Protocol</value>
  </data>
	<data name="strPropertyNamePuttySession" xml:space="preserve">
    <value>PuTTY Session</value>
  </data>
	<data name="strPropertyNameRDGatewayDomain" xml:space="preserve">
    <value>Gateway Domain</value>
  </data>
	<data name="strPropertyNameRDGatewayHostname" xml:space="preserve">
    <value>Gateway Hostname</value>
  </data>
	<data name="strPropertyNameRDGatewayPassword" xml:space="preserve">
    <value>Remote Desktop Gateway Password</value>
  </data>
	<data name="strPropertyNameRDGatewayUsageMethod" xml:space="preserve">
    <value>Use Gateway</value>
  </data>
	<data name="strPropertyNameRDGatewayUseConnectionCredentials" xml:space="preserve">
    <value>Gateway Credentials</value>
  </data>
	<data name="strPropertyNameRDGatewayUsername" xml:space="preserve">
    <value>Gateway Username</value>
  </data>
	<data name="strPropertyNameRedirectDrives" xml:space="preserve">
    <value>Disk Drives</value>
  </data>
	<data name="strPropertyNameRedirectKeys" xml:space="preserve">
    <value>Key Combinations</value>
  </data>
	<data name="strPropertyNameRedirectPorts" xml:space="preserve">
    <value>Ports</value>
  </data>
	<data name="strPropertyNameRedirectPrinters" xml:space="preserve">
    <value>Printers</value>
  </data>
	<data name="strPropertyNameRedirectSmartCards" xml:space="preserve">
    <value>Smart Cards</value>
  </data>
	<data name="strPropertyNameRedirectSounds" xml:space="preserve">
    <value>Sounds</value>
  </data>
	<data name="strPropertyNameRenderingEngine" xml:space="preserve">
    <value>Rendering Engine</value>
  </data>
	<data name="strPropertyNameResolution" xml:space="preserve">
    <value>Resolution</value>
  </data>
	<data name="strPropertyNameSmartSizeMode" xml:space="preserve">
    <value>SmartSize Mode</value>
  </data>
	<data name="strPropertyNameUseConsoleSession" xml:space="preserve">
    <value>Use Console Session</value>
  </data>
	<data name="strPropertyNameUseCredSsp" xml:space="preserve">
    <value>Use CredSSP</value>
  </data>
	<data name="strPropertyNameUser1" xml:space="preserve">
    <value>User Field</value>
  </data>
	<data name="strPropertyNameUsername" xml:space="preserve">
    <value>Username</value>
  </data>
	<data name="strPropertyNameViewOnly" xml:space="preserve">
    <value>View Only</value>
  </data>
	<data name="strPropertyNameVNCProxyAddress" xml:space="preserve">
    <value>Proxy Address</value>
  </data>
	<data name="strPropertyNameVNCProxyPassword" xml:space="preserve">
    <value>Proxy Password</value>
  </data>
	<data name="strPropertyNameVNCProxyPort" xml:space="preserve">
    <value>Proxy Port</value>
  </data>
	<data name="strPropertyNameVNCProxyType" xml:space="preserve">
    <value>Proxy Type</value>
  </data>
	<data name="strPropertyNameVNCProxyUsername" xml:space="preserve">
    <value>Proxy Username</value>
  </data>
	<data name="strProtocolEventDisconnected" xml:space="preserve">
    <value>Protocol Event Disconnected.
Message:
{0}</value>
  </data>
	<data name="strProtocolEventDisconnectFailed" xml:space="preserve">
    <value>Protocol Event Disconnected failed.
{0}</value>
  </data>
	<data name="strProtocolToImport" xml:space="preserve">
    <value>Protocol to import</value>
  </data>
	<data name="strProxyTestFailed" xml:space="preserve">
    <value>Proxy test failed!</value>
  </data>
	<data name="strProxyTestSucceeded" xml:space="preserve">
    <value>Proxy test succeeded!</value>
  </data>
	<data name="strPuttyConnectionFailed" xml:space="preserve">
    <value>Connection failed!</value>
  </data>
	<data name="strPuttyDisposeFailed" xml:space="preserve">
    <value>Dispose of Putty process failed!</value>
  </data>
	<data name="strPuttyFocusFailed" xml:space="preserve">
    <value>Couldn't set focus!</value>
  </data>
	<data name="strPuttyGetSessionsFailed" xml:space="preserve">
    <value>Get Putty Sessions Failed!</value>
  </data>
	<data name="strPuttyHandle" xml:space="preserve">
    <value>Putty Handle: {0}</value>
  </data>
	<data name="strPuttyKillFailed" xml:space="preserve">
    <value>Killing Putty Process failed!</value>
  </data>
	<data name="strPuttyParentHandle" xml:space="preserve">
    <value>Panel Handle: {0}</value>
  </data>
	<data name="strPuttyResizeFailed" xml:space="preserve">
    <value>Putty Resize Failed!</value>
  </data>
	<data name="strPuttySavedSessionsRootName" xml:space="preserve">
    <value>PuTTY Saved Sessions</value>
  </data>
	<data name="strPuttySessionSettings" xml:space="preserve">
    <value>PuTTY Session Settings</value>
  </data>
	<data name="strPuttySettings" xml:space="preserve">
    <value>PuTTY Settings</value>
  </data>
	<data name="strPuttyShowSettingsDialogFailed" xml:space="preserve">
    <value>Show PuTTY Settings Dialog failed!</value>
  </data>
	<data name="strPuttyStartFailed" xml:space="preserve">
    <value>Putty Start Failed!</value>
  </data>
	<data name="strPuttyStuff" xml:space="preserve">
    <value>--- PuTTY Stuff ---</value>
  </data>
	<data name="strPuttyTitle" xml:space="preserve">
    <value>PuTTY Title: {0}</value>
  </data>
	<data name="strQuick" xml:space="preserve">
    <value>Quick: {0}</value>
  </data>
	<data name="strQuickConnect" xml:space="preserve">
    <value>Quick Connect</value>
  </data>
	<data name="strQuickConnectAddFailed" xml:space="preserve">
    <value>Quick Connect Add Failed!</value>
  </data>
	<data name="strQuickConnectFailed" xml:space="preserve">
    <value>Creating quick connect failed</value>
  </data>
	<data name="strRadioCloseWarnAll" xml:space="preserve">
    <value>&amp;Warn me when closing connections</value>
  </data>
	<data name="strRadioCloseWarnExit" xml:space="preserve">
    <value>Warn me only when e&amp;xiting mRemoteNG</value>
  </data>
	<data name="strRadioCloseWarnMultiple" xml:space="preserve">
    <value>Warn me only when closing &amp;multiple connections</value>
  </data>
	<data name="strRadioCloseWarnNever" xml:space="preserve">
    <value>Do &amp;not warn me when closing connections</value>
  </data>
	<data name="strRAW" xml:space="preserve">
    <value>RAW</value>
  </data>
	<data name="strRDP" xml:space="preserve">
    <value>RDP</value>
  </data>
	<data name="strRDP16777216Colors" xml:space="preserve">
    <value>16777216 Colours (24-bit)</value>
  </data>
	<data name="strRDP256Colors" xml:space="preserve">
    <value>256 Colours (8-bit)</value>
  </data>
	<data name="strRDP32768Colors" xml:space="preserve">
    <value>32768 Colours (15-bit)</value>
  </data>
	<data name="strRDP4294967296Colors" xml:space="preserve">
    <value>16777216 Colours (32-bit)</value>
  </data>
	<data name="strRDP65536Colors" xml:space="preserve">
    <value>65536 Colours (16-bit)</value>
  </data>
	<data name="strRdpAddResolutionFailed" xml:space="preserve">
    <value>RDP Add Resolution failed!</value>
  </data>
	<data name="strRdpAddResolutionsFailed" xml:space="preserve">
    <value>RDP Add Resolutions failed!</value>
  </data>
	<data name="strRdpAddSessionFailed" xml:space="preserve">
    <value>Add Session failed</value>
  </data>
	<data name="strRdpCloseConnectionFailed" xml:space="preserve">
    <value>Close RDP Connection failed!</value>
  </data>
	<data name="strRdpControlCreationFailed" xml:space="preserve">
    <value>Couldn't create RDP control, please check mRemoteNG requirements.</value>
  </data>
	<data name="strRDPDisableCursorblinking" xml:space="preserve">
    <value>Disable Cursor blinking</value>
  </data>
	<data name="strRDPDisableCursorShadow" xml:space="preserve">
    <value>Disable Cursor Shadow</value>
  </data>
	<data name="strRDPDisableFullWindowdrag" xml:space="preserve">
    <value>Disable Full Window drag</value>
  </data>
	<data name="strRDPDisableMenuAnimations" xml:space="preserve">
    <value>Disable Menu Animations</value>
  </data>
	<data name="strRDPDisableThemes" xml:space="preserve">
    <value>Disable Themes</value>
  </data>
	<data name="strRDPDisableWallpaper" xml:space="preserve">
    <value>Disable Wallpaper</value>
  </data>
	<data name="strRdpDisconnected" xml:space="preserve">
    <value>RDP disconnected!</value>
  </data>
	<data name="strRdpDisconnectFailed" xml:space="preserve">
    <value>RDP Disconnect failed, trying to close!</value>
  </data>
	<data name="strRdpErrorCode1" xml:space="preserve">
    <value>Internal error code 1.</value>
  </data>
	<data name="strRdpErrorCode2" xml:space="preserve">
    <value>Internal error code 2.</value>
  </data>
	<data name="strRdpErrorCode3" xml:space="preserve">
    <value>Internal error code 3. This is not a valid state.</value>
  </data>
	<data name="strRdpErrorCode4" xml:space="preserve">
    <value>Internal error code 4.</value>
  </data>
	<data name="strRdpErrorConnection" xml:space="preserve">
    <value>An unrecoverable error has occurred during client connection.</value>
  </data>
	<data name="strRdpErrorGetFailure" xml:space="preserve">
    <value>GetError failed (FatalErrors)</value>
  </data>
	<data name="strRdpErrorGetUnknown" xml:space="preserve">
    <value>An unknown fatal RDP error has occurred.  Error code {0}.</value>
  </data>
	<data name="strRdpErrorOutOfMemory" xml:space="preserve">
    <value>An out-of-memory error has occurred.</value>
  </data>
	<data name="strRdpErrorUnknown" xml:space="preserve">
    <value>An unknown error has occurred.</value>
  </data>
	<data name="strRdpErrorWindowCreation" xml:space="preserve">
    <value>A window-creation error has occurred.</value>
  </data>
	<data name="strRdpErrorWinsock" xml:space="preserve">
    <value>Winsock initialization error.</value>
  </data>
	<data name="strRdpFileCouldNotBeImported" xml:space="preserve">
    <value>Couldn't import rdp file!</value>
  </data>
	<data name="strRDPFitToPanel" xml:space="preserve">
    <value>Fit To Panel</value>
  </data>
	<data name="strRdpFocusFailed" xml:space="preserve">
    <value>RDP Focus failed!</value>
  </data>
	<data name="strRdpGatewayIsSupported" xml:space="preserve">
    <value>RD Gateway is supported.</value>
  </data>
	<data name="strRdpGatewayNotSupported" xml:space="preserve">
    <value>RD Gateway is not supported!</value>
  </data>
	<data name="strRdpGetSessionsFailed" xml:space="preserve">
    <value>GetSessions failed!</value>
  </data>
	<data name="strRdpReconnectCount" xml:space="preserve">
    <value>RDP reconnection count:</value>
  </data>
	<data name="strRdpSetAuthenticationLevelFailed" xml:space="preserve">
    <value>RDP SetAuthenticationLevel failed!</value>
  </data>
	<data name="strRdpSetConsoleSessionFailed" xml:space="preserve">
    <value>RDP SetUseConsoleSession failed!</value>
  </data>
	<data name="strRdpSetConsoleSwitch" xml:space="preserve">
    <value>Setting Console switch for RDC {0}.</value>
  </data>
	<data name="strRdpSetCredentialsFailed" xml:space="preserve">
    <value>RDP SetCredentials failed!</value>
  </data>
	<data name="strRdpSetEventHandlersFailed" xml:space="preserve">
    <value>RDP SetEventHandlers failed!</value>
  </data>
	<data name="strRdpSetGatewayFailed" xml:space="preserve">
    <value>RDP SetRDGateway failed!</value>
  </data>
	<data name="strRdpSetPerformanceFlagsFailed" xml:space="preserve">
    <value>RDP SetPerformanceFlags failed!</value>
  </data>
	<data name="strRdpSetPortFailed" xml:space="preserve">
    <value>RDP SetPort failed!</value>
  </data>
	<data name="strRdpSetPropsFailed" xml:space="preserve">
    <value>RDP SetProps failed!</value>
  </data>
	<data name="strRdpSetRedirectionFailed" xml:space="preserve">
    <value>Rdp Set Redirection Failed!</value>
  </data>
	<data name="strRdpSetRedirectKeysFailed" xml:space="preserve">
    <value>Rdp Set Redirect Keys Failed!</value>
  </data>
	<data name="strRdpSetResolutionFailed" xml:space="preserve">
    <value>RDP SetResolution failed!</value>
  </data>
	<data name="strRDPSmartSize" xml:space="preserve">
    <value>Smart Size</value>
  </data>
	<data name="strRDPSoundBringToThisComputer" xml:space="preserve">
    <value>Bring to this computer</value>
  </data>
	<data name="strRDPSoundDoNotPlay" xml:space="preserve">
    <value>Do not play</value>
  </data>
	<data name="strRDPSoundLeaveAtRemoteComputer" xml:space="preserve">
    <value>Leave at remote computer</value>
  </data>
	<data name="strRdpToggleFullscreenFailed" xml:space="preserve">
    <value>RDP ToggleFullscreen failed!</value>
  </data>
	<data name="strRdpToggleSmartSizeFailed" xml:space="preserve">
    <value>RDP ToggleSmartSize failed!</value>
  </data>
	<data name="strReconnectAtStartup" xml:space="preserve">
    <value>Reconnect to previously opened sessions on startup</value>
  </data>
	<data name="strRefresh" xml:space="preserve">
    <value>Refresh</value>
  </data>
	<data name="strRemoteFile" xml:space="preserve">
    <value>Remote file</value>
  </data>
	<data name="strRemoveAll" xml:space="preserve">
    <value>Remove All</value>
  </data>
	<data name="strRename" xml:space="preserve">
    <value>Rename</value>
  </data>
	<data name="strRlogin" xml:space="preserve">
    <value>Rlogin</value>
  </data>
	<data name="strSave" xml:space="preserve">
    <value>Save</value>
  </data>
	<data name="strSaveAll" xml:space="preserve">
    <value>Save All</value>
  </data>
	<data name="strSaveConnectionsFileBeforeOpeningAnother" xml:space="preserve">
    <value>Do you want to save the current connections file before loading another?</value>
  </data>
	<data name="strSaveConsOnExit" xml:space="preserve">
    <value>Save connections on exit</value>
  </data>
	<data name="strSaveImageFilter" xml:space="preserve">
    <value>Graphics Interchange Format File (.gif)|*.gif|Joint Photographic Experts Group File (.jpeg)|*.jpeg|Joint Photographic Experts Group File (.jpg)|*.jpg|Portable Network Graphics File (.png)|*.png</value>
  </data>
	<data name="strScreen" xml:space="preserve">
    <value>Screen</value>
  </data>
	<data name="strScreenshot" xml:space="preserve">
    <value>Screenshot</value>
  </data>
	<data name="strScreenshots" xml:space="preserve">
    <value>Screenshots</value>
  </data>
	<data name="strSearchPrompt" xml:space="preserve">
    <value>Search</value>
  </data>
	<data name="strSendTo" xml:space="preserve">
    <value>Send To...</value>
  </data>
	<data name="strSessionGetFailed" xml:space="preserve">
    <value>Get Sessions Background failed</value>
  </data>
	<data name="strSessionKillFailed" xml:space="preserve">
    <value>Kill Session Background failed</value>
  </data>
	<data name="strSetHostnameLikeDisplayName" xml:space="preserve">
    <value>Set hostname like display name when creating or renaming connections</value>
  </data>
	<data name="strSettingMainFormTextFailed" xml:space="preserve">
    <value>Setting main form text failed</value>
  </data>
	<data name="strSettingsCouldNotBeSavedOrTrayDispose" xml:space="preserve">
    <value>Couldn't save settings or dispose SysTray Icon!</value>
  </data>
	<data name="strShowDescriptionTooltips" xml:space="preserve">
    <value>Show description tooltips in connection tree</value>
  </data>
	<data name="strShowFullConsFilePath" xml:space="preserve">
    <value>Show full connections file path in window title</value>
  </data>
	<data name="strShowLogonInfoOnTabs" xml:space="preserve">
    <value>Show logon information on tab names</value>
  </data>
	<data name="strShowProtocolOnTabs" xml:space="preserve">
    <value>Show protocols on tab names</value>
  </data>
	<data name="strSingleClickOnConnectionOpensIt" xml:space="preserve">
    <value>Single click on connection opens it</value>
  </data>
	<data name="strSingleClickOnOpenConnectionSwitchesToIt" xml:space="preserve">
    <value>Single click on opened connection in Connection Tree switches to opened Connection Tab</value>
  </data>
	<data name="strSmartSizeModeAspect" xml:space="preserve">
    <value>Aspect</value>
  </data>
	<data name="strSmartSizeModeFree" xml:space="preserve">
    <value>Free</value>
  </data>
	<data name="strSmartSizeModeNone" xml:space="preserve">
    <value>No SmartSize</value>
  </data>
	<data name="strSocks5" xml:space="preserve">
    <value>Socks 5</value>
  </data>
	<data name="strSort" xml:space="preserve">
    <value>Sort</value>
  </data>
	<data name="strSortAsc" xml:space="preserve">
    <value>Ascending (A-Z)</value>
  </data>
	<data name="strSortDesc" xml:space="preserve">
    <value>Descending (Z-A)</value>
  </data>
	<data name="strSpecialKeys" xml:space="preserve">
    <value>Special Keys</value>
  </data>
	<data name="strSQLInfo" xml:space="preserve">
    <value>Please see Help - Getting started - SQL Configuration for more Info!</value>
  </data>
	<data name="strSQLServer" xml:space="preserve">
    <value>SQL Server</value>
  </data>
	<data name="strSqlUpdateCheckUpdateAvailable" xml:space="preserve">
    <value>SQL Update check finished and there is an update available! Going to refresh connections.</value>
  </data>
	<data name="strSsh1" xml:space="preserve">
    <value>SSH version 1</value>
  </data>
	<data name="strSsh2" xml:space="preserve">
    <value>SSH version 2</value>
  </data>
	<data name="strSSHStartTransferBG" xml:space="preserve">
    <value>SSH background transfer failed!</value>
  </data>
	<data name="strSSHTranferSuccessful" xml:space="preserve">
    <value>Transfer successful!</value>
  </data>
	<data name="strSSHTransferEndFailed" xml:space="preserve">
    <value>SSH Transfer End (UI.Window.SSHTransfer) failed!</value>
  </data>
	<data name="strSSHTransferFailed" xml:space="preserve">
    <value>SSH transfer failed.</value>
  </data>
	<data name="strStartIP" xml:space="preserve">
    <value>Start IP</value>
  </data>
	<data name="strStartPort" xml:space="preserve">
    <value>Start Port</value>
  </data>
	<data name="strStartupExit" xml:space="preserve">
    <value>Startup/Exit</value>
  </data>
	<data name="strStatus" xml:space="preserve">
    <value>Status</value>
  </data>
	<data name="strSwitchToErrorsAndInfos" xml:space="preserve">
    <value>Switch to Notifications panel on:</value>
  </data>
	<data name="strTabAdvanced" xml:space="preserve">
    <value>Advanced</value>
  </data>
	<data name="strTabAppearance" xml:space="preserve">
    <value>Appearance</value>
  </data>
	<data name="strTabsAndPanels" xml:space="preserve">
    <value>Tabs &amp;&amp; Panels</value>
  </data>
	<data name="strTabUpdates" xml:space="preserve">
    <value>Updates</value>
  </data>
	<data name="strTelnet" xml:space="preserve">
    <value>Telnet</value>
  </data>
	<data name="strTheFollowing" xml:space="preserve">
    <value>The following:</value>
  </data>
	<data name="strThemeCategoryConfigPanel" xml:space="preserve">
    <value>Config Panel</value>
  </data>
	<data name="strThemeCategoryConnectionsPanel" xml:space="preserve">
    <value>Connections Panel</value>
  </data>
	<data name="strThemeCategoryGeneral" xml:space="preserve">
    <value>General</value>
  </data>
	<data name="strThemeDescriptionConfigPanelBackgroundColor" xml:space="preserve">
    <value>The background colour of the config panel.</value>
  </data>
	<data name="strThemeDescriptionConfigPanelCategoryTextColor" xml:space="preserve">
    <value>The colour of the category text in the config panel.</value>
  </data>
	<data name="strThemeDescriptionConfigPanelGridLineColor" xml:space="preserve">
    <value>The colour of the grid lines in the config panel</value>
  </data>
	<data name="strThemeDescriptionConfigPanelHelpBackgroundColor" xml:space="preserve">
    <value>The background colour of the help area of the config panel.</value>
  </data>
	<data name="strThemeDescriptionConfigPanelHelpTextColor" xml:space="preserve">
    <value>The colour of the text in the help area of the config panel.</value>
  </data>
	<data name="strThemeDescriptionConfigPanelTextColor" xml:space="preserve">
    <value>The colour of the text in the config panel.</value>
  </data>
	<data name="strThemeDescriptionConnectionsPanelBackgroundColor" xml:space="preserve">
    <value>The background colour of the connections panel.</value>
  </data>
	<data name="strThemeDescriptionConnectionsPanelTextColor" xml:space="preserve">
    <value>The colour of the text in the connections panel.</value>
  </data>
	<data name="strThemeDescriptionConnectionsPanelTreeLineColor" xml:space="preserve">
    <value>The colour of the tree lines in the connections panel.</value>
  </data>
	<data name="strThemeDescriptionMenuBackgroundColor" xml:space="preserve">
    <value>The background colour of the menus.</value>
  </data>
	<data name="strThemeDescriptionMenuTextColor" xml:space="preserve">
    <value>The colour of the text in the menus.</value>
  </data>
	<data name="strThemeDescriptionSearchBoxBackgroundColor" xml:space="preserve">
    <value>The background colour of the search box.</value>
  </data>
	<data name="strThemeDescriptionSearchBoxTextColor" xml:space="preserve">
    <value>The colour of the text in the search box.</value>
  </data>
	<data name="strThemeDescriptionSearchBoxTextPromptColor" xml:space="preserve">
    <value>The colour of the prompt text in the search box.</value>
  </data>
	<data name="strThemeDescriptionToolbarBackgroundColor" xml:space="preserve">
    <value>The background colour of the toolbars.</value>
  </data>
	<data name="strThemeDescriptionToolbarTextColor" xml:space="preserve">
    <value>The colour of the text in the toolbars.</value>
  </data>
	<data name="strThemeDescriptionWindowBackgroundColor" xml:space="preserve">
    <value>The background colour of the main window.</value>
  </data>
	<data name="strThemeNameConfigPanelBackgroundColor" xml:space="preserve">
    <value>Config Panel Background Colour</value>
  </data>
	<data name="strThemeNameConfigPanelCategoryTextColor" xml:space="preserve">
    <value>Config Panel Category Text Colour</value>
  </data>
	<data name="strThemeNameConfigPanelGridLineColor" xml:space="preserve">
    <value>Config Panel Grid Line Colour</value>
  </data>
	<data name="strThemeNameConfigPanelHelpBackgroundColor" xml:space="preserve">
    <value>Config Panel Help Background Colour</value>
  </data>
	<data name="strThemeNameConfigPanelHelpTextColor" xml:space="preserve">
    <value>Config Panel Help Text Colour</value>
  </data>
	<data name="strThemeNameConfigPanelTextColor" xml:space="preserve">
    <value>Config Panel Text Colour</value>
  </data>
	<data name="strThemeNameConnectionsPanelBackgroundColor" xml:space="preserve">
    <value>Connections Panel Background Colour</value>
  </data>
	<data name="strThemeNameConnectionsPanelTextColor" xml:space="preserve">
    <value>Connections Panel Text Colour</value>
  </data>
	<data name="strThemeNameConnectionsPanelTreeLineColor" xml:space="preserve">
    <value>Connections Panel Tree Line Colour</value>
  </data>
	<data name="strThemeNameMenuBackgroundColor" xml:space="preserve">
    <value>Menu Background Colour</value>
  </data>
	<data name="strThemeNameMenuTextColor" xml:space="preserve">
    <value>Menu Text Colour</value>
  </data>
	<data name="strThemeNameSearchBoxBackgroundColor" xml:space="preserve">
    <value>Search Box Background Colour</value>
  </data>
	<data name="strThemeNameSearchBoxTextColor" xml:space="preserve">
    <value>Search Box Text Colour</value>
  </data>
	<data name="strThemeNameSearchBoxTextPromptColor" xml:space="preserve">
    <value>Search Box Text Prompt Colour</value>
  </data>
	<data name="strThemeNameToolbarBackgroundColor" xml:space="preserve">
    <value>Toolbar Background Colour</value>
  </data>
	<data name="strThemeNameToolbarTextColor" xml:space="preserve">
    <value>Toolbar Text Colour</value>
  </data>
	<data name="strThemeNameWindowBackgroundColor" xml:space="preserve">
    <value>Window Background Colour</value>
  </data>
	<data name="strTitleError" xml:space="preserve">
    <value>Error ({0})</value>
  </data>
	<data name="strTitleInformation" xml:space="preserve">
    <value>Information ({0})</value>
  </data>
	<data name="strTitlePassword" xml:space="preserve">
    <value>Password</value>
  </data>
	<data name="strTitlePasswordWithName" xml:space="preserve">
    <value>Password for {0}</value>
  </data>
	<data name="strTitleSelectPanel" xml:space="preserve">
    <value>Select Panel</value>
  </data>
	<data name="strTitleWarning" xml:space="preserve">
    <value>Warning ({0})</value>
  </data>
	<data name="strTransfer" xml:space="preserve">
    <value>Transfer</value>
  </data>
	<data name="strTransferFailed" xml:space="preserve">
    <value>Transfer failed!</value>
  </data>
	<data name="strTryIntegrate" xml:space="preserve">
    <value>Try to integrate</value>
  </data>
<<<<<<< HEAD
  <data name="strShowOnToolbar" xml:space="preserve">
    <value>Show on toolbar</value>
=======
	<data name="strShowOnToolbar" xml:space="preserve">
    <value>Show On Toolbar</value>
>>>>>>> 35f2484a
  </data>
	<data name="strType" xml:space="preserve">
    <value>Type</value>
  </data>
	<data name="strUltraVncRepeater" xml:space="preserve">
    <value>Ultra VNC Repeater</value>
  </data>
	<data name="strUltraVNCSCListeningPort" xml:space="preserve">
    <value>UltraVNC SingleClick port:</value>
  </data>
	<data name="strUncheckProperties" xml:space="preserve">
    <value>Uncheck the properties you want not to be saved!</value>
  </data>
	<data name="strUnnamedTheme" xml:space="preserve">
    <value>Unnamed Theme</value>
  </data>
	<data name="strUpdateAvailable" xml:space="preserve">
    <value>mRemoteNG requires an update</value>
  </data>
	<data name="strUpdateCheck" xml:space="preserve">
    <value>mRemoteNG can periodically connect to the mRemoteNG website to check for updates.</value>
  </data>
	<data name="strUpdateCheckCompleteFailed" xml:space="preserve">
    <value>The update information could not be downloaded.</value>
  </data>
	<data name="strUpdateCheckFailedLabel" xml:space="preserve">
    <value>Check failed</value>
  </data>
	<data name="strUpdateCheckingLabel" xml:space="preserve">
    <value>Checking for updates...</value>
  </data>
	<data name="strUpdateCheckPortableEdition" xml:space="preserve">
    <value>mRemoteNG Portable Edition does not currently support automatic updates.</value>
  </data>
	<data name="strUpdateDownloadComplete" xml:space="preserve">
    <value>Download complete!
mRemoteNG will now quit and begin with the installation.</value>
  </data>
	<data name="strUpdateDownloadCompleteFailed" xml:space="preserve">
    <value>The update could not be downloaded.</value>
  </data>
	<data name="strUpdateDownloadFailed" xml:space="preserve">
    <value>The update download could not be initiated.</value>
  </data>
	<data name="strUpdateFrequencyCustom" xml:space="preserve">
    <value>Every {0} days</value>
  </data>
	<data name="strUpdateFrequencyDaily" xml:space="preserve">
    <value>Daily</value>
  </data>
	<data name="strUpdateFrequencyMonthly" xml:space="preserve">
    <value>Monthly</value>
  </data>
	<data name="strUpdateFrequencyWeekly" xml:space="preserve">
    <value>Weekly</value>
  </data>
	<data name="strUpdateGetChangeLogFailed" xml:space="preserve">
    <value>The change log could not be downloaded.</value>
  </data>
	<data name="strUseDifferentUsernameAndPassword" xml:space="preserve">
    <value>Use a different username and password</value>
  </data>
	<data name="strUser" xml:space="preserve">
    <value>User</value>
  </data>
	<data name="strUseSameUsernameAndPassword" xml:space="preserve">
    <value>Use the same username and password</value>
  </data>
	<data name="strUseSmartCard" xml:space="preserve">
    <value>Use a smart card</value>
  </data>
	<data name="strUseSQLServer" xml:space="preserve">
    <value>Use SQL Server to load &amp;&amp; save connections</value>
  </data>
	<data name="strVersion" xml:space="preserve">
    <value>Version</value>
  </data>
	<data name="strVnc" xml:space="preserve">
    <value>VNC</value>
  </data>
	<data name="strVncConnectionDisconnectFailed" xml:space="preserve">
    <value>VNC disconnect failed!</value>
  </data>
	<data name="strVncRefreshFailed" xml:space="preserve">
    <value>VNC Refresh Screen Failed!</value>
  </data>
	<data name="strVncSendSpecialKeysFailed" xml:space="preserve">
    <value>VNC SendSpecialKeys failed!</value>
  </data>
	<data name="strVncSetEventHandlersFailed" xml:space="preserve">
    <value>VNC Set Event Handlers failed!</value>
  </data>
	<data name="strVncSetPropsFailed" xml:space="preserve">
    <value>VNC Set Props Failed!</value>
  </data>
	<data name="strVncStartChatFailed" xml:space="preserve">
    <value>VNC Start Chat Failed!</value>
  </data>
	<data name="strVncToggleSmartSizeFailed" xml:space="preserve">
    <value>VNC Toggle SmartSize Failed!</value>
  </data>
	<data name="strVncToggleViewOnlyFailed" xml:space="preserve">
    <value>VNC Toggle ViewOnly Failed!</value>
  </data>
	<data name="strWarnIfAuthFails" xml:space="preserve">
    <value>Warn me if authentication fails</value>
  </data>
	<data name="strWarnings" xml:space="preserve">
    <value>Warnings</value>
  </data>
	<data name="strWeifenLuoAttribution" xml:space="preserve">
    <value>Uses the DockPanel Suite by [Weifen Luo]</value>
  </data>
	<data name="strWeifenLuoAttributionURL" xml:space="preserve">
    <value>http://sourceforge.net/projects/dockpanelsuite/</value>
  </data>
	<data name="strXULrunnerPath" xml:space="preserve">
    <value>XULrunner path:</value>
  </data>
	<data name="strYes" xml:space="preserve">
    <value>Yes</value>
  </data>
	<data name="strMenuReconnectAll" xml:space="preserve">
    <value>Reconnect All Open Connections</value>
  </data>
	<data name="strRDPOverallConnectionTimeout" xml:space="preserve">
    <value>RDP Connection Timeout</value>
  </data>
	<data name="strNodeAlreadyInFolder" xml:space="preserve">
    <value>This node is already in this folder.</value>
  </data>
	<data name="strNodeCannotDragOnSelf" xml:space="preserve">
    <value>Cannot drag node onto itself.</value>
  </data>
	<data name="strNodeCannotDragParentOnChild" xml:space="preserve">
    <value>Cannot drag parent node onto child.</value>
  </data>
	<data name="strNodeNotDraggable" xml:space="preserve">
    <value>This node is not draggable.</value>
  </data>
	<data name="strEncryptionBlockCipherMode" xml:space="preserve">
    <value>Block Cipher Mode</value>
  </data>
	<data name="strEncryptionEngine" xml:space="preserve">
    <value>Encryption Engine</value>
  </data>
	<data name="strTabSecurity" xml:space="preserve">
    <value>Security</value>
  </data>
	<data name="strEncryptionKeyDerivationIterations" xml:space="preserve">
    <value>Key Derivation Function Iterations</value>
  </data>
	<data name="strRDPSoundQualityDynamic" xml:space="preserve">
    <value>Dynamic</value>
  </data>
	<data name="strRDPSoundQualityHigh" xml:space="preserve">
    <value>High</value>
  </data>
	<data name="strRDPSoundQualityMedium" xml:space="preserve">
    <value>Medium</value>
  </data>
	<data name="strPropertyDescriptionSoundQuality" xml:space="preserve">
    <value>Choose the Sound Quality provided by the protocol: Dynamic, Medium, High</value>
  </data>
	<data name="strPropertyNameSoundQuality" xml:space="preserve">
    <value>Sound Quality</value>
  </data>
	<data name="strUpdatePortableDownloadComplete" xml:space="preserve">
    <value>Download Completed!</value>
  </data>
	<data name="strDownloadPortable" xml:space="preserve">
    <value>Download</value>
  </data>
	<data name="strPropertyDescriptionRDPMinutesToIdleTimeout" xml:space="preserve">
    <value>The number of minutes for the RDP session to sit idle before automatically disconnecting (for no limit use 0)</value>
  </data>
	<data name="strPropertyNameRDPMinutesToIdleTimeout" xml:space="preserve">
    <value>Minutes to Idle</value>
  </data>
	<data name="strAccept" xml:space="preserve">
    <value>Accept</value>
  </data>
	<data name="strAdd" xml:space="preserve">
    <value>Add</value>
  </data>
	<data name="strCredentialEditor" xml:space="preserve">
    <value>Credential Editor</value>
  </data>
	<data name="strCredentialManager" xml:space="preserve">
    <value>Credential Manager</value>
  </data>
	<data name="strID" xml:space="preserve">
    <value>ID</value>
  </data>
	<data name="strRemove" xml:space="preserve">
    <value>Remove</value>
  </data>
	<data name="strTitle" xml:space="preserve">
    <value>Title</value>
  </data>
	<data name="strPropertyDescriptionCredential" xml:space="preserve">
    <value>Select which credential to use for this connection.</value>
  </data>
	<data name="strConfirmDeleteCredentialRecord" xml:space="preserve">
    <value>Are you sure you want to delete the credential record, {0}?</value>
  </data>
	<data name="strFindMatchingCredentialFailed" xml:space="preserve">
    <value>Could not find a credential record with ID matching "{0}" for the connection record named "{1}".</value>
  </data>
	<data name="strPropertyDescriptionRDPAlertIdleTimeout" xml:space="preserve">
    <value>Select whether to receive an alert after the RDP session disconnects due to inactivity</value>
  </data>
	<data name="strPropertyNameRDPAlertIdleTimeout" xml:space="preserve">
    <value>Alert on Idle Disconnect</value>
  </data>
	<data name="strPasswordConstainsSpecialCharactersConstraintHint" xml:space="preserve">
    <value>Password must contain at least {0} of the following characters: {1}</value>
  </data>
	<data name="strPasswordContainsLowerCaseConstraintHint" xml:space="preserve">
    <value>Password must contain at least {0} lower case character(s)</value>
  </data>
	<data name="strPasswordContainsNumbersConstraint" xml:space="preserve">
    <value>Password must contain at least {0} number(s)</value>
  </data>
	<data name="strPasswordContainsUpperCaseConstraintHint" xml:space="preserve">
    <value>Password must contain at least {0} upper case character(s)</value>
  </data>
	<data name="strPasswordLengthConstraintHint" xml:space="preserve">
    <value>Password length must be between {0} and {1}</value>
  </data>
	<data name="strChooseLogPath" xml:space="preserve">
    <value>Choose a path for the mRemoteNG log file</value>
  </data>
	<data name="strDebug" xml:space="preserve">
    <value>Debug</value>
  </data>
	<data name="strShowTheseMessageTypes" xml:space="preserve">
    <value>Show these message types</value>
  </data>
	<data name="strLogFilePath" xml:space="preserve">
    <value>Log file path</value>
  </data>
	<data name="strLogTheseMessageTypes" xml:space="preserve">
    <value>Log these message types</value>
  </data>
	<data name="strChoosePath" xml:space="preserve">
    <value>Choose Path</value>
  </data>
	<data name="strOpenFile" xml:space="preserve">
    <value>Open File</value>
  </data>
	<data name="strUseDefault" xml:space="preserve">
    <value>Use Default</value>
  </data>
	<data name="strLogging" xml:space="preserve">
    <value>Logging</value>
  </data>
	<data name="strPopups" xml:space="preserve">
    <value>Popups</value>
  </data>
	<data name="strLogToAppDir" xml:space="preserve">
    <value>Log to application directory</value>
  </data>
<<<<<<< HEAD
  <data name="strAssignedCredential" xml:space="preserve">
    <value>Assigned сredential</value>
=======
	<data name="strAssignedCredential" xml:space="preserve">
    <value>Assigned Credential</value>
>>>>>>> 35f2484a
  </data>
	<data name="strHttpsInsecureAllowAlways" xml:space="preserve">
    <value>Allow Always</value>
  </data>
	<data name="strHttpsInsecureAllowOnce" xml:space="preserve">
    <value>Allow Once</value>
  </data>
	<data name="strHttpsInsecureDontAllow" xml:space="preserve">
    <value>Don't Allow</value>
  </data>
	<data name="strHttpsInsecurePrompt" xml:space="preserve">
    <value>Allow Insecure Certificate for URL: {0}?</value>
  </data>
	<data name="strHttpsInsecurePromptTitle" xml:space="preserve">
    <value>Allow Insecure Certificate?</value>
  </data>
	<data name="RepositoryIsUnlocked" xml:space="preserve">
    <value>The selected repository is unlocked</value>
  </data>
	<data name="IncorrectPassword" xml:space="preserve">
    <value>Incorrect password</value>
  </data>
	<data name="Source" xml:space="preserve">
    <value>Source</value>
  </data>
	<data name="Unlocking" xml:space="preserve">
    <value>Unlocking</value>
  </data>
	<data name="UnlockCredentialRepository" xml:space="preserve">
    <value>Unlock Credential Repository</value>
  </data>
	<data name="Unlock" xml:space="preserve">
    <value>Unlock</value>
  </data>
	<data name="PromptUnlockCredReposOnStartup" xml:space="preserve">
    <value>Prompt to unlock credential repositories on startup</value>
  </data>
	<data name="Credentials" xml:space="preserve">
    <value>Credentials</value>
  </data>
	<data name="strUpgrade" xml:space="preserve">
    <value>Upgrade</value>
  </data>
	<data name="strBack" xml:space="preserve">
    <value>Back</value>
  </data>
	<data name="strConnectionFilePath" xml:space="preserve">
    <value>Connection file path</value>
  </data>
	<data name="strCreateAndOpenNewFile" xml:space="preserve">
    <value>Create and open new file</value>
  </data>
	<data name="strOpenADifferentFile" xml:space="preserve">
    <value>Open a different file</value>
  </data>
	<data name="strCredentialManagerUpgradeDescription" xml:space="preserve">
    <value>In v1.76 we have introduced a credential management system. This feature requires a significant change in how we store and interact with credentials within mRemoteNG. You will be required to perform a one-way upgrade of your mRemoteNG connections file.

This page will walk you through the process of upgrading your connections file or give you a chance to open a different connections file if you do not want to perform the upgrade.</value>
  </data>
	<data name="CredentialUnavailable" xml:space="preserve">
    <value>Credential not available</value>
    <comment>Shown when a credential is not loaded/available for use.</comment>
  </data>
	<data name="strOptionsThemeDeleteConfirmation" xml:space="preserve">
    <value>Do you really want to delete the theme?</value>
  </data>
	<data name="strOptionsThemeEnableTheming" xml:space="preserve">
    <value>Enable Themes</value>
  </data>
	<data name="strOptionsThemeNewThemeCaption" xml:space="preserve">
    <value>New theme name</value>
  </data>
	<data name="strOptionsThemeNewThemeError" xml:space="preserve">
    <value>Cannot create theme, name already present or special characters in the name</value>
  </data>
	<data name="strOptionsThemeNewThemeText" xml:space="preserve">
    <value>Type the new theme name</value>
  </data>
	<data name="strOptionsThemeThemeChaangeWarning" xml:space="preserve">
    <value>Warning: Restart is required to disable the themes or to completely apply a new one</value>
  </data>
	<data name="strOptionsThemeErrorNoThemes" xml:space="preserve">
    <value>No themes are loaded, check that the default mremoteNG themes exist in the 'themes' folder</value>
  </data>
	<data name="CouldNotFindExternalTool" xml:space="preserve">
    <value>Could not find external tool with name "{0}"</value>
  </data>
	<data name="ConfigurationCreateNew" xml:space="preserve">
    <value>Create a New Connection File</value>
  </data>
	<data name="ConnectionFileNotFound" xml:space="preserve">
    <value>The connection file could not be found.</value>
  </data>
	<data name="ConfigurationImportFile" xml:space="preserve">
    <value>Import an Existing File</value>
  </data>
	<data name="ConfigurationCustomPath" xml:space="preserve">
    <value>Use a Custom File Path</value>
  </data>
	<data name="TestingConnection" xml:space="preserve">
    <value>Testing connection</value>
  </data>
	<data name="ServerNotAccessible" xml:space="preserve">
    <value>Server '{0}' was not accessible.</value>
  </data>
	<data name="ConnectionSuccessful" xml:space="preserve">
    <value>Connection successful</value>
  </data>
	<data name="LoginFailedForUser" xml:space="preserve">
    <value>Login failed for user '{0}'.</value>
  </data>
	<data name="DatabaseNotAvailable" xml:space="preserve">
    <value>Database '{0}' not available.</value>
  </data>
	<data name="SaveConnectionsAfterEveryEdit" xml:space="preserve">
    <value>Save connections after every edit</value>
  </data>
	<data name="FilterSearchMatchesInConnectionTree" xml:space="preserve">
    <value>Filter search matches in connection tree</value>
  </data>
	<data name="TestConnection" xml:space="preserve">
    <value>Test Connection</value>
  </data>
	<data name="strLabelReadOnly" xml:space="preserve">
    <value>Read Only:</value>
  </data>
<<<<<<< HEAD
  <data name="strLoadBalanceInfoUseUtf8" xml:space="preserve">
    <value>Use UTF8 encoding for RDP "Load Balance Info" property</value>
  </data>
  <data name="strTimeoutInSeconds" xml:space="preserve">
    <value>Timeout (seconds)</value>
  </data>
  <data name="srtWorkingDirectory" xml:space="preserve">
    <value>Working directory:</value>
  </data>
  <data name="strRunElevated" xml:space="preserve">
    <value>Run elevated</value>
  </data>
  <data name="strRunElevateHeader" xml:space="preserve">
    <value>Run elevate</value>
  </data>
  <data name="strShowOnToolbarColumnHeader" xml:space="preserve">
    <value>Show on toolbar column</value>
  </data>
  <data name="strTryToIntegrateColumnHeader" xml:space="preserve">
    <value>Try to integrate</value>
  </data>
  <data name="strWorkingDirColumnHeader" xml:space="preserve">
    <value>Working directory</value>
  </data>
  <data name="strLockToolbars" xml:space="preserve">
    <value>Lock toolbar positions</value>
  </data>
  <data name="strMultiSshToolbar" xml:space="preserve">
    <value>Multi SSH toolbar</value>
  </data>
  <data name="strImportSubOUs" xml:space="preserve">
    <value>Import sub OUs</value>
  </data>
=======
	<data name="LoadBalanceInfoUseUtf8" xml:space="preserve">
    <value>Use UTF8 encoding for RDP "Load Balance Info" property</value>
  </data>
	<data name="TimeoutInSeconds" xml:space="preserve">
    <value>Timeout (seconds)</value>
  </data>
	<data name="strMenuLockToolbars" xml:space="preserve">
		<value>Lock Toolbar Positions</value>
	</data>
	<data name="strMenuMultiSshToolbar" xml:space="preserve">
		<value>Multi SSH Toolbar</value>
	</data>
	<data name="strAdvancedSecurityOptions" xml:space="preserve">
		<value>AdvancedSecurityOptions</value>
	</data>
	<data name="strOptionsPageTitle" xml:space="preserve">
		<value>mRemoteNG Options</value>
	</data>
>>>>>>> 35f2484a
</root><|MERGE_RESOLUTION|>--- conflicted
+++ resolved
@@ -401,13 +401,8 @@
 	<data name="strColumnArguments" xml:space="preserve">
     <value>Arguments</value>
   </data>
-<<<<<<< HEAD
-  <data name="strColumnDisplayName" xml:space="preserve">
-    <value>Display name</value>
-=======
 	<data name="strColumnDisplayName" xml:space="preserve">
     <value>Display Name</value>
->>>>>>> 35f2484a
   </data>
 	<data name="strColumnFilename" xml:space="preserve">
     <value>Filename</value>
@@ -421,13 +416,8 @@
 	<data name="strColumnUsername" xml:space="preserve">
     <value>Username</value>
   </data>
-<<<<<<< HEAD
-  <data name="strColumnWaitForExit" xml:space="preserve">
-    <value>Wait for exit</value>
-=======
 	<data name="strColumnWaitForExit" xml:space="preserve">
     <value>Wait For Exit</value>
->>>>>>> 35f2484a
   </data>
 	<data name="strCommandExitProgram" xml:space="preserve">
     <value>E&amp;xit {0}</value>
@@ -932,13 +922,8 @@
 	<data name="strLabelConnect" xml:space="preserve">
     <value>&amp;Connect:</value>
   </data>
-<<<<<<< HEAD
-  <data name="strLabelDisplayName" xml:space="preserve">
-    <value>Display name:</value>
-=======
 	<data name="strLabelDisplayName" xml:space="preserve">
     <value>Display Name</value>
->>>>>>> 35f2484a
   </data>
 	<data name="strLabelDomain" xml:space="preserve">
     <value>Domain:</value>
@@ -2249,13 +2234,8 @@
 	<data name="strTryIntegrate" xml:space="preserve">
     <value>Try to integrate</value>
   </data>
-<<<<<<< HEAD
-  <data name="strShowOnToolbar" xml:space="preserve">
-    <value>Show on toolbar</value>
-=======
 	<data name="strShowOnToolbar" xml:space="preserve">
     <value>Show On Toolbar</value>
->>>>>>> 35f2484a
   </data>
 	<data name="strType" xml:space="preserve">
     <value>Type</value>
@@ -2519,13 +2499,8 @@
 	<data name="strLogToAppDir" xml:space="preserve">
     <value>Log to application directory</value>
   </data>
-<<<<<<< HEAD
-  <data name="strAssignedCredential" xml:space="preserve">
-    <value>Assigned сredential</value>
-=======
 	<data name="strAssignedCredential" xml:space="preserve">
     <value>Assigned Credential</value>
->>>>>>> 35f2484a
   </data>
 	<data name="strHttpsInsecureAllowAlways" xml:space="preserve">
     <value>Allow Always</value>
@@ -2653,11 +2628,10 @@
 	<data name="strLabelReadOnly" xml:space="preserve">
     <value>Read Only:</value>
   </data>
-<<<<<<< HEAD
-  <data name="strLoadBalanceInfoUseUtf8" xml:space="preserve">
+	<data name="LoadBalanceInfoUseUtf8" xml:space="preserve">
     <value>Use UTF8 encoding for RDP "Load Balance Info" property</value>
   </data>
-  <data name="strTimeoutInSeconds" xml:space="preserve">
+	<data name="TimeoutInSeconds" xml:space="preserve">
     <value>Timeout (seconds)</value>
   </data>
   <data name="srtWorkingDirectory" xml:space="preserve">
@@ -2686,13 +2660,6 @@
   </data>
   <data name="strImportSubOUs" xml:space="preserve">
     <value>Import sub OUs</value>
-  </data>
-=======
-	<data name="LoadBalanceInfoUseUtf8" xml:space="preserve">
-    <value>Use UTF8 encoding for RDP "Load Balance Info" property</value>
-  </data>
-	<data name="TimeoutInSeconds" xml:space="preserve">
-    <value>Timeout (seconds)</value>
   </data>
 	<data name="strMenuLockToolbars" xml:space="preserve">
 		<value>Lock Toolbar Positions</value>
@@ -2706,5 +2673,4 @@
 	<data name="strOptionsPageTitle" xml:space="preserve">
 		<value>mRemoteNG Options</value>
 	</data>
->>>>>>> 35f2484a
 </root>