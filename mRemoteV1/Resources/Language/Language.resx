﻿<?xml version="1.0" encoding="utf-8"?>
<root>
  <!-- 
    Microsoft ResX Schema 
    
    Version 2.0
    
    The primary goals of this format is to allow a simple XML format 
    that is mostly human readable. The generation and parsing of the 
    various data types are done through the TypeConverter classes 
    associated with the data types.
    
    Example:
    
    ... ado.net/XML headers & schema ...
    <resheader name="resmimetype">text/microsoft-resx</resheader>
    <resheader name="version">2.0</resheader>
    <resheader name="reader">System.Resources.ResXResourceReader, System.Windows.Forms, ...</resheader>
    <resheader name="writer">System.Resources.ResXResourceWriter, System.Windows.Forms, ...</resheader>
    <data name="Name1"><value>this is my long string</value><comment>this is a comment</comment></data>
    <data name="Color1" type="System.Drawing.Color, System.Drawing">Blue</data>
    <data name="Bitmap1" mimetype="application/x-microsoft.net.object.binary.base64">
        <value>[base64 mime encoded serialized .NET Framework object]</value>
    </data>
    <data name="Icon1" type="System.Drawing.Icon, System.Drawing" mimetype="application/x-microsoft.net.object.bytearray.base64">
        <value>[base64 mime encoded string representing a byte array form of the .NET Framework object]</value>
        <comment>This is a comment</comment>
    </data>
                
    There are any number of "resheader" rows that contain simple 
    name/value pairs.
    
    Each data row contains a name, and value. The row also contains a 
    type or mimetype. Type corresponds to a .NET class that support 
    text/value conversion through the TypeConverter architecture. 
    Classes that don't support this are serialized and stored with the 
    mimetype set.
    
    The mimetype is used for serialized objects, and tells the 
    ResXResourceReader how to depersist the object. This is currently not 
    extensible. For a given mimetype the value must be set accordingly:
    
    Note - application/x-microsoft.net.object.binary.base64 is the format 
    that the ResXResourceWriter will generate, however the reader can 
    read any of the formats listed below.
    
    mimetype: application/x-microsoft.net.object.binary.base64
    value   : The object must be serialized with 
            : System.Runtime.Serialization.Formatters.Binary.BinaryFormatter
            : and then encoded with base64 encoding.
    
    mimetype: application/x-microsoft.net.object.soap.base64
    value   : The object must be serialized with 
            : System.Runtime.Serialization.Formatters.Soap.SoapFormatter
            : and then encoded with base64 encoding.

    mimetype: application/x-microsoft.net.object.bytearray.base64
    value   : The object must be serialized into a byte array 
            : using a System.ComponentModel.TypeConverter
            : and then encoded with base64 encoding.
    -->
  <xsd:schema id="root" xmlns="" xmlns:xsd="http://www.w3.org/2001/XMLSchema" xmlns:msdata="urn:schemas-microsoft-com:xml-msdata">
    <xsd:import namespace="http://www.w3.org/XML/1998/namespace" />
    <xsd:element name="root" msdata:IsDataSet="true">
      <xsd:complexType>
        <xsd:choice maxOccurs="unbounded">
          <xsd:element name="metadata">
            <xsd:complexType>
              <xsd:sequence>
                <xsd:element name="value" type="xsd:string" minOccurs="0" />
              </xsd:sequence>
              <xsd:attribute name="name" use="required" type="xsd:string" />
              <xsd:attribute name="type" type="xsd:string" />
              <xsd:attribute name="mimetype" type="xsd:string" />
              <xsd:attribute ref="xml:space" />
            </xsd:complexType>
          </xsd:element>
          <xsd:element name="assembly">
            <xsd:complexType>
              <xsd:attribute name="alias" type="xsd:string" />
              <xsd:attribute name="name" type="xsd:string" />
            </xsd:complexType>
          </xsd:element>
          <xsd:element name="data">
            <xsd:complexType>
              <xsd:sequence>
                <xsd:element name="value" type="xsd:string" minOccurs="0" msdata:Ordinal="1" />
                <xsd:element name="comment" type="xsd:string" minOccurs="0" msdata:Ordinal="2" />
              </xsd:sequence>
              <xsd:attribute name="name" type="xsd:string" use="required" msdata:Ordinal="1" />
              <xsd:attribute name="type" type="xsd:string" msdata:Ordinal="3" />
              <xsd:attribute name="mimetype" type="xsd:string" msdata:Ordinal="4" />
              <xsd:attribute ref="xml:space" />
            </xsd:complexType>
          </xsd:element>
          <xsd:element name="resheader">
            <xsd:complexType>
              <xsd:sequence>
                <xsd:element name="value" type="xsd:string" minOccurs="0" msdata:Ordinal="1" />
              </xsd:sequence>
              <xsd:attribute name="name" type="xsd:string" use="required" />
            </xsd:complexType>
          </xsd:element>
        </xsd:choice>
      </xsd:complexType>
    </xsd:element>
  </xsd:schema>
  <resheader name="resmimetype">
    <value>text/microsoft-resx</value>
  </resheader>
  <resheader name="version">
    <value>2.0</value>
  </resheader>
  <resheader name="reader">
    <value>System.Resources.ResXResourceReader, System.Windows.Forms, Version=4.0.0.0, Culture=neutral, PublicKeyToken=b77a5c561934e089</value>
  </resheader>
  <resheader name="writer">
    <value>System.Resources.ResXResourceWriter, System.Windows.Forms, Version=4.0.0.0, Culture=neutral, PublicKeyToken=b77a5c561934e089</value>
  </resheader>
  <data name="strAbout" xml:space="preserve">
    <value>About</value>
  </data>
  <data name="strActive" xml:space="preserve">
    <value>Active</value>
  </data>
  <data name="strActiveDirectory" xml:space="preserve">
    <value>Active Directory</value>
  </data>
  <data name="strActivity" xml:space="preserve">
    <value>Activity</value>
  </data>
  <data name="strAddConnection" xml:space="preserve">
    <value>New Connection</value>
  </data>
  <data name="strAddFolder" xml:space="preserve">
    <value>New folder</value>
  </data>
  <data name="strAddNodeFromXmlFailed" xml:space="preserve">
    <value>AddNodeFromXML failed!</value>
  </data>
  <data name="strAddNodesFromSqlFailed" xml:space="preserve">
    <value>AddNodesFromSQL failed!</value>
  </data>
  <data name="strAllowOnlySingleInstance" xml:space="preserve">
    <value>Allow only a single instance of the application (mRemoteNG restart required)</value>
  </data>
  <data name="strAlways" xml:space="preserve">
    <value>Always</value>
  </data>
  <data name="strAlwaysConnectEvenIfAuthFails" xml:space="preserve">
    <value>Always connect, even if authentication fails</value>
  </data>
  <data name="strAlwaysShowPanelSelection" xml:space="preserve">
    <value>Always show panel selection dialog when opening connections</value>
  </data>
  <data name="strAlwaysShowPanelTabs" xml:space="preserve">
    <value>Always show panel tabs</value>
  </data>
  <data name="strAlwaysShowSysTrayIcon" xml:space="preserve">
    <value>Always show notification area icon</value>
  </data>
  <data name="strAskUpdatesCommandAskLater" xml:space="preserve">
    <value>Ask me again later</value>
  </data>
  <data name="strAskUpdatesCommandCustom" xml:space="preserve">
    <value>Customize the settings now</value>
  </data>
  <data name="strAskUpdatesCommandRecommended" xml:space="preserve">
    <value>Use the recommended settings</value>
  </data>
  <data name="strAskUpdatesContent" xml:space="preserve">
    <value>{0} can automatically check for updates that may provide new features and bug fixes. It is recommended that you allow {0} to check for updates weekly.</value>
  </data>
  <data name="strAskUpdatesMainInstruction" xml:space="preserve">
    <value>Automatic update settings</value>
  </data>
  <data name="strAspect" xml:space="preserve">
    <value>Aspect</value>
  </data>
  <data name="strAutomaticallyGetSessionInfo" xml:space="preserve">
    <value>Automatically get session information</value>
  </data>
  <data name="strAutoSaveEvery" xml:space="preserve">
    <value>Auto save time in minutes (0 means disabled):</value>
  </data>
  <data name="strAutoSaveMins" xml:space="preserve">
    <value>Minutes (0 means disabled)</value>
  </data>
  <data name="strAvailableVersion" xml:space="preserve">
    <value>Latest version</value>
  </data>
  <data name="strButtonBrowse" xml:space="preserve">
    <value>&amp;Browse...</value>
  </data>
  <data name="strButtonCancel" xml:space="preserve">
    <value>&amp;Cancel</value>
  </data>
  <data name="strButtonChange" xml:space="preserve">
    <value>Change</value>
  </data>
  <data name="strButtonClose" xml:space="preserve">
    <value>&amp;Close</value>
  </data>
  <data name="strButtonDefaultInheritance" xml:space="preserve">
    <value>Default Inheritance</value>
  </data>
  <data name="strButtonDefaultProperties" xml:space="preserve">
    <value>Default Properties</value>
  </data>
  <data name="strButtonDisconnect" xml:space="preserve">
    <value>Disconnect</value>
  </data>
  <data name="strButtonIcon" xml:space="preserve">
    <value>Icon</value>
  </data>
  <data name="strButtonImport" xml:space="preserve">
    <value>&amp;Import</value>
  </data>
  <data name="strButtonInheritance" xml:space="preserve">
    <value>Inheritance</value>
  </data>
  <data name="strButtonLaunch" xml:space="preserve">
    <value>&amp;Launch</value>
  </data>
  <data name="strButtonLaunchPutty" xml:space="preserve">
    <value>Launch PuTTY</value>
  </data>
  <data name="strButtonNew" xml:space="preserve">
    <value>&amp;New</value>
  </data>
  <data name="strButtonOK" xml:space="preserve">
    <value>&amp;OK</value>
  </data>
  <data name="strButtonProperties" xml:space="preserve">
    <value>Properties</value>
  </data>
  <data name="strButtonScan" xml:space="preserve">
    <value>&amp;Scan</value>
  </data>
  <data name="strButtonStop" xml:space="preserve">
    <value>&amp;Stop</value>
  </data>
  <data name="strButtonTestProxy" xml:space="preserve">
    <value>Test Proxy</value>
  </data>
  <data name="strCannotImportNormalSessionFile" xml:space="preserve">
    <value>You cannot import a normal connection file.
Please use File - Open Connection File for normal connection files!</value>
  </data>
  <data name="strCannotStartPortScan" xml:space="preserve">
    <value>Cannot start Port Scan, incorrect IP format!</value>
  </data>
  <data name="strCategoryAppearance" xml:space="preserve">
    <value>Appearance</value>
  </data>
  <data name="strCategoryConnection" xml:space="preserve">
    <value>Connection</value>
  </data>
  <data name="strCategoryCredentials" xml:space="preserve">
    <value>Credentials</value>
  </data>
  <data name="strCategoryDisplay" xml:space="preserve">
    <value>Display</value>
  </data>
  <data name="strCategoryGateway" xml:space="preserve">
    <value>Gateway</value>
  </data>
  <data name="strCategoryGeneral" xml:space="preserve">
    <value>General</value>
  </data>
  <data name="strCategoryMiscellaneous" xml:space="preserve">
    <value>Miscellaneous</value>
  </data>
  <data name="strCategoryProtocol" xml:space="preserve">
    <value>Protocol</value>
  </data>
  <data name="strCategoryRedirect" xml:space="preserve">
    <value>Redirect</value>
  </data>
  <data name="strCcAlwaysShowScreen" xml:space="preserve">
    <value>Always show this screen at startup</value>
  </data>
  <data name="strCcCheckAgain" xml:space="preserve">
    <value>Refresh</value>
  </data>
  <data name="strCcCheckFailed" xml:space="preserve">
    <value>Check failed!</value>
  </data>
  <data name="strCcCheckSucceeded" xml:space="preserve">
    <value>Check succeeded!</value>
  </data>
  <data name="strCcEOLFailed" xml:space="preserve">
    <value>The (RDP) Sessions feature requires that you have a copy of eolwtscom.dll registered on your system.
mRemoteNG ships with this component but it is not registered automatically if you do not use the mRemoteNG Installer.
To register it manually, run the following command from an elevated command prompt: regsvr32 "C:\Program Files\mRemoteNG\eolwtscom.dll" (where C:\Program Files\mRemoteNG\ is the path to your mRemoteNG installation).
If this check still fails or you are unable to use the (RDP) Sessions feature, please consult the at {0}.</value>
  </data>
  <data name="strCcEOLOK" xml:space="preserve">
    <value>EOLWTSCOM was found and seems to be registered properly.</value>
  </data>
  <data name="strCcGeckoFailed" xml:space="preserve">
    <value>To use the Gecko Rendering Engine you need to have XULrunner 1.8.1.x and the path to the installation set in your Options.
You can download XULrunner 1.8.1.3 here: ftp://ftp.mozilla.org/pub/xulrunner/releases/1.8.1.3/contrib/win32/
When you are finished downloading extract the package to a path of your choice. Then in mRemoteNG go to Tools - Options - Advanced and enter the correct path in the XULrunner path field.
If you are still not able to pass this check or use the Gecko Engine in mRemoteNG please consult the at {0}.</value>
  </data>
  <data name="strCcGeckoOK" xml:space="preserve">
    <value>GeckoFx was found and seems to be installed properly.</value>
  </data>
  <data name="strCcICAFailed" xml:space="preserve">
    <value>ICA requires that the XenDesktop Online Plugin is installed and that the wfica.ocx library is registered. You can download the client here: http://www.citrix.com/download/
If you have the XenDesktop Online Plugin installed and the check still fails, try to register wfica.ocx manually.
To do this open up the run dialog (Start - Run) and enter the following: regsvr32 "c:\Program Files\Citrix\ICA Client\wfica.ocx" (Where c:\Program Files\Citrix\ICA Client\ is the path to your XenDesktop Online Plugin installation).
If you are still not able to pass this check or use ICA in mRemoteNG please consult the at {0}.</value>
  </data>
  <data name="strCcICAOK" xml:space="preserve">
    <value>All ICA components were found and seem to be registered properly.
Citrix ICA Client Control Version {0}</value>
  </data>
  <data name="strCcNotInstalledProperly" xml:space="preserve">
    <value>not installed properly</value>
  </data>
  <data name="strCcPuttyFailed" xml:space="preserve">
    <value>The SSH, Telnet, Rlogin and RAW protocols need PuTTY to work. PuTTY comes with every mRemoteNG package and is located in the installation path.
Please make sure that either you have the Putty.exe in your mRemoteNG directory (default: c:\Program Files\mRemoteNG\) or that you specified a valid path to your PuTTY executable in the Options (Tools - Options - Advanced - Custom PuTTY path)</value>
  </data>
  <data name="strCcPuttyOK" xml:space="preserve">
    <value>The PuTTY executable was found and should be ready to use.</value>
  </data>
  <data name="strCcRDPFailed" xml:space="preserve">
    <value>For RDP to work properly you need to have at least Remote Desktop Connection (Terminal Services) Client 8.0 installed. You can download it here: http://support.microsoft.com/kb/925876
If this check still fails or you are unable to use RDP, please consult the at {0}.</value>
  </data>
  <data name="strCcRDPOK" xml:space="preserve">
    <value>All RDP components were found and seem to be registered properly.
Remote Desktop Connection Control Version {0}</value>
  </data>
  <data name="strCcVNCFailed" xml:space="preserve">
    <value>VNC requires VncSharp.dll to be located in your mRemoteNG application folder.
Please make sure that you have the VncSharp.dll file in your mRemoteNG application folder (usually C:\Program Files\mRemoteNG\).
If you are still not able to pass this check or use VNC in mRemoteNG please consult the at {0}.</value>
  </data>
  <data name="strCcVNCOK" xml:space="preserve">
    <value>All VNC components were found and seem to be registered properly.
VncSharp Control Version {0}</value>
  </data>
  <data name="strCheckboxAutomaticReconnect" xml:space="preserve">
    <value>Automatically try to reconnect when disconnected from server (RDP &amp;&amp; ICA only)</value>
  </data>
  <data name="strCheckboxDomain" xml:space="preserve">
    <value>Domain</value>
  </data>
  <data name="strCheckboxDoNotShowThisMessageAgain" xml:space="preserve">
    <value>Do not show this message again.</value>
  </data>
  <data name="strCheckboxInheritance" xml:space="preserve">
    <value>Inheritance</value>
  </data>
  <data name="strCheckboxPassword" xml:space="preserve">
    <value>Password</value>
  </data>
  <data name="strCheckboxProxyAuthentication" xml:space="preserve">
    <value>This proxy server requires authentication</value>
  </data>
  <data name="strCheckboxPuttyPath" xml:space="preserve">
    <value>Use custom PuTTY path:</value>
  </data>
  <data name="strCheckboxReconnectWhenReady" xml:space="preserve">
    <value>Reconnect when ready</value>
  </data>
  <data name="strCheckboxUpdateUseProxy" xml:space="preserve">
    <value>Use a proxy server to connect</value>
  </data>
  <data name="strCheckboxUsername" xml:space="preserve">
    <value>Username</value>
  </data>
  <data name="strCheckboxWaitForExit" xml:space="preserve">
    <value>Wait for exit</value>
  </data>
  <data name="strCheckForUpdate" xml:space="preserve">
    <value>Check Again</value>
  </data>
  <data name="strCheckForUpdatesOnStartup" xml:space="preserve">
    <value>Check for updates at startup</value>
  </data>
  <data name="strCheckNow" xml:space="preserve">
    <value>Check now</value>
  </data>
  <data name="strCheckProperInstallationOfComponentsAtStartup" xml:space="preserve">
    <value>Check proper installation of components at startup</value>
  </data>
  <data name="strChoosePanelBeforeConnecting" xml:space="preserve">
    <value>Choose panel before connecting</value>
  </data>
  <data name="strClosedPorts" xml:space="preserve">
    <value>Closed Ports</value>
  </data>
  <data name="strCollapseAllFolders" xml:space="preserve">
    <value>Collapse all folders</value>
  </data>
  <data name="strColumnArguments" xml:space="preserve">
    <value>Arguments</value>
  </data>
  <data name="strColumnDisplayName" xml:space="preserve">
    <value>Display Name</value>
  </data>
  <data name="strColumnFilename" xml:space="preserve">
    <value>Filename</value>
  </data>
  <data name="strColumnHostnameIP" xml:space="preserve">
    <value>Hostname/IP</value>
  </data>
  <data name="strColumnMessage" xml:space="preserve">
    <value>Message</value>
  </data>
  <data name="strColumnUsername" xml:space="preserve">
    <value>Username</value>
  </data>
  <data name="strColumnWaitForExit" xml:space="preserve">
    <value>Wait For Exit</value>
  </data>
  <data name="strCommandExitProgram" xml:space="preserve">
    <value>E&amp;xit {0}</value>
  </data>
  <data name="strCommandLineArgsCouldNotBeParsed" xml:space="preserve">
    <value>Couldn't parse command line args!</value>
  </data>
  <data name="strCommandOpenConnectionFile" xml:space="preserve">
    <value>&amp;Open a connection file</value>
  </data>
  <data name="strCommandTryAgain" xml:space="preserve">
    <value>&amp;Try again</value>
  </data>
  <data name="strCompatibilityLenovoAutoScrollUtilityDetected" xml:space="preserve">
    <value>{0} has detected the Lenovo Auto Scroll Utility running on this system. This utility is known to cause problems with {0}. It is recommended that you disable or uninstall it.</value>
  </data>
  <data name="strCompatibilityProblemDetected" xml:space="preserve">
    <value>Compatibility problem detected</value>
  </data>
  <data name="strComponentsCheck" xml:space="preserve">
    <value>Components Check</value>
  </data>
  <data name="strConfigPropertyGridButtonIconClickFailed" xml:space="preserve">
    <value>btnIcon_Click failed!</value>
  </data>
  <data name="strConfigPropertyGridHideItemsFailed" xml:space="preserve">
    <value>ShowHideGridItems failed!</value>
  </data>
  <data name="strConfigPropertyGridMenuClickFailed" xml:space="preserve">
    <value>IconMenu_Click failed!</value>
  </data>
  <data name="strConfigPropertyGridObjectFailed" xml:space="preserve">
    <value>Property Grid object failed!</value>
  </data>
  <data name="strConfigPropertyGridSetHostStatusFailed" xml:space="preserve">
    <value>SetHostStatus failed!</value>
  </data>
  <data name="strConfigPropertyGridValueFailed" xml:space="preserve">
    <value>pGrid_PopertyValueChanged failed!</value>
  </data>
  <data name="strConfigUiLoadFailed" xml:space="preserve">
    <value>Config UI load failed!</value>
  </data>
  <data name="strConfirmCloseConnectionMainInstruction" xml:space="preserve">
    <value>Do you want to close the connection:
"{0}"?</value>
  </data>
  <data name="strConfirmCloseConnectionPanelMainInstruction" xml:space="preserve">
    <value>Are you sure you want to close the panel, "{0}"? Any connections that it contains will also be closed.</value>
  </data>
  <data name="strConfirmDeleteExternalTool" xml:space="preserve">
    <value>Are you sure you want to delete the external tool, "{0}"?</value>
  </data>
  <data name="strConfirmDeleteExternalToolMultiple" xml:space="preserve">
    <value>Are you sure you want to delete the {0} selected external tools?</value>
  </data>
  <data name="strConfirmDeleteNodeConnection" xml:space="preserve">
    <value>Are you sure you want to delete the connection, "{0}"?</value>
  </data>
  <data name="strConfirmDeleteNodeFolder" xml:space="preserve">
    <value>Are you sure you want to delete the empty folder, "{0}"?</value>
  </data>
  <data name="strConfirmDeleteNodeFolderNotEmpty" xml:space="preserve">
    <value>Are you sure you want to delete the folder, "{0}"? Any folders or connections that it contains will also be deleted.</value>
  </data>
  <data name="strConfirmExitMainInstruction" xml:space="preserve">
    <value>Do you want to close all open connections?</value>
  </data>
  <data name="strConfirmResetLayout" xml:space="preserve">
    <value>Are you sure you want to reset the panels to their default layout?</value>
  </data>
  <data name="strConnect" xml:space="preserve">
    <value>Connect</value>
  </data>
  <data name="strConnectInFullscreen" xml:space="preserve">
    <value>Connect in fullscreen mode</value>
  </data>
  <data name="strConnecting" xml:space="preserve">
    <value>Connecting...</value>
  </data>
  <data name="strConnectionEventConnected" xml:space="preserve">
    <value>Protocol Event Connected</value>
  </data>
  <data name="strConnectionEventConnectedDetail" xml:space="preserve">
    <value>Connection to "{0}" via "{1}" established by user "{2}" (Description: "{3}"; User Field: "{4}")</value>
  </data>
  <data name="strConnectionEventConnectionFailed" xml:space="preserve">
    <value>Connection failed!</value>
  </data>
  <data name="strConnectionEventErrorOccured" xml:space="preserve">
    <value>Protocol Event ErrorOccured</value>
  </data>
  <data name="strConnectionOpenFailed" xml:space="preserve">
    <value>Opening connection failed!</value>
  </data>
  <data name="strConnectionOpenFailedNoHostname" xml:space="preserve">
    <value>Cannot open connection: No hostname specified!</value>
  </data>
  <data name="strConnectionRdpErrorDetail" xml:space="preserve">
    <value>RDP error!
Error Code: {0}
Error Description: {1}</value>
  </data>
  <data name="strConnections" xml:space="preserve">
    <value>Connections</value>
  </data>
  <data name="strConnectionSetDefaultPortFailed" xml:space="preserve">
    <value>Couldn't set default port!</value>
  </data>
  <data name="strConnectionsFileBackupFailed" xml:space="preserve">
    <value>Couldn't create backup of connections file!</value>
  </data>
  <data name="strConnectionsFileCouldNotBeImported" xml:space="preserve">
    <value>Couldn't import connections file!</value>
  </data>
  <data name="strConnectionsFileCouldNotBeLoaded" xml:space="preserve">
    <value>Connections file "{0}" could not be loaded!</value>
  </data>
  <data name="strConnectionsFileCouldNotBeLoadedNew" xml:space="preserve">
    <value>Connections file "{0}" could not be loaded!
Starting with new connections file.</value>
  </data>
  <data name="strConnectionsFileCouldNotBeSaved" xml:space="preserve">
    <value>Couldn't save connections file!</value>
  </data>
  <data name="strConnectionsFileCouldNotSaveAs" xml:space="preserve">
    <value>Couldn't save connections file as "{0}"!</value>
  </data>
  <data name="strConnectNoCredentials" xml:space="preserve">
    <value>Connect without credentials</value>
  </data>
  <data name="strConnectToConsoleSession" xml:space="preserve">
    <value>Connect to console session</value>
  </data>
  <data name="strConnectWithOptions" xml:space="preserve">
    <value>Connect (with options)</value>
  </data>
  <data name="strConnenctionClosedByUser" xml:space="preserve">
    <value>Connection to {0} via {1} closed by user {2}.</value>
  </data>
  <data name="strConnenctionClosedByUserDetail" xml:space="preserve">
    <value>Connection to {0} via {1} closed by user {2}.  (Description: "{3}"; User Field: "{4}")</value>
  </data>
  <data name="strConnenctionCloseEvent" xml:space="preserve">
    <value>Connection Event Closed</value>
  </data>
  <data name="strConnenctionCloseEventFailed" xml:space="preserve">
    <value>Connection Event Closed failed!</value>
  </data>
  <data name="strCouldNotCreateNewConnectionsFile" xml:space="preserve">
    <value>Couldn't create new connections file!</value>
  </data>
  <data name="strCouldNotFindToolStripInFilteredPropertyGrid" xml:space="preserve">
    <value>Could not find ToolStrip control in FilteredPropertyGrid.</value>
  </data>
  <data name="strCurrentVersion" xml:space="preserve">
    <value>Installed version</value>
  </data>
  <data name="strDefaultTheme" xml:space="preserve">
    <value>Default Theme</value>
  </data>
  <data name="strDetect" xml:space="preserve">
    <value>Detect</value>
  </data>
  <data name="strDontConnectToConsoleSessionMenuItem" xml:space="preserve">
    <value>Don't connect to console session</value>
  </data>
  <data name="strDontConnectWhenAuthFails" xml:space="preserve">
    <value>Don't connect if authentication fails</value>
  </data>
  <data name="strDoubleClickTabClosesIt" xml:space="preserve">
    <value>Double click on tab closes it</value>
  </data>
  <data name="strDownloadAndInstall" xml:space="preserve">
    <value>Download and Install</value>
  </data>
  <data name="strDuplicate" xml:space="preserve">
    <value>Duplicate</value>
  </data>
  <data name="strEmptyPasswordContinue" xml:space="preserve">
    <value>Do you want to continue with no password?</value>
  </data>
  <data name="strEmptyUsernamePasswordDomainFields" xml:space="preserve">
    <value>For empty Username, Password or Domain fields use:</value>
  </data>
  <data name="strEnc128Bit" xml:space="preserve">
    <value>128-bit</value>
  </data>
  <data name="strEnc128BitLogonOnly" xml:space="preserve">
    <value>128-bit (logon only)</value>
  </data>
  <data name="strEnc40Bit" xml:space="preserve">
    <value>40-bit</value>
  </data>
  <data name="strEnc56Bit" xml:space="preserve">
    <value>56-bit</value>
  </data>
  <data name="strEncBasic" xml:space="preserve">
    <value>Basic</value>
  </data>
  <data name="strEncryptCompleteConnectionFile" xml:space="preserve">
    <value>Completely encrypt connection file</value>
  </data>
  <data name="strEndIP" xml:space="preserve">
    <value>End IP</value>
  </data>
  <data name="strEndPort" xml:space="preserve">
    <value>End Port</value>
  </data>
  <data name="strErrorAddExternalToolsToToolBarFailed" xml:space="preserve">
    <value>AddExternalToolsToToolBar (frmMain) failed. {0}</value>
  </data>
  <data name="strErrorAddFolderFailed" xml:space="preserve">
    <value>AddFolder (UI.Window.ConnectionTreeWindow) failed. {0}</value>
  </data>
  <data name="strErrorBadDatabaseVersion" xml:space="preserve">
    <value>The database version {0} is not compatible with this version of {1}.</value>
  </data>
  <data name="strErrorCloneNodeFailed" xml:space="preserve">
    <value>CloneNode (Tree.Node) failed . {0}</value>
  </data>
  <data name="strErrorCode" xml:space="preserve">
    <value>Error code {0}.</value>
  </data>
  <data name="strErrorConnectionListSaveFailed" xml:space="preserve">
    <value>The connection list could not be saved.</value>
  </data>
  <data name="strErrorCouldNotLaunchPutty" xml:space="preserve">
    <value>PuTTY could not be launched.</value>
  </data>
  <data name="strErrorDecryptionFailed" xml:space="preserve">
    <value>Decryption failed. {0}</value>
  </data>
  <data name="strErrorEncryptionFailed" xml:space="preserve">
    <value>Encryption failed. {0}</value>
  </data>
  <data name="strErrorFipsPolicyIncompatible" xml:space="preserve">
    <value>The Windows security setting, "System cryptography: Use FIPS compliant algorithms for encryption, hashing, and signing", is enabled. This setting is not compatible with {0}.

See the Microsoft Support article at http://support.microsoft.com/kb/811833 for more information.

{0} will now close.</value>
  </data>
  <data name="strErrors" xml:space="preserve">
    <value>Errors</value>
  </data>
  <data name="strErrorStartupConnectionFileLoad" xml:space="preserve">
    <value>The startup connection file could not be loaded.{0}{0}{2}{0}{3}{0}{0}In order to prevent data loss, {1} will now exit.</value>
  </data>
  <data name="strErrorVerifyDatabaseVersionFailed" xml:space="preserve">
    <value>VerifyDatabaseVersion (Config.Connections.Save) failed. {0}</value>
  </data>
  <data name="strExpandAllFolders" xml:space="preserve">
    <value>Expand all folders</value>
  </data>
  <data name="strExperimental" xml:space="preserve">
    <value>Experimental</value>
  </data>
  <data name="strExport" xml:space="preserve">
    <value>Export</value>
  </data>
  <data name="strExportEverything" xml:space="preserve">
    <value>Export everything</value>
  </data>
  <data name="strExportFile" xml:space="preserve">
    <value>Export File</value>
  </data>
  <data name="strExportItems" xml:space="preserve">
    <value>Export Items</value>
  </data>
  <data name="strExportmRemoteXML" xml:space="preserve">
    <value>Export mRemote/mRemoteNG XML</value>
  </data>
  <data name="strExportProperties" xml:space="preserve">
    <value>Export Properties</value>
  </data>
  <data name="strExportSelectedConnection" xml:space="preserve">
    <value>Export the currently selected connection</value>
  </data>
  <data name="strExportSelectedFolder" xml:space="preserve">
    <value>Export the currently selected folder</value>
  </data>
  <data name="strExportToFileMenuItem" xml:space="preserve">
    <value>&amp;Export to File...</value>
  </data>
  <data name="strExtApp" xml:space="preserve">
    <value>Ext. App</value>
  </data>
  <data name="strExternalToolDefaultName" xml:space="preserve">
    <value>New External Tool</value>
  </data>
  <data name="strFAMFAMFAMAttribution" xml:space="preserve">
    <value>Includes icons by [FAMFAMFAM]</value>
  </data>
  <data name="strFAMFAMFAMAttributionURL" xml:space="preserve">
    <value>http://www.famfamfam.com/</value>
  </data>
  <data name="strFileFormatLabel" xml:space="preserve">
    <value>File &amp;Format:</value>
  </data>
  <data name="strFilterAll" xml:space="preserve">
    <value>All Files (*.*)</value>
  </data>
  <data name="strFilterAllImportable" xml:space="preserve">
    <value>All importable files</value>
  </data>
  <data name="strFilterApplication" xml:space="preserve">
    <value>Application Files (*.exe)</value>
  </data>
  <data name="strFiltermRemoteCSV" xml:space="preserve">
    <value>mRemote CSV Files (*.csv)</value>
  </data>
  <data name="strFiltermRemoteXML" xml:space="preserve">
    <value>mRemote XML Files (*.xml)</value>
  </data>
  <data name="strFilterPuttyConnectionManager" xml:space="preserve">
    <value>PuTTY Connection Manager files</value>
  </data>
  <data name="strFilterRdgFiles" xml:space="preserve">
    <value>Remote Desktop Connection Manager files (*.rdg)</value>
  </data>
  <data name="strFilterRDP" xml:space="preserve">
    <value>RDP Files (*.rdp)</value>
  </data>
  <data name="strFiltervRD2008CSV" xml:space="preserve">
    <value>visionapp Remote Desktop 2008 CSV Files (*.csv)</value>
  </data>
  <data name="strFormatInherit" xml:space="preserve">
    <value>Inherit {0}</value>
  </data>
  <data name="strFormatInheritDescription" xml:space="preserve">
    <value>Description of inherited property: {0}</value>
  </data>
  <data name="strFree" xml:space="preserve">
    <value>Free</value>
  </data>
  <data name="strFullscreen" xml:space="preserve">
    <value>Fullscreen</value>
  </data>
  <data name="strGeneral" xml:space="preserve">
    <value>General</value>
  </data>
  <data name="strGetConnectionInfoFromSqlFailed" xml:space="preserve">
    <value>Get Connection Info From SQL failed</value>
  </data>
  <data name="strGetConnectionInfoFromXmlFailed" xml:space="preserve">
    <value>An error occured while loading the connection entry for "{0}" from "{1}". {2}</value>
  </data>
  <data name="strGroupboxAutomaticReconnect" xml:space="preserve">
    <value>Automatic Reconnect</value>
  </data>
  <data name="strGroupboxConnection" xml:space="preserve">
    <value>Connection</value>
  </data>
  <data name="strGroupboxExternalToolProperties" xml:space="preserve">
    <value>External Tool Properties</value>
  </data>
  <data name="strGroupboxFiles" xml:space="preserve">
    <value>Files</value>
  </data>
  <data name="strHost" xml:space="preserve">
    <value>Host</value>
  </data>
  <data name="strHttp" xml:space="preserve">
    <value>HTTP</value>
  </data>
  <data name="strHttpConnectFailed" xml:space="preserve">
    <value>HTTP Connect Failed!</value>
  </data>
  <data name="strHttpConnectionFailed" xml:space="preserve">
    <value>Couldn't create new HTTP Connection!</value>
  </data>
  <data name="strHttpDocumentTileChangeFailed" xml:space="preserve">
    <value>Changing HTTP Document Tile Failed!</value>
  </data>
  <data name="strHttpGecko" xml:space="preserve">
    <value>Gecko (Firefox)</value>
  </data>
  <data name="strHttpInternetExplorer" xml:space="preserve">
    <value>Internet Explorer</value>
  </data>
  <data name="strHttps" xml:space="preserve">
    <value>HTTPS</value>
  </data>
  <data name="strHttpSetPropsFailed" xml:space="preserve">
    <value>Set HTTP Props failed!</value>
  </data>
  <data name="strICA" xml:space="preserve">
    <value>ICA</value>
  </data>
  <data name="strIcaConnectionFailed" xml:space="preserve">
    <value>Couldn't create new ICA Connection!</value>
  </data>
  <data name="strIcaControlFailed" xml:space="preserve">
    <value>Loading ICA Plugin failed!</value>
  </data>
  <data name="strIcaSetCredentialsFailed" xml:space="preserve">
    <value>ICA SetCredentials failed!</value>
  </data>
  <data name="strIcaSetEventHandlersFailed" xml:space="preserve">
    <value>ICA Set Event Handlers Failed!</value>
  </data>
  <data name="strIcaSetPropsFailed" xml:space="preserve">
    <value>ICA Set Props Failed!</value>
  </data>
  <data name="strIcaSetResolutionFailed" xml:space="preserve">
    <value>ICA Set Resolution Failed!</value>
  </data>
  <data name="strIdentifyQuickConnectTabs" xml:space="preserve">
    <value>Identify quick connect tabs by adding the prefix "Quick:"</value>
  </data>
  <data name="strImportAD" xml:space="preserve">
    <value>Import from Active Directory</value>
  </data>
  <data name="strImportExport" xml:space="preserve">
    <value>Import/Export</value>
  </data>
  <data name="strImportFileFailedContent" xml:space="preserve">
    <value>An error occurred while importing the file "{0}".</value>
  </data>
  <data name="strImportFileFailedMainInstruction" xml:space="preserve">
    <value>Import failed</value>
  </data>
  <data name="strImportFromFileMenuItem" xml:space="preserve">
    <value>Import from &amp;File...</value>
  </data>
  <data name="strImportLocationCommandButtons" xml:space="preserve">
    <value>Under the root{0}{1}|Under the selected folder{0}{2}</value>
  </data>
  <data name="strImportLocationContent" xml:space="preserve">
    <value>Where would you like the imported items to be placed?</value>
  </data>
  <data name="strImportLocationMainInstruction" xml:space="preserve">
    <value>Import location</value>
  </data>
  <data name="strImportMenuItem" xml:space="preserve">
    <value>&amp;Import</value>
  </data>
  <data name="strImportmRemoteXML" xml:space="preserve">
    <value>Import mRemote/mRemoteNG XML</value>
  </data>
  <data name="strImportPortScan" xml:space="preserve">
    <value>Import from Port Scan</value>
  </data>
  <data name="strImportRDPFiles" xml:space="preserve">
    <value>Import from RDP file(s)</value>
  </data>
  <data name="strInactive" xml:space="preserve">
    <value>Inactive</value>
  </data>
  <data name="strInformations" xml:space="preserve">
    <value>Informations</value>
  </data>
  <data name="strInheritNewConnection" xml:space="preserve">
    <value>mRemoteNG is up to date</value>
  </data>
  <data name="strIntAppConnectionFailed" xml:space="preserve">
    <value>Connection failed!</value>
  </data>
  <data name="strIntAppDisposeFailed" xml:space="preserve">
    <value>Dispose of Int App process failed!</value>
  </data>
  <data name="strIntAppFocusFailed" xml:space="preserve">
    <value>Int App Focus Failed!</value>
  </data>
  <data name="strIntAppHandle" xml:space="preserve">
    <value>Int App Handle: {0}</value>
  </data>
  <data name="strIntAppKillFailed" xml:space="preserve">
    <value>Killing Int App Process failed!</value>
  </data>
  <data name="strIntAppParentHandle" xml:space="preserve">
    <value>Panel Handle: {0}</value>
  </data>
  <data name="strIntAppResizeFailed" xml:space="preserve">
    <value>Int App Resize failed!</value>
  </data>
  <data name="strIntAppStuff" xml:space="preserve">
    <value>--- IntApp Stuff ---</value>
  </data>
  <data name="strIntAppTitle" xml:space="preserve">
    <value>Int App Title: {0}</value>
  </data>
  <data name="strKeysCtrlAltDel" xml:space="preserve">
    <value>CTRL-ALT-DEL</value>
  </data>
  <data name="strKeysCtrlEsc" xml:space="preserve">
    <value>CTRL-ESC</value>
  </data>
  <data name="strLabelAddress" xml:space="preserve">
    <value>Address:</value>
  </data>
  <data name="strLabelArguments" xml:space="preserve">
    <value>Arguments:</value>
  </data>
  <data name="strLabelChangeLog" xml:space="preserve">
    <value>Change Log:</value>
  </data>
  <data name="strLabelClosingConnections" xml:space="preserve">
    <value>When closing connections:</value>
  </data>
  <data name="strLabelConnect" xml:space="preserve">
    <value>&amp;Connect:</value>
  </data>
  <data name="strLabelDisplayName" xml:space="preserve">
    <value>Display Name</value>
  </data>
  <data name="strLabelDomain" xml:space="preserve">
    <value>Domain:</value>
  </data>
  <data name="strLabelFilename" xml:space="preserve">
    <value>Filename:</value>
  </data>
  <data name="strLabelHostname" xml:space="preserve">
    <value>Hostname:</value>
  </data>
  <data name="strLabelOptions" xml:space="preserve">
    <value>Options:</value>
  </data>
  <data name="strLabelPassword" xml:space="preserve">
    <value>Password:</value>
  </data>
  <data name="strLabelPort" xml:space="preserve">
    <value>Port:</value>
  </data>
  <data name="strLabelPortableEdition" xml:space="preserve">
    <value>Portable Edition</value>
  </data>
  <data name="strLabelProtocol" xml:space="preserve">
    <value>Protocol:</value>
  </data>
  <data name="strLabelPuttySessionsConfig" xml:space="preserve">
    <value>To configure PuTTY sessions click this button:</value>
  </data>
  <data name="strLabelPuttyTimeout" xml:space="preserve">
    <value>Maximum PuTTY and integrated external tools wait time:</value>
  </data>
  <data name="strLabelReleasedUnderGPL" xml:space="preserve">
    <value>Released under the GNU General Public License (GPL)</value>
  </data>
  <data name="strLabelSeconds" xml:space="preserve">
    <value>Seconds</value>
  </data>
  <data name="strLabelSelectPanel" xml:space="preserve">
    <value>Select a panel from the list below or click New to add a new one. Click OK to continue.</value>
  </data>
  <data name="strLabelServerStatus" xml:space="preserve">
    <value>Server status:</value>
  </data>
  <data name="strLabelSQLDatabaseName" xml:space="preserve">
    <value>Database:</value>
  </data>
  <data name="strLabelSQLServerDatabaseName" xml:space="preserve">
    <value>Database:</value>
  </data>
  <data name="strLabelUsername" xml:space="preserve">
    <value>Username:</value>
  </data>
  <data name="strLabelVerify" xml:space="preserve">
    <value>Verify:</value>
  </data>
  <data name="strLanguage" xml:space="preserve">
    <value>Language</value>
  </data>
  <data name="strLanguageDefault" xml:space="preserve">
    <value>(Automatically Detect)</value>
  </data>
  <data name="strLanguageRestartRequired" xml:space="preserve">
    <value>{0} must be restarted before changes to the language will take effect.</value>
  </data>
  <data name="strLoadFromSqlFailed" xml:space="preserve">
    <value>Load from SQL failed</value>
  </data>
  <data name="strLoadFromSqlFailedContent" xml:space="preserve">
    <value>The connection information could not be loaded from the SQL server.</value>
  </data>
  <data name="strLoadFromXmlFailed" xml:space="preserve">
    <value>Load From XML failed!</value>
  </data>
  <data name="strLocalFile" xml:space="preserve">
    <value>Local file</value>
  </data>
  <data name="strLocalFileDoesNotExist" xml:space="preserve">
    <value>Local file does not exist!</value>
  </data>
  <data name="strLogOff" xml:space="preserve">
    <value>Logoff</value>
  </data>
  <data name="strLogWriteToFileFailed" xml:space="preserve">
    <value>Writing to report file failed!</value>
  </data>
  <data name="strLogWriteToFileFinalLocationFailed" xml:space="preserve">
    <value>Couldn't save report to final location.</value>
  </data>
  <data name="strMagicLibraryAttribution" xml:space="preserve">
    <value>Uses the Magic library by [Crownwood Software]</value>
  </data>
  <data name="strMagicLibraryAttributionURL" xml:space="preserve">
    <value>http://www.dotnetmagic.com/</value>
  </data>
  <data name="strMenuAbout" xml:space="preserve">
    <value>About</value>
  </data>
  <data name="strMenuAddConnectionPanel" xml:space="preserve">
    <value>Add Connection Panel</value>
  </data>
  <data name="strMenuCheckForUpdates" xml:space="preserve">
    <value>Check for Updates</value>
  </data>
  <data name="strMenuConfig" xml:space="preserve">
    <value>Config</value>
  </data>
  <data name="strMenuConnect" xml:space="preserve">
    <value>Connect</value>
  </data>
  <data name="strMenuConnectionPanels" xml:space="preserve">
    <value>Connection Panels</value>
  </data>
  <data name="strMenuConnections" xml:space="preserve">
    <value>Connections</value>
  </data>
  <data name="strMenuConnectionsAndConfig" xml:space="preserve">
    <value>Connections and Config</value>
  </data>
  <data name="strMenuCopy" xml:space="preserve">
    <value>Copy</value>
  </data>
  <data name="strMenuCtrlAltDel" xml:space="preserve">
    <value>Ctrl-Alt-Del</value>
  </data>
  <data name="strMenuCtrlEsc" xml:space="preserve">
    <value>Ctrl-Esc</value>
  </data>
  <data name="strMenuDelete" xml:space="preserve">
    <value>Delete...</value>
  </data>
  <data name="strMenuDeleteConnection" xml:space="preserve">
    <value>Delete Connection...</value>
  </data>
  <data name="strMenuDeleteExternalTool" xml:space="preserve">
    <value>Delete External Tool...</value>
  </data>
  <data name="strMenuDeleteFolder" xml:space="preserve">
    <value>Delete Folder...</value>
  </data>
  <data name="strMenuDisconnect" xml:space="preserve">
    <value>Disconnect</value>
  </data>
  <data name="strMenuDonate" xml:space="preserve">
    <value>Donate</value>
  </data>
  <data name="strMenuDuplicate" xml:space="preserve">
    <value>Duplicate</value>
  </data>
  <data name="strMenuDuplicateConnection" xml:space="preserve">
    <value>Duplicate Connection</value>
  </data>
  <data name="strMenuDuplicateFolder" xml:space="preserve">
    <value>Duplicate Folder</value>
  </data>
  <data name="strMenuDuplicateTab" xml:space="preserve">
    <value>Duplicate Tab</value>
  </data>
  <data name="strMenuExit" xml:space="preserve">
    <value>Exit</value>
  </data>
  <data name="strMenuExternalTools" xml:space="preserve">
    <value>External Tools</value>
  </data>
  <data name="strMenuExternalToolsToolbar" xml:space="preserve">
    <value>External Tools Toolbar</value>
  </data>
  <data name="strMenuFile" xml:space="preserve">
    <value>&amp;File</value>
  </data>
  <data name="strMenuFullScreen" xml:space="preserve">
    <value>Full Screen</value>
  </data>
  <data name="strMenuFullScreenRDP" xml:space="preserve">
    <value>Full Screen (RDP)</value>
  </data>
  <data name="strMenuHelp" xml:space="preserve">
    <value>&amp;Help</value>
  </data>
  <data name="strMenuHelpContents" xml:space="preserve">
    <value>mRemoteNG Help</value>
  </data>
  <data name="strMenuJumpTo" xml:space="preserve">
    <value>Jump to</value>
  </data>
  <data name="strMenuLaunchExternalTool" xml:space="preserve">
    <value>Launch External Tool</value>
  </data>
  <data name="strMenuNewConnectionFile" xml:space="preserve">
    <value>New Connection File</value>
  </data>
  <data name="strMenuNewExternalTool" xml:space="preserve">
    <value>New External Tool</value>
  </data>
  <data name="strMenuNotifications" xml:space="preserve">
    <value>Notifications</value>
  </data>
  <data name="strMenuNotificationsCopyAll" xml:space="preserve">
    <value>Copy All</value>
  </data>
  <data name="strMenuNotificationsDelete" xml:space="preserve">
    <value>Delete</value>
  </data>
  <data name="strMenuNotificationsDeleteAll" xml:space="preserve">
    <value>Delete All</value>
  </data>
  <data name="strMenuOpenConnectionFile" xml:space="preserve">
    <value>Open Connection File...</value>
  </data>
  <data name="strMenuOptions" xml:space="preserve">
    <value>Options</value>
  </data>
  <data name="strMenuPaste" xml:space="preserve">
    <value>Paste</value>
  </data>
  <data name="strMenuPortScan" xml:space="preserve">
    <value>Port Scan</value>
  </data>
  <data name="strMenuQuickConnectToolbar" xml:space="preserve">
    <value>Quick Connect Toolbar</value>
  </data>
  <data name="strMenuReconnect" xml:space="preserve">
    <value>Reconnect</value>
  </data>
  <data name="strMenuRefreshScreen" xml:space="preserve">
    <value>Refresh Screen (VNC)</value>
  </data>
  <data name="strMenuRename" xml:space="preserve">
    <value>Rename</value>
  </data>
  <data name="strMenuRenameConnection" xml:space="preserve">
    <value>Rename Connection</value>
  </data>
  <data name="strMenuRenameFolder" xml:space="preserve">
    <value>Rename Folder</value>
  </data>
  <data name="strMenuRenameTab" xml:space="preserve">
    <value>Rename Tab</value>
  </data>
  <data name="strMenuReportBug" xml:space="preserve">
    <value>Report a Bug</value>
  </data>
  <data name="strMenuResetLayout" xml:space="preserve">
    <value>Reset layout</value>
  </data>
  <data name="strMenuSaveConnectionFile" xml:space="preserve">
    <value>Save Connection File</value>
  </data>
  <data name="strMenuSaveConnectionFileAs" xml:space="preserve">
    <value>Save Connection File As...</value>
  </data>
  <data name="strMenuScreenshot" xml:space="preserve">
    <value>Screenshot</value>
  </data>
  <data name="strMenuScreenshotManager" xml:space="preserve">
    <value>Screenshot Manager</value>
  </data>
  <data name="strMenuSendSpecialKeys" xml:space="preserve">
    <value>Send Special Keys (VNC)</value>
  </data>
  <data name="strMenuSessionRetrieve" xml:space="preserve">
    <value>Retrieve</value>
  </data>
  <data name="strMenuSessions" xml:space="preserve">
    <value>Sessions</value>
  </data>
  <data name="strMenuSessionsAndScreenshots" xml:space="preserve">
    <value>Sessions and Screenshots</value>
  </data>
  <data name="strMenuShowHelpText" xml:space="preserve">
    <value>&amp;Show Help Text</value>
  </data>
  <data name="strMenuShowText" xml:space="preserve">
    <value>Show Text</value>
  </data>
  <data name="strMenuSmartSize" xml:space="preserve">
    <value>SmartSize (RDP/VNC)</value>
  </data>
  <data name="strMenuSSHFileTransfer" xml:space="preserve">
    <value>SSH File Transfer</value>
  </data>
  <data name="strMenuStartChat" xml:space="preserve">
    <value>Start Chat (VNC)</value>
  </data>
  <data name="strMenuSupportForum" xml:space="preserve">
    <value>Support Forum</value>
  </data>
  <data name="strMenuTools" xml:space="preserve">
    <value>&amp;Tools</value>
  </data>
  <data name="strMenuTransferFile" xml:space="preserve">
    <value>Transfer File (SSH)</value>
  </data>
  <data name="strMenuView" xml:space="preserve">
    <value>&amp;View</value>
  </data>
  <data name="strMenuViewOnly" xml:space="preserve">
    <value>View Only (VNC)</value>
  </data>
  <data name="strMenuWebsite" xml:space="preserve">
    <value>Website</value>
  </data>
  <data name="strMinimizeToSysTray" xml:space="preserve">
    <value>Minimize to notification area</value>
  </data>
  <data name="strMoveDown" xml:space="preserve">
    <value>Move down</value>
  </data>
  <data name="strMoveUp" xml:space="preserve">
    <value>Move up</value>
  </data>
  <data name="strMremoteNgCsv" xml:space="preserve">
    <value>mRemoteNG CSV</value>
  </data>
  <data name="strMremoteNgXml" xml:space="preserve">
    <value>mRemoteNG XML</value>
  </data>
  <data name="strMyCurrentWindowsCreds" xml:space="preserve">
    <value>My current credentials (Windows logon information)</value>
  </data>
  <data name="strNever" xml:space="preserve">
    <value>Never</value>
  </data>
  <data name="strNewConnection" xml:space="preserve">
    <value>New Connection</value>
  </data>
  <data name="strNewFolder" xml:space="preserve">
    <value>New Folder</value>
  </data>
  <data name="strNewPanel" xml:space="preserve">
    <value>New Panel</value>
  </data>
  <data name="strNewRoot" xml:space="preserve">
    <value>New Root</value>
  </data>
  <data name="strNewTitle" xml:space="preserve">
    <value>New Title</value>
  </data>
  <data name="strNo" xml:space="preserve">
    <value>No</value>
  </data>
  <data name="strNoCompression" xml:space="preserve">
    <value>No сompression</value>
  </data>
  <data name="strNoExtAppDefined" xml:space="preserve">
    <value>No ext. app specified.</value>
  </data>
  <data name="strNoInformation" xml:space="preserve">
    <value>None</value>
  </data>
  <data name="strNone" xml:space="preserve">
    <value>None</value>
  </data>
  <data name="strNormal" xml:space="preserve">
    <value>Normal</value>
  </data>
  <data name="strNoSmartSize" xml:space="preserve">
    <value>No SmartSize</value>
  </data>
  <data name="strNoUpdateAvailable" xml:space="preserve">
    <value>No update available</value>
  </data>
  <data name="strOldConffile" xml:space="preserve">
    <value>You are trying to load a connection file that was created using an very early version of mRemote, this could result in an runtime error.
If you run into such an error, please create a new connection file!</value>
  </data>
  <data name="strOpenNewTabRight" xml:space="preserve">
    <value>Open new tab to the right of the currently selected tab</value>
  </data>
  <data name="strOpenPorts" xml:space="preserve">
    <value>Open Ports</value>
  </data>
  <data name="strOptionsKeyboardButtonDelete" xml:space="preserve">
    <value>&amp;Delete</value>
  </data>
  <data name="strOptionsKeyboardButtonNew" xml:space="preserve">
    <value>&amp;New</value>
  </data>
  <data name="strOptionsKeyboardButtonReset" xml:space="preserve">
    <value>&amp;Reset to Default</value>
  </data>
  <data name="strOptionsKeyboardButtonResetAll" xml:space="preserve">
    <value>Reset &amp;All to Default</value>
  </data>
  <data name="strOptionsKeyboardCommandsGroupTabs" xml:space="preserve">
    <value>Tabs</value>
  </data>
  <data name="strOptionsKeyboardCommandsNextTab" xml:space="preserve">
    <value>Next tab</value>
  </data>
  <data name="strOptionsKeyboardCommandsPreviousTab" xml:space="preserve">
    <value>Previous tab</value>
  </data>
  <data name="strOptionsKeyboardGroupModifyShortcut" xml:space="preserve">
    <value>Modify shortcut</value>
  </data>
  <data name="strOptionsKeyboardLabelKeyboardShortcuts" xml:space="preserve">
    <value>Keyboard shortcuts</value>
  </data>
  <data name="strOptionsProxyTesting" xml:space="preserve">
    <value>Testing...</value>
  </data>
  <data name="strOptionsTabKeyboard" xml:space="preserve">
    <value>Keyboard</value>
  </data>
  <data name="strOptionsTabTheme" xml:space="preserve">
    <value>Theme</value>
  </data>
  <data name="strOptionsThemeButtonDelete" xml:space="preserve">
    <value>&amp;Delete</value>
  </data>
  <data name="strOptionsThemeButtonNew" xml:space="preserve">
    <value>&amp;New</value>
  </data>
  <data name="strPanelName" xml:space="preserve">
    <value>Panel Name</value>
  </data>
  <data name="strPasswordProtect" xml:space="preserve">
    <value>Password protect</value>
  </data>
  <data name="strPasswordStatusMustMatch" xml:space="preserve">
    <value>Both passwords must match.</value>
  </data>
  <data name="strPasswordStatusTooShort" xml:space="preserve">
    <value>The password must be at least 3 characters long.</value>
  </data>
  <data name="strPleaseFillAllFields" xml:space="preserve">
    <value>Please fill all fields</value>
  </data>
  <data name="strPortScanComplete" xml:space="preserve">
    <value>Port scan complete.</value>
  </data>
  <data name="strPortScanCouldNotLoadPanel" xml:space="preserve">
    <value>Couldn't load PortScan panel!</value>
  </data>
  <data name="strPropertiesWillOnlyBeSavedMRemoteXML" xml:space="preserve">
    <value>(These properties will only be saved if you select mRemote/mRemoteNG XML as output file format!)</value>
  </data>
  <data name="strPropertyDescriptionAddress" xml:space="preserve">
    <value>Enter the hostname or ip you want to connect to.</value>
  </data>
  <data name="strPropertyDescriptionAll" xml:space="preserve">
    <value>Toggle all inheritance options.</value>
  </data>
  <data name="strPropertyDescriptionAuthenticationLevel" xml:space="preserve">
    <value>Select which authentication level this connection should use.</value>
  </data>
  <data name="strPropertyDescriptionAuthenticationMode" xml:space="preserve">
    <value>Select how you want to authenticate against the VNC server.</value>
  </data>
  <data name="strPropertyDescriptionAutomaticResize" xml:space="preserve">
    <value>Select whether to automatically resize the connection when the window is resized or when fullscreen mode is toggled. Requires RDC 8.0 or higher.</value>
  </data>
  <data name="strPropertyDescriptionCacheBitmaps" xml:space="preserve">
    <value>Select whether to use bitmap caching or not.</value>
  </data>
  <data name="strPropertyDescriptionColors" xml:space="preserve">
    <value>Select the colour quality to be used.</value>
  </data>
  <data name="strPropertyDescriptionCompression" xml:space="preserve">
    <value>Select the compression value to be used.</value>
  </data>
  <data name="strPropertyDescriptionDescription" xml:space="preserve">
    <value>Put your notes or a description for the host here.</value>
  </data>
  <data name="strPropertyDescriptionDisplayThemes" xml:space="preserve">
    <value>Select yes if the theme of the remote host should be displayed.</value>
  </data>
  <data name="strPropertyDescriptionDisplayWallpaper" xml:space="preserve">
    <value>Select yes if the wallpaper of the remote host should be displayed.</value>
  </data>
  <data name="strPropertyDescriptionDomain" xml:space="preserve">
    <value>Enter your domain.</value>
  </data>
  <data name="strPropertyDescriptionEnableDesktopComposition" xml:space="preserve">
    <value>Select whether to use desktop composition or not.</value>
  </data>
  <data name="strPropertyDescriptionEnableFontSmoothing" xml:space="preserve">
    <value>Select whether to use font smoothing or not.</value>
  </data>
  <data name="strPropertyDescriptionEncoding" xml:space="preserve">
    <value>Select the encoding mode to be used.</value>
  </data>
  <data name="strPropertyDescriptionEncryptionStrength" xml:space="preserve">
    <value>Select the encryption strength of the remote host.</value>
  </data>
  <data name="strPropertyDescriptionExternalTool" xml:space="preserve">
    <value>Select the external tool to be started.</value>
  </data>
  <data name="strPropertyDescriptionExternalToolAfter" xml:space="preserve">
    <value>Select a external tool to be started after the disconnection to the remote host.</value>
  </data>
  <data name="strPropertyDescriptionExternalToolBefore" xml:space="preserve">
    <value>Select a external tool to be started before the connection to the remote host is established.</value>
  </data>
  <data name="strPropertyDescriptionIcon" xml:space="preserve">
    <value>Choose a icon that will be displayed when connected to the host.</value>
  </data>
  <data name="strPropertyDescriptionLoadBalanceInfo" xml:space="preserve">
    <value>Specifies the load balancing information for use by load balancing routers to choose the best server.</value>
  </data>
  <data name="strPropertyDescriptionMACAddress" xml:space="preserve">
    <value>Enter the MAC address of the remote host if you wish to use it in an external tool.</value>
  </data>
  <data name="strPropertyDescriptionName" xml:space="preserve">
    <value>This is the name that will be displayed in the connections tree.</value>
  </data>
  <data name="strPropertyDescriptionPanel" xml:space="preserve">
    <value>Sets the panel in which the connection will open.</value>
  </data>
  <data name="strPropertyDescriptionPassword" xml:space="preserve">
    <value>Enter your password.</value>
  </data>
  <data name="strPropertyDescriptionPort" xml:space="preserve">
    <value>Enter the port the selected protocol is listening on.</value>
  </data>
  <data name="strPropertyDescriptionProtocol" xml:space="preserve">
    <value>Choose the protocol mRemoteNG should use to connect to the host.</value>
  </data>
  <data name="strPropertyDescriptionPuttySession" xml:space="preserve">
    <value>Select a PuTTY session to be used when connecting.</value>
  </data>
  <data name="strPropertyDescriptionRDGatewayDomain" xml:space="preserve">
    <value>Specifies the domain name that a user provides to connect to the RD Gateway server.</value>
  </data>
  <data name="strPropertyDescriptionRDGatewayHostname" xml:space="preserve">
    <value>Specifies the host name of the Remote Desktop Gateway server.</value>
  </data>
  <data name="strPropertyDescriptionRDGatewayUsageMethod" xml:space="preserve">
    <value>Specifies when to use a Remote Desktop Gateway (RD Gateway) server.</value>
  </data>
  <data name="strPropertyDescriptionRDGatewayUseConnectionCredentials" xml:space="preserve">
    <value>Specifies whether or not to log on to the gateway using the same username and password as the connection.</value>
  </data>
  <data name="strPropertyDescriptionRDGatewayUsername" xml:space="preserve">
    <value>Specifies the user name that a user provides to connect to the RD Gateway server.</value>
  </data>
  <data name="strPropertyDescriptionRedirectDrives" xml:space="preserve">
    <value>Select whether local disk drives should be shown on the remote host.</value>
  </data>
  <data name="strPropertyDescriptionRedirectKeys" xml:space="preserve">
    <value>Select whether key combinations (e.g. Alt-Tab) should be redirected to the remote host.</value>
  </data>
  <data name="strPropertyDescriptionRedirectPorts" xml:space="preserve">
    <value>Select whether local ports (ie. com, parallel) should be shown on the remote host.</value>
  </data>
  <data name="strPropertyDescriptionRedirectPrinters" xml:space="preserve">
    <value>Select whether local printers should be shown on the remote host.</value>
  </data>
  <data name="strPropertyDescriptionRedirecClipboard" xml:space="preserve">
    <value>Select whether clipboard should be shared.</value>
  </data>
  <data name="strPropertyDescriptionRedirectSmartCards" xml:space="preserve">
    <value>Select whether local smart cards should be available on the remote host.</value>
  </data>
  <data name="strPropertyDescriptionRedirectSounds" xml:space="preserve">
    <value>Select how remote sound should be redirected.</value>
  </data>
  <data name="strPropertyDescriptionRenderingEngine" xml:space="preserve">
    <value>Select one of the available rendering engines that will be used to display HTML.</value>
  </data>
  <data name="strPropertyDescriptionResolution" xml:space="preserve">
    <value>Choose the resolution or mode this connection will open in.</value>
  </data>
  <data name="strPropertyDescriptionSmartSizeMode" xml:space="preserve">
    <value>Select the SmartSize mode to be used.</value>
  </data>
  <data name="strPropertyDescriptionUseConsoleSession" xml:space="preserve">
    <value>Connect to the console session of the remote host.</value>
  </data>
  <data name="strPropertyDescriptionUseCredSsp" xml:space="preserve">
    <value>Use the Credential Security Support Provider (CredSSP) for authentication if it is available.</value>
  </data>
  <data name="strPropertyDescriptionUser1" xml:space="preserve">
    <value>Feel free to enter any information you need here.</value>
  </data>
  <data name="strPropertyDescriptionUsername" xml:space="preserve">
    <value>Enter your username.</value>
  </data>
  <data name="strPropertyDescriptionViewOnly" xml:space="preserve">
    <value>If you want to establish a view only connection to the host select yes.</value>
  </data>
  <data name="strPropertyDescriptionVNCProxyAddress" xml:space="preserve">
    <value>Enter the proxy address to be used.</value>
  </data>
  <data name="strPropertyDescriptionVNCProxyPassword" xml:space="preserve">
    <value>Enter your password for authenticating against the proxy.</value>
  </data>
  <data name="strPropertyDescriptionVNCProxyPort" xml:space="preserve">
    <value>Enter the port the proxy server listens on.</value>
  </data>
  <data name="strPropertyDescriptionVNCProxyType" xml:space="preserve">
    <value>If you use a proxy to tunnel VNC connections, select which type it is.</value>
  </data>
  <data name="strPropertyDescriptionVNCProxyUsername" xml:space="preserve">
    <value>Enter your username for authenticating against the proxy.</value>
  </data>
  <data name="strPropertyNameAddress" xml:space="preserve">
    <value>Hostname/IP</value>
  </data>
  <data name="strPropertyNameAll" xml:space="preserve">
    <value>All</value>
  </data>
  <data name="strPropertyNameAuthenticationLevel" xml:space="preserve">
    <value>Server Authentication</value>
  </data>
  <data name="strPropertyNameAuthenticationMode" xml:space="preserve">
    <value>Authentication mode</value>
  </data>
  <data name="strPropertyNameAutomaticResize" xml:space="preserve">
    <value>Automatic resize</value>
  </data>
  <data name="strPropertyNameCacheBitmaps" xml:space="preserve">
    <value>Cache Bitmaps</value>
  </data>
  <data name="strPropertyNameColors" xml:space="preserve">
    <value>Colours</value>
  </data>
  <data name="strPropertyNameCompression" xml:space="preserve">
    <value>Compression</value>
  </data>
  <data name="strPropertyNameDescription" xml:space="preserve">
    <value>Description</value>
  </data>
  <data name="strPropertyNameDisplayThemes" xml:space="preserve">
    <value>Display Themes</value>
  </data>
  <data name="strPropertyNameDisplayWallpaper" xml:space="preserve">
    <value>Display Wallpaper</value>
  </data>
  <data name="strPropertyNameDomain" xml:space="preserve">
    <value>Domain</value>
  </data>
  <data name="strPropertyNameEnableDesktopComposition" xml:space="preserve">
    <value>Desktop Composition</value>
  </data>
  <data name="strPropertyNameEnableFontSmoothing" xml:space="preserve">
    <value>Font Smoothing</value>
  </data>
  <data name="strPropertyNameEncoding" xml:space="preserve">
    <value>Encoding</value>
  </data>
  <data name="strPropertyNameEncryptionStrength" xml:space="preserve">
    <value>Encryption Strength</value>
  </data>
  <data name="strPropertyNameExternalTool" xml:space="preserve">
    <value>External Tool</value>
  </data>
  <data name="strPropertyNameExternalToolAfter" xml:space="preserve">
    <value>External Tool After</value>
  </data>
  <data name="strPropertyNameExternalToolBefore" xml:space="preserve">
    <value>External Tool Before</value>
  </data>
  <data name="strPropertyNameIcon" xml:space="preserve">
    <value>Icon</value>
  </data>
  <data name="strPropertyNameLoadBalanceInfo" xml:space="preserve">
    <value>Load Balance Info</value>
  </data>
  <data name="strPropertyNameMACAddress" xml:space="preserve">
    <value>MAC Address</value>
  </data>
  <data name="strPropertyNameName" xml:space="preserve">
    <value>Name</value>
  </data>
  <data name="strPropertyNamePanel" xml:space="preserve">
    <value>Panel</value>
  </data>
  <data name="strPropertyNamePassword" xml:space="preserve">
    <value>Password</value>
  </data>
  <data name="strPropertyNamePort" xml:space="preserve">
    <value>Port</value>
  </data>
  <data name="strPropertyNameProtocol" xml:space="preserve">
    <value>Protocol</value>
  </data>
  <data name="strPropertyNamePuttySession" xml:space="preserve">
    <value>PuTTY Session</value>
  </data>
  <data name="strPropertyNameRDGatewayDomain" xml:space="preserve">
    <value>Gateway Domain</value>
  </data>
  <data name="strPropertyNameRDGatewayHostname" xml:space="preserve">
    <value>Gateway Hostname</value>
  </data>
  <data name="strPropertyNameRDGatewayPassword" xml:space="preserve">
    <value>Remote Desktop Gateway Password</value>
  </data>
  <data name="strPropertyNameRDGatewayUsageMethod" xml:space="preserve">
    <value>Use Gateway</value>
  </data>
  <data name="strPropertyNameRDGatewayUseConnectionCredentials" xml:space="preserve">
    <value>Gateway Credentials</value>
  </data>
  <data name="strPropertyNameRDGatewayUsername" xml:space="preserve">
    <value>Gateway Username</value>
  </data>
  <data name="strPropertyNameRedirectDrives" xml:space="preserve">
    <value>Disk Drives</value>
  </data>
  <data name="strPropertyNameRedirectKeys" xml:space="preserve">
    <value>Key Combinations</value>
  </data>
  <data name="strPropertyNameRedirectPorts" xml:space="preserve">
    <value>Ports</value>
  </data>
  <data name="strPropertyNameRedirectPrinters" xml:space="preserve">
    <value>Printers</value>
  </data>
  <data name="strPropertyNameRedirectClipboard" xml:space="preserve">
    <value>Clipboard</value>
  </data>
  <data name="strPropertyNameRedirectSmartCards" xml:space="preserve">
    <value>Smart Cards</value>
  </data>
  <data name="strPropertyNameRedirectSounds" xml:space="preserve">
    <value>Sounds</value>
  </data>
  <data name="strPropertyNameRenderingEngine" xml:space="preserve">
    <value>Rendering Engine</value>
  </data>
  <data name="strPropertyNameResolution" xml:space="preserve">
    <value>Resolution</value>
  </data>
  <data name="strPropertyNameSmartSizeMode" xml:space="preserve">
    <value>SmartSize Mode</value>
  </data>
  <data name="strPropertyNameUseConsoleSession" xml:space="preserve">
    <value>Use Console Session</value>
  </data>
  <data name="strPropertyNameUseCredSsp" xml:space="preserve">
    <value>Use CredSSP</value>
  </data>
  <data name="strPropertyNameUser1" xml:space="preserve">
    <value>User Field</value>
  </data>
  <data name="strPropertyNameUsername" xml:space="preserve">
    <value>Username</value>
  </data>
  <data name="strPropertyNameViewOnly" xml:space="preserve">
    <value>View Only</value>
  </data>
  <data name="strPropertyNameVNCProxyAddress" xml:space="preserve">
    <value>Proxy Address</value>
  </data>
  <data name="strPropertyNameVNCProxyPassword" xml:space="preserve">
    <value>Proxy Password</value>
  </data>
  <data name="strPropertyNameVNCProxyPort" xml:space="preserve">
    <value>Proxy Port</value>
  </data>
  <data name="strPropertyNameVNCProxyType" xml:space="preserve">
    <value>Proxy Type</value>
  </data>
  <data name="strPropertyNameVNCProxyUsername" xml:space="preserve">
    <value>Proxy Username</value>
  </data>
  <data name="strProtocolEventDisconnected" xml:space="preserve">
    <value>Protocol Event Disconnected.
Message:
{0}</value>
  </data>
  <data name="strProtocolEventDisconnectFailed" xml:space="preserve">
    <value>Protocol Event Disconnected failed.
{0}</value>
  </data>
  <data name="strProtocolToImport" xml:space="preserve">
    <value>Protocol to import</value>
  </data>
  <data name="strProxyTestFailed" xml:space="preserve">
    <value>Proxy test failed!</value>
  </data>
  <data name="strProxyTestSucceeded" xml:space="preserve">
    <value>Proxy test succeeded!</value>
  </data>
  <data name="strPuttyConnectionFailed" xml:space="preserve">
    <value>Connection failed!</value>
  </data>
  <data name="strPuttyDisposeFailed" xml:space="preserve">
    <value>Dispose of Putty process failed!</value>
  </data>
  <data name="strPuttyFocusFailed" xml:space="preserve">
    <value>Couldn't set focus!</value>
  </data>
  <data name="strPuttyGetSessionsFailed" xml:space="preserve">
    <value>Get Putty Sessions Failed!</value>
  </data>
  <data name="strPuttyHandle" xml:space="preserve">
    <value>Putty Handle: {0}</value>
  </data>
  <data name="strPuttyKillFailed" xml:space="preserve">
    <value>Killing Putty Process failed!</value>
  </data>
  <data name="strPuttyParentHandle" xml:space="preserve">
    <value>Panel Handle: {0}</value>
  </data>
  <data name="strPuttyResizeFailed" xml:space="preserve">
    <value>Putty Resize Failed!</value>
  </data>
  <data name="strPuttySavedSessionsRootName" xml:space="preserve">
    <value>PuTTY Saved Sessions</value>
  </data>
  <data name="strPuttySessionSettings" xml:space="preserve">
    <value>PuTTY Session Settings</value>
  </data>
  <data name="strPuttySettings" xml:space="preserve">
    <value>PuTTY Settings</value>
  </data>
  <data name="strPuttyShowSettingsDialogFailed" xml:space="preserve">
    <value>Show PuTTY Settings Dialog failed!</value>
  </data>
  <data name="strPuttyStartFailed" xml:space="preserve">
    <value>Putty Start Failed!</value>
  </data>
  <data name="strPuttyStuff" xml:space="preserve">
    <value>--- PuTTY Stuff ---</value>
  </data>
  <data name="strPuttyTitle" xml:space="preserve">
    <value>PuTTY Title: {0}</value>
  </data>
  <data name="strQuick" xml:space="preserve">
    <value>Quick: {0}</value>
  </data>
  <data name="strQuickConnect" xml:space="preserve">
    <value>Quick Connect</value>
  </data>
  <data name="strQuickConnectAddFailed" xml:space="preserve">
    <value>Quick Connect Add Failed!</value>
  </data>
  <data name="strQuickConnectFailed" xml:space="preserve">
    <value>Creating quick connect failed</value>
  </data>
  <data name="strRadioCloseWarnAll" xml:space="preserve">
    <value>&amp;Warn me when closing connections</value>
  </data>
  <data name="strRadioCloseWarnExit" xml:space="preserve">
    <value>Warn me only when e&amp;xiting mRemoteNG</value>
  </data>
  <data name="strRadioCloseWarnMultiple" xml:space="preserve">
    <value>Warn me only when closing &amp;multiple connections</value>
  </data>
  <data name="strRadioCloseWarnNever" xml:space="preserve">
    <value>Do &amp;not warn me when closing connections</value>
  </data>
  <data name="strRAW" xml:space="preserve">
    <value>RAW</value>
  </data>
  <data name="strRDP" xml:space="preserve">
    <value>RDP</value>
  </data>
  <data name="strRDP16777216Colors" xml:space="preserve">
    <value>16777216 Colours (24-bit)</value>
  </data>
  <data name="strRDP256Colors" xml:space="preserve">
    <value>256 Colours (8-bit)</value>
  </data>
  <data name="strRDP32768Colors" xml:space="preserve">
    <value>32768 Colours (15-bit)</value>
  </data>
  <data name="strRDP4294967296Colors" xml:space="preserve">
    <value>16777216 Colours (32-bit)</value>
  </data>
  <data name="strRDP65536Colors" xml:space="preserve">
    <value>65536 Colours (16-bit)</value>
  </data>
  <data name="strRdpAddResolutionFailed" xml:space="preserve">
    <value>RDP Add Resolution failed!</value>
  </data>
  <data name="strRdpAddResolutionsFailed" xml:space="preserve">
    <value>RDP Add Resolutions failed!</value>
  </data>
  <data name="strRdpAddSessionFailed" xml:space="preserve">
    <value>Add Session failed</value>
  </data>
  <data name="strRdpCloseConnectionFailed" xml:space="preserve">
    <value>Close RDP Connection failed!</value>
  </data>
  <data name="strRdpControlCreationFailed" xml:space="preserve">
    <value>Couldn't create RDP control, please check mRemoteNG requirements.</value>
  </data>
  <data name="strRDPDisableCursorblinking" xml:space="preserve">
    <value>Disable Cursor blinking</value>
  </data>
  <data name="strRDPDisableCursorShadow" xml:space="preserve">
    <value>Disable Cursor Shadow</value>
  </data>
  <data name="strRDPDisableFullWindowdrag" xml:space="preserve">
    <value>Disable Full Window drag</value>
  </data>
  <data name="strRDPDisableMenuAnimations" xml:space="preserve">
    <value>Disable Menu Animations</value>
  </data>
  <data name="strRDPDisableThemes" xml:space="preserve">
    <value>Disable Themes</value>
  </data>
  <data name="strRDPDisableWallpaper" xml:space="preserve">
    <value>Disable Wallpaper</value>
  </data>
  <data name="strRdpDisconnected" xml:space="preserve">
    <value>RDP disconnected!</value>
  </data>
  <data name="strRdpDisconnectFailed" xml:space="preserve">
    <value>RDP Disconnect failed, trying to close!</value>
  </data>
  <data name="strRdpErrorCode1" xml:space="preserve">
    <value>Internal error code 1.</value>
  </data>
  <data name="strRdpErrorCode2" xml:space="preserve">
    <value>Internal error code 2.</value>
  </data>
  <data name="strRdpErrorCode3" xml:space="preserve">
    <value>Internal error code 3. This is not a valid state.</value>
  </data>
  <data name="strRdpErrorCode4" xml:space="preserve">
    <value>Internal error code 4.</value>
  </data>
  <data name="strRdpErrorConnection" xml:space="preserve">
    <value>An unrecoverable error has occurred during client connection.</value>
  </data>
  <data name="strRdpErrorGetFailure" xml:space="preserve">
    <value>GetError failed (FatalErrors)</value>
  </data>
  <data name="strRdpErrorGetUnknown" xml:space="preserve">
    <value>An unknown fatal RDP error has occurred.  Error code {0}.</value>
  </data>
  <data name="strRdpErrorOutOfMemory" xml:space="preserve">
    <value>An out-of-memory error has occurred.</value>
  </data>
  <data name="strRdpErrorUnknown" xml:space="preserve">
    <value>An unknown error has occurred.</value>
  </data>
  <data name="strRdpErrorWindowCreation" xml:space="preserve">
    <value>A window-creation error has occurred.</value>
  </data>
  <data name="strRdpErrorWinsock" xml:space="preserve">
    <value>Winsock initialization error.</value>
  </data>
  <data name="strRdpFileCouldNotBeImported" xml:space="preserve">
    <value>Couldn't import rdp file!</value>
  </data>
  <data name="strRDPFitToPanel" xml:space="preserve">
    <value>Fit To Panel</value>
  </data>
  <data name="strRdpFocusFailed" xml:space="preserve">
    <value>RDP Focus failed!</value>
  </data>
  <data name="strRdpGatewayIsSupported" xml:space="preserve">
    <value>RD Gateway is supported.</value>
  </data>
  <data name="strRdpGatewayNotSupported" xml:space="preserve">
    <value>RD Gateway is not supported!</value>
  </data>
  <data name="strRdpGetSessionsFailed" xml:space="preserve">
    <value>GetSessions failed!</value>
  </data>
  <data name="strRdpReconnectCount" xml:space="preserve">
    <value>RDP reconnection count:</value>
  </data>
  <data name="strRdpSetAuthenticationLevelFailed" xml:space="preserve">
    <value>RDP SetAuthenticationLevel failed!</value>
  </data>
  <data name="strRdpSetConsoleSessionFailed" xml:space="preserve">
    <value>RDP SetUseConsoleSession failed!</value>
  </data>
  <data name="strRdpSetConsoleSwitch" xml:space="preserve">
    <value>Setting Console switch for RDC {0}.</value>
  </data>
  <data name="strRdpSetCredentialsFailed" xml:space="preserve">
    <value>RDP SetCredentials failed!</value>
  </data>
  <data name="strRdpSetEventHandlersFailed" xml:space="preserve">
    <value>RDP SetEventHandlers failed!</value>
  </data>
  <data name="strRdpSetGatewayFailed" xml:space="preserve">
    <value>RDP SetRDGateway failed!</value>
  </data>
  <data name="strRdpSetPerformanceFlagsFailed" xml:space="preserve">
    <value>RDP SetPerformanceFlags failed!</value>
  </data>
  <data name="strRdpSetPortFailed" xml:space="preserve">
    <value>RDP SetPort failed!</value>
  </data>
  <data name="strRdpSetPropsFailed" xml:space="preserve">
    <value>RDP SetProps failed!</value>
  </data>
  <data name="strRdpSetRedirectionFailed" xml:space="preserve">
    <value>Rdp Set Redirection Failed!</value>
  </data>
  <data name="strRdpSetRedirectKeysFailed" xml:space="preserve">
    <value>Rdp Set Redirect Keys Failed!</value>
  </data>
  <data name="strRdpSetResolutionFailed" xml:space="preserve">
    <value>RDP SetResolution failed!</value>
  </data>
  <data name="strRDPSmartSize" xml:space="preserve">
    <value>Smart Size</value>
  </data>
  <data name="strRDPSoundBringToThisComputer" xml:space="preserve">
    <value>Bring to this computer</value>
  </data>
  <data name="strRDPSoundDoNotPlay" xml:space="preserve">
    <value>Do not play</value>
  </data>
  <data name="strRDPSoundLeaveAtRemoteComputer" xml:space="preserve">
    <value>Leave at remote computer</value>
  </data>
  <data name="strRdpToggleFullscreenFailed" xml:space="preserve">
    <value>RDP ToggleFullscreen failed!</value>
  </data>
  <data name="strRdpToggleSmartSizeFailed" xml:space="preserve">
    <value>RDP ToggleSmartSize failed!</value>
  </data>
  <data name="strReconnectAtStartup" xml:space="preserve">
    <value>Reconnect to previously opened sessions on startup</value>
  </data>
  <data name="strRefresh" xml:space="preserve">
    <value>Refresh</value>
  </data>
  <data name="strRemoteFile" xml:space="preserve">
    <value>Remote file</value>
  </data>
  <data name="strRemoveAll" xml:space="preserve">
    <value>Remove All</value>
  </data>
  <data name="strRename" xml:space="preserve">
    <value>Rename</value>
  </data>
  <data name="strRlogin" xml:space="preserve">
    <value>Rlogin</value>
  </data>
  <data name="strSave" xml:space="preserve">
    <value>Save</value>
  </data>
  <data name="strSaveAll" xml:space="preserve">
    <value>Save All</value>
  </data>
  <data name="strSaveConnectionsFileBeforeOpeningAnother" xml:space="preserve">
    <value>Do you want to save the current connections file before loading another?</value>
  </data>
  <data name="strSaveConsOnExit" xml:space="preserve">
    <value>Save connections on exit</value>
  </data>
  <data name="strSaveImageFilter" xml:space="preserve">
    <value>Graphics Interchange Format File (.gif)|*.gif|Joint Photographic Experts Group File (.jpeg)|*.jpeg|Joint Photographic Experts Group File (.jpg)|*.jpg|Portable Network Graphics File (.png)|*.png</value>
  </data>
  <data name="strScreen" xml:space="preserve">
    <value>Screen</value>
  </data>
  <data name="strScreenshot" xml:space="preserve">
    <value>Screenshot</value>
  </data>
  <data name="strScreenshots" xml:space="preserve">
    <value>Screenshots</value>
  </data>
  <data name="strSearchPrompt" xml:space="preserve">
    <value>Search</value>
  </data>
  <data name="strSendTo" xml:space="preserve">
    <value>Send To...</value>
  </data>
  <data name="strSessionGetFailed" xml:space="preserve">
    <value>Get Sessions Background failed</value>
  </data>
  <data name="strSessionKillFailed" xml:space="preserve">
    <value>Kill Session Background failed</value>
  </data>
  <data name="strSetHostnameLikeDisplayName" xml:space="preserve">
    <value>Set hostname like display name when creating or renaming connections</value>
  </data>
  <data name="strSettingMainFormTextFailed" xml:space="preserve">
    <value>Setting main form text failed</value>
  </data>
  <data name="strSettingsCouldNotBeSavedOrTrayDispose" xml:space="preserve">
    <value>Couldn't save settings or dispose SysTray Icon!</value>
  </data>
  <data name="strShowDescriptionTooltips" xml:space="preserve">
    <value>Show description tooltips in connection tree</value>
  </data>
  <data name="strShowFullConsFilePath" xml:space="preserve">
    <value>Show full connections file path in window title</value>
  </data>
  <data name="strShowLogonInfoOnTabs" xml:space="preserve">
    <value>Show logon information on tab names</value>
  </data>
  <data name="strShowProtocolOnTabs" xml:space="preserve">
    <value>Show protocols on tab names</value>
  </data>
  <data name="strSingleClickOnConnectionOpensIt" xml:space="preserve">
    <value>Single click on connection opens it</value>
  </data>
  <data name="strSingleClickOnOpenConnectionSwitchesToIt" xml:space="preserve">
    <value>Single click on opened connection in Connection Tree switches to opened Connection Tab</value>
  </data>
  <data name="strSmartSizeModeAspect" xml:space="preserve">
    <value>Aspect</value>
  </data>
  <data name="strSmartSizeModeFree" xml:space="preserve">
    <value>Free</value>
  </data>
  <data name="strSmartSizeModeNone" xml:space="preserve">
    <value>No SmartSize</value>
  </data>
  <data name="strSocks5" xml:space="preserve">
    <value>Socks 5</value>
  </data>
  <data name="strSort" xml:space="preserve">
    <value>Sort</value>
  </data>
  <data name="strSortAsc" xml:space="preserve">
    <value>Ascending (A-Z)</value>
  </data>
  <data name="strSortDesc" xml:space="preserve">
    <value>Descending (Z-A)</value>
  </data>
  <data name="strSpecialKeys" xml:space="preserve">
    <value>Special Keys</value>
  </data>
  <data name="strSQLInfo" xml:space="preserve">
    <value>Please see Help - Getting started - SQL Configuration for more Info!</value>
  </data>
  <data name="strSQLServer" xml:space="preserve">
    <value>SQL Server</value>
  </data>
  <data name="strSqlUpdateCheckUpdateAvailable" xml:space="preserve">
    <value>SQL Update check finished and there is an update available! Going to refresh connections.</value>
  </data>
  <data name="strSsh1" xml:space="preserve">
    <value>SSH version 1</value>
  </data>
  <data name="strSsh2" xml:space="preserve">
    <value>SSH version 2</value>
  </data>
  <data name="strSSHStartTransferBG" xml:space="preserve">
    <value>SSH background transfer failed!</value>
  </data>
  <data name="strSSHTranferSuccessful" xml:space="preserve">
    <value>Transfer successful!</value>
  </data>
  <data name="strSSHTransferEndFailed" xml:space="preserve">
    <value>SSH Transfer End (UI.Window.SSHTransfer) failed!</value>
  </data>
  <data name="strSSHTransferFailed" xml:space="preserve">
    <value>SSH transfer failed.</value>
  </data>
  <data name="strStartIP" xml:space="preserve">
    <value>Start IP</value>
  </data>
  <data name="strStartPort" xml:space="preserve">
    <value>Start Port</value>
  </data>
  <data name="strStartupExit" xml:space="preserve">
    <value>Startup/Exit</value>
  </data>
  <data name="strStatus" xml:space="preserve">
    <value>Status</value>
  </data>
  <data name="strSwitchToErrorsAndInfos" xml:space="preserve">
    <value>Switch to Notifications panel on:</value>
  </data>
  <data name="strTabAdvanced" xml:space="preserve">
    <value>Advanced</value>
  </data>
  <data name="strTabAppearance" xml:space="preserve">
    <value>Appearance</value>
  </data>
  <data name="strTabsAndPanels" xml:space="preserve">
    <value>Tabs &amp;&amp; Panels</value>
  </data>
  <data name="strTabUpdates" xml:space="preserve">
    <value>Updates</value>
  </data>
  <data name="strTelnet" xml:space="preserve">
    <value>Telnet</value>
  </data>
  <data name="strTheFollowing" xml:space="preserve">
    <value>The following:</value>
  </data>
  <data name="strThemeCategoryConfigPanel" xml:space="preserve">
    <value>Config Panel</value>
  </data>
  <data name="strThemeCategoryConnectionsPanel" xml:space="preserve">
    <value>Connections Panel</value>
  </data>
  <data name="strThemeCategoryGeneral" xml:space="preserve">
    <value>General</value>
  </data>
  <data name="strThemeDescriptionConfigPanelBackgroundColor" xml:space="preserve">
    <value>The background colour of the config panel.</value>
  </data>
  <data name="strThemeDescriptionConfigPanelCategoryTextColor" xml:space="preserve">
    <value>The colour of the category text in the config panel.</value>
  </data>
  <data name="strThemeDescriptionConfigPanelGridLineColor" xml:space="preserve">
    <value>The colour of the grid lines in the config panel</value>
  </data>
  <data name="strThemeDescriptionConfigPanelHelpBackgroundColor" xml:space="preserve">
    <value>The background colour of the help area of the config panel.</value>
  </data>
  <data name="strThemeDescriptionConfigPanelHelpTextColor" xml:space="preserve">
    <value>The colour of the text in the help area of the config panel.</value>
  </data>
  <data name="strThemeDescriptionConfigPanelTextColor" xml:space="preserve">
    <value>The colour of the text in the config panel.</value>
  </data>
  <data name="strThemeDescriptionConnectionsPanelBackgroundColor" xml:space="preserve">
    <value>The background colour of the connections panel.</value>
  </data>
  <data name="strThemeDescriptionConnectionsPanelTextColor" xml:space="preserve">
    <value>The colour of the text in the connections panel.</value>
  </data>
  <data name="strThemeDescriptionConnectionsPanelTreeLineColor" xml:space="preserve">
    <value>The colour of the tree lines in the connections panel.</value>
  </data>
  <data name="strThemeDescriptionMenuBackgroundColor" xml:space="preserve">
    <value>The background colour of the menus.</value>
  </data>
  <data name="strThemeDescriptionMenuTextColor" xml:space="preserve">
    <value>The colour of the text in the menus.</value>
  </data>
  <data name="strThemeDescriptionSearchBoxBackgroundColor" xml:space="preserve">
    <value>The background colour of the search box.</value>
  </data>
  <data name="strThemeDescriptionSearchBoxTextColor" xml:space="preserve">
    <value>The colour of the text in the search box.</value>
  </data>
  <data name="strThemeDescriptionSearchBoxTextPromptColor" xml:space="preserve">
    <value>The colour of the prompt text in the search box.</value>
  </data>
  <data name="strThemeDescriptionToolbarBackgroundColor" xml:space="preserve">
    <value>The background colour of the toolbars.</value>
  </data>
  <data name="strThemeDescriptionToolbarTextColor" xml:space="preserve">
    <value>The colour of the text in the toolbars.</value>
  </data>
  <data name="strThemeDescriptionWindowBackgroundColor" xml:space="preserve">
    <value>The background colour of the main window.</value>
  </data>
  <data name="strThemeNameConfigPanelBackgroundColor" xml:space="preserve">
    <value>Config Panel Background Colour</value>
  </data>
  <data name="strThemeNameConfigPanelCategoryTextColor" xml:space="preserve">
    <value>Config Panel Category Text Colour</value>
  </data>
  <data name="strThemeNameConfigPanelGridLineColor" xml:space="preserve">
    <value>Config Panel Grid Line Colour</value>
  </data>
  <data name="strThemeNameConfigPanelHelpBackgroundColor" xml:space="preserve">
    <value>Config Panel Help Background Colour</value>
  </data>
  <data name="strThemeNameConfigPanelHelpTextColor" xml:space="preserve">
    <value>Config Panel Help Text Colour</value>
  </data>
  <data name="strThemeNameConfigPanelTextColor" xml:space="preserve">
    <value>Config Panel Text Colour</value>
  </data>
  <data name="strThemeNameConnectionsPanelBackgroundColor" xml:space="preserve">
    <value>Connections Panel Background Colour</value>
  </data>
  <data name="strThemeNameConnectionsPanelTextColor" xml:space="preserve">
    <value>Connections Panel Text Colour</value>
  </data>
  <data name="strThemeNameConnectionsPanelTreeLineColor" xml:space="preserve">
    <value>Connections Panel Tree Line Colour</value>
  </data>
  <data name="strThemeNameMenuBackgroundColor" xml:space="preserve">
    <value>Menu Background Colour</value>
  </data>
  <data name="strThemeNameMenuTextColor" xml:space="preserve">
    <value>Menu Text Colour</value>
  </data>
  <data name="strThemeNameSearchBoxBackgroundColor" xml:space="preserve">
    <value>Search Box Background Colour</value>
  </data>
  <data name="strThemeNameSearchBoxTextColor" xml:space="preserve">
    <value>Search Box Text Colour</value>
  </data>
  <data name="strThemeNameSearchBoxTextPromptColor" xml:space="preserve">
    <value>Search Box Text Prompt Colour</value>
  </data>
  <data name="strThemeNameToolbarBackgroundColor" xml:space="preserve">
    <value>Toolbar Background Colour</value>
  </data>
  <data name="strThemeNameToolbarTextColor" xml:space="preserve">
    <value>Toolbar Text Colour</value>
  </data>
  <data name="strThemeNameWindowBackgroundColor" xml:space="preserve">
    <value>Window Background Colour</value>
  </data>
  <data name="strTitleError" xml:space="preserve">
    <value>Error ({0})</value>
  </data>
  <data name="strTitleInformation" xml:space="preserve">
    <value>Information ({0})</value>
  </data>
  <data name="strTitlePassword" xml:space="preserve">
    <value>Password</value>
  </data>
  <data name="strTitlePasswordWithName" xml:space="preserve">
    <value>Password for {0}</value>
  </data>
  <data name="strTitleSelectPanel" xml:space="preserve">
    <value>Select Panel</value>
  </data>
  <data name="strTitleWarning" xml:space="preserve">
    <value>Warning ({0})</value>
  </data>
  <data name="strTransfer" xml:space="preserve">
    <value>Transfer</value>
  </data>
  <data name="strTransferFailed" xml:space="preserve">
    <value>Transfer failed!</value>
  </data>
  <data name="strTryIntegrate" xml:space="preserve">
    <value>Try to integrate</value>
  </data>
  <data name="strShowOnToolbar" xml:space="preserve">
    <value>Show On Toolbar</value>
  </data>
  <data name="strType" xml:space="preserve">
    <value>Type</value>
  </data>
  <data name="strUltraVncRepeater" xml:space="preserve">
    <value>Ultra VNC Repeater</value>
  </data>
  <data name="strUltraVNCSCListeningPort" xml:space="preserve">
    <value>UltraVNC SingleClick port:</value>
  </data>
  <data name="strUncheckProperties" xml:space="preserve">
    <value>Uncheck the properties you want not to be saved!</value>
  </data>
  <data name="strUnnamedTheme" xml:space="preserve">
    <value>Unnamed Theme</value>
  </data>
  <data name="strUpdateAvailable" xml:space="preserve">
    <value>mRemoteNG requires an update</value>
  </data>
  <data name="strUpdateCheck" xml:space="preserve">
    <value>mRemoteNG can periodically connect to the mRemoteNG website to check for updates.</value>
  </data>
  <data name="strUpdateCheckCompleteFailed" xml:space="preserve">
    <value>The update information could not be downloaded.</value>
  </data>
  <data name="strUpdateCheckFailedLabel" xml:space="preserve">
    <value>Check failed</value>
  </data>
  <data name="strUpdateCheckingLabel" xml:space="preserve">
    <value>Checking for updates...</value>
  </data>
  <data name="strUpdateCheckPortableEdition" xml:space="preserve">
    <value>mRemoteNG Portable Edition does not currently support automatic updates.</value>
  </data>
  <data name="strUpdateDownloadComplete" xml:space="preserve">
    <value>Download complete!
mRemoteNG will now quit and begin with the installation.</value>
  </data>
  <data name="strUpdateDownloadCompleteFailed" xml:space="preserve">
    <value>The update could not be downloaded.</value>
  </data>
  <data name="strUpdateDownloadFailed" xml:space="preserve">
    <value>The update download could not be initiated.</value>
  </data>
  <data name="strUpdateFrequencyCustom" xml:space="preserve">
    <value>Every {0} days</value>
  </data>
  <data name="strUpdateFrequencyDaily" xml:space="preserve">
    <value>Daily</value>
  </data>
  <data name="strUpdateFrequencyMonthly" xml:space="preserve">
    <value>Monthly</value>
  </data>
  <data name="strUpdateFrequencyWeekly" xml:space="preserve">
    <value>Weekly</value>
  </data>
  <data name="strUpdateGetChangeLogFailed" xml:space="preserve">
    <value>The change log could not be downloaded.</value>
  </data>
  <data name="strUseDifferentUsernameAndPassword" xml:space="preserve">
    <value>Use a different username and password</value>
  </data>
  <data name="strUser" xml:space="preserve">
    <value>User</value>
  </data>
  <data name="strUseSameUsernameAndPassword" xml:space="preserve">
    <value>Use the same username and password</value>
  </data>
  <data name="strUseSmartCard" xml:space="preserve">
    <value>Use a smart card</value>
  </data>
  <data name="strUseSQLServer" xml:space="preserve">
    <value>Use SQL Server to load &amp;&amp; save connections</value>
  </data>
  <data name="strVersion" xml:space="preserve">
    <value>Version</value>
  </data>
  <data name="strVnc" xml:space="preserve">
    <value>VNC</value>
  </data>
  <data name="strVncConnectionDisconnectFailed" xml:space="preserve">
    <value>VNC disconnect failed!</value>
  </data>
  <data name="strVncRefreshFailed" xml:space="preserve">
    <value>VNC Refresh Screen Failed!</value>
  </data>
  <data name="strVncSendSpecialKeysFailed" xml:space="preserve">
    <value>VNC SendSpecialKeys failed!</value>
  </data>
  <data name="strVncSetEventHandlersFailed" xml:space="preserve">
    <value>VNC Set Event Handlers failed!</value>
  </data>
  <data name="strVncSetPropsFailed" xml:space="preserve">
    <value>VNC Set Props Failed!</value>
  </data>
  <data name="strVncStartChatFailed" xml:space="preserve">
    <value>VNC Start Chat Failed!</value>
  </data>
  <data name="strVncToggleSmartSizeFailed" xml:space="preserve">
    <value>VNC Toggle SmartSize Failed!</value>
  </data>
  <data name="strVncToggleViewOnlyFailed" xml:space="preserve">
    <value>VNC Toggle ViewOnly Failed!</value>
  </data>
  <data name="strWarnIfAuthFails" xml:space="preserve">
    <value>Warn me if authentication fails</value>
  </data>
  <data name="strWarnings" xml:space="preserve">
    <value>Warnings</value>
  </data>
  <data name="strWeifenLuoAttribution" xml:space="preserve">
    <value>Uses the DockPanel Suite by [Weifen Luo]</value>
  </data>
  <data name="strWeifenLuoAttributionURL" xml:space="preserve">
    <value>http://sourceforge.net/projects/dockpanelsuite/</value>
  </data>
  <data name="strXULrunnerPath" xml:space="preserve">
    <value>XULrunner path:</value>
  </data>
  <data name="strYes" xml:space="preserve">
    <value>Yes</value>
  </data>
  <data name="strMenuReconnectAll" xml:space="preserve">
    <value>Reconnect All Open Connections</value>
  </data>
  <data name="strRDPOverallConnectionTimeout" xml:space="preserve">
    <value>RDP Connection Timeout</value>
  </data>
  <data name="strNodeAlreadyInFolder" xml:space="preserve">
    <value>This node is already in this folder.</value>
  </data>
  <data name="strNodeCannotDragOnSelf" xml:space="preserve">
    <value>Cannot drag node onto itself.</value>
  </data>
  <data name="strNodeCannotDragParentOnChild" xml:space="preserve">
    <value>Cannot drag parent node onto child.</value>
  </data>
  <data name="strNodeNotDraggable" xml:space="preserve">
    <value>This node is not draggable.</value>
  </data>
  <data name="strEncryptionBlockCipherMode" xml:space="preserve">
    <value>Block Cipher Mode</value>
  </data>
  <data name="strEncryptionEngine" xml:space="preserve">
    <value>Encryption Engine</value>
  </data>
  <data name="strTabSecurity" xml:space="preserve">
    <value>Security</value>
  </data>
  <data name="strEncryptionKeyDerivationIterations" xml:space="preserve">
    <value>Key Derivation Function Iterations</value>
  </data>
  <data name="strRDPSoundQualityDynamic" xml:space="preserve">
    <value>Dynamic</value>
  </data>
  <data name="strRDPSoundQualityHigh" xml:space="preserve">
    <value>High</value>
  </data>
  <data name="strRDPSoundQualityMedium" xml:space="preserve">
    <value>Medium</value>
  </data>
  <data name="strPropertyDescriptionSoundQuality" xml:space="preserve">
    <value>Choose the Sound Quality provided by the protocol: Dynamic, Medium, High</value>
  </data>
  <data name="strPropertyNameSoundQuality" xml:space="preserve">
    <value>Sound quality</value>
  </data>
  <data name="strUpdatePortableDownloadComplete" xml:space="preserve">
    <value>Download Completed!</value>
  </data>
  <data name="strDownloadPortable" xml:space="preserve">
    <value>Download</value>
  </data>
  <data name="strPropertyDescriptionRDPMinutesToIdleTimeout" xml:space="preserve">
    <value>The number of minutes for the RDP session to sit idle before automatically disconnecting (for no limit use 0)</value>
  </data>
  <data name="strPropertyNameRDPMinutesToIdleTimeout" xml:space="preserve">
    <value>Minutes to Idle</value>
  </data>
  <data name="strAccept" xml:space="preserve">
    <value>Accept</value>
  </data>
  <data name="strAdd" xml:space="preserve">
    <value>Add</value>
  </data>
  <data name="strCredentialEditor" xml:space="preserve">
    <value>Credential Editor</value>
  </data>
  <data name="strCredentialManager" xml:space="preserve">
    <value>Credential Manager</value>
  </data>
  <data name="strID" xml:space="preserve">
    <value>ID</value>
  </data>
  <data name="strRemove" xml:space="preserve">
    <value>Remove</value>
  </data>
  <data name="strTitle" xml:space="preserve">
    <value>Title</value>
  </data>
  <data name="strPropertyDescriptionCredential" xml:space="preserve">
    <value>Select which credential to use for this connection.</value>
  </data>
  <data name="strConfirmDeleteCredentialRecord" xml:space="preserve">
    <value>Are you sure you want to delete the credential record, {0}?</value>
  </data>
  <data name="strFindMatchingCredentialFailed" xml:space="preserve">
    <value>Could not find a credential record with ID matching "{0}" for the connection record named "{1}".</value>
  </data>
  <data name="strPropertyDescriptionRDPAlertIdleTimeout" xml:space="preserve">
    <value>Select whether to receive an alert after the RDP session disconnects due to inactivity</value>
  </data>
  <data name="strPropertyNameRDPAlertIdleTimeout" xml:space="preserve">
    <value>Alert on Idle disconnect</value>
  </data>
  <data name="strPasswordConstainsSpecialCharactersConstraintHint" xml:space="preserve">
    <value>Password must contain at least {0} of the following characters: {1}</value>
  </data>
  <data name="strPasswordContainsLowerCaseConstraintHint" xml:space="preserve">
    <value>Password must contain at least {0} lower case character(s)</value>
  </data>
  <data name="strPasswordContainsNumbersConstraint" xml:space="preserve">
    <value>Password must contain at least {0} number(s)</value>
  </data>
  <data name="strPasswordContainsUpperCaseConstraintHint" xml:space="preserve">
    <value>Password must contain at least {0} upper case character(s)</value>
  </data>
  <data name="strPasswordLengthConstraintHint" xml:space="preserve">
    <value>Password length must be between {0} and {1}</value>
  </data>
  <data name="strChooseLogPath" xml:space="preserve">
    <value>Choose a path for the mRemoteNG log file</value>
  </data>
  <data name="strDebug" xml:space="preserve">
    <value>Debug</value>
  </data>
  <data name="strShowTheseMessageTypes" xml:space="preserve">
    <value>Show these message types</value>
  </data>
  <data name="strLogFilePath" xml:space="preserve">
    <value>Log file path</value>
  </data>
  <data name="strLogTheseMessageTypes" xml:space="preserve">
    <value>Log these message types</value>
  </data>
  <data name="strChoosePath" xml:space="preserve">
    <value>Choose path</value>
  </data>
  <data name="strOpenFile" xml:space="preserve">
    <value>Open file</value>
  </data>
  <data name="strUseDefault" xml:space="preserve">
    <value>Use default</value>
  </data>
  <data name="strLogging" xml:space="preserve">
    <value>Logging</value>
  </data>
  <data name="strPopups" xml:space="preserve">
    <value>Popups</value>
  </data>
  <data name="strLogToAppDir" xml:space="preserve">
    <value>Log to application directory</value>
  </data>
  <data name="strAssignedCredential" xml:space="preserve">
    <value>Assigned Credential</value>
  </data>
  <data name="strHttpsInsecureAllowAlways" xml:space="preserve">
    <value>Allow Always</value>
  </data>
  <data name="strHttpsInsecureAllowOnce" xml:space="preserve">
    <value>Allow Once</value>
  </data>
  <data name="strHttpsInsecureDontAllow" xml:space="preserve">
    <value>Don't Allow</value>
  </data>
  <data name="strHttpsInsecurePrompt" xml:space="preserve">
    <value>Allow Insecure Certificate for URL: {0}?</value>
  </data>
  <data name="strHttpsInsecurePromptTitle" xml:space="preserve">
    <value>Allow Insecure Certificate?</value>
  </data>
  <data name="RepositoryIsUnlocked" xml:space="preserve">
    <value>The selected repository is unlocked</value>
  </data>
  <data name="IncorrectPassword" xml:space="preserve">
    <value>Incorrect password</value>
  </data>
  <data name="Source" xml:space="preserve">
    <value>Source</value>
  </data>
  <data name="Unlocking" xml:space="preserve">
    <value>Unlocking</value>
  </data>
  <data name="UnlockCredentialRepository" xml:space="preserve">
    <value>Unlock Credential Repository</value>
  </data>
  <data name="Unlock" xml:space="preserve">
    <value>Unlock</value>
  </data>
  <data name="PromptUnlockCredReposOnStartup" xml:space="preserve">
    <value>Prompt to unlock credential repositories on startup</value>
  </data>
  <data name="Credentials" xml:space="preserve">
    <value>Credentials</value>
  </data>
  <data name="strUpgrade" xml:space="preserve">
    <value>Upgrade</value>
  </data>
  <data name="strBack" xml:space="preserve">
    <value>Back</value>
  </data>
  <data name="strConnectionFilePath" xml:space="preserve">
    <value>Connection file path</value>
  </data>
  <data name="strCreateAndOpenNewFile" xml:space="preserve">
    <value>Create and open new file</value>
  </data>
  <data name="strOpenADifferentFile" xml:space="preserve">
    <value>Open a different file</value>
  </data>
  <data name="strCredentialManagerUpgradeDescription" xml:space="preserve">
    <value>In v1.76 we have introduced a credential management system. This feature requires a significant change in how we store and interact with credentials within mRemoteNG. You will be required to perform a one-way upgrade of your mRemoteNG connections file.

This page will walk you through the process of upgrading your connections file or give you a chance to open a different connections file if you do not want to perform the upgrade.</value>
  </data>
  <data name="CredentialUnavailable" xml:space="preserve">
    <value>Credential not available</value>
    <comment>Shown when a credential is not loaded/available for use.</comment>
  </data>
  <data name="strOptionsThemeDeleteConfirmation" xml:space="preserve">
    <value>Do you really want to delete the theme?</value>
  </data>
  <data name="strOptionsThemeEnableTheming" xml:space="preserve">
    <value>Enable themes</value>
  </data>
  <data name="strOptionsThemeNewThemeCaption" xml:space="preserve">
    <value>New theme name</value>
  </data>
  <data name="strOptionsThemeNewThemeError" xml:space="preserve">
    <value>Cannot create theme, name already present or special characters in the name</value>
  </data>
  <data name="strOptionsThemeNewThemeText" xml:space="preserve">
    <value>Type the new theme name</value>
  </data>
  <data name="strOptionsThemeThemeChaangeWarning" xml:space="preserve">
    <value>Warning: Restart is required to disable the themes or to completely apply a new one</value>
  </data>
  <data name="strOptionsThemeErrorNoThemes" xml:space="preserve">
    <value>No themes are loaded, check that the default mRemoteNG themes exist in the 'themes' folder</value>
  </data>
  <data name="CouldNotFindExternalTool" xml:space="preserve">
    <value>Could not find external tool with name "{0}"</value>
  </data>
  <data name="ConfigurationCreateNew" xml:space="preserve">
    <value>Create a New Connection File</value>
  </data>
  <data name="ConnectionFileNotFound" xml:space="preserve">
    <value>The connection file could not be found.</value>
  </data>
  <data name="ConfigurationImportFile" xml:space="preserve">
    <value>Import an Existing File</value>
  </data>
  <data name="ConfigurationCustomPath" xml:space="preserve">
    <value>Use a Custom File Path</value>
  </data>
  <data name="TestingConnection" xml:space="preserve">
    <value>Testing connection</value>
  </data>
  <data name="ServerNotAccessible" xml:space="preserve">
    <value>Server '{0}' was not accessible.</value>
  </data>
  <data name="ConnectionSuccessful" xml:space="preserve">
    <value>Connection successful</value>
  </data>
  <data name="LoginFailedForUser" xml:space="preserve">
    <value>Login failed for user '{0}'.</value>
  </data>
  <data name="DatabaseNotAvailable" xml:space="preserve">
    <value>Database '{0}' not available.</value>
  </data>
  <data name="SaveConnectionsAfterEveryEdit" xml:space="preserve">
    <value>Save connections after every edit</value>
  </data>
  <data name="FilterSearchMatchesInConnectionTree" xml:space="preserve">
    <value>Filter search matches in connection tree</value>
  </data>
  <data name="TestConnection" xml:space="preserve">
    <value>Test connection</value>
  </data>
  <data name="strLabelReadOnly" xml:space="preserve">
    <value>Read only:</value>
  </data>
  <data name="LoadBalanceInfoUseUtf8" xml:space="preserve">
    <value>Use UTF8 encoding for RDP "Load Balance Info" property</value>
  </data>
  <data name="strTimeoutInSeconds" xml:space="preserve">
    <value>Timeout (seconds)</value>
  </data>
  <data name="srtWorkingDirectory" xml:space="preserve">
    <value>Working directory:</value>
  </data>
  <data name="strRunElevated" xml:space="preserve">
    <value>Run elevated</value>
  </data>
  <data name="strRunElevateHeader" xml:space="preserve">
    <value>Run elevate</value>
  </data>
  <data name="strShowOnToolbarColumnHeader" xml:space="preserve">
    <value>Show on toolbar column</value>
  </data>
  <data name="strTryToIntegrateColumnHeader" xml:space="preserve">
    <value>Try to integrate</value>
  </data>
  <data name="strWorkingDirColumnHeader" xml:space="preserve">
    <value>Working directory</value>
  </data>
  <data name="strLockToolbars" xml:space="preserve">
    <value>Lock toolbar positions</value>
  </data>
  <data name="strMultiSshToolbar" xml:space="preserve">
    <value>Multi SSH toolbar</value>
  </data>
  <data name="strImportSubOUs" xml:space="preserve">
    <value>Import sub OUs</value>
  </data>
  <data name="strMenuLockToolbars" xml:space="preserve">
    <value>Lock toolbar positions</value>
  </data>
  <data name="strMenuMultiSshToolbar" xml:space="preserve">
    <value>Multi SSH toolbar</value>
  </data>
  <data name="strAdvancedSecurityOptions" xml:space="preserve">
    <value>Advanced security options</value>
  </data>
  <data name="strOptionsPageTitle" xml:space="preserve">
    <value>mRemoteNG Options</value>
  </data>
  <data name="strLoadBalanceInfoUseUtf8" xml:space="preserve">
    <value>Use UTF8 encoding for RDP "Load Balance Info" property</value>
  </data>
  <data name="strCreateEmptyPanelOnStartUp" xml:space="preserve">
    <value>Create an empty panel when mRemoteNG starts</value>
  </data>
  <data name="strIPRange" xml:space="preserve">
    <value>Must Be Between 0 and 255</value>
  </data>
  <data name="strOutOfRange" xml:space="preserve">
    <value>Out Of Range</value>
  </data>
  <data name="strDelete" xml:space="preserve">
    <value>Delete...</value>
  </data>
  <data name="strReconnectAllConnections" xml:space="preserve">
    <value>Reconnect All Connections</value>
  </data>
  <data name="strUltraVNCSingleClick" xml:space="preserve">
    <value>UltraVNC SingleClick</value>
  </data>
<<<<<<< HEAD
  <data name="strMenuDisconnectOthersRight" xml:space="preserve">
    <value>Disconnect Tabs To The Right</value>
  </data>
  <data name="strMenuDisconnectOthers" xml:space="preserve">
    <value>Disconnect All But This</value>
  </data>
  <data name="strConfirmCloseConnectionOthersInstruction" xml:space="preserve">
    <value>Are you sure you want to close all connections except for "{0}"?</value>
  </data>
  <data name="strConfirmCloseConnectionRightInstruction" xml:space="preserve">
    <value>Are you sure you want to close all connections to the right of "{0}"?</value>
=======
  <data name="AutomaticReconnectError" xml:space="preserve">
    <value>An error occurred while trying to reconnect to RDP host '{0}'</value>
  </data>
  <data name="ChangeConnectionResolutionError" xml:space="preserve">
    <value>An error occurred while trying to change the connection resolution to host '{0}'</value>
>>>>>>> d1a7a379
  </data>
</root><|MERGE_RESOLUTION|>--- conflicted
+++ resolved
@@ -2700,7 +2700,6 @@
   <data name="strUltraVNCSingleClick" xml:space="preserve">
     <value>UltraVNC SingleClick</value>
   </data>
-<<<<<<< HEAD
   <data name="strMenuDisconnectOthersRight" xml:space="preserve">
     <value>Disconnect Tabs To The Right</value>
   </data>
@@ -2712,12 +2711,11 @@
   </data>
   <data name="strConfirmCloseConnectionRightInstruction" xml:space="preserve">
     <value>Are you sure you want to close all connections to the right of "{0}"?</value>
-=======
+  </data>
   <data name="AutomaticReconnectError" xml:space="preserve">
     <value>An error occurred while trying to reconnect to RDP host '{0}'</value>
   </data>
   <data name="ChangeConnectionResolutionError" xml:space="preserve">
     <value>An error occurred while trying to change the connection resolution to host '{0}'</value>
->>>>>>> d1a7a379
   </data>
 </root>