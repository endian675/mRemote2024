--- conflicted
+++ resolved
@@ -2186,93 +2186,90 @@
   <data name="VmId" xml:space="preserve">
     <value>VM ID</value>
   </data>
-<<<<<<< HEAD
+  <data name="RdpProtocolVersionNotSupported" xml:space="preserve">
+    <value>Could not create RDP client. RDP protocol version {0} is not supported on this machine. Please choose an older protocol version.</value>
+  </data>
+  <data name="PropertyDescriptionSshTunnel" xml:space="preserve">
+    <value>For connection through a SSH tunnel (jump host) specify SSH connection to be used to establish SSH tunnel.</value>
+  </data>
+  <data name="SshTunnel" xml:space="preserve">
+    <value>SSH Tunnel</value>
+  </data>
+  <data name="PropertyDescriptionSshOptions" xml:space="preserve">
+    <value>Specify here additional options to be used for SSH connection. See putty documentation for further details.</value>
+  </data>
+  <data name="SshOptions" xml:space="preserve">
+    <value>SSH Options</value>
+  </data>
+  <data name="SshTunnelConfigProblem" xml:space="preserve">
+    <value>SSH Tunnel connection configuration problem. Connection to: "{0}" via SSH Tunnel: "{1}" not possible. A connection with the name configured as SSH Tunnel and protocol SSH version 1 or SSH2 version 2 cannot be found in the connection tree. Clear SSH Tunnel configuration or specify existing SSH connection.</value>
+  </data>
+  <data name="SshTunnelIsNotPutty" xml:space="preserve">
+    <value>SSH tunnel configuration problem. Connection to: "{0}" via SSH Tunnel: "{1}" not possible. Connection configured as SSH Tunnel found in tree, but protocol is not derived from putty. Make sure connection configured as SSH Tunnel is using SSH protocol.</value>
+  </data>
+  <data name="SshTunnelNotInitialized" xml:space="preserve">
+    <value>SSH tunnel initialization problem. Connection to: "{0}" via SSH Tunnel: "{1}" not possible. SSH connection could not be initialized. Check for any problems with the connection configured as SSH Tunnel.</value>
+  </data>
+  <data name="SshTunnelNotConnected" xml:space="preserve">
+    <value>SSH tunnel connection problem. Connection to: "{0}" via SSH Tunnel: "{1}" not possible. SSH connection failed. Check for any problems with the connection configured as SSH Tunnel.</value>
+  </data>
+  <data name="SshTunnelFailed" xml:space="preserve">
+    <value>SSH tunnel connection failed. Connection to: "{0}" via SSH Tunnel: "{1}" not possible. Putty process terminated. Check for any problems with the connection configured as SSH Tunnel.</value>
+  </data>
+  <data name="SshTunnelPortNotReadyInTime" xml:space="preserve">
+    <value>SSH tunnel connection timed out. Connection to: "{0}" via SSH Tunnel: "{1}" not possible. Local tunnel port did not become available in time. Check for any problems with the connection configured as SSH Tunnel.</value>
+  </data>
+  <data name="StartMinimized" xml:space="preserve">
+    <value>Start minimized</value>
+  </data>
+  <data name="PropertyDescriptionPasswordProtect" xml:space="preserve">
+    <value>Set a password needed to encrypt the connection file with. You will be prompted to enter your passcode before starting mRemoteNG.</value>
+  </data>
+  <data name="PropertyDescriptionUseEnhancedMode" xml:space="preserve">
+    <value>Connect to a Hyper-V host with enhanced mode enabled.</value>
+  </data>
+  <data name="UseEnhancedMode" xml:space="preserve">
+    <value>Use enhanced mode</value>
+  </data>
+  <data name="PropertyDescriptionRdpGatewayPassword" xml:space="preserve">
+    <value>Specifies the password of the Remote Desktop Gateway server.</value>
+  </data>
+  <data name="CloseToSysTray" xml:space="preserve">
+    <value>Close to notification area</value>
+  </data>
+  <data name="Windows" xml:space="preserve">
+    <value>Windows</value>
+  </data>
+  <data name="PowerShell" xml:space="preserve">
+    <value>PowerShell</value>
+  </data>
+  <data name="Changelog" xml:space="preserve">
+    <value>Changelog</value>
+  </data>
+  <data name="Credits" xml:space="preserve">
+    <value>Credits</value>
+  </data>
+  <data name="License" xml:space="preserve">
+    <value>License</value>
+  </data>
+  <data name="PropertyDescriptionDisableCursorBlinking" xml:space="preserve">
+    <value>Determines whether cursor flashes should be disabled.</value>
+  </data>
+  <data name="PropertyDescriptionDisableCursorShadow" xml:space="preserve">
+    <value>Determines whether a mouse shadow should be visible.</value>
+  </data>
+  <data name="PropertyDescriptionDisableFullWindowDrag" xml:space="preserve">
+    <value>Determines whether window content is displayed when you drag the window to a new location.</value>
+  </data>
+  <data name="PropertyDescriptionDisableMenuAnimations" xml:space="preserve">
+    <value>Determines whether menus and windows can be displayed with animation effects in the remote session.</value>
+  </data>
+  <data name="HttpCEF" xml:space="preserve">
+    <value>CEF (Chromium)</value>
+  </data>
+  <data name="HttpFailedUrlBuild" xml:space="preserve">
+    <value>Failed to contruct the URL to load</value>
   <data name="ShowHideMenu" xml:space="preserve">
     <value>Show/Hide Menu Strip</value>
-=======
-  <data name="RdpProtocolVersionNotSupported" xml:space="preserve">
-    <value>Could not create RDP client. RDP protocol version {0} is not supported on this machine. Please choose an older protocol version.</value>
-  </data>
-  <data name="PropertyDescriptionSshTunnel" xml:space="preserve">
-    <value>For connection through a SSH tunnel (jump host) specify SSH connection to be used to establish SSH tunnel.</value>
-  </data>
-  <data name="SshTunnel" xml:space="preserve">
-    <value>SSH Tunnel</value>
-  </data>
-  <data name="PropertyDescriptionSshOptions" xml:space="preserve">
-    <value>Specify here additional options to be used for SSH connection. See putty documentation for further details.</value>
-  </data>
-  <data name="SshOptions" xml:space="preserve">
-    <value>SSH Options</value>
-  </data>
-  <data name="SshTunnelConfigProblem" xml:space="preserve">
-    <value>SSH Tunnel connection configuration problem. Connection to: "{0}" via SSH Tunnel: "{1}" not possible. A connection with the name configured as SSH Tunnel and protocol SSH version 1 or SSH2 version 2 cannot be found in the connection tree. Clear SSH Tunnel configuration or specify existing SSH connection.</value>
-  </data>
-  <data name="SshTunnelIsNotPutty" xml:space="preserve">
-    <value>SSH tunnel configuration problem. Connection to: "{0}" via SSH Tunnel: "{1}" not possible. Connection configured as SSH Tunnel found in tree, but protocol is not derived from putty. Make sure connection configured as SSH Tunnel is using SSH protocol.</value>
-  </data>
-  <data name="SshTunnelNotInitialized" xml:space="preserve">
-    <value>SSH tunnel initialization problem. Connection to: "{0}" via SSH Tunnel: "{1}" not possible. SSH connection could not be initialized. Check for any problems with the connection configured as SSH Tunnel.</value>
-  </data>
-  <data name="SshTunnelNotConnected" xml:space="preserve">
-    <value>SSH tunnel connection problem. Connection to: "{0}" via SSH Tunnel: "{1}" not possible. SSH connection failed. Check for any problems with the connection configured as SSH Tunnel.</value>
-  </data>
-  <data name="SshTunnelFailed" xml:space="preserve">
-    <value>SSH tunnel connection failed. Connection to: "{0}" via SSH Tunnel: "{1}" not possible. Putty process terminated. Check for any problems with the connection configured as SSH Tunnel.</value>
-  </data>
-  <data name="SshTunnelPortNotReadyInTime" xml:space="preserve">
-    <value>SSH tunnel connection timed out. Connection to: "{0}" via SSH Tunnel: "{1}" not possible. Local tunnel port did not become available in time. Check for any problems with the connection configured as SSH Tunnel.</value>
-  </data>
-  <data name="StartMinimized" xml:space="preserve">
-    <value>Start minimized</value>
-  </data>
-  <data name="PropertyDescriptionPasswordProtect" xml:space="preserve">
-    <value>Set a password needed to encrypt the connection file with. You will be prompted to enter your passcode before starting mRemoteNG.</value>
-  </data>
-  <data name="PropertyDescriptionUseEnhancedMode" xml:space="preserve">
-    <value>Connect to a Hyper-V host with enhanced mode enabled.</value>
-  </data>
-  <data name="UseEnhancedMode" xml:space="preserve">
-    <value>Use enhanced mode</value>
-  </data>
-  <data name="PropertyDescriptionRdpGatewayPassword" xml:space="preserve">
-    <value>Specifies the password of the Remote Desktop Gateway server.</value>
-  </data>
-  <data name="CloseToSysTray" xml:space="preserve">
-    <value>Close to notification area</value>
-  </data>
-  <data name="Windows" xml:space="preserve">
-    <value>Windows</value>
-  </data>
-  <data name="PowerShell" xml:space="preserve">
-    <value>PowerShell</value>
-  </data>
-  <data name="Changelog" xml:space="preserve">
-    <value>Changelog</value>
-  </data>
-  <data name="Credits" xml:space="preserve">
-    <value>Credits</value>
-  </data>
-  <data name="License" xml:space="preserve">
-    <value>License</value>
-  </data>
-  <data name="PropertyDescriptionDisableCursorBlinking" xml:space="preserve">
-    <value>Determines whether cursor flashes should be disabled.</value>
-  </data>
-  <data name="PropertyDescriptionDisableCursorShadow" xml:space="preserve">
-    <value>Determines whether a mouse shadow should be visible.</value>
-  </data>
-  <data name="PropertyDescriptionDisableFullWindowDrag" xml:space="preserve">
-    <value>Determines whether window content is displayed when you drag the window to a new location.</value>
-  </data>
-  <data name="PropertyDescriptionDisableMenuAnimations" xml:space="preserve">
-    <value>Determines whether menus and windows can be displayed with animation effects in the remote session.</value>
-  </data>
-  <data name="HttpCEF" xml:space="preserve">
-    <value>CEF (Chromium)</value>
-  </data>
-  <data name="HttpFailedUrlBuild" xml:space="preserve">
-    <value>Failed to contruct the URL to load</value>
->>>>>>> 68d2bd7e
   </data>
 </root>