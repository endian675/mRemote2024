﻿<?xml version="1.0" encoding="utf-8"?>
<root>
	<!-- 
    Microsoft ResX Schema 
    
    Version 2.0
    
    The primary goals of this format is to allow a simple XML format 
    that is mostly human readable. The generation and parsing of the 
    various data types are done through the TypeConverter classes 
    associated with the data types.
    
    Example:
    
    ... ado.net/XML headers & schema ...
    <resheader name="resmimetype">text/microsoft-resx</resheader>
    <resheader name="version">2.0</resheader>
    <resheader name="reader">System.Resources.ResXResourceReader, System.Windows.Forms, ...</resheader>
    <resheader name="writer">System.Resources.ResXResourceWriter, System.Windows.Forms, ...</resheader>
    <data name="Name1"><value>this is my long string</value><comment>this is a comment</comment></data>
    <data name="Color1" type="System.Drawing.Color, System.Drawing">Blue</data>
    <data name="Bitmap1" mimetype="application/x-microsoft.net.object.binary.base64">
        <value>[base64 mime encoded serialized .NET Framework object]</value>
    </data>
    <data name="Icon1" type="System.Drawing.Icon, System.Drawing" mimetype="application/x-microsoft.net.object.bytearray.base64">
        <value>[base64 mime encoded string representing a byte array form of the .NET Framework object]</value>
        <comment>This is a comment</comment>
    </data>
                
    There are any number of "resheader" rows that contain simple 
    name/value pairs.
    
    Each data row contains a name, and value. The row also contains a 
    type or mimetype. Type corresponds to a .NET class that support 
    text/value conversion through the TypeConverter architecture. 
    Classes that don't support this are serialized and stored with the 
    mimetype set.
    
    The mimetype is used for serialized objects, and tells the 
    ResXResourceReader how to depersist the object. This is currently not 
    extensible. For a given mimetype the value must be set accordingly:
    
    Note - application/x-microsoft.net.object.binary.base64 is the format 
    that the ResXResourceWriter will generate, however the reader can 
    read any of the formats listed below.
    
    mimetype: application/x-microsoft.net.object.binary.base64
    value   : The object must be serialized with 
            : System.Runtime.Serialization.Formatters.Binary.BinaryFormatter
            : and then encoded with base64 encoding.
    
    mimetype: application/x-microsoft.net.object.soap.base64
    value   : The object must be serialized with 
            : System.Runtime.Serialization.Formatters.Soap.SoapFormatter
            : and then encoded with base64 encoding.

    mimetype: application/x-microsoft.net.object.bytearray.base64
    value   : The object must be serialized into a byte array 
            : using a System.ComponentModel.TypeConverter
            : and then encoded with base64 encoding.
    -->
	<xsd:schema id="root" xmlns="" xmlns:xsd="http://www.w3.org/2001/XMLSchema" xmlns:msdata="urn:schemas-microsoft-com:xml-msdata">
		<xsd:import namespace="http://www.w3.org/XML/1998/namespace" />
		<xsd:element name="root" msdata:IsDataSet="true">
			<xsd:complexType>
				<xsd:choice maxOccurs="unbounded">
					<xsd:element name="metadata">
						<xsd:complexType>
							<xsd:sequence>
								<xsd:element name="value" type="xsd:string" minOccurs="0" />
							</xsd:sequence>
							<xsd:attribute name="name" use="required" type="xsd:string" />
							<xsd:attribute name="type" type="xsd:string" />
							<xsd:attribute name="mimetype" type="xsd:string" />
							<xsd:attribute ref="xml:space" />
						</xsd:complexType>
					</xsd:element>
					<xsd:element name="assembly">
						<xsd:complexType>
							<xsd:attribute name="alias" type="xsd:string" />
							<xsd:attribute name="name" type="xsd:string" />
						</xsd:complexType>
					</xsd:element>
					<xsd:element name="data">
						<xsd:complexType>
							<xsd:sequence>
								<xsd:element name="value" type="xsd:string" minOccurs="0" msdata:Ordinal="1" />
								<xsd:element name="comment" type="xsd:string" minOccurs="0" msdata:Ordinal="2" />
							</xsd:sequence>
							<xsd:attribute name="name" type="xsd:string" use="required" msdata:Ordinal="1" />
							<xsd:attribute name="type" type="xsd:string" msdata:Ordinal="3" />
							<xsd:attribute name="mimetype" type="xsd:string" msdata:Ordinal="4" />
							<xsd:attribute ref="xml:space" />
						</xsd:complexType>
					</xsd:element>
					<xsd:element name="resheader">
						<xsd:complexType>
							<xsd:sequence>
								<xsd:element name="value" type="xsd:string" minOccurs="0" msdata:Ordinal="1" />
							</xsd:sequence>
							<xsd:attribute name="name" type="xsd:string" use="required" />
						</xsd:complexType>
					</xsd:element>
				</xsd:choice>
			</xsd:complexType>
		</xsd:element>
	</xsd:schema>
	<resheader name="resmimetype">
		<value>text/microsoft-resx</value>
	</resheader>
	<resheader name="version">
		<value>2.0</value>
	</resheader>
	<resheader name="reader">
		<value>System.Resources.ResXResourceReader, System.Windows.Forms, Version=4.0.0.0, Culture=neutral, PublicKeyToken=b77a5c561934e089</value>
	</resheader>
	<resheader name="writer">
		<value>System.Resources.ResXResourceWriter, System.Windows.Forms, Version=4.0.0.0, Culture=neutral, PublicKeyToken=b77a5c561934e089</value>
	</resheader>
	<data name="strAbout" xml:space="preserve">
    <value>About</value>
  </data>
	<data name="strActive" xml:space="preserve">
    <value>Active</value>
  </data>
	<data name="strActiveDirectory" xml:space="preserve">
    <value>Active Directory</value>
  </data>
	<data name="strActivity" xml:space="preserve">
    <value>Activity</value>
  </data>
	<data name="strAddConnection" xml:space="preserve">
    <value>New Connection</value>
  </data>
	<data name="strAddFolder" xml:space="preserve">
    <value>New folder</value>
  </data>
	<data name="strAddNodeFromXmlFailed" xml:space="preserve">
    <value>AddNodeFromXML failed!</value>
  </data>
	<data name="strAddNodesFromSqlFailed" xml:space="preserve">
    <value>AddNodesFromSQL failed!</value>
  </data>
	<data name="strAllowOnlySingleInstance" xml:space="preserve">
    <value>Allow only a single instance of the application (mRemoteNG restart required)</value>
  </data>
	<data name="strAlways" xml:space="preserve">
    <value>Always</value>
  </data>
	<data name="strAlwaysConnectEvenIfAuthFails" xml:space="preserve">
    <value>Always connect, even if authentication fails</value>
  </data>
	<data name="strAlwaysShowPanelSelection" xml:space="preserve">
    <value>Always show panel selection dialog when opening connections</value>
  </data>
	<data name="strAlwaysShowPanelTabs" xml:space="preserve">
    <value>Always show panel tabs</value>
  </data>
	<data name="strAlwaysShowSysTrayIcon" xml:space="preserve">
    <value>Always show notification area icon</value>
  </data>
	<data name="strAskUpdatesCommandAskLater" xml:space="preserve">
    <value>Ask me again later</value>
  </data>
	<data name="strAskUpdatesCommandCustom" xml:space="preserve">
    <value>Customize the settings now</value>
  </data>
	<data name="strAskUpdatesCommandRecommended" xml:space="preserve">
    <value>Use the recommended settings</value>
  </data>
	<data name="strAskUpdatesContent" xml:space="preserve">
    <value>{0} can automatically check for updates that may provide new features and bug fixes. It is recommended that you allow {0} to check for updates weekly.</value>
  </data>
	<data name="strAskUpdatesMainInstruction" xml:space="preserve">
    <value>Automatic update settings</value>
  </data>
	<data name="strAspect" xml:space="preserve">
    <value>Aspect</value>
  </data>
	<data name="strAutomaticallyGetSessionInfo" xml:space="preserve">
    <value>Automatically get session information</value>
  </data>
	<data name="strAutoSaveEvery" xml:space="preserve">
    <value>Auto save time in minutes (0 means disabled):</value>
  </data>
	<data name="strAutoSaveMins" xml:space="preserve">
    <value>Minutes (0 means disabled)</value>
  </data>
	<data name="strAvailableVersion" xml:space="preserve">
    <value>Latest version</value>
  </data>
	<data name="strButtonBrowse" xml:space="preserve">
    <value>&amp;Browse...</value>
  </data>
	<data name="strButtonCancel" xml:space="preserve">
    <value>&amp;Cancel</value>
  </data>
	<data name="strButtonChange" xml:space="preserve">
    <value>Change</value>
  </data>
	<data name="strButtonClose" xml:space="preserve">
    <value>&amp;Close</value>
  </data>
	<data name="strButtonDefaultInheritance" xml:space="preserve">
    <value>Default Inheritance</value>
  </data>
	<data name="strButtonDefaultProperties" xml:space="preserve">
    <value>Default Properties</value>
  </data>
	<data name="strButtonDisconnect" xml:space="preserve">
    <value>Disconnect</value>
  </data>
	<data name="strButtonIcon" xml:space="preserve">
    <value>Icon</value>
  </data>
	<data name="strButtonImport" xml:space="preserve">
    <value>&amp;Import</value>
  </data>
	<data name="strButtonInheritance" xml:space="preserve">
    <value>Inheritance</value>
  </data>
	<data name="strButtonLaunch" xml:space="preserve">
    <value>&amp;Launch</value>
  </data>
	<data name="strButtonLaunchPutty" xml:space="preserve">
    <value>Launch PuTTY</value>
  </data>
	<data name="strButtonNew" xml:space="preserve">
    <value>&amp;New</value>
  </data>
	<data name="strButtonOK" xml:space="preserve">
    <value>&amp;OK</value>
  </data>
	<data name="strButtonProperties" xml:space="preserve">
    <value>Properties</value>
  </data>
	<data name="strButtonScan" xml:space="preserve">
    <value>&amp;Scan</value>
  </data>
	<data name="strButtonStop" xml:space="preserve">
    <value>&amp;Stop</value>
  </data>
	<data name="strButtonTestProxy" xml:space="preserve">
    <value>Test Proxy</value>
  </data>
	<data name="strCannotImportNormalSessionFile" xml:space="preserve">
    <value>You cannot import a normal connection file.
Please use File - Open Connection File for normal connection files!</value>
  </data>
	<data name="strCannotStartPortScan" xml:space="preserve">
    <value>Cannot start Port Scan, incorrect IP format!</value>
  </data>
	<data name="strCategoryAppearance" xml:space="preserve">
    <value>Appearance</value>
  </data>
	<data name="strCategoryConnection" xml:space="preserve">
    <value>Connection</value>
  </data>
	<data name="strCategoryCredentials" xml:space="preserve">
    <value>Credentials</value>
  </data>
	<data name="strCategoryDisplay" xml:space="preserve">
    <value>Display</value>
  </data>
	<data name="strCategoryGateway" xml:space="preserve">
    <value>Gateway</value>
  </data>
	<data name="strCategoryGeneral" xml:space="preserve">
    <value>General</value>
  </data>
	<data name="strCategoryMiscellaneous" xml:space="preserve">
    <value>Miscellaneous</value>
  </data>
	<data name="strCategoryProtocol" xml:space="preserve">
    <value>Protocol</value>
  </data>
	<data name="strCategoryRedirect" xml:space="preserve">
    <value>Redirect</value>
  </data>
	<data name="strCcAlwaysShowScreen" xml:space="preserve">
    <value>Always show this screen at startup</value>
  </data>
	<data name="strCcCheckAgain" xml:space="preserve">
    <value>Refresh</value>
  </data>
	<data name="strCcCheckFailed" xml:space="preserve">
    <value>Check failed!</value>
  </data>
	<data name="strCcCheckSucceeded" xml:space="preserve">
    <value>Check succeeded!</value>
  </data>
	<data name="strCcEOLFailed" xml:space="preserve">
    <value>The (RDP) Sessions feature requires that you have a copy of eolwtscom.dll registered on your system.
mRemoteNG ships with this component but it is not registered automatically if you do not use the mRemoteNG Installer.
To register it manually, run the following command from an elevated command prompt: regsvr32 "C:\Program Files\mRemoteNG\eolwtscom.dll" (where C:\Program Files\mRemoteNG\ is the path to your mRemoteNG installation).
If this check still fails or you are unable to use the (RDP) Sessions feature, please consult the at {0}.</value>
  </data>
	<data name="strCcEOLOK" xml:space="preserve">
    <value>EOLWTSCOM was found and seems to be registered properly.</value>
  </data>
	<data name="strCcGeckoFailed" xml:space="preserve">
    <value>To use the Gecko Rendering Engine you need to have XULrunner 1.8.1.x and the path to the installation set in your Options.
You can download XULrunner 1.8.1.3 here: ftp://ftp.mozilla.org/pub/xulrunner/releases/1.8.1.3/contrib/win32/
When you are finished downloading extract the package to a path of your choice. Then in mRemoteNG go to Tools - Options - Advanced and enter the correct path in the XULrunner path field.
If you are still not able to pass this check or use the Gecko Engine in mRemoteNG please consult the at {0}.</value>
  </data>
	<data name="strCcGeckoOK" xml:space="preserve">
    <value>GeckoFx was found and seems to be installed properly.</value>
  </data>
	<data name="strCcICAFailed" xml:space="preserve">
    <value>ICA requires that the XenDesktop Online Plugin is installed and that the wfica.ocx library is registered. You can download the client here: http://www.citrix.com/download/
If you have the XenDesktop Online Plugin installed and the check still fails, try to register wfica.ocx manually.
To do this open up the run dialog (Start - Run) and enter the following: regsvr32 "c:\Program Files\Citrix\ICA Client\wfica.ocx" (Where c:\Program Files\Citrix\ICA Client\ is the path to your XenDesktop Online Plugin installation).
If you are still not able to pass this check or use ICA in mRemoteNG please consult the at {0}.</value>
  </data>
	<data name="strCcICAOK" xml:space="preserve">
    <value>All ICA components were found and seem to be registered properly.
Citrix ICA Client Control Version {0}</value>
  </data>
	<data name="strCcNotInstalledProperly" xml:space="preserve">
    <value>not installed properly</value>
  </data>
	<data name="strCcPuttyFailed" xml:space="preserve">
    <value>The SSH, Telnet, Rlogin and RAW protocols need PuTTY to work. PuTTY comes with every mRemoteNG package and is located in the installation path.
Please make sure that either you have the Putty.exe in your mRemoteNG directory (default: c:\Program Files\mRemoteNG\) or that you specified a valid path to your PuTTY executable in the Options (Tools - Options - Advanced - Custom PuTTY path)</value>
  </data>
	<data name="strCcPuttyOK" xml:space="preserve">
    <value>The PuTTY executable was found and should be ready to use.</value>
  </data>
	<data name="strCcRDPFailed" xml:space="preserve">
    <value>For RDP to work properly you need to have at least Remote Desktop Connection (Terminal Services) Client 8.0 installed. You can download it here: http://support.microsoft.com/kb/925876
If this check still fails or you are unable to use RDP, please consult the at {0}.</value>
  </data>
	<data name="strCcRDPOK" xml:space="preserve">
    <value>All RDP components were found and seem to be registered properly.
Remote Desktop Connection Control Version {0}</value>
  </data>
	<data name="strCcVNCFailed" xml:space="preserve">
    <value>VNC requires VncSharp.dll to be located in your mRemoteNG application folder.
Please make sure that you have the VncSharp.dll file in your mRemoteNG application folder (usually C:\Program Files\mRemoteNG\).
If you are still not able to pass this check or use VNC in mRemoteNG please consult the at {0}.</value>
  </data>
	<data name="strCcVNCOK" xml:space="preserve">
    <value>All VNC components were found and seem to be registered properly.
VncSharp Control Version {0}</value>
  </data>
	<data name="strCheckboxAutomaticReconnect" xml:space="preserve">
    <value>Automatically try to reconnect when disconnected from server (RDP &amp;&amp; ICA only)</value>
  </data>
	<data name="strCheckboxDomain" xml:space="preserve">
    <value>Domain</value>
  </data>
	<data name="strCheckboxDoNotShowThisMessageAgain" xml:space="preserve">
    <value>Do not show this message again.</value>
  </data>
	<data name="strCheckboxInheritance" xml:space="preserve">
    <value>Inheritance</value>
  </data>
	<data name="strCheckboxPassword" xml:space="preserve">
    <value>Password</value>
  </data>
	<data name="strCheckboxProxyAuthentication" xml:space="preserve">
    <value>This proxy server requires authentication</value>
  </data>
	<data name="strCheckboxPuttyPath" xml:space="preserve">
    <value>Use custom PuTTY path:</value>
  </data>
	<data name="strCheckboxReconnectWhenReady" xml:space="preserve">
    <value>Reconnect when ready</value>
  </data>
	<data name="strCheckboxUpdateUseProxy" xml:space="preserve">
    <value>Use a proxy server to connect</value>
  </data>
	<data name="strCheckboxUsername" xml:space="preserve">
    <value>Username</value>
  </data>
	<data name="strCheckboxWaitForExit" xml:space="preserve">
    <value>Wait for exit</value>
  </data>
	<data name="strCheckForUpdate" xml:space="preserve">
    <value>Check Again</value>
  </data>
	<data name="strCheckForUpdatesOnStartup" xml:space="preserve">
    <value>Check for updates at startup</value>
  </data>
	<data name="strCheckNow" xml:space="preserve">
    <value>Check now</value>
  </data>
	<data name="strCheckProperInstallationOfComponentsAtStartup" xml:space="preserve">
    <value>Check proper installation of components at startup</value>
  </data>
	<data name="strChoosePanelBeforeConnecting" xml:space="preserve">
    <value>Choose panel before connecting</value>
  </data>
	<data name="strClosedPorts" xml:space="preserve">
    <value>Closed Ports</value>
  </data>
	<data name="strCollapseAllFolders" xml:space="preserve">
    <value>Collapse all folders</value>
  </data>
	<data name="strColumnArguments" xml:space="preserve">
    <value>Arguments</value>
  </data>
	<data name="strColumnDisplayName" xml:space="preserve">
    <value>Display Name</value>
  </data>
	<data name="strColumnFilename" xml:space="preserve">
    <value>Filename</value>
  </data>
	<data name="strColumnHostnameIP" xml:space="preserve">
    <value>Hostname/IP</value>
  </data>
	<data name="strColumnMessage" xml:space="preserve">
    <value>Message</value>
  </data>
	<data name="strColumnUsername" xml:space="preserve">
    <value>Username</value>
  </data>
	<data name="strColumnWaitForExit" xml:space="preserve">
    <value>Wait For Exit</value>
  </data>
	<data name="strCommandExitProgram" xml:space="preserve">
    <value>E&amp;xit {0}</value>
  </data>
	<data name="strCommandLineArgsCouldNotBeParsed" xml:space="preserve">
    <value>Couldn't parse command line args!</value>
  </data>
	<data name="strCommandOpenConnectionFile" xml:space="preserve">
    <value>&amp;Open a connection file</value>
  </data>
	<data name="strCommandTryAgain" xml:space="preserve">
    <value>&amp;Try again</value>
  </data>
	<data name="strCompatibilityLenovoAutoScrollUtilityDetected" xml:space="preserve">
    <value>{0} has detected the Lenovo Auto Scroll Utility running on this system. This utility is known to cause problems with {0}. It is recommended that you disable or uninstall it.</value>
  </data>
	<data name="strCompatibilityProblemDetected" xml:space="preserve">
    <value>Compatibility problem detected</value>
  </data>
	<data name="strComponentsCheck" xml:space="preserve">
    <value>Components Check</value>
  </data>
	<data name="strConfigPropertyGridButtonIconClickFailed" xml:space="preserve">
    <value>btnIcon_Click failed!</value>
  </data>
	<data name="strConfigPropertyGridHideItemsFailed" xml:space="preserve">
    <value>ShowHideGridItems failed!</value>
  </data>
	<data name="strConfigPropertyGridMenuClickFailed" xml:space="preserve">
    <value>IconMenu_Click failed!</value>
  </data>
	<data name="strConfigPropertyGridObjectFailed" xml:space="preserve">
    <value>Property Grid object failed!</value>
  </data>
	<data name="strConfigPropertyGridSetHostStatusFailed" xml:space="preserve">
    <value>SetHostStatus failed!</value>
  </data>
	<data name="strConfigPropertyGridValueFailed" xml:space="preserve">
    <value>pGrid_PopertyValueChanged failed!</value>
  </data>
	<data name="strConfigUiLoadFailed" xml:space="preserve">
    <value>Config UI load failed!</value>
  </data>
	<data name="strConfirmCloseConnectionMainInstruction" xml:space="preserve">
    <value>Do you want to close the connection:
"{0}"?</value>
  </data>
	<data name="strConfirmCloseConnectionPanelMainInstruction" xml:space="preserve">
    <value>Are you sure you want to close the panel, "{0}"? Any connections that it contains will also be closed.</value>
  </data>
	<data name="strConfirmDeleteExternalTool" xml:space="preserve">
    <value>Are you sure you want to delete the external tool, "{0}"?</value>
  </data>
	<data name="strConfirmDeleteExternalToolMultiple" xml:space="preserve">
    <value>Are you sure you want to delete the {0} selected external tools?</value>
  </data>
	<data name="strConfirmDeleteNodeConnection" xml:space="preserve">
    <value>Are you sure you want to delete the connection, "{0}"?</value>
  </data>
	<data name="strConfirmDeleteNodeFolder" xml:space="preserve">
    <value>Are you sure you want to delete the empty folder, "{0}"?</value>
  </data>
	<data name="strConfirmDeleteNodeFolderNotEmpty" xml:space="preserve">
    <value>Are you sure you want to delete the folder, "{0}"? Any folders or connections that it contains will also be deleted.</value>
  </data>
	<data name="strConfirmExitMainInstruction" xml:space="preserve">
    <value>Do you want to close all open connections?</value>
  </data>
	<data name="strConfirmResetLayout" xml:space="preserve">
    <value>Are you sure you want to reset the panels to their default layout?</value>
  </data>
	<data name="strConnect" xml:space="preserve">
    <value>Connect</value>
  </data>
	<data name="strConnectInFullscreen" xml:space="preserve">
    <value>Connect in fullscreen mode</value>
  </data>
	<data name="strConnecting" xml:space="preserve">
    <value>Connecting...</value>
  </data>
	<data name="strConnectionEventConnected" xml:space="preserve">
    <value>Protocol Event Connected</value>
  </data>
	<data name="strConnectionEventConnectedDetail" xml:space="preserve">
    <value>Connection to "{0}" via "{1}" established by user "{2}" (Description: "{3}"; User Field: "{4}")</value>
  </data>
	<data name="strConnectionEventConnectionFailed" xml:space="preserve">
    <value>Connection failed!</value>
  </data>
	<data name="strConnectionEventErrorOccured" xml:space="preserve">
    <value>Protocol Event ErrorOccured</value>
  </data>
	<data name="strConnectionOpenFailed" xml:space="preserve">
    <value>Opening connection failed!</value>
  </data>
	<data name="strConnectionOpenFailedNoHostname" xml:space="preserve">
    <value>Cannot open connection: No hostname specified!</value>
  </data>
	<data name="strConnectionRdpErrorDetail" xml:space="preserve">
    <value>RDP error!
Error Code: {0}
Error Description: {1}</value>
  </data>
	<data name="strConnections" xml:space="preserve">
    <value>Connections</value>
  </data>
	<data name="strConnectionSetDefaultPortFailed" xml:space="preserve">
    <value>Couldn't set default port!</value>
  </data>
	<data name="strConnectionsFileBackupFailed" xml:space="preserve">
    <value>Couldn't create backup of connections file!</value>
  </data>
	<data name="strConnectionsFileCouldNotBeImported" xml:space="preserve">
    <value>Couldn't import connections file!</value>
  </data>
	<data name="strConnectionsFileCouldNotBeLoaded" xml:space="preserve">
    <value>Connections file "{0}" could not be loaded!</value>
  </data>
	<data name="strConnectionsFileCouldNotBeLoadedNew" xml:space="preserve">
    <value>Connections file "{0}" could not be loaded!
Starting with new connections file.</value>
  </data>
	<data name="strConnectionsFileCouldNotBeSaved" xml:space="preserve">
    <value>Couldn't save connections file!</value>
  </data>
	<data name="strConnectionsFileCouldNotSaveAs" xml:space="preserve">
    <value>Couldn't save connections file as "{0}"!</value>
  </data>
	<data name="strConnectNoCredentials" xml:space="preserve">
    <value>Connect without credentials</value>
  </data>
	<data name="strConnectToConsoleSession" xml:space="preserve">
    <value>Connect to console session</value>
  </data>
	<data name="strConnectWithOptions" xml:space="preserve">
    <value>Connect (with options)</value>
  </data>
	<data name="strConnenctionClosedByUser" xml:space="preserve">
    <value>Connection to {0} via {1} closed by user {2}.</value>
  </data>
	<data name="strConnenctionClosedByUserDetail" xml:space="preserve">
    <value>Connection to {0} via {1} closed by user {2}.  (Description: "{3}"; User Field: "{4}")</value>
  </data>
	<data name="strConnenctionCloseEvent" xml:space="preserve">
    <value>Connection Event Closed</value>
  </data>
	<data name="strConnenctionCloseEventFailed" xml:space="preserve">
    <value>Connection Event Closed failed!</value>
  </data>
	<data name="strCouldNotCreateNewConnectionsFile" xml:space="preserve">
    <value>Couldn't create new connections file!</value>
  </data>
	<data name="strCouldNotFindToolStripInFilteredPropertyGrid" xml:space="preserve">
    <value>Could not find ToolStrip control in FilteredPropertyGrid.</value>
  </data>
	<data name="strCurrentVersion" xml:space="preserve">
    <value>Installed version</value>
  </data>
	<data name="strDefaultTheme" xml:space="preserve">
    <value>Default Theme</value>
  </data>
	<data name="strDetect" xml:space="preserve">
    <value>Detect</value>
  </data>
	<data name="strDontConnectToConsoleSessionMenuItem" xml:space="preserve">
    <value>Don't connect to console session</value>
  </data>
	<data name="strDontConnectWhenAuthFails" xml:space="preserve">
    <value>Don't connect if authentication fails</value>
  </data>
	<data name="strDoubleClickTabClosesIt" xml:space="preserve">
    <value>Double click on tab closes it</value>
  </data>
	<data name="strDownloadAndInstall" xml:space="preserve">
    <value>Download and Install</value>
  </data>
	<data name="strDuplicate" xml:space="preserve">
    <value>Duplicate</value>
  </data>
	<data name="strEmptyPasswordContinue" xml:space="preserve">
    <value>Do you want to continue with no password?</value>
  </data>
	<data name="strEmptyUsernamePasswordDomainFields" xml:space="preserve">
    <value>For empty Username, Password or Domain fields use:</value>
  </data>
	<data name="strEnc128Bit" xml:space="preserve">
    <value>128-bit</value>
  </data>
	<data name="strEnc128BitLogonOnly" xml:space="preserve">
    <value>128-bit (logon only)</value>
  </data>
	<data name="strEnc40Bit" xml:space="preserve">
    <value>40-bit</value>
  </data>
	<data name="strEnc56Bit" xml:space="preserve">
    <value>56-bit</value>
  </data>
	<data name="strEncBasic" xml:space="preserve">
    <value>Basic</value>
  </data>
	<data name="strEncryptCompleteConnectionFile" xml:space="preserve">
    <value>Completely encrypt connection file</value>
  </data>
	<data name="strEndIP" xml:space="preserve">
    <value>End IP</value>
  </data>
	<data name="strEndPort" xml:space="preserve">
    <value>End Port</value>
  </data>
	<data name="strErrorAddExternalToolsToToolBarFailed" xml:space="preserve">
    <value>AddExternalToolsToToolBar (frmMain) failed. {0}</value>
  </data>
	<data name="strErrorAddFolderFailed" xml:space="preserve">
    <value>AddFolder (UI.Window.ConnectionTreeWindow) failed. {0}</value>
  </data>
	<data name="strErrorBadDatabaseVersion" xml:space="preserve">
    <value>The database version {0} is not compatible with this version of {1}.</value>
  </data>
	<data name="strErrorCloneNodeFailed" xml:space="preserve">
    <value>CloneNode (Tree.Node) failed . {0}</value>
  </data>
	<data name="strErrorCode" xml:space="preserve">
    <value>Error code {0}.</value>
  </data>
	<data name="strErrorConnectionListSaveFailed" xml:space="preserve">
    <value>The connection list could not be saved.</value>
  </data>
	<data name="strErrorCouldNotLaunchPutty" xml:space="preserve">
    <value>PuTTY could not be launched.</value>
  </data>
	<data name="strErrorDecryptionFailed" xml:space="preserve">
    <value>Decryption failed. {0}</value>
  </data>
	<data name="strErrorEncryptionFailed" xml:space="preserve">
    <value>Encryption failed. {0}</value>
  </data>
	<data name="strErrorFipsPolicyIncompatible" xml:space="preserve">
    <value>The Windows security setting, "System cryptography: Use FIPS compliant algorithms for encryption, hashing, and signing", is enabled. This setting is not compatible with {0}.

See the Microsoft Support article at http://support.microsoft.com/kb/811833 for more information.

{0} will now close.</value>
  </data>
	<data name="strErrors" xml:space="preserve">
    <value>Errors</value>
  </data>
	<data name="strErrorStartupConnectionFileLoad" xml:space="preserve">
    <value>The startup connection file could not be loaded.{0}{0}{2}{0}{3}{0}{0}In order to prevent data loss, {1} will now exit.</value>
  </data>
	<data name="strErrorVerifyDatabaseVersionFailed" xml:space="preserve">
    <value>VerifyDatabaseVersion (Config.Connections.Save) failed. {0}</value>
  </data>
	<data name="strExpandAllFolders" xml:space="preserve">
    <value>Expand all folders</value>
  </data>
	<data name="strExperimental" xml:space="preserve">
    <value>Experimental</value>
  </data>
	<data name="strExport" xml:space="preserve">
    <value>Export</value>
  </data>
	<data name="strExportEverything" xml:space="preserve">
    <value>Export everything</value>
  </data>
	<data name="strExportFile" xml:space="preserve">
    <value>Export File</value>
  </data>
	<data name="strExportItems" xml:space="preserve">
    <value>Export Items</value>
  </data>
	<data name="strExportmRemoteXML" xml:space="preserve">
    <value>Export mRemote/mRemoteNG XML</value>
  </data>
	<data name="strExportProperties" xml:space="preserve">
    <value>Export Properties</value>
  </data>
	<data name="strExportSelectedConnection" xml:space="preserve">
    <value>Export the currently selected connection</value>
  </data>
	<data name="strExportSelectedFolder" xml:space="preserve">
    <value>Export the currently selected folder</value>
  </data>
	<data name="strExportToFileMenuItem" xml:space="preserve">
    <value>&amp;Export to File...</value>
  </data>
	<data name="strExtApp" xml:space="preserve">
    <value>Ext. App</value>
  </data>
	<data name="strExternalToolDefaultName" xml:space="preserve">
    <value>New External Tool</value>
  </data>
	<data name="strFAMFAMFAMAttribution" xml:space="preserve">
    <value>Includes icons by [FAMFAMFAM]</value>
  </data>
	<data name="strFAMFAMFAMAttributionURL" xml:space="preserve">
    <value>http://www.famfamfam.com/</value>
  </data>
	<data name="strFileFormatLabel" xml:space="preserve">
    <value>File &amp;Format:</value>
  </data>
	<data name="strFilterAll" xml:space="preserve">
    <value>All Files (*.*)</value>
  </data>
	<data name="strFilterAllImportable" xml:space="preserve">
    <value>All importable files</value>
  </data>
	<data name="strFilterApplication" xml:space="preserve">
    <value>Application Files (*.exe)</value>
  </data>
	<data name="strFiltermRemoteCSV" xml:space="preserve">
    <value>mRemote CSV Files (*.csv)</value>
  </data>
	<data name="strFiltermRemoteXML" xml:space="preserve">
    <value>mRemote XML Files (*.xml)</value>
  </data>
	<data name="strFilterPuttyConnectionManager" xml:space="preserve">
    <value>PuTTY Connection Manager files</value>
  </data>
	<data name="strFilterRdgFiles" xml:space="preserve">
    <value>Remote Desktop Connection Manager files (*.rdg)</value>
  </data>
	<data name="strFilterRDP" xml:space="preserve">
    <value>RDP Files (*.rdp)</value>
  </data>
	<data name="strFiltervRD2008CSV" xml:space="preserve">
    <value>visionapp Remote Desktop 2008 CSV Files (*.csv)</value>
  </data>
	<data name="strFormatInherit" xml:space="preserve">
    <value>Inherit {0}</value>
  </data>
	<data name="strFormatInheritDescription" xml:space="preserve">
    <value>Description of inherited property: {0}</value>
  </data>
	<data name="strFree" xml:space="preserve">
    <value>Free</value>
  </data>
	<data name="strFullscreen" xml:space="preserve">
    <value>Fullscreen</value>
  </data>
	<data name="strGeneral" xml:space="preserve">
    <value>General</value>
  </data>
	<data name="strGetConnectionInfoFromSqlFailed" xml:space="preserve">
    <value>Get Connection Info From SQL failed</value>
  </data>
	<data name="strGetConnectionInfoFromXmlFailed" xml:space="preserve">
    <value>An error occured while loading the connection entry for "{0}" from "{1}". {2}</value>
  </data>
	<data name="strGroupboxAutomaticReconnect" xml:space="preserve">
    <value>Automatic Reconnect</value>
  </data>
	<data name="strGroupboxConnection" xml:space="preserve">
    <value>Connection</value>
  </data>
	<data name="strGroupboxExternalToolProperties" xml:space="preserve">
    <value>External Tool Properties</value>
  </data>
	<data name="strGroupboxFiles" xml:space="preserve">
    <value>Files</value>
  </data>
	<data name="strHost" xml:space="preserve">
    <value>Host</value>
  </data>
	<data name="strHttp" xml:space="preserve">
    <value>HTTP</value>
  </data>
	<data name="strHttpConnectFailed" xml:space="preserve">
    <value>HTTP Connect Failed!</value>
  </data>
	<data name="strHttpConnectionFailed" xml:space="preserve">
    <value>Couldn't create new HTTP Connection!</value>
  </data>
	<data name="strHttpDocumentTileChangeFailed" xml:space="preserve">
    <value>Changing HTTP Document Tile Failed!</value>
  </data>
	<data name="strHttpGecko" xml:space="preserve">
    <value>Gecko (Firefox)</value>
  </data>
	<data name="strHttpInternetExplorer" xml:space="preserve">
    <value>Internet Explorer</value>
  </data>
	<data name="strHttps" xml:space="preserve">
    <value>HTTPS</value>
  </data>
	<data name="strHttpSetPropsFailed" xml:space="preserve">
    <value>Set HTTP Props failed!</value>
  </data>
	<data name="strICA" xml:space="preserve">
    <value>ICA</value>
  </data>
	<data name="strIcaConnectionFailed" xml:space="preserve">
    <value>Couldn't create new ICA Connection!</value>
  </data>
	<data name="strIcaControlFailed" xml:space="preserve">
    <value>Loading ICA Plugin failed!</value>
  </data>
	<data name="strIcaSetCredentialsFailed" xml:space="preserve">
    <value>ICA SetCredentials failed!</value>
  </data>
	<data name="strIcaSetEventHandlersFailed" xml:space="preserve">
    <value>ICA Set Event Handlers Failed!</value>
  </data>
	<data name="strIcaSetPropsFailed" xml:space="preserve">
    <value>ICA Set Props Failed!</value>
  </data>
	<data name="strIcaSetResolutionFailed" xml:space="preserve">
    <value>ICA Set Resolution Failed!</value>
  </data>
	<data name="strIdentifyQuickConnectTabs" xml:space="preserve">
    <value>Identify quick connect tabs by adding the prefix "Quick:"</value>
  </data>
	<data name="strImportAD" xml:space="preserve">
    <value>Import from Active Directory</value>
  </data>
	<data name="strImportExport" xml:space="preserve">
    <value>Import/Export</value>
  </data>
	<data name="strImportFileFailedContent" xml:space="preserve">
    <value>An error occurred while importing the file "{0}".</value>
  </data>
	<data name="strImportFileFailedMainInstruction" xml:space="preserve">
    <value>Import failed</value>
  </data>
	<data name="strImportFromFileMenuItem" xml:space="preserve">
    <value>Import from &amp;File...</value>
  </data>
	<data name="strImportLocationCommandButtons" xml:space="preserve">
    <value>Under the root{0}{1}|Under the selected folder{0}{2}</value>
  </data>
	<data name="strImportLocationContent" xml:space="preserve">
    <value>Where would you like the imported items to be placed?</value>
  </data>
	<data name="strImportLocationMainInstruction" xml:space="preserve">
    <value>Import location</value>
  </data>
	<data name="strImportMenuItem" xml:space="preserve">
    <value>&amp;Import</value>
  </data>
	<data name="strImportmRemoteXML" xml:space="preserve">
    <value>Import mRemote/mRemoteNG XML</value>
  </data>
	<data name="strImportPortScan" xml:space="preserve">
    <value>Import from Port Scan</value>
  </data>
	<data name="strImportRDPFiles" xml:space="preserve">
    <value>Import from RDP file(s)</value>
  </data>
	<data name="strInactive" xml:space="preserve">
    <value>Inactive</value>
  </data>
	<data name="strInformations" xml:space="preserve">
    <value>Informations</value>
  </data>
	<data name="strInheritNewConnection" xml:space="preserve">
    <value>mRemoteNG is up to date</value>
  </data>
	<data name="strIntAppConnectionFailed" xml:space="preserve">
    <value>Connection failed!</value>
  </data>
	<data name="strIntAppDisposeFailed" xml:space="preserve">
    <value>Dispose of Int App process failed!</value>
  </data>
	<data name="strIntAppFocusFailed" xml:space="preserve">
    <value>Int App Focus Failed!</value>
  </data>
	<data name="strIntAppHandle" xml:space="preserve">
    <value>Int App Handle: {0}</value>
  </data>
	<data name="strIntAppKillFailed" xml:space="preserve">
    <value>Killing Int App Process failed!</value>
  </data>
	<data name="strIntAppParentHandle" xml:space="preserve">
    <value>Panel Handle: {0}</value>
  </data>
	<data name="strIntAppResizeFailed" xml:space="preserve">
    <value>Int App Resize failed!</value>
  </data>
	<data name="strIntAppStuff" xml:space="preserve">
    <value>--- IntApp Stuff ---</value>
  </data>
	<data name="strIntAppTitle" xml:space="preserve">
    <value>Int App Title: {0}</value>
  </data>
	<data name="strKeysCtrlAltDel" xml:space="preserve">
    <value>CTRL-ALT-DEL</value>
  </data>
	<data name="strKeysCtrlEsc" xml:space="preserve">
    <value>CTRL-ESC</value>
  </data>
	<data name="strLabelAddress" xml:space="preserve">
    <value>Address:</value>
  </data>
	<data name="strLabelArguments" xml:space="preserve">
    <value>Arguments:</value>
  </data>
	<data name="strLabelChangeLog" xml:space="preserve">
    <value>Change Log:</value>
  </data>
	<data name="strLabelClosingConnections" xml:space="preserve">
    <value>When closing connections:</value>
  </data>
	<data name="strLabelConnect" xml:space="preserve">
    <value>&amp;Connect:</value>
  </data>
	<data name="strLabelDisplayName" xml:space="preserve">
    <value>Display Name</value>
  </data>
	<data name="strLabelDomain" xml:space="preserve">
    <value>Domain:</value>
  </data>
	<data name="strLabelFilename" xml:space="preserve">
    <value>Filename:</value>
  </data>
	<data name="strLabelHostname" xml:space="preserve">
    <value>Hostname:</value>
  </data>
	<data name="strLabelOptions" xml:space="preserve">
    <value>Options:</value>
  </data>
	<data name="strLabelPassword" xml:space="preserve">
    <value>Password:</value>
  </data>
	<data name="strLabelPort" xml:space="preserve">
    <value>Port:</value>
  </data>
	<data name="strLabelPortableEdition" xml:space="preserve">
    <value>Portable Edition</value>
  </data>
	<data name="strLabelProtocol" xml:space="preserve">
    <value>Protocol:</value>
  </data>
	<data name="strLabelPuttySessionsConfig" xml:space="preserve">
    <value>To configure PuTTY sessions click this button:</value>
  </data>
	<data name="strLabelPuttyTimeout" xml:space="preserve">
    <value>Maximum PuTTY and integrated external tools wait time:</value>
  </data>
	<data name="strLabelReleasedUnderGPL" xml:space="preserve">
    <value>Released under the GNU General Public License (GPL)</value>
  </data>
	<data name="strLabelSeconds" xml:space="preserve">
    <value>Seconds</value>
  </data>
	<data name="strLabelSelectPanel" xml:space="preserve">
    <value>Select a panel from the list below or click New to add a new one. Click OK to continue.</value>
  </data>
	<data name="strLabelServerStatus" xml:space="preserve">
    <value>Server status:</value>
  </data>
	<data name="strLabelSQLDatabaseName" xml:space="preserve">
    <value>Database:</value>
  </data>
	<data name="strLabelSQLServerDatabaseName" xml:space="preserve">
    <value>Database:</value>
  </data>
	<data name="strLabelUsername" xml:space="preserve">
    <value>Username:</value>
  </data>
	<data name="strLabelVerify" xml:space="preserve">
    <value>Verify:</value>
  </data>
	<data name="strLanguage" xml:space="preserve">
    <value>Language</value>
  </data>
	<data name="strLanguageDefault" xml:space="preserve">
    <value>(Automatically Detect)</value>
  </data>
	<data name="strLanguageRestartRequired" xml:space="preserve">
    <value>{0} must be restarted before changes to the language will take effect.</value>
  </data>
	<data name="strLoadFromSqlFailed" xml:space="preserve">
    <value>Load from SQL failed</value>
  </data>
	<data name="strLoadFromSqlFailedContent" xml:space="preserve">
    <value>The connection information could not be loaded from the SQL server.</value>
  </data>
	<data name="strLoadFromXmlFailed" xml:space="preserve">
    <value>Load From XML failed!</value>
  </data>
	<data name="strLocalFile" xml:space="preserve">
    <value>Local file</value>
  </data>
	<data name="strLocalFileDoesNotExist" xml:space="preserve">
    <value>Local file does not exist!</value>
  </data>
	<data name="strLogOff" xml:space="preserve">
    <value>Logoff</value>
  </data>
	<data name="strLogWriteToFileFailed" xml:space="preserve">
    <value>Writing to report file failed!</value>
  </data>
	<data name="strLogWriteToFileFinalLocationFailed" xml:space="preserve">
    <value>Couldn't save report to final location.</value>
  </data>
	<data name="strMagicLibraryAttribution" xml:space="preserve">
    <value>Uses the Magic library by [Crownwood Software]</value>
  </data>
	<data name="strMagicLibraryAttributionURL" xml:space="preserve">
    <value>http://www.dotnetmagic.com/</value>
  </data>
	<data name="strMenuAbout" xml:space="preserve">
    <value>About</value>
  </data>
	<data name="strMenuAddConnectionPanel" xml:space="preserve">
    <value>Add Connection Panel</value>
  </data>
	<data name="strMenuCheckForUpdates" xml:space="preserve">
    <value>Check for Updates</value>
  </data>
	<data name="strMenuConfig" xml:space="preserve">
    <value>Config</value>
  </data>
	<data name="strMenuConnect" xml:space="preserve">
    <value>Connect</value>
  </data>
	<data name="strMenuConnectionPanels" xml:space="preserve">
    <value>Connection Panels</value>
  </data>
	<data name="strMenuConnections" xml:space="preserve">
    <value>Connections</value>
  </data>
	<data name="strMenuConnectionsAndConfig" xml:space="preserve">
    <value>Connections and Config</value>
  </data>
	<data name="strMenuCopy" xml:space="preserve">
    <value>Copy</value>
  </data>
	<data name="strMenuCtrlAltDel" xml:space="preserve">
    <value>Ctrl-Alt-Del</value>
  </data>
	<data name="strMenuCtrlEsc" xml:space="preserve">
    <value>Ctrl-Esc</value>
  </data>
	<data name="strMenuDelete" xml:space="preserve">
    <value>Delete...</value>
  </data>
	<data name="strMenuDeleteConnection" xml:space="preserve">
    <value>Delete Connection...</value>
  </data>
	<data name="strMenuDeleteExternalTool" xml:space="preserve">
    <value>Delete External Tool...</value>
  </data>
	<data name="strMenuDeleteFolder" xml:space="preserve">
    <value>Delete Folder...</value>
  </data>
	<data name="strMenuDisconnect" xml:space="preserve">
    <value>Disconnect</value>
  </data>
	<data name="strMenuDonate" xml:space="preserve">
    <value>Donate</value>
  </data>
	<data name="strMenuDuplicate" xml:space="preserve">
    <value>Duplicate</value>
  </data>
	<data name="strMenuDuplicateConnection" xml:space="preserve">
    <value>Duplicate Connection</value>
  </data>
	<data name="strMenuDuplicateFolder" xml:space="preserve">
    <value>Duplicate Folder</value>
  </data>
	<data name="strMenuDuplicateTab" xml:space="preserve">
    <value>Duplicate Tab</value>
  </data>
	<data name="strMenuExit" xml:space="preserve">
    <value>Exit</value>
  </data>
	<data name="strMenuExternalTools" xml:space="preserve">
    <value>External Tools</value>
  </data>
	<data name="strMenuExternalToolsToolbar" xml:space="preserve">
    <value>External Tools Toolbar</value>
  </data>
	<data name="strMenuFile" xml:space="preserve">
    <value>&amp;File</value>
  </data>
	<data name="strMenuFullScreen" xml:space="preserve">
    <value>Full Screen</value>
  </data>
	<data name="strMenuFullScreenRDP" xml:space="preserve">
    <value>Full Screen (RDP)</value>
  </data>
	<data name="strMenuHelp" xml:space="preserve">
    <value>&amp;Help</value>
  </data>
	<data name="strMenuHelpContents" xml:space="preserve">
    <value>mRemoteNG Help</value>
  </data>
	<data name="strMenuJumpTo" xml:space="preserve">
    <value>Jump to</value>
  </data>
	<data name="strMenuLaunchExternalTool" xml:space="preserve">
    <value>Launch External Tool</value>
  </data>
	<data name="strMenuNewConnectionFile" xml:space="preserve">
    <value>New Connection File</value>
  </data>
	<data name="strMenuNewExternalTool" xml:space="preserve">
    <value>New External Tool</value>
  </data>
	<data name="strMenuNotifications" xml:space="preserve">
    <value>Notifications</value>
  </data>
	<data name="strMenuNotificationsCopyAll" xml:space="preserve">
    <value>Copy All</value>
  </data>
	<data name="strMenuNotificationsDelete" xml:space="preserve">
    <value>Delete</value>
  </data>
	<data name="strMenuNotificationsDeleteAll" xml:space="preserve">
    <value>Delete All</value>
  </data>
	<data name="strMenuOpenConnectionFile" xml:space="preserve">
    <value>Open Connection File...</value>
  </data>
	<data name="strMenuOptions" xml:space="preserve">
    <value>Options</value>
  </data>
	<data name="strMenuPaste" xml:space="preserve">
    <value>Paste</value>
  </data>
	<data name="strMenuPortScan" xml:space="preserve">
    <value>Port Scan</value>
  </data>
	<data name="strMenuQuickConnectToolbar" xml:space="preserve">
    <value>Quick Connect Toolbar</value>
  </data>
	<data name="strMenuReconnect" xml:space="preserve">
    <value>Reconnect</value>
  </data>
	<data name="strMenuRefreshScreen" xml:space="preserve">
    <value>Refresh Screen (VNC)</value>
  </data>
	<data name="strMenuRename" xml:space="preserve">
    <value>Rename</value>
  </data>
	<data name="strMenuRenameConnection" xml:space="preserve">
    <value>Rename Connection</value>
  </data>
	<data name="strMenuRenameFolder" xml:space="preserve">
    <value>Rename Folder</value>
  </data>
	<data name="strMenuRenameTab" xml:space="preserve">
    <value>Rename Tab</value>
  </data>
	<data name="strMenuReportBug" xml:space="preserve">
    <value>Report a Bug</value>
  </data>
	<data name="strMenuResetLayout" xml:space="preserve">
    <value>Reset layout</value>
  </data>
	<data name="strMenuSaveConnectionFile" xml:space="preserve">
    <value>Save Connection File</value>
  </data>
	<data name="strMenuSaveConnectionFileAs" xml:space="preserve">
    <value>Save Connection File As...</value>
  </data>
	<data name="strMenuScreenshot" xml:space="preserve">
    <value>Screenshot</value>
  </data>
	<data name="strMenuScreenshotManager" xml:space="preserve">
    <value>Screenshot Manager</value>
  </data>
	<data name="strMenuSendSpecialKeys" xml:space="preserve">
    <value>Send Special Keys (VNC)</value>
  </data>
	<data name="strMenuSessionRetrieve" xml:space="preserve">
    <value>Retrieve</value>
  </data>
	<data name="strMenuSessions" xml:space="preserve">
    <value>Sessions</value>
  </data>
	<data name="strMenuSessionsAndScreenshots" xml:space="preserve">
    <value>Sessions and Screenshots</value>
  </data>
	<data name="strMenuShowHelpText" xml:space="preserve">
    <value>&amp;Show Help Text</value>
  </data>
	<data name="strMenuShowText" xml:space="preserve">
    <value>Show Text</value>
  </data>
	<data name="strMenuSmartSize" xml:space="preserve">
    <value>SmartSize (RDP/VNC)</value>
  </data>
	<data name="strMenuSSHFileTransfer" xml:space="preserve">
    <value>SSH File Transfer</value>
  </data>
	<data name="strMenuStartChat" xml:space="preserve">
    <value>Start Chat (VNC)</value>
  </data>
	<data name="strMenuSupportForum" xml:space="preserve">
    <value>Support Forum</value>
  </data>
	<data name="strMenuTools" xml:space="preserve">
    <value>&amp;Tools</value>
  </data>
	<data name="strMenuTransferFile" xml:space="preserve">
    <value>Transfer File (SSH)</value>
  </data>
	<data name="strMenuView" xml:space="preserve">
    <value>&amp;View</value>
  </data>
	<data name="strMenuViewOnly" xml:space="preserve">
    <value>View Only (VNC)</value>
  </data>
	<data name="strMenuWebsite" xml:space="preserve">
    <value>Website</value>
  </data>
	<data name="strMinimizeToSysTray" xml:space="preserve">
    <value>Minimize to notification area</value>
  </data>
	<data name="strMoveDown" xml:space="preserve">
    <value>Move down</value>
  </data>
	<data name="strMoveUp" xml:space="preserve">
    <value>Move up</value>
  </data>
	<data name="strMremoteNgCsv" xml:space="preserve">
    <value>mRemoteNG CSV</value>
  </data>
	<data name="strMremoteNgXml" xml:space="preserve">
    <value>mRemoteNG XML</value>
  </data>
	<data name="strMyCurrentWindowsCreds" xml:space="preserve">
    <value>My current credentials (Windows logon information)</value>
  </data>
	<data name="strNever" xml:space="preserve">
    <value>Never</value>
  </data>
	<data name="strNewConnection" xml:space="preserve">
    <value>New Connection</value>
  </data>
	<data name="strNewFolder" xml:space="preserve">
    <value>New Folder</value>
  </data>
	<data name="strNewPanel" xml:space="preserve">
    <value>New Panel</value>
  </data>
	<data name="strNewRoot" xml:space="preserve">
    <value>New Root</value>
  </data>
	<data name="strNewTitle" xml:space="preserve">
    <value>New Title</value>
  </data>
	<data name="strNo" xml:space="preserve">
    <value>No</value>
  </data>
	<data name="strNoCompression" xml:space="preserve">
    <value>No сompression</value>
  </data>
	<data name="strNoExtAppDefined" xml:space="preserve">
    <value>No ext. app specified.</value>
  </data>
	<data name="strNoInformation" xml:space="preserve">
    <value>None</value>
  </data>
	<data name="strNone" xml:space="preserve">
    <value>None</value>
  </data>
	<data name="strNormal" xml:space="preserve">
    <value>Normal</value>
  </data>
	<data name="strNoSmartSize" xml:space="preserve">
    <value>No SmartSize</value>
  </data>
	<data name="strNoUpdateAvailable" xml:space="preserve">
    <value>No update available</value>
  </data>
	<data name="strOldConffile" xml:space="preserve">
    <value>You are trying to load a connection file that was created using an very early version of mRemote, this could result in an runtime error.
If you run into such an error, please create a new connection file!</value>
  </data>
	<data name="strOpenNewTabRight" xml:space="preserve">
    <value>Open new tab to the right of the currently selected tab</value>
  </data>
	<data name="strOpenPorts" xml:space="preserve">
    <value>Open Ports</value>
  </data>
	<data name="strOptionsKeyboardButtonDelete" xml:space="preserve">
    <value>&amp;Delete</value>
  </data>
	<data name="strOptionsKeyboardButtonNew" xml:space="preserve">
    <value>&amp;New</value>
  </data>
	<data name="strOptionsKeyboardButtonReset" xml:space="preserve">
    <value>&amp;Reset to Default</value>
  </data>
	<data name="strOptionsKeyboardButtonResetAll" xml:space="preserve">
    <value>Reset &amp;All to Default</value>
  </data>
	<data name="strOptionsKeyboardCommandsGroupTabs" xml:space="preserve">
    <value>Tabs</value>
  </data>
	<data name="strOptionsKeyboardCommandsNextTab" xml:space="preserve">
    <value>Next tab</value>
  </data>
	<data name="strOptionsKeyboardCommandsPreviousTab" xml:space="preserve">
    <value>Previous tab</value>
  </data>
	<data name="strOptionsKeyboardGroupModifyShortcut" xml:space="preserve">
    <value>Modify shortcut</value>
  </data>
	<data name="strOptionsKeyboardLabelKeyboardShortcuts" xml:space="preserve">
    <value>Keyboard shortcuts</value>
  </data>
	<data name="strOptionsProxyTesting" xml:space="preserve">
    <value>Testing...</value>
  </data>
	<data name="strOptionsTabKeyboard" xml:space="preserve">
    <value>Keyboard</value>
  </data>
	<data name="strOptionsTabTheme" xml:space="preserve">
    <value>Theme</value>
  </data>
	<data name="strOptionsThemeButtonDelete" xml:space="preserve">
    <value>&amp;Delete</value>
  </data>
	<data name="strOptionsThemeButtonNew" xml:space="preserve">
    <value>&amp;New</value>
  </data>
	<data name="strPanelName" xml:space="preserve">
    <value>Panel Name</value>
  </data>
	<data name="strPasswordProtect" xml:space="preserve">
    <value>Password protect</value>
  </data>
	<data name="strPasswordStatusMustMatch" xml:space="preserve">
    <value>Both passwords must match.</value>
  </data>
	<data name="strPasswordStatusTooShort" xml:space="preserve">
    <value>The password must be at least 3 characters long.</value>
  </data>
	<data name="strPleaseFillAllFields" xml:space="preserve">
    <value>Please fill all fields</value>
  </data>
	<data name="strPortScanComplete" xml:space="preserve">
    <value>Port scan complete.</value>
  </data>
	<data name="strPortScanCouldNotLoadPanel" xml:space="preserve">
    <value>Couldn't load PortScan panel!</value>
  </data>
	<data name="strPropertiesWillOnlyBeSavedMRemoteXML" xml:space="preserve">
    <value>(These properties will only be saved if you select mRemote/mRemoteNG XML as output file format!)</value>
  </data>
	<data name="strPropertyDescriptionAddress" xml:space="preserve">
    <value>Enter the hostname or ip you want to connect to.</value>
  </data>
	<data name="strPropertyDescriptionAll" xml:space="preserve">
    <value>Toggle all inheritance options.</value>
  </data>
	<data name="strPropertyDescriptionAuthenticationLevel" xml:space="preserve">
    <value>Select which authentication level this connection should use.</value>
  </data>
	<data name="strPropertyDescriptionAuthenticationMode" xml:space="preserve">
    <value>Select how you want to authenticate against the VNC server.</value>
  </data>
	<data name="strPropertyDescriptionAutomaticResize" xml:space="preserve">
    <value>Select whether to automatically resize the connection when the window is resized or when fullscreen mode is toggled. Requires RDC 8.0 or higher.</value>
  </data>
	<data name="strPropertyDescriptionCacheBitmaps" xml:space="preserve">
    <value>Select whether to use bitmap caching or not.</value>
  </data>
	<data name="strPropertyDescriptionColors" xml:space="preserve">
    <value>Select the colour quality to be used.</value>
  </data>
	<data name="strPropertyDescriptionCompression" xml:space="preserve">
    <value>Select the compression value to be used.</value>
  </data>
	<data name="strPropertyDescriptionDescription" xml:space="preserve">
    <value>Put your notes or a description for the host here.</value>
  </data>
	<data name="strPropertyDescriptionDisplayThemes" xml:space="preserve">
    <value>Select yes if the theme of the remote host should be displayed.</value>
  </data>
	<data name="strPropertyDescriptionDisplayWallpaper" xml:space="preserve">
    <value>Select yes if the wallpaper of the remote host should be displayed.</value>
  </data>
	<data name="strPropertyDescriptionDomain" xml:space="preserve">
    <value>Enter your domain.</value>
  </data>
	<data name="strPropertyDescriptionEnableDesktopComposition" xml:space="preserve">
    <value>Select whether to use desktop composition or not.</value>
  </data>
	<data name="strPropertyDescriptionEnableFontSmoothing" xml:space="preserve">
    <value>Select whether to use font smoothing or not.</value>
  </data>
	<data name="strPropertyDescriptionEncoding" xml:space="preserve">
    <value>Select the encoding mode to be used.</value>
  </data>
	<data name="strPropertyDescriptionEncryptionStrength" xml:space="preserve">
    <value>Select the encryption strength of the remote host.</value>
  </data>
	<data name="strPropertyDescriptionExternalTool" xml:space="preserve">
    <value>Select the external tool to be started.</value>
  </data>
	<data name="strPropertyDescriptionExternalToolAfter" xml:space="preserve">
    <value>Select a external tool to be started after the disconnection to the remote host.</value>
  </data>
	<data name="strPropertyDescriptionExternalToolBefore" xml:space="preserve">
    <value>Select a external tool to be started before the connection to the remote host is established.</value>
  </data>
	<data name="strPropertyDescriptionIcon" xml:space="preserve">
    <value>Choose a icon that will be displayed when connected to the host.</value>
  </data>
	<data name="strPropertyDescriptionLoadBalanceInfo" xml:space="preserve">
    <value>Specifies the load balancing information for use by load balancing routers to choose the best server.</value>
  </data>
	<data name="strPropertyDescriptionMACAddress" xml:space="preserve">
    <value>Enter the MAC address of the remote host if you wish to use it in an external tool.</value>
  </data>
	<data name="strPropertyDescriptionName" xml:space="preserve">
    <value>This is the name that will be displayed in the connections tree.</value>
  </data>
	<data name="strPropertyDescriptionPanel" xml:space="preserve">
    <value>Sets the panel in which the connection will open.</value>
  </data>
	<data name="strPropertyDescriptionPassword" xml:space="preserve">
    <value>Enter your password.</value>
  </data>
	<data name="strPropertyDescriptionPort" xml:space="preserve">
    <value>Enter the port the selected protocol is listening on.</value>
  </data>
	<data name="strPropertyDescriptionProtocol" xml:space="preserve">
    <value>Choose the protocol mRemoteNG should use to connect to the host.</value>
  </data>
	<data name="strPropertyDescriptionPuttySession" xml:space="preserve">
    <value>Select a PuTTY session to be used when connecting.</value>
  </data>
	<data name="strPropertyDescriptionRDGatewayDomain" xml:space="preserve">
    <value>Specifies the domain name that a user provides to connect to the RD Gateway server.</value>
  </data>
	<data name="strPropertyDescriptionRDGatewayHostname" xml:space="preserve">
    <value>Specifies the host name of the Remote Desktop Gateway server.</value>
  </data>
	<data name="strPropertyDescriptionRDGatewayUsageMethod" xml:space="preserve">
    <value>Specifies when to use a Remote Desktop Gateway (RD Gateway) server.</value>
  </data>
	<data name="strPropertyDescriptionRDGatewayUseConnectionCredentials" xml:space="preserve">
    <value>Specifies whether or not to log on to the gateway using the same username and password as the connection.</value>
  </data>
	<data name="strPropertyDescriptionRDGatewayUsername" xml:space="preserve">
    <value>Specifies the user name that a user provides to connect to the RD Gateway server.</value>
  </data>
	<data name="strPropertyDescriptionRedirectDrives" xml:space="preserve">
    <value>Select whether local disk drives should be shown on the remote host.</value>
  </data>
	<data name="strPropertyDescriptionRedirectKeys" xml:space="preserve">
    <value>Select whether key combinations (e.g. Alt-Tab) should be redirected to the remote host.</value>
  </data>
	<data name="strPropertyDescriptionRedirectPorts" xml:space="preserve">
    <value>Select whether local ports (ie. com, parallel) should be shown on the remote host.</value>
  </data>
	<data name="strPropertyDescriptionRedirectPrinters" xml:space="preserve">
    <value>Select whether local printers should be shown on the remote host.</value>
  </data>
	<data name="strPropertyDescriptionRedirectSmartCards" xml:space="preserve">
    <value>Select whether local smart cards should be available on the remote host.</value>
  </data>
	<data name="strPropertyDescriptionRedirectSounds" xml:space="preserve">
    <value>Select how remote sound should be redirected.</value>
  </data>
	<data name="strPropertyDescriptionRenderingEngine" xml:space="preserve">
    <value>Select one of the available rendering engines that will be used to display HTML.</value>
  </data>
	<data name="strPropertyDescriptionResolution" xml:space="preserve">
    <value>Choose the resolution or mode this connection will open in.</value>
  </data>
	<data name="strPropertyDescriptionSmartSizeMode" xml:space="preserve">
    <value>Select the SmartSize mode to be used.</value>
  </data>
	<data name="strPropertyDescriptionUseConsoleSession" xml:space="preserve">
    <value>Connect to the console session of the remote host.</value>
  </data>
	<data name="strPropertyDescriptionUseCredSsp" xml:space="preserve">
    <value>Use the Credential Security Support Provider (CredSSP) for authentication if it is available.</value>
  </data>
	<data name="strPropertyDescriptionUser1" xml:space="preserve">
    <value>Feel free to enter any information you need here.</value>
  </data>
	<data name="strPropertyDescriptionUsername" xml:space="preserve">
    <value>Enter your username.</value>
  </data>
	<data name="strPropertyDescriptionViewOnly" xml:space="preserve">
    <value>If you want to establish a view only connection to the host select yes.</value>
  </data>
	<data name="strPropertyDescriptionVNCProxyAddress" xml:space="preserve">
    <value>Enter the proxy address to be used.</value>
  </data>
	<data name="strPropertyDescriptionVNCProxyPassword" xml:space="preserve">
    <value>Enter your password for authenticating against the proxy.</value>
  </data>
	<data name="strPropertyDescriptionVNCProxyPort" xml:space="preserve">
    <value>Enter the port the proxy server listens on.</value>
  </data>
	<data name="strPropertyDescriptionVNCProxyType" xml:space="preserve">
    <value>If you use a proxy to tunnel VNC connections, select which type it is.</value>
  </data>
	<data name="strPropertyDescriptionVNCProxyUsername" xml:space="preserve">
    <value>Enter your username for authenticating against the proxy.</value>
  </data>
	<data name="strPropertyNameAddress" xml:space="preserve">
    <value>Hostname/IP</value>
  </data>
	<data name="strPropertyNameAll" xml:space="preserve">
    <value>All</value>
  </data>
	<data name="strPropertyNameAuthenticationLevel" xml:space="preserve">
    <value>Server Authentication</value>
  </data>
	<data name="strPropertyNameAuthenticationMode" xml:space="preserve">
    <value>Authentication mode</value>
  </data>
	<data name="strPropertyNameAutomaticResize" xml:space="preserve">
    <value>Automatic resize</value>
  </data>
	<data name="strPropertyNameCacheBitmaps" xml:space="preserve">
    <value>Cache Bitmaps</value>
  </data>
	<data name="strPropertyNameColors" xml:space="preserve">
    <value>Colours</value>
  </data>
	<data name="strPropertyNameCompression" xml:space="preserve">
    <value>Compression</value>
  </data>
	<data name="strPropertyNameDescription" xml:space="preserve">
    <value>Description</value>
  </data>
	<data name="strPropertyNameDisplayThemes" xml:space="preserve">
    <value>Display Themes</value>
  </data>
	<data name="strPropertyNameDisplayWallpaper" xml:space="preserve">
    <value>Display Wallpaper</value>
  </data>
	<data name="strPropertyNameDomain" xml:space="preserve">
    <value>Domain</value>
  </data>
	<data name="strPropertyNameEnableDesktopComposition" xml:space="preserve">
    <value>Desktop Composition</value>
  </data>
	<data name="strPropertyNameEnableFontSmoothing" xml:space="preserve">
    <value>Font Smoothing</value>
  </data>
	<data name="strPropertyNameEncoding" xml:space="preserve">
    <value>Encoding</value>
  </data>
	<data name="strPropertyNameEncryptionStrength" xml:space="preserve">
    <value>Encryption Strength</value>
  </data>
	<data name="strPropertyNameExternalTool" xml:space="preserve">
    <value>External Tool</value>
  </data>
	<data name="strPropertyNameExternalToolAfter" xml:space="preserve">
    <value>External Tool After</value>
  </data>
	<data name="strPropertyNameExternalToolBefore" xml:space="preserve">
    <value>External Tool Before</value>
  </data>
	<data name="strPropertyNameIcon" xml:space="preserve">
    <value>Icon</value>
  </data>
	<data name="strPropertyNameLoadBalanceInfo" xml:space="preserve">
    <value>Load Balance Info</value>
  </data>
	<data name="strPropertyNameMACAddress" xml:space="preserve">
    <value>MAC Address</value>
  </data>
	<data name="strPropertyNameName" xml:space="preserve">
    <value>Name</value>
  </data>
	<data name="strPropertyNamePanel" xml:space="preserve">
    <value>Panel</value>
  </data>
	<data name="strPropertyNamePassword" xml:space="preserve">
    <value>Password</value>
  </data>
	<data name="strPropertyNamePort" xml:space="preserve">
    <value>Port</value>
  </data>
	<data name="strPropertyNameProtocol" xml:space="preserve">
    <value>Protocol</value>
  </data>
	<data name="strPropertyNamePuttySession" xml:space="preserve">
    <value>PuTTY Session</value>
  </data>
	<data name="strPropertyNameRDGatewayDomain" xml:space="preserve">
    <value>Gateway Domain</value>
  </data>
	<data name="strPropertyNameRDGatewayHostname" xml:space="preserve">
    <value>Gateway Hostname</value>
  </data>
	<data name="strPropertyNameRDGatewayPassword" xml:space="preserve">
    <value>Remote Desktop Gateway Password</value>
  </data>
	<data name="strPropertyNameRDGatewayUsageMethod" xml:space="preserve">
    <value>Use Gateway</value>
  </data>
	<data name="strPropertyNameRDGatewayUseConnectionCredentials" xml:space="preserve">
    <value>Gateway Credentials</value>
  </data>
	<data name="strPropertyNameRDGatewayUsername" xml:space="preserve">
    <value>Gateway Username</value>
  </data>
	<data name="strPropertyNameRedirectDrives" xml:space="preserve">
    <value>Disk Drives</value>
  </data>
	<data name="strPropertyNameRedirectKeys" xml:space="preserve">
    <value>Key Combinations</value>
  </data>
	<data name="strPropertyNameRedirectPorts" xml:space="preserve">
    <value>Ports</value>
  </data>
	<data name="strPropertyNameRedirectPrinters" xml:space="preserve">
    <value>Printers</value>
  </data>
	<data name="strPropertyNameRedirectSmartCards" xml:space="preserve">
    <value>Smart Cards</value>
  </data>
	<data name="strPropertyNameRedirectSounds" xml:space="preserve">
    <value>Sounds</value>
  </data>
	<data name="strPropertyNameRenderingEngine" xml:space="preserve">
    <value>Rendering Engine</value>
  </data>
	<data name="strPropertyNameResolution" xml:space="preserve">
    <value>Resolution</value>
  </data>
	<data name="strPropertyNameSmartSizeMode" xml:space="preserve">
    <value>SmartSize Mode</value>
  </data>
	<data name="strPropertyNameUseConsoleSession" xml:space="preserve">
    <value>Use Console Session</value>
  </data>
	<data name="strPropertyNameUseCredSsp" xml:space="preserve">
    <value>Use CredSSP</value>
  </data>
	<data name="strPropertyNameUser1" xml:space="preserve">
    <value>User Field</value>
  </data>
	<data name="strPropertyNameUsername" xml:space="preserve">
    <value>Username</value>
  </data>
	<data name="strPropertyNameViewOnly" xml:space="preserve">
    <value>View Only</value>
  </data>
	<data name="strPropertyNameVNCProxyAddress" xml:space="preserve">
    <value>Proxy Address</value>
  </data>
	<data name="strPropertyNameVNCProxyPassword" xml:space="preserve">
    <value>Proxy Password</value>
  </data>
	<data name="strPropertyNameVNCProxyPort" xml:space="preserve">
    <value>Proxy Port</value>
  </data>
	<data name="strPropertyNameVNCProxyType" xml:space="preserve">
    <value>Proxy Type</value>
  </data>
	<data name="strPropertyNameVNCProxyUsername" xml:space="preserve">
    <value>Proxy Username</value>
  </data>
	<data name="strProtocolEventDisconnected" xml:space="preserve">
    <value>Protocol Event Disconnected.
Message:
{0}</value>
  </data>
	<data name="strProtocolEventDisconnectFailed" xml:space="preserve">
    <value>Protocol Event Disconnected failed.
{0}</value>
  </data>
	<data name="strProtocolToImport" xml:space="preserve">
    <value>Protocol to import</value>
  </data>
	<data name="strProxyTestFailed" xml:space="preserve">
    <value>Proxy test failed!</value>
  </data>
	<data name="strProxyTestSucceeded" xml:space="preserve">
    <value>Proxy test succeeded!</value>
  </data>
	<data name="strPuttyConnectionFailed" xml:space="preserve">
    <value>Connection failed!</value>
  </data>
	<data name="strPuttyDisposeFailed" xml:space="preserve">
    <value>Dispose of Putty process failed!</value>
  </data>
	<data name="strPuttyFocusFailed" xml:space="preserve">
    <value>Couldn't set focus!</value>
  </data>
	<data name="strPuttyGetSessionsFailed" xml:space="preserve">
    <value>Get Putty Sessions Failed!</value>
  </data>
	<data name="strPuttyHandle" xml:space="preserve">
    <value>Putty Handle: {0}</value>
  </data>
	<data name="strPuttyKillFailed" xml:space="preserve">
    <value>Killing Putty Process failed!</value>
  </data>
	<data name="strPuttyParentHandle" xml:space="preserve">
    <value>Panel Handle: {0}</value>
  </data>
	<data name="strPuttyResizeFailed" xml:space="preserve">
    <value>Putty Resize Failed!</value>
  </data>
	<data name="strPuttySavedSessionsRootName" xml:space="preserve">
    <value>PuTTY Saved Sessions</value>
  </data>
	<data name="strPuttySessionSettings" xml:space="preserve">
    <value>PuTTY Session Settings</value>
  </data>
	<data name="strPuttySettings" xml:space="preserve">
    <value>PuTTY Settings</value>
  </data>
	<data name="strPuttyShowSettingsDialogFailed" xml:space="preserve">
    <value>Show PuTTY Settings Dialog failed!</value>
  </data>
	<data name="strPuttyStartFailed" xml:space="preserve">
    <value>Putty Start Failed!</value>
  </data>
	<data name="strPuttyStuff" xml:space="preserve">
    <value>--- PuTTY Stuff ---</value>
  </data>
	<data name="strPuttyTitle" xml:space="preserve">
    <value>PuTTY Title: {0}</value>
  </data>
	<data name="strQuick" xml:space="preserve">
    <value>Quick: {0}</value>
  </data>
	<data name="strQuickConnect" xml:space="preserve">
    <value>Quick Connect</value>
  </data>
	<data name="strQuickConnectAddFailed" xml:space="preserve">
    <value>Quick Connect Add Failed!</value>
  </data>
	<data name="strQuickConnectFailed" xml:space="preserve">
    <value>Creating quick connect failed</value>
  </data>
	<data name="strRadioCloseWarnAll" xml:space="preserve">
    <value>&amp;Warn me when closing connections</value>
  </data>
	<data name="strRadioCloseWarnExit" xml:space="preserve">
    <value>Warn me only when e&amp;xiting mRemoteNG</value>
  </data>
	<data name="strRadioCloseWarnMultiple" xml:space="preserve">
    <value>Warn me only when closing &amp;multiple connections</value>
  </data>
	<data name="strRadioCloseWarnNever" xml:space="preserve">
    <value>Do &amp;not warn me when closing connections</value>
  </data>
	<data name="strRAW" xml:space="preserve">
    <value>RAW</value>
  </data>
	<data name="strRDP" xml:space="preserve">
    <value>RDP</value>
  </data>
	<data name="strRDP16777216Colors" xml:space="preserve">
    <value>16777216 Colours (24-bit)</value>
  </data>
	<data name="strRDP256Colors" xml:space="preserve">
    <value>256 Colours (8-bit)</value>
  </data>
	<data name="strRDP32768Colors" xml:space="preserve">
    <value>32768 Colours (15-bit)</value>
  </data>
	<data name="strRDP4294967296Colors" xml:space="preserve">
    <value>16777216 Colours (32-bit)</value>
  </data>
	<data name="strRDP65536Colors" xml:space="preserve">
    <value>65536 Colours (16-bit)</value>
  </data>
	<data name="strRdpAddResolutionFailed" xml:space="preserve">
    <value>RDP Add Resolution failed!</value>
  </data>
	<data name="strRdpAddResolutionsFailed" xml:space="preserve">
    <value>RDP Add Resolutions failed!</value>
  </data>
	<data name="strRdpAddSessionFailed" xml:space="preserve">
    <value>Add Session failed</value>
  </data>
	<data name="strRdpCloseConnectionFailed" xml:space="preserve">
    <value>Close RDP Connection failed!</value>
  </data>
	<data name="strRdpControlCreationFailed" xml:space="preserve">
    <value>Couldn't create RDP control, please check mRemoteNG requirements.</value>
  </data>
	<data name="strRDPDisableCursorblinking" xml:space="preserve">
    <value>Disable Cursor blinking</value>
  </data>
	<data name="strRDPDisableCursorShadow" xml:space="preserve">
    <value>Disable Cursor Shadow</value>
  </data>
	<data name="strRDPDisableFullWindowdrag" xml:space="preserve">
    <value>Disable Full Window drag</value>
  </data>
	<data name="strRDPDisableMenuAnimations" xml:space="preserve">
    <value>Disable Menu Animations</value>
  </data>
	<data name="strRDPDisableThemes" xml:space="preserve">
    <value>Disable Themes</value>
  </data>
	<data name="strRDPDisableWallpaper" xml:space="preserve">
    <value>Disable Wallpaper</value>
  </data>
	<data name="strRdpDisconnected" xml:space="preserve">
    <value>RDP disconnected!</value>
  </data>
	<data name="strRdpDisconnectFailed" xml:space="preserve">
    <value>RDP Disconnect failed, trying to close!</value>
  </data>
	<data name="strRdpErrorCode1" xml:space="preserve">
    <value>Internal error code 1.</value>
  </data>
	<data name="strRdpErrorCode2" xml:space="preserve">
    <value>Internal error code 2.</value>
  </data>
	<data name="strRdpErrorCode3" xml:space="preserve">
    <value>Internal error code 3. This is not a valid state.</value>
  </data>
	<data name="strRdpErrorCode4" xml:space="preserve">
    <value>Internal error code 4.</value>
  </data>
	<data name="strRdpErrorConnection" xml:space="preserve">
    <value>An unrecoverable error has occurred during client connection.</value>
  </data>
	<data name="strRdpErrorGetFailure" xml:space="preserve">
    <value>GetError failed (FatalErrors)</value>
  </data>
	<data name="strRdpErrorGetUnknown" xml:space="preserve">
    <value>An unknown fatal RDP error has occurred.  Error code {0}.</value>
  </data>
	<data name="strRdpErrorOutOfMemory" xml:space="preserve">
    <value>An out-of-memory error has occurred.</value>
  </data>
	<data name="strRdpErrorUnknown" xml:space="preserve">
    <value>An unknown error has occurred.</value>
  </data>
	<data name="strRdpErrorWindowCreation" xml:space="preserve">
    <value>A window-creation error has occurred.</value>
  </data>
	<data name="strRdpErrorWinsock" xml:space="preserve">
    <value>Winsock initialization error.</value>
  </data>
	<data name="strRdpFileCouldNotBeImported" xml:space="preserve">
    <value>Couldn't import rdp file!</value>
  </data>
	<data name="strRDPFitToPanel" xml:space="preserve">
    <value>Fit To Panel</value>
  </data>
	<data name="strRdpFocusFailed" xml:space="preserve">
    <value>RDP Focus failed!</value>
  </data>
	<data name="strRdpGatewayIsSupported" xml:space="preserve">
    <value>RD Gateway is supported.</value>
  </data>
	<data name="strRdpGatewayNotSupported" xml:space="preserve">
    <value>RD Gateway is not supported!</value>
  </data>
	<data name="strRdpGetSessionsFailed" xml:space="preserve">
    <value>GetSessions failed!</value>
  </data>
	<data name="strRdpReconnectCount" xml:space="preserve">
    <value>RDP reconnection count:</value>
  </data>
	<data name="strRdpSetAuthenticationLevelFailed" xml:space="preserve">
    <value>RDP SetAuthenticationLevel failed!</value>
  </data>
	<data name="strRdpSetConsoleSessionFailed" xml:space="preserve">
    <value>RDP SetUseConsoleSession failed!</value>
  </data>
	<data name="strRdpSetConsoleSwitch" xml:space="preserve">
    <value>Setting Console switch for RDC {0}.</value>
  </data>
	<data name="strRdpSetCredentialsFailed" xml:space="preserve">
    <value>RDP SetCredentials failed!</value>
  </data>
	<data name="strRdpSetEventHandlersFailed" xml:space="preserve">
    <value>RDP SetEventHandlers failed!</value>
  </data>
	<data name="strRdpSetGatewayFailed" xml:space="preserve">
    <value>RDP SetRDGateway failed!</value>
  </data>
	<data name="strRdpSetPerformanceFlagsFailed" xml:space="preserve">
    <value>RDP SetPerformanceFlags failed!</value>
  </data>
	<data name="strRdpSetPortFailed" xml:space="preserve">
    <value>RDP SetPort failed!</value>
  </data>
	<data name="strRdpSetPropsFailed" xml:space="preserve">
    <value>RDP SetProps failed!</value>
  </data>
	<data name="strRdpSetRedirectionFailed" xml:space="preserve">
    <value>Rdp Set Redirection Failed!</value>
  </data>
	<data name="strRdpSetRedirectKeysFailed" xml:space="preserve">
    <value>Rdp Set Redirect Keys Failed!</value>
  </data>
	<data name="strRdpSetResolutionFailed" xml:space="preserve">
    <value>RDP SetResolution failed!</value>
  </data>
	<data name="strRDPSmartSize" xml:space="preserve">
    <value>Smart Size</value>
  </data>
	<data name="strRDPSoundBringToThisComputer" xml:space="preserve">
    <value>Bring to this computer</value>
  </data>
	<data name="strRDPSoundDoNotPlay" xml:space="preserve">
    <value>Do not play</value>
  </data>
	<data name="strRDPSoundLeaveAtRemoteComputer" xml:space="preserve">
    <value>Leave at remote computer</value>
  </data>
	<data name="strRdpToggleFullscreenFailed" xml:space="preserve">
    <value>RDP ToggleFullscreen failed!</value>
  </data>
	<data name="strRdpToggleSmartSizeFailed" xml:space="preserve">
    <value>RDP ToggleSmartSize failed!</value>
  </data>
	<data name="strReconnectAtStartup" xml:space="preserve">
    <value>Reconnect to previously opened sessions on startup</value>
  </data>
	<data name="strRefresh" xml:space="preserve">
    <value>Refresh</value>
  </data>
	<data name="strRemoteFile" xml:space="preserve">
    <value>Remote file</value>
  </data>
	<data name="strRemoveAll" xml:space="preserve">
    <value>Remove All</value>
  </data>
	<data name="strRename" xml:space="preserve">
    <value>Rename</value>
  </data>
	<data name="strRlogin" xml:space="preserve">
    <value>Rlogin</value>
  </data>
	<data name="strSave" xml:space="preserve">
    <value>Save</value>
  </data>
	<data name="strSaveAll" xml:space="preserve">
    <value>Save All</value>
  </data>
	<data name="strSaveConnectionsFileBeforeOpeningAnother" xml:space="preserve">
    <value>Do you want to save the current connections file before loading another?</value>
  </data>
	<data name="strSaveConsOnExit" xml:space="preserve">
    <value>Save connections on exit</value>
  </data>
	<data name="strSaveImageFilter" xml:space="preserve">
    <value>Graphics Interchange Format File (.gif)|*.gif|Joint Photographic Experts Group File (.jpeg)|*.jpeg|Joint Photographic Experts Group File (.jpg)|*.jpg|Portable Network Graphics File (.png)|*.png</value>
  </data>
	<data name="strScreen" xml:space="preserve">
    <value>Screen</value>
  </data>
	<data name="strScreenshot" xml:space="preserve">
    <value>Screenshot</value>
  </data>
	<data name="strScreenshots" xml:space="preserve">
    <value>Screenshots</value>
  </data>
	<data name="strSearchPrompt" xml:space="preserve">
    <value>Search</value>
  </data>
	<data name="strSendTo" xml:space="preserve">
    <value>Send To...</value>
  </data>
	<data name="strSessionGetFailed" xml:space="preserve">
    <value>Get Sessions Background failed</value>
  </data>
	<data name="strSessionKillFailed" xml:space="preserve">
    <value>Kill Session Background failed</value>
  </data>
	<data name="strSetHostnameLikeDisplayName" xml:space="preserve">
    <value>Set hostname like display name when creating or renaming connections</value>
  </data>
	<data name="strSettingMainFormTextFailed" xml:space="preserve">
    <value>Setting main form text failed</value>
  </data>
	<data name="strSettingsCouldNotBeSavedOrTrayDispose" xml:space="preserve">
    <value>Couldn't save settings or dispose SysTray Icon!</value>
  </data>
	<data name="strShowDescriptionTooltips" xml:space="preserve">
    <value>Show description tooltips in connection tree</value>
  </data>
	<data name="strShowFullConsFilePath" xml:space="preserve">
    <value>Show full connections file path in window title</value>
  </data>
	<data name="strShowLogonInfoOnTabs" xml:space="preserve">
    <value>Show logon information on tab names</value>
  </data>
	<data name="strShowProtocolOnTabs" xml:space="preserve">
    <value>Show protocols on tab names</value>
  </data>
	<data name="strSingleClickOnConnectionOpensIt" xml:space="preserve">
    <value>Single click on connection opens it</value>
  </data>
	<data name="strSingleClickOnOpenConnectionSwitchesToIt" xml:space="preserve">
    <value>Single click on opened connection in Connection Tree switches to opened Connection Tab</value>
  </data>
	<data name="strSmartSizeModeAspect" xml:space="preserve">
    <value>Aspect</value>
  </data>
	<data name="strSmartSizeModeFree" xml:space="preserve">
    <value>Free</value>
  </data>
	<data name="strSmartSizeModeNone" xml:space="preserve">
    <value>No SmartSize</value>
  </data>
	<data name="strSocks5" xml:space="preserve">
    <value>Socks 5</value>
  </data>
	<data name="strSort" xml:space="preserve">
    <value>Sort</value>
  </data>
	<data name="strSortAsc" xml:space="preserve">
    <value>Ascending (A-Z)</value>
  </data>
	<data name="strSortDesc" xml:space="preserve">
    <value>Descending (Z-A)</value>
  </data>
	<data name="strSpecialKeys" xml:space="preserve">
    <value>Special Keys</value>
  </data>
	<data name="strSQLInfo" xml:space="preserve">
    <value>Please see Help - Getting started - SQL Configuration for more Info!</value>
  </data>
	<data name="strSQLServer" xml:space="preserve">
    <value>SQL Server</value>
  </data>
	<data name="strSqlUpdateCheckUpdateAvailable" xml:space="preserve">
    <value>SQL Update check finished and there is an update available! Going to refresh connections.</value>
  </data>
	<data name="strSsh1" xml:space="preserve">
    <value>SSH version 1</value>
  </data>
	<data name="strSsh2" xml:space="preserve">
    <value>SSH version 2</value>
  </data>
	<data name="strSSHStartTransferBG" xml:space="preserve">
    <value>SSH background transfer failed!</value>
  </data>
	<data name="strSSHTranferSuccessful" xml:space="preserve">
    <value>Transfer successful!</value>
  </data>
	<data name="strSSHTransferEndFailed" xml:space="preserve">
    <value>SSH Transfer End (UI.Window.SSHTransfer) failed!</value>
  </data>
	<data name="strSSHTransferFailed" xml:space="preserve">
    <value>SSH transfer failed.</value>
  </data>
	<data name="strStartIP" xml:space="preserve">
    <value>Start IP</value>
  </data>
	<data name="strStartPort" xml:space="preserve">
    <value>Start Port</value>
  </data>
	<data name="strStartupExit" xml:space="preserve">
    <value>Startup/Exit</value>
  </data>
	<data name="strStatus" xml:space="preserve">
    <value>Status</value>
  </data>
	<data name="strSwitchToErrorsAndInfos" xml:space="preserve">
    <value>Switch to Notifications panel on:</value>
  </data>
	<data name="strTabAdvanced" xml:space="preserve">
    <value>Advanced</value>
  </data>
	<data name="strTabAppearance" xml:space="preserve">
    <value>Appearance</value>
  </data>
	<data name="strTabsAndPanels" xml:space="preserve">
    <value>Tabs &amp;&amp; Panels</value>
  </data>
	<data name="strTabUpdates" xml:space="preserve">
    <value>Updates</value>
  </data>
	<data name="strTelnet" xml:space="preserve">
    <value>Telnet</value>
  </data>
	<data name="strTheFollowing" xml:space="preserve">
    <value>The following:</value>
  </data>
	<data name="strThemeCategoryConfigPanel" xml:space="preserve">
    <value>Config Panel</value>
  </data>
	<data name="strThemeCategoryConnectionsPanel" xml:space="preserve">
    <value>Connections Panel</value>
  </data>
	<data name="strThemeCategoryGeneral" xml:space="preserve">
    <value>General</value>
  </data>
	<data name="strThemeDescriptionConfigPanelBackgroundColor" xml:space="preserve">
    <value>The background colour of the config panel.</value>
  </data>
	<data name="strThemeDescriptionConfigPanelCategoryTextColor" xml:space="preserve">
    <value>The colour of the category text in the config panel.</value>
  </data>
	<data name="strThemeDescriptionConfigPanelGridLineColor" xml:space="preserve">
    <value>The colour of the grid lines in the config panel</value>
  </data>
	<data name="strThemeDescriptionConfigPanelHelpBackgroundColor" xml:space="preserve">
    <value>The background colour of the help area of the config panel.</value>
  </data>
	<data name="strThemeDescriptionConfigPanelHelpTextColor" xml:space="preserve">
    <value>The colour of the text in the help area of the config panel.</value>
  </data>
	<data name="strThemeDescriptionConfigPanelTextColor" xml:space="preserve">
    <value>The colour of the text in the config panel.</value>
  </data>
	<data name="strThemeDescriptionConnectionsPanelBackgroundColor" xml:space="preserve">
    <value>The background colour of the connections panel.</value>
  </data>
	<data name="strThemeDescriptionConnectionsPanelTextColor" xml:space="preserve">
    <value>The colour of the text in the connections panel.</value>
  </data>
	<data name="strThemeDescriptionConnectionsPanelTreeLineColor" xml:space="preserve">
    <value>The colour of the tree lines in the connections panel.</value>
  </data>
	<data name="strThemeDescriptionMenuBackgroundColor" xml:space="preserve">
    <value>The background colour of the menus.</value>
  </data>
	<data name="strThemeDescriptionMenuTextColor" xml:space="preserve">
    <value>The colour of the text in the menus.</value>
  </data>
	<data name="strThemeDescriptionSearchBoxBackgroundColor" xml:space="preserve">
    <value>The background colour of the search box.</value>
  </data>
	<data name="strThemeDescriptionSearchBoxTextColor" xml:space="preserve">
    <value>The colour of the text in the search box.</value>
  </data>
	<data name="strThemeDescriptionSearchBoxTextPromptColor" xml:space="preserve">
    <value>The colour of the prompt text in the search box.</value>
  </data>
	<data name="strThemeDescriptionToolbarBackgroundColor" xml:space="preserve">
    <value>The background colour of the toolbars.</value>
  </data>
	<data name="strThemeDescriptionToolbarTextColor" xml:space="preserve">
    <value>The colour of the text in the toolbars.</value>
  </data>
	<data name="strThemeDescriptionWindowBackgroundColor" xml:space="preserve">
    <value>The background colour of the main window.</value>
  </data>
	<data name="strThemeNameConfigPanelBackgroundColor" xml:space="preserve">
    <value>Config Panel Background Colour</value>
  </data>
	<data name="strThemeNameConfigPanelCategoryTextColor" xml:space="preserve">
    <value>Config Panel Category Text Colour</value>
  </data>
	<data name="strThemeNameConfigPanelGridLineColor" xml:space="preserve">
    <value>Config Panel Grid Line Colour</value>
  </data>
	<data name="strThemeNameConfigPanelHelpBackgroundColor" xml:space="preserve">
    <value>Config Panel Help Background Colour</value>
  </data>
	<data name="strThemeNameConfigPanelHelpTextColor" xml:space="preserve">
    <value>Config Panel Help Text Colour</value>
  </data>
	<data name="strThemeNameConfigPanelTextColor" xml:space="preserve">
    <value>Config Panel Text Colour</value>
  </data>
	<data name="strThemeNameConnectionsPanelBackgroundColor" xml:space="preserve">
    <value>Connections Panel Background Colour</value>
  </data>
	<data name="strThemeNameConnectionsPanelTextColor" xml:space="preserve">
    <value>Connections Panel Text Colour</value>
  </data>
	<data name="strThemeNameConnectionsPanelTreeLineColor" xml:space="preserve">
    <value>Connections Panel Tree Line Colour</value>
  </data>
	<data name="strThemeNameMenuBackgroundColor" xml:space="preserve">
    <value>Menu Background Colour</value>
  </data>
	<data name="strThemeNameMenuTextColor" xml:space="preserve">
    <value>Menu Text Colour</value>
  </data>
	<data name="strThemeNameSearchBoxBackgroundColor" xml:space="preserve">
    <value>Search Box Background Colour</value>
  </data>
	<data name="strThemeNameSearchBoxTextColor" xml:space="preserve">
    <value>Search Box Text Colour</value>
  </data>
	<data name="strThemeNameSearchBoxTextPromptColor" xml:space="preserve">
    <value>Search Box Text Prompt Colour</value>
  </data>
	<data name="strThemeNameToolbarBackgroundColor" xml:space="preserve">
    <value>Toolbar Background Colour</value>
  </data>
	<data name="strThemeNameToolbarTextColor" xml:space="preserve">
    <value>Toolbar Text Colour</value>
  </data>
	<data name="strThemeNameWindowBackgroundColor" xml:space="preserve">
    <value>Window Background Colour</value>
  </data>
	<data name="strTitleError" xml:space="preserve">
    <value>Error ({0})</value>
  </data>
	<data name="strTitleInformation" xml:space="preserve">
    <value>Information ({0})</value>
  </data>
	<data name="strTitlePassword" xml:space="preserve">
    <value>Password</value>
  </data>
	<data name="strTitlePasswordWithName" xml:space="preserve">
    <value>Password for {0}</value>
  </data>
	<data name="strTitleSelectPanel" xml:space="preserve">
    <value>Select Panel</value>
  </data>
	<data name="strTitleWarning" xml:space="preserve">
    <value>Warning ({0})</value>
  </data>
	<data name="strTransfer" xml:space="preserve">
    <value>Transfer</value>
  </data>
	<data name="strTransferFailed" xml:space="preserve">
    <value>Transfer failed!</value>
  </data>
	<data name="strTryIntegrate" xml:space="preserve">
    <value>Try to integrate</value>
  </data>
	<data name="strShowOnToolbar" xml:space="preserve">
    <value>Show On Toolbar</value>
  </data>
	<data name="strType" xml:space="preserve">
    <value>Type</value>
  </data>
	<data name="strUltraVncRepeater" xml:space="preserve">
    <value>Ultra VNC Repeater</value>
  </data>
	<data name="strUltraVNCSCListeningPort" xml:space="preserve">
    <value>UltraVNC SingleClick port:</value>
  </data>
	<data name="strUncheckProperties" xml:space="preserve">
    <value>Uncheck the properties you want not to be saved!</value>
  </data>
	<data name="strUnnamedTheme" xml:space="preserve">
    <value>Unnamed Theme</value>
  </data>
	<data name="strUpdateAvailable" xml:space="preserve">
    <value>mRemoteNG requires an update</value>
  </data>
	<data name="strUpdateCheck" xml:space="preserve">
    <value>mRemoteNG can periodically connect to the mRemoteNG website to check for updates.</value>
  </data>
	<data name="strUpdateCheckCompleteFailed" xml:space="preserve">
    <value>The update information could not be downloaded.</value>
  </data>
	<data name="strUpdateCheckFailedLabel" xml:space="preserve">
    <value>Check failed</value>
  </data>
	<data name="strUpdateCheckingLabel" xml:space="preserve">
    <value>Checking for updates...</value>
  </data>
	<data name="strUpdateCheckPortableEdition" xml:space="preserve">
    <value>mRemoteNG Portable Edition does not currently support automatic updates.</value>
  </data>
	<data name="strUpdateDownloadComplete" xml:space="preserve">
    <value>Download complete!
mRemoteNG will now quit and begin with the installation.</value>
  </data>
	<data name="strUpdateDownloadCompleteFailed" xml:space="preserve">
    <value>The update could not be downloaded.</value>
  </data>
	<data name="strUpdateDownloadFailed" xml:space="preserve">
    <value>The update download could not be initiated.</value>
  </data>
	<data name="strUpdateFrequencyCustom" xml:space="preserve">
    <value>Every {0} days</value>
  </data>
	<data name="strUpdateFrequencyDaily" xml:space="preserve">
    <value>Daily</value>
  </data>
	<data name="strUpdateFrequencyMonthly" xml:space="preserve">
    <value>Monthly</value>
  </data>
	<data name="strUpdateFrequencyWeekly" xml:space="preserve">
    <value>Weekly</value>
  </data>
	<data name="strUpdateGetChangeLogFailed" xml:space="preserve">
    <value>The change log could not be downloaded.</value>
  </data>
	<data name="strUseDifferentUsernameAndPassword" xml:space="preserve">
    <value>Use a different username and password</value>
  </data>
	<data name="strUser" xml:space="preserve">
    <value>User</value>
  </data>
	<data name="strUseSameUsernameAndPassword" xml:space="preserve">
    <value>Use the same username and password</value>
  </data>
	<data name="strUseSmartCard" xml:space="preserve">
    <value>Use a smart card</value>
  </data>
	<data name="strUseSQLServer" xml:space="preserve">
    <value>Use SQL Server to load &amp;&amp; save connections</value>
  </data>
	<data name="strVersion" xml:space="preserve">
    <value>Version</value>
  </data>
	<data name="strVnc" xml:space="preserve">
    <value>VNC</value>
  </data>
	<data name="strVncConnectionDisconnectFailed" xml:space="preserve">
    <value>VNC disconnect failed!</value>
  </data>
	<data name="strVncRefreshFailed" xml:space="preserve">
    <value>VNC Refresh Screen Failed!</value>
  </data>
	<data name="strVncSendSpecialKeysFailed" xml:space="preserve">
    <value>VNC SendSpecialKeys failed!</value>
  </data>
	<data name="strVncSetEventHandlersFailed" xml:space="preserve">
    <value>VNC Set Event Handlers failed!</value>
  </data>
	<data name="strVncSetPropsFailed" xml:space="preserve">
    <value>VNC Set Props Failed!</value>
  </data>
	<data name="strVncStartChatFailed" xml:space="preserve">
    <value>VNC Start Chat Failed!</value>
  </data>
	<data name="strVncToggleSmartSizeFailed" xml:space="preserve">
    <value>VNC Toggle SmartSize Failed!</value>
  </data>
	<data name="strVncToggleViewOnlyFailed" xml:space="preserve">
    <value>VNC Toggle ViewOnly Failed!</value>
  </data>
	<data name="strWarnIfAuthFails" xml:space="preserve">
    <value>Warn me if authentication fails</value>
  </data>
	<data name="strWarnings" xml:space="preserve">
    <value>Warnings</value>
  </data>
	<data name="strWeifenLuoAttribution" xml:space="preserve">
    <value>Uses the DockPanel Suite by [Weifen Luo]</value>
  </data>
	<data name="strWeifenLuoAttributionURL" xml:space="preserve">
    <value>http://sourceforge.net/projects/dockpanelsuite/</value>
  </data>
	<data name="strXULrunnerPath" xml:space="preserve">
    <value>XULrunner path:</value>
  </data>
	<data name="strYes" xml:space="preserve">
    <value>Yes</value>
  </data>
	<data name="strMenuReconnectAll" xml:space="preserve">
    <value>Reconnect All Open Connections</value>
  </data>
	<data name="strRDPOverallConnectionTimeout" xml:space="preserve">
    <value>RDP Connection Timeout</value>
  </data>
	<data name="strNodeAlreadyInFolder" xml:space="preserve">
    <value>This node is already in this folder.</value>
  </data>
	<data name="strNodeCannotDragOnSelf" xml:space="preserve">
    <value>Cannot drag node onto itself.</value>
  </data>
	<data name="strNodeCannotDragParentOnChild" xml:space="preserve">
    <value>Cannot drag parent node onto child.</value>
  </data>
	<data name="strNodeNotDraggable" xml:space="preserve">
    <value>This node is not draggable.</value>
  </data>
	<data name="strEncryptionBlockCipherMode" xml:space="preserve">
    <value>Block Cipher Mode</value>
  </data>
	<data name="strEncryptionEngine" xml:space="preserve">
    <value>Encryption Engine</value>
  </data>
	<data name="strTabSecurity" xml:space="preserve">
    <value>Security</value>
  </data>
	<data name="strEncryptionKeyDerivationIterations" xml:space="preserve">
    <value>Key Derivation Function Iterations</value>
  </data>
	<data name="strRDPSoundQualityDynamic" xml:space="preserve">
    <value>Dynamic</value>
  </data>
	<data name="strRDPSoundQualityHigh" xml:space="preserve">
    <value>High</value>
  </data>
	<data name="strRDPSoundQualityMedium" xml:space="preserve">
    <value>Medium</value>
  </data>
	<data name="strPropertyDescriptionSoundQuality" xml:space="preserve">
    <value>Choose the Sound Quality provided by the protocol: Dynamic, Medium, High</value>
  </data>
	<data name="strPropertyNameSoundQuality" xml:space="preserve">
    <value>Sound quality</value>
  </data>
	<data name="strUpdatePortableDownloadComplete" xml:space="preserve">
    <value>Download Completed!</value>
  </data>
	<data name="strDownloadPortable" xml:space="preserve">
    <value>Download</value>
  </data>
	<data name="strPropertyDescriptionRDPMinutesToIdleTimeout" xml:space="preserve">
    <value>The number of minutes for the RDP session to sit idle before automatically disconnecting (for no limit use 0)</value>
  </data>
	<data name="strPropertyNameRDPMinutesToIdleTimeout" xml:space="preserve">
    <value>Minutes to Idle</value>
  </data>
	<data name="strAccept" xml:space="preserve">
    <value>Accept</value>
  </data>
	<data name="strAdd" xml:space="preserve">
    <value>Add</value>
  </data>
	<data name="strCredentialEditor" xml:space="preserve">
    <value>Credential Editor</value>
  </data>
	<data name="strCredentialManager" xml:space="preserve">
    <value>Credential Manager</value>
  </data>
	<data name="strID" xml:space="preserve">
    <value>ID</value>
  </data>
	<data name="strRemove" xml:space="preserve">
    <value>Remove</value>
  </data>
	<data name="strTitle" xml:space="preserve">
    <value>Title</value>
  </data>
	<data name="strPropertyDescriptionCredential" xml:space="preserve">
    <value>Select which credential to use for this connection.</value>
  </data>
	<data name="strConfirmDeleteCredentialRecord" xml:space="preserve">
    <value>Are you sure you want to delete the credential record, {0}?</value>
  </data>
	<data name="strFindMatchingCredentialFailed" xml:space="preserve">
    <value>Could not find a credential record with ID matching "{0}" for the connection record named "{1}".</value>
  </data>
	<data name="strPropertyDescriptionRDPAlertIdleTimeout" xml:space="preserve">
    <value>Select whether to receive an alert after the RDP session disconnects due to inactivity</value>
  </data>
	<data name="strPropertyNameRDPAlertIdleTimeout" xml:space="preserve">
    <value>Alert on Idle disconnect</value>
  </data>
	<data name="strPasswordConstainsSpecialCharactersConstraintHint" xml:space="preserve">
    <value>Password must contain at least {0} of the following characters: {1}</value>
  </data>
	<data name="strPasswordContainsLowerCaseConstraintHint" xml:space="preserve">
    <value>Password must contain at least {0} lower case character(s)</value>
  </data>
	<data name="strPasswordContainsNumbersConstraint" xml:space="preserve">
    <value>Password must contain at least {0} number(s)</value>
  </data>
	<data name="strPasswordContainsUpperCaseConstraintHint" xml:space="preserve">
    <value>Password must contain at least {0} upper case character(s)</value>
  </data>
	<data name="strPasswordLengthConstraintHint" xml:space="preserve">
    <value>Password length must be between {0} and {1}</value>
  </data>
	<data name="strChooseLogPath" xml:space="preserve">
    <value>Choose a path for the mRemoteNG log file</value>
  </data>
	<data name="strDebug" xml:space="preserve">
    <value>Debug</value>
  </data>
	<data name="strShowTheseMessageTypes" xml:space="preserve">
    <value>Show these message types</value>
  </data>
	<data name="strLogFilePath" xml:space="preserve">
    <value>Log file path</value>
  </data>
	<data name="strLogTheseMessageTypes" xml:space="preserve">
    <value>Log these message types</value>
  </data>
	<data name="strChoosePath" xml:space="preserve">
    <value>Choose path</value>
  </data>
	<data name="strOpenFile" xml:space="preserve">
    <value>Open file</value>
  </data>
	<data name="strUseDefault" xml:space="preserve">
    <value>Use default</value>
  </data>
	<data name="strLogging" xml:space="preserve">
    <value>Logging</value>
  </data>
	<data name="strPopups" xml:space="preserve">
    <value>Popups</value>
  </data>
	<data name="strLogToAppDir" xml:space="preserve">
    <value>Log to application directory</value>
  </data>
	<data name="strAssignedCredential" xml:space="preserve">
    <value>Assigned Credential</value>
  </data>
	<data name="strHttpsInsecureAllowAlways" xml:space="preserve">
    <value>Allow Always</value>
  </data>
	<data name="strHttpsInsecureAllowOnce" xml:space="preserve">
    <value>Allow Once</value>
  </data>
	<data name="strHttpsInsecureDontAllow" xml:space="preserve">
    <value>Don't Allow</value>
  </data>
	<data name="strHttpsInsecurePrompt" xml:space="preserve">
    <value>Allow Insecure Certificate for URL: {0}?</value>
  </data>
	<data name="strHttpsInsecurePromptTitle" xml:space="preserve">
    <value>Allow Insecure Certificate?</value>
  </data>
	<data name="RepositoryIsUnlocked" xml:space="preserve">
    <value>The selected repository is unlocked</value>
  </data>
	<data name="IncorrectPassword" xml:space="preserve">
    <value>Incorrect password</value>
  </data>
	<data name="Source" xml:space="preserve">
    <value>Source</value>
  </data>
	<data name="Unlocking" xml:space="preserve">
    <value>Unlocking</value>
  </data>
	<data name="UnlockCredentialRepository" xml:space="preserve">
    <value>Unlock Credential Repository</value>
  </data>
	<data name="Unlock" xml:space="preserve">
    <value>Unlock</value>
  </data>
	<data name="PromptUnlockCredReposOnStartup" xml:space="preserve">
    <value>Prompt to unlock credential repositories on startup</value>
  </data>
	<data name="Credentials" xml:space="preserve">
    <value>Credentials</value>
  </data>
	<data name="strUpgrade" xml:space="preserve">
    <value>Upgrade</value>
  </data>
	<data name="strBack" xml:space="preserve">
    <value>Back</value>
  </data>
	<data name="strConnectionFilePath" xml:space="preserve">
    <value>Connection file path</value>
  </data>
	<data name="strCreateAndOpenNewFile" xml:space="preserve">
    <value>Create and open new file</value>
  </data>
	<data name="strOpenADifferentFile" xml:space="preserve">
    <value>Open a different file</value>
  </data>
	<data name="strCredentialManagerUpgradeDescription" xml:space="preserve">
    <value>In v1.76 we have introduced a credential management system. This feature requires a significant change in how we store and interact with credentials within mRemoteNG. You will be required to perform a one-way upgrade of your mRemoteNG connections file.

This page will walk you through the process of upgrading your connections file or give you a chance to open a different connections file if you do not want to perform the upgrade.</value>
  </data>
	<data name="CredentialUnavailable" xml:space="preserve">
    <value>Credential not available</value>
    <comment>Shown when a credential is not loaded/available for use.</comment>
  </data>
	<data name="strOptionsThemeDeleteConfirmation" xml:space="preserve">
    <value>Do you really want to delete the theme?</value>
  </data>
	<data name="strOptionsThemeEnableTheming" xml:space="preserve">
    <value>Enable themes</value>
  </data>
	<data name="strOptionsThemeNewThemeCaption" xml:space="preserve">
    <value>New theme name</value>
  </data>
	<data name="strOptionsThemeNewThemeError" xml:space="preserve">
    <value>Cannot create theme, name already present or special characters in the name</value>
  </data>
	<data name="strOptionsThemeNewThemeText" xml:space="preserve">
    <value>Type the new theme name</value>
  </data>
	<data name="strOptionsThemeThemeChaangeWarning" xml:space="preserve">
    <value>Warning: Restart is required to disable the themes or to completely apply a new one</value>
  </data>
	<data name="strOptionsThemeErrorNoThemes" xml:space="preserve">
    <value>No themes are loaded, check that the default mRemoteNG themes exist in the 'themes' folder</value>
  </data>
	<data name="CouldNotFindExternalTool" xml:space="preserve">
    <value>Could not find external tool with name "{0}"</value>
  </data>
	<data name="ConfigurationCreateNew" xml:space="preserve">
    <value>Create a New Connection File</value>
  </data>
	<data name="ConnectionFileNotFound" xml:space="preserve">
    <value>The connection file could not be found.</value>
  </data>
	<data name="ConfigurationImportFile" xml:space="preserve">
    <value>Import an Existing File</value>
  </data>
	<data name="ConfigurationCustomPath" xml:space="preserve">
    <value>Use a Custom File Path</value>
  </data>
	<data name="TestingConnection" xml:space="preserve">
    <value>Testing connection</value>
  </data>
	<data name="ServerNotAccessible" xml:space="preserve">
    <value>Server '{0}' was not accessible.</value>
  </data>
	<data name="ConnectionSuccessful" xml:space="preserve">
    <value>Connection successful</value>
  </data>
	<data name="LoginFailedForUser" xml:space="preserve">
    <value>Login failed for user '{0}'.</value>
  </data>
	<data name="DatabaseNotAvailable" xml:space="preserve">
    <value>Database '{0}' not available.</value>
  </data>
	<data name="SaveConnectionsAfterEveryEdit" xml:space="preserve">
    <value>Save connections after every edit</value>
  </data>
	<data name="FilterSearchMatchesInConnectionTree" xml:space="preserve">
    <value>Filter search matches in connection tree</value>
  </data>
	<data name="TestConnection" xml:space="preserve">
    <value>Test connection</value>
  </data>
	<data name="strLabelReadOnly" xml:space="preserve">
    <value>Read only:</value>
  </data>
	<data name="LoadBalanceInfoUseUtf8" xml:space="preserve">
    <value>Use UTF8 encoding for RDP "Load Balance Info" property</value>
  </data>
	<data name="strTimeoutInSeconds" xml:space="preserve">
    <value>Timeout (seconds)</value>
  </data>
<<<<<<< HEAD
	<data name="srtWorkingDirectory" xml:space="preserve">
    <value>Working directory:</value>
  </data>
	<data name="strRunElevated" xml:space="preserve">
    <value>Run elevated</value>
  </data>
	<data name="strRunElevateHeader" xml:space="preserve">
    <value>Run elevate</value>
  </data>
	<data name="strShowOnToolbarColumnHeader" xml:space="preserve">
    <value>Show on toolbar column</value>
  </data>
	<data name="strTryToIntegrateColumnHeader" xml:space="preserve">
    <value>Try to integrate</value>
  </data>
	<data name="strWorkingDirColumnHeader" xml:space="preserve">
    <value>Working directory</value>
  </data>
	<data name="strLockToolbars" xml:space="preserve">
    <value>Lock toolbar positions</value>
  </data>
	<data name="strMultiSshToolbar" xml:space="preserve">
    <value>Multi SSH toolbar</value>
  </data>
	<data name="strImportSubOUs" xml:space="preserve">
    <value>Import sub OUs</value>
  </data>
	<data name="strMenuLockToolbars" xml:space="preserve">
    <value>Lock toolbar positions</value>
  </data>
	<data name="strMenuMultiSshToolbar" xml:space="preserve">
    <value>Multi SSH toolbar</value>
  </data>
	<data name="strAdvancedSecurityOptions" xml:space="preserve">
    <value>Advanced security options</value>
  </data>
	<data name="strOptionsPageTitle" xml:space="preserve">
    <value>mRemoteNG Options</value>
  </data>
	<data name="strLoadBalanceInfoUseUtf8" xml:space="preserve">
    <value>Use UTF8 encoding for RDP "Load Balance Info" property</value>
  </data>
	<data name="strCreateEmptyPanelOnStartUp" xml:space="preserve">
    <value>Create an empty panel when mRemoteNG starts</value>
  </data>
  <data name="strIPRange" xml:space="preserve">
    <value>Must Be Between 0 and 255</value>
  </data>
  <data name="strOutOfRange" xml:space="preserve">
    <value>Out Of Range</value>
  </data>
  <data name="strDelete" xml:space="preserve">
    <value>Delete...</value>
  </data>
  <data name="strReconnectAllConnections" xml:space="preserve">
    <value>Reconnect All Connections</value>
  </data>
  <data name="strUltraVNCSingleClick" xml:space="preserve">
    <value>UltraVNC SingleClick</value>
=======
  <data name="strMenuDisconnectOthersRight" xml:space="preserve">
    <value>Disconnect Tabs To The Right</value>
  </data>
  <data name="strMenuDisconnectOthers" xml:space="preserve">
    <value>Disconnect Other Tabs</value>
  </data>
  <data name="strConfirmCloseConnectionOthersInstruction" xml:space="preserve">
    <value>Do you want to close other connection except the "{0}"?</value>
  </data>
  <data name="strConfirmCloseConnectionRightInstruction" xml:space="preserve">
    <value>Do you want to close connections right to the "{0}"?</value>
>>>>>>> 2c62218f
  </data>
</root><|MERGE_RESOLUTION|>--- conflicted
+++ resolved
@@ -2634,7 +2634,6 @@
 	<data name="strTimeoutInSeconds" xml:space="preserve">
     <value>Timeout (seconds)</value>
   </data>
-<<<<<<< HEAD
 	<data name="srtWorkingDirectory" xml:space="preserve">
     <value>Working directory:</value>
   </data>
@@ -2694,7 +2693,7 @@
   </data>
   <data name="strUltraVNCSingleClick" xml:space="preserve">
     <value>UltraVNC SingleClick</value>
-=======
+  </data>
   <data name="strMenuDisconnectOthersRight" xml:space="preserve">
     <value>Disconnect Tabs To The Right</value>
   </data>
@@ -2706,6 +2705,5 @@
   </data>
   <data name="strConfirmCloseConnectionRightInstruction" xml:space="preserve">
     <value>Do you want to close connections right to the "{0}"?</value>
->>>>>>> 2c62218f
   </data>
 </root>