﻿<?xml version="1.0" encoding="utf-8"?>
<root>
  <!-- 
    Microsoft ResX Schema 
    
    Version 2.0
    
    The primary goals of this format is to allow a simple XML format 
    that is mostly human readable. The generation and parsing of the 
    various data types are done through the TypeConverter classes 
    associated with the data types.
    
    Example:
    
    ... ado.net/XML headers & schema ...
    <resheader name="resmimetype">text/microsoft-resx</resheader>
    <resheader name="version">2.0</resheader>
    <resheader name="reader">System.Resources.ResXResourceReader, System.Windows.Forms, ...</resheader>
    <resheader name="writer">System.Resources.ResXResourceWriter, System.Windows.Forms, ...</resheader>
    <data name="Name1"><value>this is my long string</value><comment>this is a comment</comment></data>
    <data name="Color1" type="System.Drawing.Color, System.Drawing">Blue</data>
    <data name="Bitmap1" mimetype="application/x-microsoft.net.object.binary.base64">
        <value>[base64 mime encoded serialized .NET Framework object]</value>
    </data>
    <data name="Icon1" type="System.Drawing.Icon, System.Drawing" mimetype="application/x-microsoft.net.object.bytearray.base64">
        <value>[base64 mime encoded string representing a byte array form of the .NET Framework object]</value>
        <comment>This is a comment</comment>
    </data>
                
    There are any number of "resheader" rows that contain simple 
    name/value pairs.
    
    Each data row contains a name, and value. The row also contains a 
    type or mimetype. Type corresponds to a .NET class that support 
    text/value conversion through the TypeConverter architecture. 
    Classes that don't support this are serialized and stored with the 
    mimetype set.
    
    The mimetype is used for serialized objects, and tells the 
    ResXResourceReader how to depersist the object. This is currently not 
    extensible. For a given mimetype the value must be set accordingly:
    
    Note - application/x-microsoft.net.object.binary.base64 is the format 
    that the ResXResourceWriter will generate, however the reader can 
    read any of the formats listed below.
    
    mimetype: application/x-microsoft.net.object.binary.base64
    value   : The object must be serialized with 
            : System.Runtime.Serialization.Formatters.Binary.BinaryFormatter
            : and then encoded with base64 encoding.
    
    mimetype: application/x-microsoft.net.object.soap.base64
    value   : The object must be serialized with 
            : System.Runtime.Serialization.Formatters.Soap.SoapFormatter
            : and then encoded with base64 encoding.

    mimetype: application/x-microsoft.net.object.bytearray.base64
    value   : The object must be serialized into a byte array 
            : using a System.ComponentModel.TypeConverter
            : and then encoded with base64 encoding.
    -->
  <xsd:schema xmlns="" xmlns:xsd="http://www.w3.org/2001/XMLSchema" xmlns:msdata="urn:schemas-microsoft-com:xml-msdata" id="root">
    <xsd:import namespace="http://www.w3.org/XML/1998/namespace" />
    <xsd:element name="root" msdata:IsDataSet="true">
      <xsd:complexType>
        <xsd:choice maxOccurs="unbounded">
          <xsd:element name="metadata">
            <xsd:complexType>
              <xsd:sequence>
                <xsd:element name="value" type="xsd:string" minOccurs="0" />
              </xsd:sequence>
              <xsd:attribute name="name" use="required" type="xsd:string" />
              <xsd:attribute name="type" type="xsd:string" />
              <xsd:attribute name="mimetype" type="xsd:string" />
              <xsd:attribute ref="xml:space" />
            </xsd:complexType>
          </xsd:element>
          <xsd:element name="assembly">
            <xsd:complexType>
              <xsd:attribute name="alias" type="xsd:string" />
              <xsd:attribute name="name" type="xsd:string" />
            </xsd:complexType>
          </xsd:element>
          <xsd:element name="data">
            <xsd:complexType>
              <xsd:sequence>
                <xsd:element name="value" type="xsd:string" minOccurs="0" msdata:Ordinal="1" />
                <xsd:element name="comment" type="xsd:string" minOccurs="0" msdata:Ordinal="2" />
              </xsd:sequence>
              <xsd:attribute name="name" type="xsd:string" use="required" msdata:Ordinal="1" />
              <xsd:attribute name="type" type="xsd:string" msdata:Ordinal="3" />
              <xsd:attribute name="mimetype" type="xsd:string" msdata:Ordinal="4" />
              <xsd:attribute ref="xml:space" />
            </xsd:complexType>
          </xsd:element>
          <xsd:element name="resheader">
            <xsd:complexType>
              <xsd:sequence>
                <xsd:element name="value" type="xsd:string" minOccurs="0" msdata:Ordinal="1" />
              </xsd:sequence>
              <xsd:attribute name="name" type="xsd:string" use="required" />
            </xsd:complexType>
          </xsd:element>
        </xsd:choice>
      </xsd:complexType>
    </xsd:element>
  </xsd:schema>
  <resheader name="reader">
    <value>System.Resources.ResXResourceReader, System.Windows.Forms, Version=2.0.0.0, Culture=neutral, PublicKeyToken=b77a5c561934e089</value>
  </resheader>
  <resheader name="resmimetype">
    <value>text/microsoft-resx</value>
  </resheader>
  <resheader name="version">
    <value>2.0</value>
  </resheader>
  <resheader name="writer">
    <value>System.Resources.ResXResourceWriter, System.Windows.Forms, Version=2.0.0.0, Culture=neutral, PublicKeyToken=b77a5c561934e089</value>
  </resheader>
  <data name="About" xml:space="preserve">
    <value>Sobre</value>
  </data>
  <data name="AddNodeFromXmlFailed" xml:space="preserve">
    <value>AddNodeFromXML falhou!</value>
  </data>
  <data name="AllowOnlySingleInstance" xml:space="preserve">
    <value>Permitir apenas uma instância da aplicação (obriga a reiniciar o mRemoteNG)</value>
  </data>
  <data name="Always" xml:space="preserve">
    <value>Sempre</value>
  </data>
  <data name="AlwaysConnectEvenIfAuthFails" xml:space="preserve">
    <value>Ligar sempre, mesmo se a autenticação falhar</value>
  </data>
  <data name="AlwaysShowPanelSelection" xml:space="preserve">
    <value>Mostrar sempre a caixa de diálogo de seleção do painel ao abrir ligações</value>
  </data>
  <data name="AlwaysShowPanelTabs" xml:space="preserve">
    <value>Sempre Mostrar painel abas</value>
  </data>
  <data name="AlwaysShowSysTrayIcon" xml:space="preserve">
    <value>Mostrar sempre o ícone da área de notificação</value>
  </data>
  <data name="AskUpdatesCommandAskLater" xml:space="preserve">
    <value>Perguntar mais tarde</value>
  </data>
  <data name="AskUpdatesCommandCustom" xml:space="preserve">
    <value>Personalizar as configurações agora</value>
  </data>
  <data name="AskUpdatesCommandRecommended" xml:space="preserve">
    <value>Usar as definições recomendadas</value>
  </data>
  <data name="AskUpdatesContent" xml:space="preserve">
    <value>{0} pode verificar automaticamente as atualizações que podem fornecer novas funcionalidades e correções de bugs. É recomendável que você permita {0} verificar atualizações semanais.</value>
  </data>
  <data name="AskUpdatesMainInstruction" xml:space="preserve">
    <value>Configurações de atualização automática</value>
  </data>
  <data name="Aspect" xml:space="preserve">
    <value>Aspeto</value>
  </data>
  <data name="AutoSaveEvery" xml:space="preserve">
    <value>Auto salvar a cada:</value>
  </data>
  <data name="AvailableVersion" xml:space="preserve">
    <value>Versão atual</value>
  </data>
  <data name="_Browse" xml:space="preserve">
    <value>&amp;Procurar...</value>
  </data>
  <data name="_Cancel" xml:space="preserve">
    <value>&amp;Cancelar</value>
  </data>
  <data name="Change" xml:space="preserve">
    <value>Alterar</value>
  </data>
  <data name="_Close" xml:space="preserve">
    <value>&amp;Fechar</value>
  </data>
  <data name="ButtonDefaultInheritance" xml:space="preserve">
    <value>Herança padrão</value>
  </data>
  <data name="ButtonDefaultProperties" xml:space="preserve">
    <value>Propriedades padrão</value>
  </data>
  <data name="Disconnect" xml:space="preserve">
    <value>Desligar</value>
  </data>
  <data name="Icon" xml:space="preserve">
    <value>Ícone</value>
  </data>
  <data name="_Import" xml:space="preserve">
    <value>&amp;Importação</value>
  </data>
  <data name="Inheritance" xml:space="preserve">
    <value>Herança</value>
  </data>
  <data name="ButtonLaunchPutty" xml:space="preserve">
    <value>Executar o PuTTY</value>
  </data>
  <data name="_Ok" xml:space="preserve">
    <value>&amp;OK</value>
  </data>
  <data name="Properties" xml:space="preserve">
    <value>Propriedades</value>
  </data>
  <data name="_Scan" xml:space="preserve">
    <value>&amp;Pesquisar</value>
  </data>
  <data name="_Stop" xml:space="preserve">
    <value>&amp;Parar</value>
  </data>
  <data name="TestProxy" xml:space="preserve">
    <value>Testar Proxy</value>
  </data>
  <data name="CannotStartPortScan" xml:space="preserve">
    <value>Não é possível iniciar a procura de portas, formato de IP incorreto!</value>
  </data>
  <data name="Appearance" xml:space="preserve">
    <value>Aparência</value>
  </data>
  <data name="Connection" xml:space="preserve">
    <value>Ligação</value>
  </data>
  <data name="Display" xml:space="preserve">
    <value>Ecrã</value>
  </data>
  <data name="Gateway" xml:space="preserve">
    <value>Gateway</value>
  </data>
  <data name="Miscellaneous" xml:space="preserve">
    <value>Diversos</value>
  </data>
  <data name="Protocol" xml:space="preserve">
    <value>Protocolo</value>
  </data>
  <data name="Redirect" xml:space="preserve">
    <value>Redirecionar</value>
  </data>
  <data name="CheckFailed" xml:space="preserve">
    <value>Falha na verificação!</value>
  </data>
  <data name="CheckSucceeded" xml:space="preserve">
    <value>Verificação com sucesso!</value>
  </data>
<<<<<<< HEAD
  <data name="strCcEOLFailed" xml:space="preserve">
    <value>O recurso de sessões (RDP) requer que você tenha uma cópia registada do eolwtscom.dll no seu sistema. mRemoteNG vem com este componente mas não o regista automaticamente a menos que você instale o pacote. Para registá-lo manualmente deve executar: abrir a caixa de diálogo Executar (Iniciar - Executar) e digite o seguinte: regsvr32 "c:\Program Files\mRemoteNG\eolwtscom.dll" (onde c:\Program Files\mRemoteNG\ é o caminho para a instalação de mRemoteNG). Se você ainda não passar passar esta verificação ou não consegue usar o recurso de sessões (RDP) no mRemoteNG, por favor, consulte o fórum de mRemoteNG em http://forum.mremoteng.org/</value>
  </data>
  <data name="strCcEOLOK" xml:space="preserve">
    <value>EOLWTSCOM foi encontrada e aparenta estar registada corretamente.</value>
  </data>
  <data name="strCcGeckoFailed" xml:space="preserve">
    <value>Para usar o motor de renderização Gecko, você precisará ter o XULrunner 1.8.1.x e o caminho configurado nas opções. Você pode baixar o XULrunner 1.8.1.3 em: ftp://ftp.mozilla.org/pub/xulrunner/releases/1.8.1.3/contrib/win32/ quando terminar de descarregar, extraia o pacote para um caminho de sua escolha. Em seguida, em mRemoteNG vá em ferramentas - opções - avançadas e digite o caminho correto no campo caminho XULrunner. Se você ainda não pode executar esta seleção ou usar o motor Gecko em mRemoteNG, por favor, consulte o fórum de mRemoteNG em http://forum.mremoteng.org/</value>
  </data>
  <data name="strCcGeckoOK" xml:space="preserve">
    <value>GeckoFx foi encontrado e aparenta estar instalado corretamente.</value>
  </data>
  <data name="strCcNotInstalledProperly" xml:space="preserve">
=======
  <data name="CcICAFailed" xml:space="preserve">
    <value>ICA requer que o XenDesktop Online Plugin esteja instalado e a biblioteca wfica registrada. Você pode baixar o cliente aqui: http://www.citrix.com/download/ se você tiver o Plugin Online XenDesktop instalado e a verificação ainda falhar, tente registrar manualmente o wfica. Para fazer isso abra a caixa de diálogo Executar (Iniciar - Executar) e digite o seguinte: regsvr32 "c:\Program Files\Citrix\ICA Client\wfica.ocx" (onde c:\Program Files\Citrix\ICA Client\ é o caminho para a instalação do Plugin Online do XenDesktop). Se você ainda não pode passar essa verificação ou usar ICA em mRemoteNG, por favor, consulte o fórum de mRemoteNG no http://forum.mremoteng.org/"</value>
  </data>
  <data name="CcICAOK" xml:space="preserve">
    <value>Todos os componentes de ICA, foram encontrados e parecem ser registrado corretamente. Citrix ICA cliente controle versão {0}</value>
  </data>
  <data name="CcNotInstalledProperly" xml:space="preserve">
>>>>>>> 256ea606
    <value>não instalado corretamente</value>
  </data>
  <data name="CcPuttyFailed" xml:space="preserve">
    <value>O SSH, Telnet, Rlogin e protocolos crus precisam PuTTY para trabalhar. PuTTY vem com cada pacote de mRemoteNG e situa-se no caminho de instalação. Por favor, certifique-se de que ou você tem o Putty.exe no diretório mRemoteNG (padrão: c:\Program Files\mRemoteNG\) ou que você especificou um caminho válido para seu executável PuTTY nas opções (ferramentas - opções - avançadas - caminho personalizado PuTTY)</value>
  </data>
  <data name="CcPuttyOK" xml:space="preserve">
    <value>O executável PuTTY foi encontrado e está pronto para usar.</value>
  </data>
  <data name="CcRDPFailed" xml:space="preserve">
    <value>Para que o RDP funcione corretamente é necessário ter pelo menos o Remote Desktop Connection (Terminal Services Client) 8.0 instalado. Pode obtê-lo aqui: https://support.microsoft.com/kb/2592687 se tiver RDP 8.0 instalado e a verificação ainda falhar, tente registrar manualmente o mstscax.dll. Para fazer isso abra a caixa de diálogo Executar (Iniciar - Executar) e digite o seguinte: regsvr32 "c:\windows\system32\mstscax.dll" (onde c:\ é sua unidade do sistema). Se você ainda tiver problemas para obter o RDP para trabalhar por favor consulte o fórum de mRemoteNG em http://forum.mremoteng.org/</value>
  </data>
  <data name="CcRDPOK" xml:space="preserve">
    <value>Todos os componentes RDP foram encontrados e parecem estar registrados corretamente. RDP versão {0}</value>
  </data>
  <data name="CcVNCFailed" xml:space="preserve">
    <value>O VNC requer VncSharp.dll estar localizado na pasta do aplicativo mRemoteNG. Por favor, certifique-se de que você tem o arquivo VncSharp.dll na pasta do aplicativo mRemoteNG (geralmente, C:\Program Files\mRemoteNG\). Se você ainda não pode efetuar essa verificação ou usar o VNC em mRemoteNG por favor consulte o fórum de mRemoteNG em http://forum.mremoteng.org/</value>
  </data>
  <data name="CcVNCOK" xml:space="preserve">
    <value>Todos os componentes do VNC foram encontrados e parecem estar registrados corretamente. VncSharp versão {0}</value>
  </data>
  <data name="CheckboxAutomaticReconnect" xml:space="preserve">
    <value>Tentar reconectar automaticamente quando desconectado do servidor (RDP &amp;&amp; ICA somente)</value>
  </data>
  <data name="CheckboxDoNotShowThisMessageAgain" xml:space="preserve">
    <value>Não mostrar esta mensagem novamente.</value>
  </data>
  <data name="CheckboxProxyAuthentication" xml:space="preserve">
    <value>Este servidor proxy requer autenticação</value>
  </data>
  <data name="CheckboxPuttyPath" xml:space="preserve">
    <value>Usar caminho personalizado PuTTY:</value>
  </data>
  <data name="CheckboxReconnectWhenReady" xml:space="preserve">
    <value>Voltar a ligar quando estiver pronto</value>
  </data>
  <data name="CheckboxUpdateUseProxy" xml:space="preserve">
    <value>Usar um servidor proxy para se ligar</value>
  </data>
  <data name="Username" xml:space="preserve">
    <value>Nome de utilizador</value>
  </data>
  <data name="WaitForExit" xml:space="preserve">
    <value>Esperar para sair</value>
  </data>
  <data name="CheckAgain" xml:space="preserve">
    <value>Verifique novamente</value>
  </data>
  <data name="CheckForUpdatesOnStartup" xml:space="preserve">
    <value>Verificar se há atualizações e anúncios no arranque</value>
  </data>
  <data name="CheckNow" xml:space="preserve">
    <value>Verificar agora</value>
  </data>
  <data name="CheckProperInstallationOfComponentsAtStartup" xml:space="preserve">
    <value>Verificar a correta instalação de componentes na inicialização</value>
  </data>
  <data name="ChoosePanelBeforeConnecting" xml:space="preserve">
    <value>Escolher painel antes de ligar</value>
  </data>
  <data name="ClosedPorts" xml:space="preserve">
    <value>Portas fechadas</value>
  </data>
  <data name="CollapseAllFolders" xml:space="preserve">
    <value>Recolher todas as pastas</value>
  </data>
  <data name="Arguments" xml:space="preserve">
    <value>Argumentos</value>
  </data>
  <data name="Filename" xml:space="preserve">
    <value>Nome do arquivo</value>
  </data>
  <data name="Message" xml:space="preserve">
    <value>Mensagem</value>
  </data>
  <data name="CommandLineArgsCouldNotBeParsed" xml:space="preserve">
    <value>Impossível processar argumentos da linha de comando!</value>
  </data>
  <data name="ComponentsCheck" xml:space="preserve">
    <value>Validação de componentes</value>
  </data>
  <data name="ConfigPropertyGridButtonIconClickFailed" xml:space="preserve">
    <value>btnIcon_Click falhou!</value>
  </data>
  <data name="ConfigPropertyGridHideItemsFailed" xml:space="preserve">
    <value>ShowHideGridItems falhou!</value>
  </data>
  <data name="ConfigPropertyGridMenuClickFailed" xml:space="preserve">
    <value>IconMenu_Click falhou!</value>
  </data>
  <data name="ConfigPropertyGridObjectFailed" xml:space="preserve">
    <value>Propriedade do Objeto de grade falhou!</value>
  </data>
  <data name="ConfigPropertyGridSetHostStatusFailed" xml:space="preserve">
    <value>SetHostStatus falhou!</value>
  </data>
  <data name="ConfigPropertyGridValueFailed" xml:space="preserve">
    <value>pGrid_PopertyValueChanged falhou!</value>
  </data>
  <data name="ConfigUiLoadFailed" xml:space="preserve">
    <value>Config UI carregamento falhado!</value>
  </data>
  <data name="ConfirmCloseConnectionPanelMainInstruction" xml:space="preserve">
    <value>Tem certeza que deseja fechar o painel, "{0}"? Todas as ligações ativas serão fechadas.</value>
  </data>
  <data name="ConfirmDeleteExternalTool" xml:space="preserve">
    <value>Tem certeza que deseja excluir a ferramenta externa, "{0}"?</value>
  </data>
  <data name="ConfirmDeleteExternalToolMultiple" xml:space="preserve">
    <value>Tem certeza que deseja excluir as ferramentas externas {0} selecionadas?</value>
  </data>
  <data name="ConfirmDeleteNodeConnection" xml:space="preserve">
    <value>Tem certeza que deseja excluir a ligação, "{0}"?</value>
  </data>
  <data name="ConfirmDeleteNodeFolder" xml:space="preserve">
    <value>Tem certeza que deseja excluir a pasta vazia, "{0}"?</value>
  </data>
  <data name="ConfirmDeleteNodeFolderNotEmpty" xml:space="preserve">
    <value>Tem certeza que deseja excluir a pasta, "{0}"? Pastas ou ligações que ele contém também serão excluídas.</value>
  </data>
  <data name="ConfirmExitMainInstruction" xml:space="preserve">
    <value>Pretende fechar todas as ligações abertas?</value>
  </data>
  <data name="ConfirmResetLayout" xml:space="preserve">
    <value>Tem certeza de que deseja redefinir os painéis para seu layout padrão?</value>
  </data>
  <data name="Connect" xml:space="preserve">
    <value>Ligar</value>
  </data>
  <data name="ConnectInFullscreen" xml:space="preserve">
    <value>Ligar em modo de tela cheia</value>
  </data>
  <data name="Connecting" xml:space="preserve">
    <value>A ligar...</value>
  </data>
  <data name="ConnectionEventConnected" xml:space="preserve">
    <value>Protocolo ligado</value>
  </data>
  <data name="ConnectionEventConnectedDetail" xml:space="preserve">
    <value>ligação como "{0}" via "{1}" estabelecido pelo utilizador "{2}" (Descrição: "{3}"; Campo de utilizador: "{4}")</value>
  </data>
  <data name="ConnectionFailed" xml:space="preserve">
    <value>Ligação falhada!</value>
  </data>
  <data name="ConnectionEventErrorOccured" xml:space="preserve">
    <value>Erro no evento de protocolo</value>
  </data>
  <data name="ConnectionOpenFailed" xml:space="preserve">
    <value>A abrir ligação falhada!</value>
  </data>
  <data name="ConnectionOpenFailedNoHostname" xml:space="preserve">
    <value>Não é possível abrir a ligação: Nome host não especificado!</value>
  </data>
  <data name="Connections" xml:space="preserve">
    <value>Ligações</value>
  </data>
  <data name="ConnectionSetDefaultPortFailed" xml:space="preserve">
    <value>Impossível definir porta padrão!</value>
  </data>
  <data name="ConnectionsFileBackupFailed" xml:space="preserve">
    <value>Não foi possível criar backup de arquivo de ligações!</value>
  </data>
  <data name="ConnectionsFileCouldNotBeLoaded" xml:space="preserve">
    <value>Arquivo de ligações "{0}" não pôde ser carregado!</value>
  </data>
  <data name="ConnectionsFileCouldNotBeLoadedNew" xml:space="preserve">
    <value>Arquivo de ligações "{0}" não pôde ser carregado! A iniciar com o novo arquivo de ligações.</value>
  </data>
  <data name="ConnectionsFileCouldNotSaveAs" xml:space="preserve">
    <value>Impossível salvar arquivo de ligações como "{0}"!</value>
  </data>
  <data name="ConnectToConsoleSession" xml:space="preserve">
    <value>Ligar em modo consola</value>
  </data>
  <data name="ConnectWithOptions" xml:space="preserve">
    <value>Ligar (com opções)</value>
  </data>
  <data name="ConnenctionClosedByUser" xml:space="preserve">
    <value>Ligação para {0} por {1} fechada pelo utilizador {2}.</value>
  </data>
  <data name="ConnenctionCloseEvent" xml:space="preserve">
    <value>Evento de ligação fechado</value>
  </data>
  <data name="ConnenctionCloseEventFailed" xml:space="preserve">
    <value>Evento de fecho de ligação falhou!</value>
  </data>
  <data name="CouldNotCreateNewConnectionsFile" xml:space="preserve">
    <value>Impossível criar novo arquivo de ligações!</value>
  </data>
  <data name="CouldNotFindToolStripInFilteredPropertyGrid" xml:space="preserve">
    <value>Não foi possível encontrar o controlo ToolStrip em FilteredPropertyGrid.</value>
  </data>
  <data name="InstalledVersion" xml:space="preserve">
    <value>Versão instalada</value>
  </data>
  <data name="Detect" xml:space="preserve">
    <value>Detetar</value>
  </data>
  <data name="DontConnectWhenAuthFails" xml:space="preserve">
    <value>Não ligar se a autenticação falhar</value>
  </data>
  <data name="DoubleClickTabClosesIt" xml:space="preserve">
    <value>Duplo clique no guia para fechar</value>
  </data>
  <data name="DownloadAndInstall" xml:space="preserve">
    <value>Obter e instalar</value>
  </data>
  <data name="Duplicate" xml:space="preserve">
    <value>Duplicar</value>
  </data>
  <data name="EmptyPasswordContinue" xml:space="preserve">
    <value>Continuar sem senha?</value>
  </data>
  <data name="EmptyUsernamePasswordDomainFields" xml:space="preserve">
    <value>Para Nome de utilizador, senha ou domínio vazios, usar:</value>
  </data>
  <data name="Enc128Bit" xml:space="preserve">
    <value>128-bit</value>
  </data>
  <data name="Enc128BitLogonOnly" xml:space="preserve">
    <value>128-bit (apenas em início de sessão)</value>
  </data>
  <data name="Basic" xml:space="preserve">
    <value>Básico</value>
  </data>
  <data name="EncryptCompleteConnectionFile" xml:space="preserve">
    <value>Encriptar todo o arquivo de ligações</value>
  </data>
  <data name="LastIp" xml:space="preserve">
    <value>IP final</value>
  </data>
  <data name="LastPort" xml:space="preserve">
    <value>Porta final</value>
  </data>
  <data name="ErrorAddExternalToolsToToolBarFailed" xml:space="preserve">
    <value>AddExternalToolsToToolBar (frmMain) falhou. {0}</value>
  </data>
  <data name="ErrorAddFolderFailed" xml:space="preserve">
    <value>AddFolder (interface do usuário.Falha de Window.Tree). {0}</value>
  </data>
  <data name="ErrorBadDatabaseVersion" xml:space="preserve">
    <value>A versão de banse de dados {0} não é compatível com esta versão do {1}.</value>
  </data>
  <data name="ErrorConnectionListSaveFailed" xml:space="preserve">
    <value>Impossível salvar lista de ligação.</value>
  </data>
  <data name="ErrorDecryptionFailed" xml:space="preserve">
    <value>Falha de descriptografia. {0}</value>
  </data>
  <data name="ErrorEncryptionFailed" xml:space="preserve">
    <value>Falha de descriptografia. {0}</value>
  </data>
  <data name="Errors" xml:space="preserve">
    <value>Erros</value>
  </data>
  <data name="ErrorStartupConnectionFileLoad" xml:space="preserve">
    <value>O arquivo de inicialização de ligação não pôde ser carregado.{0}{0}{2}{0}{3}{0}{0}A fim de evitar perda de dados, {1} vai sair agora.</value>
  </data>
  <data name="ErrorVerifyDatabaseVersionFailed" xml:space="preserve">
    <value>VerifyDatabaseVersion (Config.Connections.Save) falhou. {0}</value>
  </data>
  <data name="ExpandAllFolders" xml:space="preserve">
    <value>Expandir todas as pastas</value>
  </data>
  <data name="Experimental" xml:space="preserve">
    <value>Experimental</value>
  </data>
  <data name="Export" xml:space="preserve">
    <value>Exportar</value>
  </data>
  <data name="FilterAll" xml:space="preserve">
    <value>Todos os arquivos (*.*)</value>
  </data>
  <data name="FilterApplication" xml:space="preserve">
    <value>Arquivos de aplicação (*.exe)</value>
  </data>
  <data name="FiltermRemoteCSV" xml:space="preserve">
    <value>mRemote arquivos CSV (.csv)</value>
  </data>
  <data name="FiltermRemoteXML" xml:space="preserve">
    <value>mRemote arquivos XML (*.XML)</value>
  </data>
  <data name="FilterRDP" xml:space="preserve">
    <value>Arquivos RDP (*.rdp)</value>
  </data>
  <data name="FormatInherit" xml:space="preserve">
    <value>Herdar {0}</value>
  </data>
  <data name="FormatInheritDescription" xml:space="preserve">
    <value>Descrição das propriedades herdadas: {0}</value>
  </data>
  <data name="Free" xml:space="preserve">
    <value>Libertar</value>
  </data>
  <data name="Fullscreen" xml:space="preserve">
    <value>Ecrã completo</value>
  </data>
  <data name="General" xml:space="preserve">
    <value>Geral</value>
  </data>
  <data name="GetConnectionInfoFromXmlFailed" xml:space="preserve">
    <value>Ocorreu um erro ao carregar a entrada de ligação para "{0}" de "{1}". {2}</value>
  </data>
  <data name="GroupboxAutomaticReconnect" xml:space="preserve">
    <value>Ligação automática</value>
  </data>
  <data name="ExternalToolProperties" xml:space="preserve">
    <value>Propriedades de ferramentas externas</value>
  </data>
  <data name="Files" xml:space="preserve">
    <value>Arquivos</value>
  </data>
  <data name="Host" xml:space="preserve">
    <value>Host</value>
  </data>
  <data name="HttpConnectFailed" xml:space="preserve">
    <value>HTTP Falhou a ligação!</value>
  </data>
  <data name="HttpConnectionFailed" xml:space="preserve">
    <value>Impossível criar nova ligação HTTP!</value>
  </data>
  <data name="HttpDocumentTileChangeFailed" xml:space="preserve">
    <value>Alteração da aba HTTP falhou!</value>
  </data>
  <data name="HttpSetPropsFailed" xml:space="preserve">
    <value>Falhou configuração de props HTTP!</value>
  </data>
<<<<<<< HEAD
  <data name="strIdentifyQuickConnectTabs" xml:space="preserve">
=======
  <data name="IcaConnectionFailed" xml:space="preserve">
    <value>Impossível criar nova ligação ICA!</value>
  </data>
  <data name="IcaControlFailed" xml:space="preserve">
    <value>Falha ao carregar o Plugin ICA!</value>
  </data>
  <data name="IcaSetCredentialsFailed" xml:space="preserve">
    <value>Falha ICA SetCredentials!</value>
  </data>
  <data name="IcaSetEventHandlersFailed" xml:space="preserve">
    <value>Manipuladores de evento conjunto ICA falharam!</value>
  </data>
  <data name="IcaSetPropsFailed" xml:space="preserve">
    <value>Configuração de props ICA falhou!</value>
  </data>
  <data name="IcaSetResolutionFailed" xml:space="preserve">
    <value>Configuração de resolução ICA falhou!</value>
  </data>
  <data name="IdentifyQuickConnectTabs" xml:space="preserve">
>>>>>>> 256ea606
    <value>Identificar guias de ligação rápida, adicionando o prefixo "rápido:"</value>
  </data>
  <data name="ImportAD" xml:space="preserve">
    <value>Importar do Active Directory</value>
  </data>
  <data name="ImportPortScan" xml:space="preserve">
    <value>Importar de Port Scan</value>
  </data>
  <data name="Informations" xml:space="preserve">
    <value>Informações</value>
  </data>
  <data name="IntAppDisposeFailed" xml:space="preserve">
    <value>Libertação do Int App falhou!</value>
  </data>
  <data name="IntAppFocusFailed" xml:space="preserve">
    <value>Foco Int App falhou!</value>
  </data>
  <data name="IntAppHandle" xml:space="preserve">
    <value>Int App Handle: {0}</value>
  </data>
  <data name="IntAppKillFailed" xml:space="preserve">
    <value>Processo de matar Int App falhou!</value>
  </data>
  <data name="IntAppResizeFailed" xml:space="preserve">
    <value>Redimensionamento do Int App falhou!</value>
  </data>
  <data name="IntAppStuff" xml:space="preserve">
    <value>---Coisas IntApp--</value>
  </data>
  <data name="IntAppTitle" xml:space="preserve">
    <value>Int App título: {0}</value>
  </data>
  <data name="Address" xml:space="preserve">
    <value>Endereço:</value>
  </data>
  <data name="ClosingConnections" xml:space="preserve">
    <value>Ao fechar ligações:</value>
  </data>
  <data name="_Connect" xml:space="preserve">
    <value>&amp;Ligar:</value>
  </data>
  <data name="DisplayName" xml:space="preserve">
    <value>Nome a exibir</value>
  </data>
  <data name="Domain" xml:space="preserve">
    <value>Domínio</value>
  </data>
  <data name="Hostname" xml:space="preserve">
    <value>Hostname:</value>
  </data>
  <data name="PortableEdition" xml:space="preserve">
    <value>Edição portátil</value>
  </data>
  <data name="PuttySessionsConfig" xml:space="preserve">
    <value>Para configurar as sessões PuTTY clique neste botão:</value>
  </data>
  <data name="PuttyTimeout" xml:space="preserve">
    <value>Máxima tempo de espera para PuTTY e ferramentas externas integradas:</value>
  </data>
  <data name="ReleasedUnderGPL" xml:space="preserve">
    <value>Lançado sob a GNU General Public License (GPL)</value>
  </data>
  <data name="Seconds" xml:space="preserve">
    <value>segundos</value>
  </data>
  <data name="SelectPanel" xml:space="preserve">
    <value>Selecione um painel na lista abaixo ou clique em Novo para adicionar um novo. Clique em OK para continuar.</value>
  </data>
  <data name="ServerStatus" xml:space="preserve">
    <value>Estado do servidor:</value>
  </data>
  <data name="Database" xml:space="preserve">
    <value>Banco de dados:</value>
  </data>
  <data name="Verify" xml:space="preserve">
    <value>Verificar:</value>
  </data>
  <data name="LanguageString" xml:space="preserve">
    <value>Língua</value>
  </data>
  <data name="LanguageDefault" xml:space="preserve">
    <value>(Detectar automaticamente)</value>
  </data>
  <data name="LanguageRestartRequired" xml:space="preserve">
    <value>{0} deve ser reiniciado antes que alterações à língua entrem em vigor.</value>
  </data>
  <data name="LoadFromSqlFailed" xml:space="preserve">
    <value>Falhou carregamento do SQL!</value>
  </data>
  <data name="LoadFromXmlFailed" xml:space="preserve">
    <value>Falhou carregamento do XML!</value>
  </data>
  <data name="LocalFile" xml:space="preserve">
    <value>Arquivo local</value>
  </data>
  <data name="LocalFileDoesNotExist" xml:space="preserve">
    <value>Arquivo local inexistente!</value>
  </data>
  <data name="AddConnectionPanel" xml:space="preserve">
    <value>Adicionar o Painel de Ligação</value>
  </data>
  <data name="CheckForUpdates" xml:space="preserve">
    <value>Verificar se há atualizações</value>
  </data>
  <data name="Config" xml:space="preserve">
    <value>Config</value>
  </data>
  <data name="ConnectionPanels" xml:space="preserve">
    <value>Painéis de ligações</value>
  </data>
  <data name="ConnectionsAndConfig" xml:space="preserve">
    <value>Configurações e ligações</value>
  </data>
  <data name="Copy" xml:space="preserve">
    <value>Copiar</value>
  </data>
  <data name="CtrlAltDel" xml:space="preserve">
    <value>Ctrl-Alt-Del</value>
  </data>
  <data name="CtrlEsc" xml:space="preserve">
    <value>Ctrl-Esc</value>
  </data>
  <data name="DeleteConnection" xml:space="preserve">
    <value>Excluir a conexão...</value>
  </data>
  <data name="DeleteExternalTool" xml:space="preserve">
    <value>Excluir ferramenta externa...</value>
  </data>
  <data name="DeleteFolder" xml:space="preserve">
    <value>Excluir a pasta...</value>
  </data>
  <data name="Donate" xml:space="preserve">
    <value>Doar</value>
  </data>
  <data name="DuplicateConnection" xml:space="preserve">
    <value>Duplicar ligação</value>
  </data>
  <data name="DuplicateFolder" xml:space="preserve">
    <value>Duplicar pasta</value>
  </data>
  <data name="DuplicateTab" xml:space="preserve">
    <value>Duplicar Aba</value>
  </data>
  <data name="Exit" xml:space="preserve">
    <value>Sair</value>
  </data>
  <data name="ExternalToolsToolbar" xml:space="preserve">
    <value>Barra de ferramentas externas</value>
  </data>
  <data name="_File" xml:space="preserve">
    <value>&amp;Arquivo</value>
  </data>
  <data name="_Help" xml:space="preserve">
    <value>&amp;Ajuda</value>
  </data>
  <data name="HelpContents" xml:space="preserve">
    <value>Ajuda mRemoteNG</value>
  </data>
  <data name="JumpTo" xml:space="preserve">
    <value>Ir para</value>
  </data>
  <data name="LaunchExternalTool" xml:space="preserve">
    <value>Executar Ferramenta Externa</value>
  </data>
  <data name="NewConnectionFile" xml:space="preserve">
    <value>Novo arquivo de ligações</value>
  </data>
  <data name="NewExternalTool" xml:space="preserve">
    <value>Nova ferramenta externa</value>
  </data>
  <data name="Notifications" xml:space="preserve">
    <value>Notificações</value>
  </data>
  <data name="CopyAll" xml:space="preserve">
    <value>Copie todos</value>
  </data>
  <data name="DeleteAll" xml:space="preserve">
    <value>Apagar tudo</value>
  </data>
  <data name="OpenConnectionFile" xml:space="preserve">
    <value>Abrir arquivo de ligações...</value>
  </data>
  <data name="Options" xml:space="preserve">
    <value>Opções</value>
  </data>
  <data name="PortScan" xml:space="preserve">
    <value>Varrer portas</value>
  </data>
  <data name="QuickConnectToolbar" xml:space="preserve">
    <value>Barra de ferramentas simples</value>
  </data>
  <data name="Reconnect" xml:space="preserve">
    <value>Ligar novamente</value>
  </data>
  <data name="RefreshScreen" xml:space="preserve">
    <value>Atualizar ecrã (VNC)</value>
  </data>
  <data name="RenameConnection" xml:space="preserve">
    <value>Renomear ligação</value>
  </data>
  <data name="RenameFolder" xml:space="preserve">
    <value>Renomear pasta</value>
  </data>
  <data name="RenameTab" xml:space="preserve">
    <value>Renomear aba</value>
  </data>
  <data name="ReportBug" xml:space="preserve">
    <value>Relatar um erro</value>
  </data>
  <data name="ResetLayout" xml:space="preserve">
    <value>Repôr o layout</value>
  </data>
  <data name="SaveConnectionFile" xml:space="preserve">
    <value>Salvar arquivo de ligações</value>
  </data>
  <data name="SaveConnectionFileAs" xml:space="preserve">
    <value>Salvar arquivo de ligações, como...</value>
  </data>
  <data name="SendSpecialKeys" xml:space="preserve">
    <value>Enviar teclas especiais (VNC)</value>
  </data>
  <data name="ShowText" xml:space="preserve">
    <value>Visualizar texto</value>
  </data>
  <data name="SmartSize" xml:space="preserve">
    <value>SmartSize (RDP/VNC)</value>
  </data>
  <data name="SshFileTransfer" xml:space="preserve">
    <value>Transferência de Ficheiro SSH</value>
  </data>
  <data name="StartChat" xml:space="preserve">
    <value>Iniciar chat (VNC)</value>
  </data>
  <data name="SupportForum" xml:space="preserve">
    <value>Fórum de suporte</value>
  </data>
  <data name="_Tools" xml:space="preserve">
    <value>&amp;Ferramentas</value>
  </data>
  <data name="TransferFile" xml:space="preserve">
    <value>Transferência de arquivo (SSH)</value>
  </data>
  <data name="_View" xml:space="preserve">
    <value>&amp;Vista</value>
  </data>
  <data name="ViewOnly" xml:space="preserve">
    <value>Somente ver (VNC)</value>
  </data>
  <data name="Website" xml:space="preserve">
    <value>Sítio</value>
  </data>
  <data name="MinimizeToSysTray" xml:space="preserve">
    <value>Minimizar para área de notificação</value>
  </data>
  <data name="MoveDown" xml:space="preserve">
    <value>Mover para baixo</value>
  </data>
  <data name="MoveUp" xml:space="preserve">
    <value>Mover para cima</value>
  </data>
  <data name="MyCurrentWindowsCreds" xml:space="preserve">
    <value>Minhas atuais credenciais (informações de logon do Windows)</value>
  </data>
  <data name="Never" xml:space="preserve">
    <value>Nunca</value>
  </data>
  <data name="NewConnection" xml:space="preserve">
    <value>Nova ligação</value>
  </data>
  <data name="NewFolder" xml:space="preserve">
    <value>Nova pasta</value>
  </data>
  <data name="NewPanel" xml:space="preserve">
    <value>Novo painel</value>
  </data>
  <data name="NewTitle" xml:space="preserve">
    <value>Novo título</value>
  </data>
  <data name="No" xml:space="preserve">
    <value>Não</value>
  </data>
  <data name="NoCompression" xml:space="preserve">
    <value>Sem compactação</value>
  </data>
  <data name="NoExtAppDefined" xml:space="preserve">
    <value>Nenhuma App externa especificada.</value>
  </data>
  <data name="None" xml:space="preserve">
    <value>Nenhum</value>
  </data>
  <data name="Normal" xml:space="preserve">
    <value>Normal</value>
  </data>
  <data name="NoSmartSize" xml:space="preserve">
    <value>Não SmartSize</value>
  </data>
  <data name="NoUpdateAvailable" xml:space="preserve">
    <value>Nenhuma atualização disponível</value>
  </data>
  <data name="OldConffile" xml:space="preserve">
    <value>Você está a tentar carregar um arquivo de ligações que foi criado usando uma versão muito inicial do mRemote, isso poderia resultar erro de execução. Se o erro acontecer, crie um novo arquivo de ligações!</value>
  </data>
  <data name="OpenNewTabRight" xml:space="preserve">
    <value>Abrir nova aba à direita da guia selecionada</value>
  </data>
  <data name="OpenPorts" xml:space="preserve">
    <value>Portas abertas</value>
  </data>
  <data name="Theme" xml:space="preserve">
    <value>Tema</value>
  </data>
  <data name="_Delete" xml:space="preserve">
    <value>&amp;Excluir</value>
  </data>
  <data name="_New" xml:space="preserve">
    <value>&amp;Novo</value>
  </data>
  <data name="PanelName" xml:space="preserve">
    <value>Nome do painel</value>
  </data>
  <data name="PasswordProtect" xml:space="preserve">
    <value>Proteger com senha</value>
  </data>
  <data name="PleaseFillAllFields" xml:space="preserve">
    <value>Por favor, preencha todos os campos</value>
  </data>
  <data name="PortScanCouldNotLoadPanel" xml:space="preserve">
    <value>Impossível carregar o painel PortScan!</value>
  </data>
  <data name="PropertyDescriptionHostnameIp" xml:space="preserve">
    <value>Digite o nome do host ou o ip onde pretende ligar-se.</value>
  </data>
  <data name="PropertyDescriptionAll" xml:space="preserve">
    <value>Alterne todas as opções de herança.</value>
  </data>
  <data name="PropertyDescriptionAuthenticationLevel" xml:space="preserve">
    <value>Selecione o nível de autenticação a usar nesta ligação.</value>
  </data>
  <data name="PropertyDescriptionAuthenticationMode" xml:space="preserve">
    <value>Selecione como se deseja autenticar no servidor VNC.</value>
  </data>
  <data name="PropertyDescriptionCacheBitmaps" xml:space="preserve">
    <value>Selecione se deseja usar a cache  bitmap ou não.</value>
  </data>
  <data name="PropertyDescriptionColors" xml:space="preserve">
    <value>Selecione a qualidade de cor a ser usada.</value>
  </data>
  <data name="PropertyDescriptionCompression" xml:space="preserve">
    <value>Selecione o valor de compressão a ser usado.</value>
  </data>
  <data name="PropertyDescriptionDescription" xml:space="preserve">
    <value>Colocar suas anotações ou descrição para o host aqui.</value>
  </data>
  <data name="PropertyDescriptionDisplayThemes" xml:space="preserve">
    <value>Selecione Sim se o tema do host remoto deve ser exibido.</value>
  </data>
  <data name="PropertyDescriptionDisplayWallpaper" xml:space="preserve">
    <value>Selecione Sim se o papel de parede do host remoto deve ser exibido.</value>
  </data>
  <data name="PropertyDescriptionDomain" xml:space="preserve">
    <value>Digite o seu domínio.</value>
  </data>
  <data name="PropertyDescriptionEnableDesktopComposition" xml:space="preserve">
    <value>Selecione se deseja usar a composição de área de trabalho ou não.</value>
  </data>
  <data name="PropertyDescriptionEnableFontSmoothing" xml:space="preserve">
    <value>Selecione se deseja utilizar a suavização de fonte ou não.</value>
  </data>
  <data name="PropertyDescriptionEncoding" xml:space="preserve">
    <value>Selecione o modo de codificação a ser usado.</value>
  </data>
  <data name="PropertyDescriptionEncryptionStrength" xml:space="preserve">
    <value>Selecione a força da criptografia do host remoto.</value>
  </data>
  <data name="PropertyDescriptionExternalTool" xml:space="preserve">
    <value>Selecione a ferramenta externa a ser iniciada.</value>
  </data>
  <data name="PropertyDescriptionExternalToolAfter" xml:space="preserve">
    <value>Selecione uma ferramenta externa a ser iniciada após desligar do host remoto.</value>
  </data>
  <data name="PropertyDescriptionExternalToolBefore" xml:space="preserve">
    <value>Selecione uma ferramenta externa para ser iniciado antes de estabelecida a ligação com o host remoto.</value>
  </data>
  <data name="PropertyDescriptionIcon" xml:space="preserve">
    <value>Escolha um ícone que será exibido quando ligado ao host.</value>
  </data>
  <data name="PropertyDescriptionMACAddress" xml:space="preserve">
    <value>Se você deseja usá-lo em uma ferramenta externa, digite o endereço MAC do host remoto.</value>
  </data>
  <data name="PropertyDescriptionName" xml:space="preserve">
    <value>Este é o nome que será exibido na árvore de ligações.</value>
  </data>
  <data name="PropertyDescriptionPanel" xml:space="preserve">
    <value>Define o painel em que a ligação será aberta.</value>
  </data>
  <data name="PropertyDescriptionPassword" xml:space="preserve">
    <value>Digite sua senha.</value>
  </data>
  <data name="PropertyDescriptionPort" xml:space="preserve">
    <value>Insira a porta que o protocolo estará a escutar.</value>
  </data>
  <data name="PropertyDescriptionProtocol" xml:space="preserve">
    <value>Escolha protocolo o mRemoteNG deve usar para se ligar ao host.</value>
  </data>
  <data name="PropertyDescriptionPuttySession" xml:space="preserve">
    <value>Selecione uma sessão PuTTY para ser usada na ligação.</value>
  </data>
  <data name="PropertyDescriptionRDGatewayDomain" xml:space="preserve">
    <value>Especifica o nome de domínio que um utilizador fornece para conectar para o servidor Gateway RD.</value>
  </data>
  <data name="PropertyDescriptionRDGatewayHostname" xml:space="preserve">
    <value>Especifica o nome do host do servidor Gateway de área de trabalho remota.</value>
  </data>
  <data name="PropertyDescriptionRdpGatewayUsageMethod" xml:space="preserve">
    <value>Especifica quando usar um servidor de Gateway de Desktop remoto (RD Gateway).</value>
  </data>
  <data name="PropertyDescriptionRDGatewayUseConnectionCredentials" xml:space="preserve">
    <value>Especifica se para se identificar  o gateway usa o mesmo nome de utilizador e senha.</value>
  </data>
  <data name="PropertyDescriptionRDGatewayUsername" xml:space="preserve">
    <value>Especifica o nome de domínio que um utilizador fornece para ligar para o servidor Gateway RD.</value>
  </data>
  <data name="PropertyDescriptionRedirectDrives" xml:space="preserve">
    <value>Selecione se as unidades de disco locais deve ser mostradas no host remoto.</value>
  </data>
  <data name="PropertyDescriptionRedirectKeys" xml:space="preserve">
    <value>Selecione se as combinações de teclas (por exemplo, Alt-Tab) devem ser redirecionadas para o host remoto.</value>
  </data>
  <data name="PropertyDescriptionRedirectPorts" xml:space="preserve">
    <value>Selecione se as portas locais (isto é. com, paralela) devem ser mostradas no host remoto.</value>
  </data>
  <data name="PropertyDescriptionRedirectPrinters" xml:space="preserve">
    <value>Selecione se impressoras locais devem ser mostradas no host remoto.</value>
  </data>
  <data name="PropertyDescriptionRedirectSmartCards" xml:space="preserve">
    <value>Selecione se Smart Cards locais devem estar disponíveis no host remoto.</value>
  </data>
  <data name="PropertyDescriptionRedirectSounds" xml:space="preserve">
    <value>Selecione como o som remoto deve ser redirecionado.</value>
  </data>
  <data name="PropertyDescriptionRenderingEngine" xml:space="preserve">
    <value>Selecione um dos mecanismos de renderização disponíveis que serão usados para exibir o HTML.</value>
  </data>
  <data name="PropertyDescriptionResolution" xml:space="preserve">
    <value>Escolha a resolução ou o modo em que esta ligação será aberta.</value>
  </data>
  <data name="PropertyDescriptionSmartSizeMode" xml:space="preserve">
    <value>Selecione o modo de SmartSize a ser usado.</value>
  </data>
  <data name="PropertyDescriptionUseConsoleSession" xml:space="preserve">
    <value>ligar-se à sessão consola do host remoto.</value>
  </data>
  <data name="PropertyDescriptionUseCredSsp" xml:space="preserve">
    <value>Use o Credential Security Support Provider (CredSSP) para autenticação, se ele estiver disponível.</value>
  </data>
  <data name="PropertyDescriptionUser1" xml:space="preserve">
    <value>Insira qualquer informação que necessite aqui.</value>
  </data>
  <data name="PropertyDescriptionUsername" xml:space="preserve">
    <value>Digite seu nome de utilizador.</value>
  </data>
  <data name="PropertyDescriptionViewOnly" xml:space="preserve">
    <value>Se você deseja estabelecer uma ligação única de exibição para o host, selecione Sim.</value>
  </data>
  <data name="PropertyDescriptionVNCProxyAddress" xml:space="preserve">
    <value>Digite o endereço de proxy a ser usado.</value>
  </data>
  <data name="PropertyDescriptionVNCProxyPassword" xml:space="preserve">
    <value>Digite a sua senha para autenticar no proxy.</value>
  </data>
  <data name="PropertyDescriptionVNCProxyPort" xml:space="preserve">
    <value>Digite a porta que do servidor proxy escuta.</value>
  </data>
  <data name="PropertyDescriptionVNCProxyType" xml:space="preserve">
    <value>Se você usar um proxy para ligações de VNC do túnel, selecione qual é o tipo.</value>
  </data>
  <data name="PropertyDescriptionVNCProxyUsername" xml:space="preserve">
    <value>Digite seu nome de utilizador para se autenticar no proxy.</value>
  </data>
  <data name="HostnameIp" xml:space="preserve">
    <value>HostName/IP</value>
  </data>
  <data name="All" xml:space="preserve">
    <value>Todos</value>
  </data>
  <data name="AuthenticationLevel" xml:space="preserve">
    <value>Autenticação de servidor</value>
  </data>
  <data name="AuthenticationMode" xml:space="preserve">
    <value>Modo de autenticação</value>
  </data>
  <data name="CacheBitmaps" xml:space="preserve">
    <value>Cache Bitmaps</value>
  </data>
  <data name="Colors" xml:space="preserve">
    <value>Cores</value>
  </data>
  <data name="Compression" xml:space="preserve">
    <value>Compressão</value>
  </data>
  <data name="Description" xml:space="preserve">
    <value>Descrição</value>
  </data>
  <data name="DisplayThemes" xml:space="preserve">
    <value>Temas de ecrã</value>
  </data>
  <data name="DisplayWallpaper" xml:space="preserve">
    <value>Papel de parede do ecrã</value>
  </data>
  <data name="EnableDesktopComposition" xml:space="preserve">
    <value>Composição do desktop</value>
  </data>
  <data name="FontSmoothing" xml:space="preserve">
    <value>Suavização de fonte</value>
  </data>
  <data name="Encoding" xml:space="preserve">
    <value>Codificação</value>
  </data>
  <data name="EncryptionStrength" xml:space="preserve">
    <value>Força de Criptografia</value>
  </data>
  <data name="ExternalTool" xml:space="preserve">
    <value>Ferramenta externa</value>
  </data>
  <data name="ExternalToolAfter" xml:space="preserve">
    <value>Ferramenta externa após</value>
  </data>
  <data name="ExternalToolBefore" xml:space="preserve">
    <value>Ferramenta externa antes</value>
  </data>
  <data name="MacAddress" xml:space="preserve">
    <value>Endereço MAC</value>
  </data>
  <data name="Name" xml:space="preserve">
    <value>Nome</value>
  </data>
  <data name="Panel" xml:space="preserve">
    <value>Painel</value>
  </data>
  <data name="Password" xml:space="preserve">
    <value>Senha</value>
  </data>
  <data name="Port" xml:space="preserve">
    <value>Porta</value>
  </data>
  <data name="PuttySession" xml:space="preserve">
    <value>Sessão de puTTY</value>
  </data>
  <data name="RdpGatewayDomain" xml:space="preserve">
    <value>Domínio da gateway</value>
  </data>
  <data name="RdpGatewayHostname" xml:space="preserve">
    <value>Nome do host gateway</value>
  </data>
  <data name="RdpGatewayPassword" xml:space="preserve">
    <value>Senha de Gateway de área de trabalho remota</value>
  </data>
  <data name="RdpGatewayUsageMethod" xml:space="preserve">
    <value>Usar o Gateway</value>
  </data>
  <data name="RdpGatewayUseConnectionCredentials" xml:space="preserve">
    <value>Credenciais de gateway</value>
  </data>
  <data name="RdpGatewayUsername" xml:space="preserve">
    <value>Nome de utilizador do gateway</value>
  </data>
  <data name="DiskDrives" xml:space="preserve">
    <value>Unidades de disco</value>
  </data>
  <data name="RedirectKeys" xml:space="preserve">
    <value>Combinações de teclas</value>
  </data>
  <data name="Ports" xml:space="preserve">
    <value>Portas</value>
  </data>
  <data name="Printers" xml:space="preserve">
    <value>Impressoras</value>
  </data>
  <data name="SmartCards" xml:space="preserve">
    <value>Smart Cards</value>
  </data>
  <data name="Sounds" xml:space="preserve">
    <value>Sons</value>
  </data>
  <data name="RenderingEngine" xml:space="preserve">
    <value>Motor de renderização</value>
  </data>
  <data name="Resolution" xml:space="preserve">
    <value>Resolução</value>
  </data>
  <data name="SmartSizeMode" xml:space="preserve">
    <value>Modo de SmartSize</value>
  </data>
  <data name="UseConsoleSession" xml:space="preserve">
    <value>Use a sessão de Consola</value>
  </data>
  <data name="UseCredSsp" xml:space="preserve">
    <value>Utilize o CredSSP</value>
  </data>
  <data name="UserField" xml:space="preserve">
    <value>Campo de utilizador</value>
  </data>
  <data name="ProxyAddress" xml:space="preserve">
    <value>Endereço proxy</value>
  </data>
  <data name="ProxyPassword" xml:space="preserve">
    <value>Senha proxy</value>
  </data>
  <data name="ProxyPort" xml:space="preserve">
    <value>Porta proxy</value>
  </data>
  <data name="ProxyType" xml:space="preserve">
    <value>Tipo de proxy</value>
  </data>
  <data name="ProxyUsername" xml:space="preserve">
    <value>Nome de utilizador proxy</value>
  </data>
  <data name="ProtocolEventDisconnected" xml:space="preserve">
    <value>Evento de protocolo desconectado. Menssagem: {0}</value>
  </data>
  <data name="ProtocolEventDisconnectFailed" xml:space="preserve">
    <value>Evento do Protocolo de desconexão falhou. {0}</value>
  </data>
  <data name="ProtocolToImport" xml:space="preserve">
    <value>Protocolo para importar</value>
  </data>
  <data name="ProxyTestFailed" xml:space="preserve">
    <value>Falha no teste de proxy!</value>
  </data>
  <data name="ProxyTestSucceeded" xml:space="preserve">
    <value>Teste de proxy bem sucedido!</value>
  </data>
  <data name="PuttyDisposeFailed" xml:space="preserve">
    <value>Libertação do processo PuTTY falhado!</value>
  </data>
  <data name="PuttyFocusFailed" xml:space="preserve">
    <value>Impossível definir foco!</value>
  </data>
  <data name="PuttyHandle" xml:space="preserve">
    <value>Putty handle: {0}</value>
  </data>
  <data name="PuttyKillFailed" xml:space="preserve">
    <value>Falha em fechar o processo Putty!</value>
  </data>
  <data name="PanelHandle" xml:space="preserve">
    <value>Painel Handle: {0}</value>
  </data>
  <data name="PuttyResizeFailed" xml:space="preserve">
    <value>Falha no redimensionamento Putty!</value>
  </data>
  <data name="PuttySettings" xml:space="preserve">
    <value>Configurações do puTTY</value>
  </data>
  <data name="PuttyShowSettingsDialogFailed" xml:space="preserve">
    <value>Mostrar caixa de diálogo de configurações PuTTY na falha!</value>
  </data>
  <data name="PuttyStuff" xml:space="preserve">
    <value>--Coisas PuTTY--</value>
  </data>
  <data name="PuttyTitle" xml:space="preserve">
    <value>Título PuTTY: {0}</value>
  </data>
  <data name="Quick" xml:space="preserve">
    <value>Rápido: {0}</value>
  </data>
  <data name="QuickConnect" xml:space="preserve">
    <value>Ligação rápida</value>
  </data>
  <data name="QuickConnectAddFailed" xml:space="preserve">
    <value>Falha a adicionar ligação rápida!</value>
  </data>
  <data name="QuickConnectFailed" xml:space="preserve">
    <value>Criação ligação rápida falhou</value>
  </data>
  <data name="_CloseWarnAll" xml:space="preserve">
    <value>&amp;Avisar-me quando fechar ligações</value>
  </data>
  <data name="RadioCloseWarnExit" xml:space="preserve">
    <value>Avisar-me apenas ao &amp;sair do mRemoteNG</value>
  </data>
  <data name="RadioCloseWarnMultiple" xml:space="preserve">
    <value>Avisar-me somente ao fechar ligações múltiplas</value>
  </data>
  <data name="RadioCloseWarnNever" xml:space="preserve">
    <value>&amp;Não avisar ao fechar ligações</value>
  </data>
  <data name="Raw" xml:space="preserve">
    <value>RAW</value>
  </data>
  <data name="Rdp" xml:space="preserve">
    <value>RDP</value>
  </data>
  <data name="Rdp16777216Colors" xml:space="preserve">
    <value>16777216 Cores (32 bits)</value>
  </data>
  <data name="Rdp256Colors" xml:space="preserve">
    <value>256 Cores (8 bits)</value>
  </data>
  <data name="Rdp32768Colors" xml:space="preserve">
    <value>32768 Cores (15 bits)</value>
  </data>
  <data name="Rdp4294967296Colors" xml:space="preserve">
    <value>16777216 Cores (32 bits)</value>
  </data>
  <data name="Rdp65536Colors" xml:space="preserve">
    <value>65536 Cores (16 bits)</value>
  </data>
  <data name="RdpControlCreationFailed" xml:space="preserve">
    <value>Impossível criar controlo RDP, por favor verifique os requisitos mRemoteNG.</value>
  </data>
  <data name="DisableCursorBlinking" xml:space="preserve">
    <value>Desativar o piscar do Cursor</value>
  </data>
  <data name="DisableCursorShadow" xml:space="preserve">
    <value>Desativar a sombra do o Cursor</value>
  </data>
  <data name="DisableFullWindowDrag" xml:space="preserve">
    <value>Desativar o arrastar completo da janela</value>
  </data>
  <data name="DisableMenuAnimations" xml:space="preserve">
    <value>Desabilitar as animações do Menu</value>
  </data>
  <data name="RdpDisconnectFailed" xml:space="preserve">
    <value>RDP falhou desligar, tentando fechar!</value>
  </data>
  <data name="RdpErrorCode1" xml:space="preserve">
    <value>Código de erro interno 1.</value>
  </data>
  <data name="RdpErrorCode2" xml:space="preserve">
    <value>Código de erro interno 2.</value>
  </data>
  <data name="RdpErrorCode3" xml:space="preserve">
    <value>Código de erro interno 3. Este não é um estado válido.</value>
  </data>
  <data name="RdpErrorCode4" xml:space="preserve">
    <value>Código de erro interno 4.</value>
  </data>
  <data name="RdpErrorConnection" xml:space="preserve">
    <value>Erro irrecuperável  durante a ligação ao cliente.</value>
  </data>
  <data name="RdpErrorGetFailure" xml:space="preserve">
    <value>GetError falhou (FatalErrors)</value>
  </data>
  <data name="RdpErrorOutOfMemory" xml:space="preserve">
    <value>Ocorreu um erro de falta de memória.</value>
  </data>
  <data name="RdpErrorUnknown" xml:space="preserve">
    <value>Ocorreu um erro desconhecido.</value>
  </data>
  <data name="RdpErrorWindowCreation" xml:space="preserve">
    <value>Ocorreu um erro de criação da janela.</value>
  </data>
  <data name="RdpErrorWinsock" xml:space="preserve">
    <value>Erro de inicialização Winsock.</value>
  </data>
  <data name="FitToPanel" xml:space="preserve">
    <value>Ajustar ao painel</value>
  </data>
  <data name="RdpFocusFailed" xml:space="preserve">
    <value>Foco de RDP falhou!</value>
  </data>
  <data name="RdpGatewayIsSupported" xml:space="preserve">
    <value>RD Gateway suportado.</value>
  </data>
  <data name="RdpGatewayNotSupported" xml:space="preserve">
    <value>Gateway de RD não suportado!</value>
  </data>
  <data name="RdpReconnectCount" xml:space="preserve">
    <value>Contador de re-ligação RDP:</value>
  </data>
  <data name="RdpSetAuthenticationLevelFailed" xml:space="preserve">
    <value>Falha no RDP SetAuthenticationLevel!</value>
  </data>
  <data name="RdpSetConsoleSessionFailed" xml:space="preserve">
    <value>Falha no RDP SetUseConsoleSession!</value>
  </data>
  <data name="RdpSetConsoleSwitch" xml:space="preserve">
    <value>Configuração do Interruptor de Console para RDC {0}.</value>
  </data>
  <data name="RdpSetCredentialsFailed" xml:space="preserve">
    <value>Falha no RDP SetCredentials!</value>
  </data>
  <data name="RdpSetEventHandlersFailed" xml:space="preserve">
    <value>Falha no RDP SetEventHandlers!</value>
  </data>
  <data name="RdpSetGatewayFailed" xml:space="preserve">
    <value>Falha no RDP SetRDGateway!</value>
  </data>
  <data name="RdpSetPerformanceFlagsFailed" xml:space="preserve">
    <value>Falha no RDP SetPerformanceFlags!</value>
  </data>
  <data name="RdpSetPortFailed" xml:space="preserve">
    <value>Falha no RDP SetPort!</value>
  </data>
  <data name="RdpSetPropsFailed" xml:space="preserve">
    <value>Falha no RDP SetProps!</value>
  </data>
  <data name="RdpSetRedirectionFailed" xml:space="preserve">
    <value>Redirecionamento RDP falhou!</value>
  </data>
  <data name="RdpSetRedirectKeysFailed" xml:space="preserve">
    <value>Configuração de teclas de redirecionamento RDP falhou!</value>
  </data>
  <data name="RdpSetResolutionFailed" xml:space="preserve">
    <value>RDP SetResolution falhou!</value>
  </data>
  <data name="RdpSmartSize" xml:space="preserve">
    <value>Tamanho inteligente</value>
  </data>
  <data name="RdpSoundBringToThisComputer" xml:space="preserve">
    <value>Trazer para este computador</value>
  </data>
  <data name="DoNotPlay" xml:space="preserve">
    <value>Não executar</value>
  </data>
  <data name="RdpSoundLeaveAtRemoteComputer" xml:space="preserve">
    <value>Deixar no computador remoto</value>
  </data>
  <data name="RdpToggleFullscreenFailed" xml:space="preserve">
    <value>RDP ToggleFullscreen falhou!</value>
  </data>
  <data name="RdpToggleSmartSizeFailed" xml:space="preserve">
    <value>RDP ToggleSmartSize falhou!</value>
  </data>
  <data name="ReconnectAtStartup" xml:space="preserve">
    <value>Reconectar as sessões anteriormente abertas na inicialização</value>
  </data>
  <data name="Refresh" xml:space="preserve">
    <value>Refrescar</value>
  </data>
  <data name="RemoteFile" xml:space="preserve">
    <value>Arquivo remoto</value>
  </data>
  <data name="RemoveAll" xml:space="preserve">
    <value>Remover todos</value>
  </data>
  <data name="Rename" xml:space="preserve">
    <value>Renomear</value>
  </data>
  <data name="Rlogin" xml:space="preserve">
    <value>Rlogin</value>
  </data>
  <data name="Save" xml:space="preserve">
    <value>Salvar</value>
  </data>
  <data name="SaveAll" xml:space="preserve">
    <value>Salvar tudo</value>
  </data>
  <data name="SaveConnectionsFileBeforeOpeningAnother" xml:space="preserve">
    <value>Você deseja salvar o arquivo atual de ligações antes de carregar outro?</value>
  </data>
  <data name="SaveConsOnExit" xml:space="preserve">
    <value>Salvar as ligações à saída</value>
  </data>
  <data name="SaveImageFilter" xml:space="preserve">
    <value>Graphics Interchange Format File (.gif)|*.gif|Joint Photographic Experts Group File (.jpeg)|*.jpeg|Joint Photographic Experts Group File (.jpg)|*.jpg|Portable Network Graphics File (.png)|*.png</value>
  </data>
  <data name="Screen" xml:space="preserve">
    <value>Ecrã</value>
  </data>
  <data name="Screenshot" xml:space="preserve">
    <value>Imagem do ecrã</value>
  </data>
  <data name="Screenshots" xml:space="preserve">
    <value>Imagens do ecrã</value>
  </data>
  <data name="SearchPrompt" xml:space="preserve">
    <value>Pesquisa</value>
  </data>
  <data name="SendTo" xml:space="preserve">
    <value>Enviar para...</value>
  </data>
  <data name="SetHostnameLikeDisplayName" xml:space="preserve">
    <value>Definir o hostname como nome quando criar ou renomear as ligações</value>
  </data>
  <data name="SettingsCouldNotBeSavedOrTrayDispose" xml:space="preserve">
    <value>Impossível salvar configurações ou libertar o ícone SysTray!</value>
  </data>
  <data name="ShowDescriptionTooltips" xml:space="preserve">
    <value>Mostrar dicas de ferramentas de descrição na árvore de ligação</value>
  </data>
  <data name="ShowFullConsFilePath" xml:space="preserve">
    <value>Mostrar o caminho do arquivo completo de ligações no título da janela</value>
  </data>
  <data name="ShowLogonInfoOnTabs" xml:space="preserve">
    <value>Mostrar informações de logon no nome da  guia</value>
  </data>
  <data name="ShowProtocolOnTabs" xml:space="preserve">
    <value>Mostrar protocolos no nome da guia</value>
  </data>
  <data name="SingleClickOnConnectionOpensIt" xml:space="preserve">
    <value>Clique simples abre ligação</value>
  </data>
  <data name="SingleClickOnOpenConnectionSwitchesToIt" xml:space="preserve">
    <value>Clique simples em ligação aberta alterna</value>
  </data>
  <data name="Socks5" xml:space="preserve">
    <value>Stocks 5</value>
  </data>
  <data name="Sort" xml:space="preserve">
    <value>Ordenar</value>
  </data>
  <data name="SortAsc" xml:space="preserve">
    <value>Crescente (A-Z)</value>
  </data>
  <data name="SortDesc" xml:space="preserve">
    <value>Decrescente (Z-A)</value>
  </data>
  <data name="SQLInfo" xml:space="preserve">
    <value>Para mais informação consulte ajuda -  Introdução - configuração de SQL!</value>
  </data>
  <data name="SQLServer" xml:space="preserve">
    <value>SQL Server</value>
  </data>
  <data name="SshV1" xml:space="preserve">
    <value>SSH versão 1</value>
  </data>
  <data name="SshV2" xml:space="preserve">
    <value>SSH versão 2</value>
  </data>
  <data name="SshBackgroundTransferFailed" xml:space="preserve">
    <value>SSH falha de transferência de plano de fundo!</value>
  </data>
  <data name="FirstIp" xml:space="preserve">
    <value>IP de início</value>
  </data>
  <data name="FirstPort" xml:space="preserve">
    <value>Porta de início</value>
  </data>
  <data name="StartupExit" xml:space="preserve">
    <value>Iniciar/Sair</value>
  </data>
  <data name="Status" xml:space="preserve">
    <value>Estado</value>
  </data>
  <data name="SwitchToErrorsAndInfos" xml:space="preserve">
    <value>Trocar para o painel de notificações:</value>
  </data>
  <data name="Advanced" xml:space="preserve">
    <value>Avançado</value>
  </data>
  <data name="TabsAndPanels" xml:space="preserve">
    <value>Abas &amp;&amp; painéis</value>
  </data>
  <data name="Updates" xml:space="preserve">
    <value>Atualizações</value>
  </data>
  <data name="Telnet" xml:space="preserve">
    <value>Telnet</value>
  </data>
  <data name="TheFollowing" xml:space="preserve">
    <value>A seguir:</value>
  </data>
  <data name="TitleError" xml:space="preserve">
    <value>Erro ({0})</value>
  </data>
  <data name="TitleInformation" xml:space="preserve">
    <value>Informações ({0})</value>
  </data>
  <data name="TitlePassword" xml:space="preserve">
    <value>Senha</value>
  </data>
  <data name="TitleSelectPanel" xml:space="preserve">
    <value>Selecione o painel</value>
  </data>
  <data name="TitleWarning" xml:space="preserve">
    <value>Aviso ({0})</value>
  </data>
  <data name="Transfer" xml:space="preserve">
    <value>Transferência</value>
  </data>
  <data name="TryToIntegrate" xml:space="preserve">
    <value>Tentar integrar</value>
  </data>
  <data name="UltraVncRepeater" xml:space="preserve">
    <value>Repetidor Ultra VNC</value>
  </data>
  <data name="UltraVNCSCListeningPort" xml:space="preserve">
    <value>Porta UltraVNC SingleClick:</value>
  </data>
  <data name="UncheckProperties" xml:space="preserve">
    <value>Desmarcar as propriedades que não deseja salvar!</value>
  </data>
  <data name="UpdateAvailable" xml:space="preserve">
    <value>mRemoteNG requer uma atualização</value>
  </data>
  <data name="UpdateCheck" xml:space="preserve">
    <value>mRemoteNG periodicamente pode se ligar  ao site mRemoteNG para verificar se há atualizações e anúncios de produtos.</value>
  </data>
  <data name="UpdateCheckCompleteFailed" xml:space="preserve">
    <value>Seleção de atualização falhou!</value>
  </data>
  <data name="UpdateDownloadComplete" xml:space="preserve">
    <value>Download completo! mRemoteNG agora irá parar e começar com a instalação.</value>
  </data>
  <data name="UpdateDownloadCompleteFailed" xml:space="preserve">
    <value>Falha no download!</value>
  </data>
  <data name="UpdateDownloadFailed" xml:space="preserve">
    <value>Download de atualização falhado!</value>
  </data>
  <data name="UpdateFrequencyCustom" xml:space="preserve">
    <value>Em cada {0} dias</value>
  </data>
  <data name="Daily" xml:space="preserve">
    <value>Diário</value>
  </data>
  <data name="Monthly" xml:space="preserve">
    <value>Mensal</value>
  </data>
  <data name="Weekly" xml:space="preserve">
    <value>Semanal</value>
  </data>
  <data name="UseDifferentUsernameAndPassword" xml:space="preserve">
    <value>Usar um nome diferente de utilizador e senha</value>
  </data>
  <data name="User" xml:space="preserve">
    <value>Utilizador</value>
  </data>
  <data name="UseSameUsernameAndPassword" xml:space="preserve">
    <value>Use o mesmo nome de utilizador e senha</value>
  </data>
  <data name="UseSmartCard" xml:space="preserve">
    <value>Usar um smart card</value>
  </data>
  <data name="UseSQLServer" xml:space="preserve">
    <value>Usar o SQL Server para carregar &amp;&amp; salvar as ligações</value>
  </data>
  <data name="Version" xml:space="preserve">
    <value>Versão</value>
  </data>
  <data name="Vnc" xml:space="preserve">
    <value>VNC</value>
  </data>
  <data name="VncConnectionDisconnectFailed" xml:space="preserve">
    <value>Falhou a desconexão VNC!</value>
  </data>
  <data name="VncRefreshFailed" xml:space="preserve">
    <value>Falha de atualização de ecrã VNC!</value>
  </data>
  <data name="VncSendSpecialKeysFailed" xml:space="preserve">
    <value>VNC SendSpecialKeys falhou!</value>
  </data>
  <data name="VncSetEventHandlersFailed" xml:space="preserve">
    <value>Falhou configuração de eventos VNC!</value>
  </data>
  <data name="VncSetPropsFailed" xml:space="preserve">
    <value>Falhou configuração Props VNC!</value>
  </data>
  <data name="VncToggleSmartSizeFailed" xml:space="preserve">
    <value>VNC Toggle SmartSize falhou!</value>
  </data>
  <data name="VncToggleViewOnlyFailed" xml:space="preserve">
    <value>VNC Toggle ViewOnly falhou!</value>
  </data>
  <data name="WarnIfAuthFails" xml:space="preserve">
    <value>Avisar-me se a autenticação falhar</value>
  </data>
  <data name="Warnings" xml:space="preserve">
    <value>Avisos</value>
  </data>
  <data name="Yes" xml:space="preserve">
    <value>Sim</value>
  </data>
</root><|MERGE_RESOLUTION|>--- conflicted
+++ resolved
@@ -243,21 +243,6 @@
   <data name="CheckSucceeded" xml:space="preserve">
     <value>Verificação com sucesso!</value>
   </data>
-<<<<<<< HEAD
-  <data name="strCcEOLFailed" xml:space="preserve">
-    <value>O recurso de sessões (RDP) requer que você tenha uma cópia registada do eolwtscom.dll no seu sistema. mRemoteNG vem com este componente mas não o regista automaticamente a menos que você instale o pacote. Para registá-lo manualmente deve executar: abrir a caixa de diálogo Executar (Iniciar - Executar) e digite o seguinte: regsvr32 "c:\Program Files\mRemoteNG\eolwtscom.dll" (onde c:\Program Files\mRemoteNG\ é o caminho para a instalação de mRemoteNG). Se você ainda não passar passar esta verificação ou não consegue usar o recurso de sessões (RDP) no mRemoteNG, por favor, consulte o fórum de mRemoteNG em http://forum.mremoteng.org/</value>
-  </data>
-  <data name="strCcEOLOK" xml:space="preserve">
-    <value>EOLWTSCOM foi encontrada e aparenta estar registada corretamente.</value>
-  </data>
-  <data name="strCcGeckoFailed" xml:space="preserve">
-    <value>Para usar o motor de renderização Gecko, você precisará ter o XULrunner 1.8.1.x e o caminho configurado nas opções. Você pode baixar o XULrunner 1.8.1.3 em: ftp://ftp.mozilla.org/pub/xulrunner/releases/1.8.1.3/contrib/win32/ quando terminar de descarregar, extraia o pacote para um caminho de sua escolha. Em seguida, em mRemoteNG vá em ferramentas - opções - avançadas e digite o caminho correto no campo caminho XULrunner. Se você ainda não pode executar esta seleção ou usar o motor Gecko em mRemoteNG, por favor, consulte o fórum de mRemoteNG em http://forum.mremoteng.org/</value>
-  </data>
-  <data name="strCcGeckoOK" xml:space="preserve">
-    <value>GeckoFx foi encontrado e aparenta estar instalado corretamente.</value>
-  </data>
-  <data name="strCcNotInstalledProperly" xml:space="preserve">
-=======
   <data name="CcICAFailed" xml:space="preserve">
     <value>ICA requer que o XenDesktop Online Plugin esteja instalado e a biblioteca wfica registrada. Você pode baixar o cliente aqui: http://www.citrix.com/download/ se você tiver o Plugin Online XenDesktop instalado e a verificação ainda falhar, tente registrar manualmente o wfica. Para fazer isso abra a caixa de diálogo Executar (Iniciar - Executar) e digite o seguinte: regsvr32 "c:\Program Files\Citrix\ICA Client\wfica.ocx" (onde c:\Program Files\Citrix\ICA Client\ é o caminho para a instalação do Plugin Online do XenDesktop). Se você ainda não pode passar essa verificação ou usar ICA em mRemoteNG, por favor, consulte o fórum de mRemoteNG no http://forum.mremoteng.org/"</value>
   </data>
@@ -265,7 +250,6 @@
     <value>Todos os componentes de ICA, foram encontrados e parecem ser registrado corretamente. Citrix ICA cliente controle versão {0}</value>
   </data>
   <data name="CcNotInstalledProperly" xml:space="preserve">
->>>>>>> 256ea606
     <value>não instalado corretamente</value>
   </data>
   <data name="CcPuttyFailed" xml:space="preserve">
@@ -592,9 +576,6 @@
   <data name="HttpSetPropsFailed" xml:space="preserve">
     <value>Falhou configuração de props HTTP!</value>
   </data>
-<<<<<<< HEAD
-  <data name="strIdentifyQuickConnectTabs" xml:space="preserve">
-=======
   <data name="IcaConnectionFailed" xml:space="preserve">
     <value>Impossível criar nova ligação ICA!</value>
   </data>
@@ -614,7 +595,6 @@
     <value>Configuração de resolução ICA falhou!</value>
   </data>
   <data name="IdentifyQuickConnectTabs" xml:space="preserve">
->>>>>>> 256ea606
     <value>Identificar guias de ligação rápida, adicionando o prefixo "rápido:"</value>
   </data>
   <data name="ImportAD" xml:space="preserve">
