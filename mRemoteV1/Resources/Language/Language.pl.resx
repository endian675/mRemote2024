﻿<?xml version="1.0" encoding="utf-8"?>
<root>
  <!-- 
    Microsoft ResX Schema 
    
    Version 2.0
    
    The primary goals of this format is to allow a simple XML format 
    that is mostly human readable. The generation and parsing of the 
    various data types are done through the TypeConverter classes 
    associated with the data types.
    
    Example:
    
    ... ado.net/XML headers & schema ...
    <resheader name="resmimetype">text/microsoft-resx</resheader>
    <resheader name="version">2.0</resheader>
    <resheader name="reader">System.Resources.ResXResourceReader, System.Windows.Forms, ...</resheader>
    <resheader name="writer">System.Resources.ResXResourceWriter, System.Windows.Forms, ...</resheader>
    <data name="Name1"><value>this is my long string</value><comment>this is a comment</comment></data>
    <data name="Color1" type="System.Drawing.Color, System.Drawing">Blue</data>
    <data name="Bitmap1" mimetype="application/x-microsoft.net.object.binary.base64">
        <value>[base64 mime encoded serialized .NET Framework object]</value>
    </data>
    <data name="Icon1" type="System.Drawing.Icon, System.Drawing" mimetype="application/x-microsoft.net.object.bytearray.base64">
        <value>[base64 mime encoded string representing a byte array form of the .NET Framework object]</value>
        <comment>This is a comment</comment>
    </data>
                
    There are any number of "resheader" rows that contain simple 
    name/value pairs.
    
    Each data row contains a name, and value. The row also contains a 
    type or mimetype. Type corresponds to a .NET class that support 
    text/value conversion through the TypeConverter architecture. 
    Classes that don't support this are serialized and stored with the 
    mimetype set.
    
    The mimetype is used for serialized objects, and tells the 
    ResXResourceReader how to depersist the object. This is currently not 
    extensible. For a given mimetype the value must be set accordingly:
    
    Note - application/x-microsoft.net.object.binary.base64 is the format 
    that the ResXResourceWriter will generate, however the reader can 
    read any of the formats listed below.
    
    mimetype: application/x-microsoft.net.object.binary.base64
    value   : The object must be serialized with 
            : System.Runtime.Serialization.Formatters.Binary.BinaryFormatter
            : and then encoded with base64 encoding.
    
    mimetype: application/x-microsoft.net.object.soap.base64
    value   : The object must be serialized with 
            : System.Runtime.Serialization.Formatters.Soap.SoapFormatter
            : and then encoded with base64 encoding.

    mimetype: application/x-microsoft.net.object.bytearray.base64
    value   : The object must be serialized into a byte array 
            : using a System.ComponentModel.TypeConverter
            : and then encoded with base64 encoding.
    -->
  <xsd:schema xmlns="" xmlns:xsd="http://www.w3.org/2001/XMLSchema" xmlns:msdata="urn:schemas-microsoft-com:xml-msdata" id="root">
    <xsd:import namespace="http://www.w3.org/XML/1998/namespace" />
    <xsd:element name="root" msdata:IsDataSet="true">
      <xsd:complexType>
        <xsd:choice maxOccurs="unbounded">
          <xsd:element name="metadata">
            <xsd:complexType>
              <xsd:sequence>
                <xsd:element name="value" type="xsd:string" minOccurs="0" />
              </xsd:sequence>
              <xsd:attribute name="name" use="required" type="xsd:string" />
              <xsd:attribute name="type" type="xsd:string" />
              <xsd:attribute name="mimetype" type="xsd:string" />
              <xsd:attribute ref="xml:space" />
            </xsd:complexType>
          </xsd:element>
          <xsd:element name="assembly">
            <xsd:complexType>
              <xsd:attribute name="alias" type="xsd:string" />
              <xsd:attribute name="name" type="xsd:string" />
            </xsd:complexType>
          </xsd:element>
          <xsd:element name="data">
            <xsd:complexType>
              <xsd:sequence>
                <xsd:element name="value" type="xsd:string" minOccurs="0" msdata:Ordinal="1" />
                <xsd:element name="comment" type="xsd:string" minOccurs="0" msdata:Ordinal="2" />
              </xsd:sequence>
              <xsd:attribute name="name" type="xsd:string" use="required" msdata:Ordinal="1" />
              <xsd:attribute name="type" type="xsd:string" msdata:Ordinal="3" />
              <xsd:attribute name="mimetype" type="xsd:string" msdata:Ordinal="4" />
              <xsd:attribute ref="xml:space" />
            </xsd:complexType>
          </xsd:element>
          <xsd:element name="resheader">
            <xsd:complexType>
              <xsd:sequence>
                <xsd:element name="value" type="xsd:string" minOccurs="0" msdata:Ordinal="1" />
              </xsd:sequence>
              <xsd:attribute name="name" type="xsd:string" use="required" />
            </xsd:complexType>
          </xsd:element>
        </xsd:choice>
      </xsd:complexType>
    </xsd:element>
  </xsd:schema>
  <resheader name="reader">
    <value>System.Resources.ResXResourceReader, System.Windows.Forms, Version=2.0.0.0, Culture=neutral, PublicKeyToken=b77a5c561934e089</value>
  </resheader>
  <resheader name="resmimetype">
    <value>text/microsoft-resx</value>
  </resheader>
  <resheader name="version">
    <value>2.0</value>
  </resheader>
  <resheader name="writer">
    <value>System.Resources.ResXResourceWriter, System.Windows.Forms, Version=2.0.0.0, Culture=neutral, PublicKeyToken=b77a5c561934e089</value>
  </resheader>
  <data name="About" xml:space="preserve">
    <value>O programie</value>
  </data>
  <data name="AddNodeFromXmlFailed" xml:space="preserve">
    <value>Wykonanie fukcji AddNodeFromXML nie powiodło się!</value>
  </data>
  <data name="AllowOnlySingleInstance" xml:space="preserve">
    <value>Pozwól uruchomić tylko jedną kopię programu (wymaga restartu mRemoteNG)</value>
  </data>
  <data name="Always" xml:space="preserve">
    <value>Zawsze</value>
  </data>
  <data name="AlwaysConnectEvenIfAuthFails" xml:space="preserve">
    <value>Łącz zawsze, nawet jeśli uwierzytelnianie się nie powiedzie</value>
  </data>
  <data name="AlwaysShowPanelSelection" xml:space="preserve">
    <value>Pozwól wybrać panel przed każdym połączeniem</value>
  </data>
  <data name="AlwaysShowPanelTabs" xml:space="preserve">
    <value>Zawsze pokazuj zakładki paneli</value>
  </data>
  <data name="AlwaysShowSysTrayIcon" xml:space="preserve">
    <value>Zawsze pokazuj ikonę w obszarze powiadomień</value>
  </data>
  <data name="AskUpdatesCommandAskLater" xml:space="preserve">
    <value>Zapytaj mnie znów później</value>
  </data>
  <data name="AskUpdatesCommandCustom" xml:space="preserve">
    <value>Dostosuj ustawienia</value>
  </data>
  <data name="AskUpdatesCommandRecommended" xml:space="preserve">
    <value>Użyj zalecanych ustawień</value>
  </data>
  <data name="AskUpdatesContent" xml:space="preserve">
    <value>{0} może automaczycznie sprawdzać aktualizacje które mogą zawierać nowe funkcjonalności oraz poprawki błędów. Zaleca się, aby zezwolnić {0} na sprawdzanie aktualizacji co tydzień.</value>
  </data>
  <data name="AskUpdatesMainInstruction" xml:space="preserve">
    <value>Ustawienia automatycznej aktualizacji</value>
  </data>
  <data name="Aspect" xml:space="preserve">
    <value>Propocjonalnie</value>
  </data>
  <data name="AutoSaveEvery" xml:space="preserve">
    <value>Automatyczny zapis co:</value>
  </data>
  <data name="AvailableVersion" xml:space="preserve">
    <value>Aktualna wersja</value>
  </data>
  <data name="_Browse" xml:space="preserve">
    <value>&amp;Wybierz...</value>
  </data>
  <data name="_Cancel" xml:space="preserve">
    <value>&amp;Anuluj</value>
  </data>
  <data name="Change" xml:space="preserve">
    <value>Zmiana</value>
  </data>
  <data name="_Close" xml:space="preserve">
    <value>&amp;Zamknij</value>
  </data>
  <data name="ButtonDefaultInheritance" xml:space="preserve">
    <value>Dziedziczenie domyślne</value>
  </data>
  <data name="ButtonDefaultProperties" xml:space="preserve">
    <value>Ustawienia domyślne</value>
  </data>
  <data name="Disconnect" xml:space="preserve">
    <value>Rozłącz</value>
  </data>
  <data name="Icon" xml:space="preserve">
    <value>Ikona</value>
  </data>
  <data name="_Import" xml:space="preserve">
    <value>&amp;Importuj</value>
  </data>
  <data name="Inheritance" xml:space="preserve">
    <value>Dziedziczenie</value>
  </data>
  <data name="_Launch" xml:space="preserve">
    <value>Uruchom</value>
  </data>
  <data name="ButtonLaunchPutty" xml:space="preserve">
    <value>Uruchom PuTTY</value>
  </data>
  <data name="_Ok" xml:space="preserve">
    <value>&amp;OK</value>
  </data>
  <data name="Properties" xml:space="preserve">
    <value>Ustawienia</value>
  </data>
  <data name="_Scan" xml:space="preserve">
    <value>&amp;Skanuj</value>
  </data>
  <data name="_Stop" xml:space="preserve">
    <value>&amp;Stop</value>
  </data>
  <data name="TestProxy" xml:space="preserve">
    <value>Testuj Proxy</value>
  </data>
  <data name="CannotStartPortScan" xml:space="preserve">
    <value>Nie można rozpocząć skanowania portów - niewłaściwy format adresu IP!</value>
  </data>
  <data name="Appearance" xml:space="preserve">
    <value>Wygląd</value>
  </data>
  <data name="Connection" xml:space="preserve">
    <value>Połączenie</value>
  </data>
  <data name="Display" xml:space="preserve">
    <value>Wyświetl</value>
  </data>
  <data name="Gateway" xml:space="preserve">
    <value>Brama</value>
  </data>
  <data name="Miscellaneous" xml:space="preserve">
    <value>Pozostałe</value>
  </data>
  <data name="Protocol" xml:space="preserve">
    <value>Protokół</value>
  </data>
  <data name="Redirect" xml:space="preserve">
    <value>Przekierowanie</value>
  </data>
  <data name="CheckFailed" xml:space="preserve">
    <value>Sprawdzenie nie powiodło się!</value>
  </data>
  <data name="CheckSucceeded" xml:space="preserve">
    <value>Sprawdzenie powiodło się!</value>
  </data>
<<<<<<< HEAD
  <data name="strCcEOLFailed" xml:space="preserve">
    <value>Funkcja sesji (RDP) wymaga, abyś miał zarejestrowaną w systemie bibliotekę eolwtscom.dll. 
mRemoteNG dystrybuowany jest z tym komponentem, ale nie jest automatycznie rejestrowany dopóki nie uruchomisz instalatora. Aby zarejestrować ten plik ręcznie wykonaj: otwórz "Uruchom" (Start - Uruchom) i wprowadź komendę: regsvr32 "c:\Program Files\mRemoteNG\eolwtscom.dll" (gdzie c:\Program Files\mRemoteNG\ jest ścieżką instalacyjną mRemoteNG). 
Jeśli nadal nie można sprawdzić lub użyć fukcji Sesji (RDP) skonsultuj to na Forum mRemoteNG na stronie http://forum.mremoteng.org/</value>
  </data>
  <data name="strCcEOLOK" xml:space="preserve">
    <value>EOLWTSCOM został znaleziony i wydaje się być poprawnie zarejestrowany.</value>
  </data>
  <data name="strCcGeckoFailed" xml:space="preserve">
    <value>Aby użyć Gecko Rendering Engine, musisz mieć XULrunner 1.8.1.x oraz podać ścieżkę instalacji w opcjach. XULrunner 1.8.1.3 możesz pobrać ze ftp: ftp://ftp.mozilla.org/pub/xulrunner/releases/1.8.1.3/contrib/win32/ Po zakończeniu pobierania wypakuj pakiet do właściwego katalogu. Następnie w mRemoteNG przejdź do menu Narzędzia - Opcje - Zaawansowane i wprowadź poprawną ścieżkę w polu Ścieżka XULrunner. Jeśli to nadal nie pomogło prosimy o kontakt na mRemoteNG Forum na stronie http://forum.mremoteng.org/</value>
  </data>
  <data name="strCcGeckoOK" xml:space="preserve">
    <value>GeckoFx został znaleziony i wydaje się być zainstalowany prawidłowo.</value>
  </data>
  <data name="strCcNotInstalledProperly" xml:space="preserve">
=======
  <data name="CcICAFailed" xml:space="preserve">
    <value>ICA wymaga zainstalowania wtyczki Online XenDesktop, i aby była zarejestrowana biblioteka wfica.ocx. Możesz pobrać klienta tutaj: http://www.citrix.com/download/ Jeżeli masz zainstalowany Plugin Online XenDesktop a nadal nie działa, spróbuj ręcznie zarejestrować bibliotekę wfica.ocx. Aby to zrobić wybierz polecenie Uruchom (Start - Uruchom) i wprowadź w linii komend: regsvr32 "c:\Program Files\Citrix\ICA Client\wfica.ocx" (gdzie c:\Program Files\Citrix\ICA Client\ jest ścieżką instalacji XenDesktop Online Plugin). Jeśli nadal nie można użyć ICA w mRemoteNG prosimy o kontakt mRemoteNG Forum na http://forum.mremoteng.org/</value>
  </data>
  <data name="CcICAOK" xml:space="preserve">
    <value>Wszystkie składniki ICA zostały znalezione i wydają się być poprawnie zarejestrowane. 
Wersja klienta Citrix ICA {0}</value>
  </data>
  <data name="CcNotInstalledProperly" xml:space="preserve">
>>>>>>> 256ea606
    <value>nie jest zainstalowany prawidłowo</value>
  </data>
  <data name="CcPuttyFailed" xml:space="preserve">
    <value>SSH, Telnet, Rlogin i protokołów RAW używają programu PuTTY. PuTTY zawarty jest pakiecie mRemoteNG i znajduje się w ścieżce instalacji programu. 
Proszę upewnić się, że albo masz Putty.exe w katalogu mRemoteNG (domyślnie: c:\Program Files\mRemoteNG\) lub że podałeś prawidłową ścieżkę do narzędzia PuTTY w opcjach programu(Narzędzia - Opcje - zaawansowane - ścieżka programu PuTTY)</value>
  </data>
  <data name="CcPuttyOK" xml:space="preserve">
    <value>Aplikacja PuTTY została odnaleziona i powinna być gotowa do użytku.</value>
  </data>
  <data name="CcRDPFailed" xml:space="preserve">
    <value>Aby połączenia RDP działały poprawnie trzeba mieć zainstalowane Podłączanie Pulpitu Zdalnego (Klient Usług Terminalowych) w wersji 8.0. Można go pobrać ze strony: https://support.microsoft.com/kb/2592687. Jeśli RDP 8.0 jest już zainstalowany i nadal nie działają połączenia RDP, spróbuj ręcznie zarejestrować plik mstscax.dll. Aby zarejestrować plik wybierz Uruchom (Start - Uruchom) i wprowadź w linii polecń: regsvr32 "c:\windows\system32\mstscax.dll" (gdzie c:\ jest dyskiem systemowym). Jeśli nadal masz problemy z połączeniem RDP skonsultuj się z mRemoteNG Forum na http://forum.mremoteng.org/</value>
  </data>
  <data name="CcRDPOK" xml:space="preserve">
    <value>Wszystkie składniki RDP zostały znalezione i wydają się być poprawnie zarejestrowane. Wersja Podłączanie Pulpitu Zdalnego {0}</value>
  </data>
  <data name="CcVNCFailed" xml:space="preserve">
    <value>VNC wymaga, aby biblioteka VncSharp.dll znajdowała się w folderze instalacji mRemoteNG. Upewnij się, że masz plik VncSharp.dll w folderze aplikacji mRemoteNG (domyślnie C:\Program Files\mRemoteNG\). Jeśli nadal nie można użyć VNC w mRemoteNG prosimy o kontakt mRemoteNG Forum na http://forum.mremoteng.org/</value>
  </data>
  <data name="CcVNCOK" xml:space="preserve">
    <value>Wszystkie składniki VNC zostały znalezione i wydają się być poprawnie zarejestrowane. Wersja VncSharp {0}</value>
  </data>
  <data name="CheckboxAutomaticReconnect" xml:space="preserve">
    <value>Automatycznie połącz ponownie jeśli nastąpi odłączenie od serwera (tylko RDP &amp;&amp; ICA)</value>
  </data>
  <data name="CheckboxDoNotShowThisMessageAgain" xml:space="preserve">
    <value>Nie pokazuj więcej tej informacji.</value>
  </data>
  <data name="CheckboxProxyAuthentication" xml:space="preserve">
    <value>Ten serwer proxy wymaga uwierzytelnienia</value>
  </data>
  <data name="CheckboxPuttyPath" xml:space="preserve">
    <value>Użyj niestandardowej ścieżki PuTTY:</value>
  </data>
  <data name="CheckboxReconnectWhenReady" xml:space="preserve">
    <value>Połącz ponownie, gdy gotowy</value>
  </data>
  <data name="CheckboxUpdateUseProxy" xml:space="preserve">
    <value>Użyj serwera proxy do połączenia</value>
  </data>
  <data name="Username" xml:space="preserve">
    <value>Użytkownik</value>
  </data>
  <data name="WaitForExit" xml:space="preserve">
    <value>Czekaj na wyjście</value>
  </data>
  <data name="CheckAgain" xml:space="preserve">
    <value>Sprawdź ponownie</value>
  </data>
  <data name="CheckForUpdatesOnStartup" xml:space="preserve">
    <value>Sprawdź aktualizacje i powiadomienia podczas startu</value>
  </data>
  <data name="CheckNow" xml:space="preserve">
    <value>Sprawdź teraz</value>
  </data>
  <data name="CheckProperInstallationOfComponentsAtStartup" xml:space="preserve">
    <value>Sprawdź poprawność zainstalowanych komponentów podczas startu</value>
  </data>
  <data name="ChoosePanelBeforeConnecting" xml:space="preserve">
    <value>Przed połączeniem wybierz panel</value>
  </data>
  <data name="ClosedPorts" xml:space="preserve">
    <value>Porty zamknięte</value>
  </data>
  <data name="CollapseAllFolders" xml:space="preserve">
    <value>Zwiń wszystkie foldery</value>
  </data>
  <data name="Arguments" xml:space="preserve">
    <value>Argumenty</value>
  </data>
  <data name="Filename" xml:space="preserve">
    <value>Nazwa pliku</value>
  </data>
  <data name="Message" xml:space="preserve">
    <value>Wiadomość</value>
  </data>
  <data name="CommandLineArgsCouldNotBeParsed" xml:space="preserve">
    <value>Nie można przeanalizować argumentów wejściowych!</value>
  </data>
  <data name="CompatibilityLenovoAutoScrollUtilityDetected" xml:space="preserve">
    <value>{0} wykrył, że w systemie działa Lenovo Auto Scroll Utility. To narzędzie jest znane jako przyczyna problemów z {0}. Zaleca się, wyłączyć lub odinstalować ten program.</value>
  </data>
  <data name="_TryAgain" xml:space="preserve">
    <value>Spróbuj ponownie</value>
  </data>
  <data name="CompatibilityProblemDetected" xml:space="preserve">
    <value>Wykryto problem z kompatybilnością</value>
  </data>
  <data name="ComponentsCheck" xml:space="preserve">
    <value>Sprawdzenie komponentów</value>
  </data>
  <data name="ConfigPropertyGridButtonIconClickFailed" xml:space="preserve">
    <value>Wykonanie btnIcon_Click nie powiodło się!</value>
  </data>
  <data name="ConfigPropertyGridHideItemsFailed" xml:space="preserve">
    <value>Wykonanie ShowHideGridItems nie powiodło się!</value>
  </data>
  <data name="ConfigPropertyGridMenuClickFailed" xml:space="preserve">
    <value>Wykonanie IconMenu_Click nie powiodło się!</value>
  </data>
  <data name="ConfigPropertyGridSetHostStatusFailed" xml:space="preserve">
    <value>Wykonanie SetHostStatus nie powiodło się!</value>
  </data>
  <data name="ConfigPropertyGridValueFailed" xml:space="preserve">
    <value>Wykonanie pGrid_PopertyValueChanged nie powiodło się!</value>
  </data>
  <data name="ConfirmCloseConnectionPanelMainInstruction" xml:space="preserve">
    <value>Czy na pewno chcesz zamknąć panel, "{0}"? Wszystkie połączenia, które zawiera również zostaną zamknięte.</value>
  </data>
  <data name="ConfirmDeleteExternalTool" xml:space="preserve">
    <value>Czy na pewno chcesz usunąć zewnętrzne narzędzie, "{0}"?</value>
  </data>
  <data name="ConfirmDeleteExternalToolMultiple" xml:space="preserve">
    <value>Czy na pewno chcesz usunąć {0} wybranych narzędzi zewnętrznych?</value>
  </data>
  <data name="ConfirmDeleteNodeConnection" xml:space="preserve">
    <value>Czy jesteś pewien, że chcesz usunąć połączenie, "{0}"?</value>
  </data>
  <data name="ConfirmDeleteNodeFolder" xml:space="preserve">
    <value>Czy jesteś pewien, że chcesz usunąć pusty folder, "{0}"?</value>
  </data>
  <data name="ConfirmDeleteNodeFolderNotEmpty" xml:space="preserve">
    <value>Czy jesteś pewien, że chcesz usunąć folder, "{0}"? Wszystkie foldery oraz połączenia które zawiera także zostaną usunięte.</value>
  </data>
  <data name="ConfirmExitMainInstruction" xml:space="preserve">
    <value>Czy chcesz zamknąć wszystkie otwarte połączenia?</value>
  </data>
  <data name="ConfirmResetLayout" xml:space="preserve">
    <value>Czy jesteś pewien, że chcesz powrócić z ustawieniami paneli do ich domyślego wyglądu?</value>
  </data>
  <data name="Connect" xml:space="preserve">
    <value>Połącz</value>
  </data>
  <data name="ConnectInFullscreen" xml:space="preserve">
    <value>Połącz w trybie pełnego ekranu</value>
  </data>
  <data name="Connecting" xml:space="preserve">
    <value>Łączenie...</value>
  </data>
  <data name="ConnectionEventConnectedDetail" xml:space="preserve">
    <value>Połączenie "{0}" przez "{1}" ustanowione przez użytkownika "{2}" (Opis: "{3}"; Pole użytkownika: {4})</value>
  </data>
  <data name="ConnectionFailed" xml:space="preserve">
    <value>Połączenie nie powiodło się!</value>
  </data>
  <data name="ConnectionOpenFailed" xml:space="preserve">
    <value>Otwarcie połączenia nie powiodło się!</value>
  </data>
  <data name="ConnectionOpenFailedNoHostname" xml:space="preserve">
    <value>Nie można otworzyć połączenia: nie określono nazwy hosta!</value>
  </data>
  <data name="Connections" xml:space="preserve">
    <value>Połączenia</value>
  </data>
  <data name="ConnectionSetDefaultPortFailed" xml:space="preserve">
    <value>Nie można ustawić domyślnego portu!</value>
  </data>
  <data name="ConnectionsFileBackupFailed" xml:space="preserve">
    <value>Nie można utworzyć kopii zapasowej pliku połączeń!</value>
  </data>
  <data name="ConnectionsFileCouldNotBeLoaded" xml:space="preserve">
    <value>Nie można załadować pliku połączeń "{0}"!</value>
  </data>
  <data name="ConnectionsFileCouldNotBeLoadedNew" xml:space="preserve">
    <value>Nie można załadować pliku połączeń "{0}"! 
Załadowano nowy plik połączeń.</value>
  </data>
  <data name="ConnectionsFileCouldNotSaveAs" xml:space="preserve">
    <value>Nie można zapisać pliku połączeń jako "{0}"!</value>
  </data>
  <data name="ConnectNoCredentials" xml:space="preserve">
    <value>Połącz się bez uwierzytelnienia</value>
  </data>
  <data name="ConnectToConsoleSession" xml:space="preserve">
    <value>Połącz się z sesją konsoli</value>
  </data>
  <data name="ConnectWithOptions" xml:space="preserve">
    <value>Połącz (z opcjami)</value>
  </data>
  <data name="ConnenctionClosedByUser" xml:space="preserve">
    <value>Połączenie do {0} za pomocą {1} zostało zamknięte przez użytkownika {2}.</value>
  </data>
  <data name="CouldNotCreateNewConnectionsFile" xml:space="preserve">
    <value>Nie można utworzyć nowego pliku połączeń!</value>
  </data>
  <data name="CouldNotFindToolStripInFilteredPropertyGrid" xml:space="preserve">
    <value>Nie można odnaleźć ToolStrip w FilteredPropertyGrid.</value>
  </data>
  <data name="InstalledVersion" xml:space="preserve">
    <value>Zainstalowana wersja</value>
  </data>
  <data name="Detect" xml:space="preserve">
    <value>Wykryj</value>
  </data>
  <data name="DontConnectWhenAuthFails" xml:space="preserve">
    <value>Nie łącz, jeśli uwierzytelnianie nie powiedzie się</value>
  </data>
  <data name="DoubleClickTabClosesIt" xml:space="preserve">
    <value>Dwukrotne kliknięcie na karcie, zamyka ją</value>
  </data>
  <data name="DownloadAndInstall" xml:space="preserve">
    <value>Ściągnij i zainstaluj</value>
  </data>
  <data name="Duplicate" xml:space="preserve">
    <value>Duplikuj</value>
  </data>
  <data name="EmptyPasswordContinue" xml:space="preserve">
    <value>Czy chcesz kontynuować bez hasła?</value>
  </data>
  <data name="EmptyUsernamePasswordDomainFields" xml:space="preserve">
    <value>Dla pustej nazwy pola użytkownika, hasła lub domeny użyj:</value>
  </data>
  <data name="Enc128Bit" xml:space="preserve">
    <value>128-bit</value>
  </data>
  <data name="Enc128BitLogonOnly" xml:space="preserve">
    <value>128-bit (tylko logowanie)</value>
  </data>
  <data name="Enc40Bit" xml:space="preserve">
    <value>40-bitowe</value>
  </data>
  <data name="Enc56Bit" xml:space="preserve">
    <value>56-bitowe</value>
  </data>
  <data name="Basic" xml:space="preserve">
    <value>Podstawowe</value>
  </data>
  <data name="EncryptCompleteConnectionFile" xml:space="preserve">
    <value>Całkowicie szyfruj plik połączeń</value>
  </data>
  <data name="LastIp" xml:space="preserve">
    <value>Końcowe IP</value>
  </data>
  <data name="LastPort" xml:space="preserve">
    <value>Port końcowy</value>
  </data>
  <data name="ErrorAddExternalToolsToToolBarFailed" xml:space="preserve">
    <value>Wykonanie AddExternalToolsToToolBar (frmMain) nie powiodło się. {0}</value>
  </data>
  <data name="ErrorAddFolderFailed" xml:space="preserve">
    <value>Wykonanie AddFolder (UI.Window.Tree) nie powiodło się. {0}</value>
  </data>
  <data name="ErrorBadDatabaseVersion" xml:space="preserve">
    <value>Wersja bazy danych {0} nie jest zgodna z wersją {1}.</value>
  </data>
  <data name="ErrorConnectionListSaveFailed" xml:space="preserve">
    <value>Nie można zapisać listy połączeń.</value>
  </data>
  <data name="ErrorCouldNotLaunchPutty" xml:space="preserve">
    <value>Nie udało się uruchomić PuTTY.</value>
  </data>
  <data name="ErrorDecryptionFailed" xml:space="preserve">
    <value>Odszyfrowywanie nie powiodło się. {0}</value>
  </data>
  <data name="ErrorEncryptionFailed" xml:space="preserve">
    <value>Szyfrowywanie nie powiodło się. {0}</value>
  </data>
  <data name="Errors" xml:space="preserve">
    <value>Błędy</value>
  </data>
  <data name="ErrorStartupConnectionFileLoad" xml:space="preserve">
    <value>Nie można załadować pliku startowego połączenia.{0}{0}{2}{0}{3}{0}{0}Aby zapobiec utracie danych, {1} zakończy teraz działanie.</value>
  </data>
  <data name="ErrorVerifyDatabaseVersionFailed" xml:space="preserve">
    <value>Wykonanie VerifyDatabaseVersion (Config.Connections.Save) nie powiodło się. {0}</value>
  </data>
  <data name="ExpandAllFolders" xml:space="preserve">
    <value>Rozwiń wszystkie foldery</value>
  </data>
  <data name="Experimental" xml:space="preserve">
    <value>Eksperymentalny</value>
  </data>
  <data name="Export" xml:space="preserve">
    <value>Eksport</value>
  </data>
  <data name="ExportEverything" xml:space="preserve">
    <value>Eksportuj wszystko</value>
  </data>
  <data name="ExportFile" xml:space="preserve">
    <value>Eksportuj do pliku</value>
  </data>
  <data name="ExternalToolDefaultName" xml:space="preserve">
    <value>Nowe narzędzie zewnętrzne</value>
  </data>
  <data name="FilterAll" xml:space="preserve">
    <value>Wszystkie pliki (*.*)</value>
  </data>
  <data name="FilterApplication" xml:space="preserve">
    <value>Pliki programów (*.exe)</value>
  </data>
  <data name="FiltermRemoteCSV" xml:space="preserve">
    <value>Pliki CSV mRemote (*.csv)</value>
  </data>
  <data name="FiltermRemoteXML" xml:space="preserve">
    <value>Pliki XML mRemote (*.xml)</value>
  </data>
  <data name="FilterRDP" xml:space="preserve">
    <value>Pliki RDP (*.rdp)</value>
  </data>
  <data name="FormatInherit" xml:space="preserve">
    <value>Dziedzicz {0}</value>
  </data>
  <data name="Free" xml:space="preserve">
    <value>Wolne</value>
  </data>
  <data name="Fullscreen" xml:space="preserve">
    <value>Pełen ekran</value>
  </data>
  <data name="General" xml:space="preserve">
    <value>Ogólne</value>
  </data>
  <data name="GetConnectionInfoFromXmlFailed" xml:space="preserve">
    <value>Wystąpił błąd podczas ładowania wpisu połączenia dla "{0}" z "{1}". {2}</value>
  </data>
  <data name="GroupboxAutomaticReconnect" xml:space="preserve">
    <value>Połącz automatycznie</value>
  </data>
  <data name="ExternalToolProperties" xml:space="preserve">
    <value>Właściwości zewnętrznego narzędzia</value>
  </data>
  <data name="Files" xml:space="preserve">
    <value>Pliki</value>
  </data>
  <data name="Host" xml:space="preserve">
    <value>Host</value>
  </data>
  <data name="HttpConnectFailed" xml:space="preserve">
    <value>Błąd połączenia HTTP!</value>
  </data>
  <data name="HttpConnectionFailed" xml:space="preserve">
    <value>Nie można utworzyć nowego połączenia HTTP!</value>
  </data>
  <data name="HttpDocumentTileChangeFailed" xml:space="preserve">
    <value>Zmiana tytułu dokumentu HTTP nie powiodła się!</value>
  </data>
  <data name="HttpSetPropsFailed" xml:space="preserve">
    <value>Konfiguracja ustawień HTTP nie powiodła się!</value>
  </data>
<<<<<<< HEAD
  <data name="strImportAD" xml:space="preserve">
=======
  <data name="IcaConnectionFailed" xml:space="preserve">
    <value>Nie można utworzyć nowego połączenia ICA!</value>
  </data>
  <data name="IcaControlFailed" xml:space="preserve">
    <value>Ładowanie wtyczki ICA nie powiodło się!</value>
  </data>
  <data name="IcaSetCredentialsFailed" xml:space="preserve">
    <value>Wykonanie ICA SetCredentials nie powiodło się!</value>
  </data>
  <data name="ImportAD" xml:space="preserve">
>>>>>>> 256ea606
    <value>Importów z Active Directory</value>
  </data>
  <data name="ImportPortScan" xml:space="preserve">
    <value>Import z Port Scan</value>
  </data>
  <data name="Informations" xml:space="preserve">
    <value>Informacje</value>
  </data>
  <data name="Address" xml:space="preserve">
    <value>Adres:</value>
  </data>
  <data name="ClosingConnections" xml:space="preserve">
    <value>Przy zamykaniu połączeń:</value>
  </data>
  <data name="_Connect" xml:space="preserve">
    <value>&amp;Połącz</value>
  </data>
  <data name="DisplayName" xml:space="preserve">
    <value>Widoczna nazwa</value>
  </data>
  <data name="Domain" xml:space="preserve">
    <value>Domena</value>
  </data>
  <data name="Hostname" xml:space="preserve">
    <value>Nazwa hosta:</value>
  </data>
  <data name="PortableEdition" xml:space="preserve">
    <value>Wersja przenośna.</value>
  </data>
  <data name="PuttySessionsConfig" xml:space="preserve">
    <value>Aby skonfigurować sesje PuTTY kliknij ten przycisk:</value>
  </data>
  <data name="ReleasedUnderGPL" xml:space="preserve">
    <value>Wydane na licencji GNU General Public License (GPL)</value>
  </data>
  <data name="Seconds" xml:space="preserve">
    <value>sekund</value>
  </data>
  <data name="SelectPanel" xml:space="preserve">
    <value>Wybierz panel z poniższej listy lub kliknij przycisk Nowy, aby dodać nowy. Aby kontynuować, kliknij przycisk OK.</value>
  </data>
  <data name="ServerStatus" xml:space="preserve">
    <value>Status serwera:</value>
  </data>
  <data name="Database" xml:space="preserve">
    <value>Baza danych:</value>
  </data>
  <data name="Verify" xml:space="preserve">
    <value>Sprawdź:</value>
  </data>
  <data name="LanguageString" xml:space="preserve">
    <value>Język</value>
  </data>
  <data name="LanguageDefault" xml:space="preserve">
    <value>(Wykryj automatycznie)</value>
  </data>
  <data name="LanguageRestartRequired" xml:space="preserve">
    <value>{0} musi być ponownie uruchomiony aby zmiany języka zaczęły obowiązywać.</value>
  </data>
  <data name="LoadFromSqlFailed" xml:space="preserve">
    <value>Import z SQL nie powiódł się!</value>
  </data>
  <data name="LoadFromXmlFailed" xml:space="preserve">
    <value>Import z XML nie powiódł się!</value>
  </data>
  <data name="LocalFile" xml:space="preserve">
    <value>Plik lokalny</value>
  </data>
  <data name="LocalFileDoesNotExist" xml:space="preserve">
    <value>Plik lokalny nie istnieje!</value>
  </data>
  <data name="AddConnectionPanel" xml:space="preserve">
    <value>Dodaj panel połączenia</value>
  </data>
  <data name="CheckForUpdates" xml:space="preserve">
    <value>Sprawdź aktualizacje</value>
  </data>
  <data name="Config" xml:space="preserve">
    <value>Konfiguracja</value>
  </data>
  <data name="ConnectionPanels" xml:space="preserve">
    <value>Panele połączeń</value>
  </data>
  <data name="ConnectionsAndConfig" xml:space="preserve">
    <value>Połączenia i konfiguracja</value>
  </data>
  <data name="Copy" xml:space="preserve">
    <value>Kopiuj</value>
  </data>
  <data name="CtrlAltDel" xml:space="preserve">
    <value>Ctrl-Alt-Del</value>
  </data>
  <data name="CtrlEsc" xml:space="preserve">
    <value>Ctrl-Esc</value>
  </data>
  <data name="DeleteConnection" xml:space="preserve">
    <value>Usuń połączenie...</value>
  </data>
  <data name="DeleteExternalTool" xml:space="preserve">
    <value>Skazuj zewnętrzne narzędzie...</value>
  </data>
  <data name="DeleteFolder" xml:space="preserve">
    <value>Usuń folder...</value>
  </data>
  <data name="Donate" xml:space="preserve">
    <value>Darowizna</value>
  </data>
  <data name="DuplicateConnection" xml:space="preserve">
    <value>Duplikuj połączenie</value>
  </data>
  <data name="DuplicateFolder" xml:space="preserve">
    <value>Duplikuj folder</value>
  </data>
  <data name="DuplicateTab" xml:space="preserve">
    <value>Duplikuj zakładkę</value>
  </data>
  <data name="Exit" xml:space="preserve">
    <value>Wyjście</value>
  </data>
  <data name="ExternalToolsToolbar" xml:space="preserve">
    <value>Pasek narzędzi zewnętrznych</value>
  </data>
  <data name="_File" xml:space="preserve">
    <value>&amp;Plik</value>
  </data>
  <data name="_Help" xml:space="preserve">
    <value>&amp;Pomoc</value>
  </data>
  <data name="HelpContents" xml:space="preserve">
    <value>Pomoc mRemoteNG</value>
  </data>
  <data name="JumpTo" xml:space="preserve">
    <value>Idz do</value>
  </data>
  <data name="LaunchExternalTool" xml:space="preserve">
    <value>Uruchom narzędzie zewnętrzne</value>
  </data>
  <data name="NewConnectionFile" xml:space="preserve">
    <value>Nowy plik połączeń</value>
  </data>
  <data name="NewExternalTool" xml:space="preserve">
    <value>Nowe narzędzie zewnętrzne</value>
  </data>
  <data name="Notifications" xml:space="preserve">
    <value>Powiadomienia</value>
  </data>
  <data name="CopyAll" xml:space="preserve">
    <value>Kopiuj wszystko</value>
  </data>
  <data name="DeleteAll" xml:space="preserve">
    <value>Usuń wszystko</value>
  </data>
  <data name="OpenConnectionFile" xml:space="preserve">
    <value>Otwórz plik połączenia...</value>
  </data>
  <data name="Options" xml:space="preserve">
    <value>Opcje</value>
  </data>
  <data name="PortScan" xml:space="preserve">
    <value>Skaner portów</value>
  </data>
  <data name="QuickConnectToolbar" xml:space="preserve">
    <value>Pasek szybkiego połączenia</value>
  </data>
  <data name="Reconnect" xml:space="preserve">
    <value>Połącz ponownie</value>
  </data>
  <data name="RefreshScreen" xml:space="preserve">
    <value>Odśwież ekran (VNC)</value>
  </data>
  <data name="RenameConnection" xml:space="preserve">
    <value>Zmień nazwę połączenia</value>
  </data>
  <data name="RenameFolder" xml:space="preserve">
    <value>Zmień nazwę folderu</value>
  </data>
  <data name="RenameTab" xml:space="preserve">
    <value>Zmień nazwę zakładki</value>
  </data>
  <data name="ReportBug" xml:space="preserve">
    <value>Zgłoś błąd</value>
  </data>
  <data name="ResetLayout" xml:space="preserve">
    <value>Przywróć domyślny layout</value>
  </data>
  <data name="SaveConnectionFile" xml:space="preserve">
    <value>Zapisz plik połączeń</value>
  </data>
  <data name="SaveConnectionFileAs" xml:space="preserve">
    <value>Zapisz plik połączeń jako ...</value>
  </data>
  <data name="SendSpecialKeys" xml:space="preserve">
    <value>Wyślij klawisze specjalne (VNC)</value>
  </data>
  <data name="ShowHelpText" xml:space="preserve">
    <value>&amp;Pokaż tekst pomocy</value>
  </data>
  <data name="ShowText" xml:space="preserve">
    <value>Pokarz tekst</value>
  </data>
  <data name="SmartSize" xml:space="preserve">
    <value>Dopasuj (RDP/VNC)</value>
  </data>
  <data name="SshFileTransfer" xml:space="preserve">
    <value>Transfer plików poprzez SSH</value>
  </data>
  <data name="StartChat" xml:space="preserve">
    <value>Zacznij Chat (VNC)</value>
  </data>
  <data name="SupportForum" xml:space="preserve">
    <value>Forum pomocy</value>
  </data>
  <data name="_Tools" xml:space="preserve">
    <value>&amp;Narzędzia</value>
  </data>
  <data name="TransferFile" xml:space="preserve">
    <value>Transfer pliku (SSH)</value>
  </data>
  <data name="_View" xml:space="preserve">
    <value>&amp;Widok</value>
  </data>
  <data name="ViewOnly" xml:space="preserve">
    <value>Tylko pogląd (VNC)</value>
  </data>
  <data name="Website" xml:space="preserve">
    <value>Strona WWW</value>
  </data>
  <data name="MinimizeToSysTray" xml:space="preserve">
    <value>Minimalizuj do obszaru powiadomień</value>
  </data>
  <data name="MoveDown" xml:space="preserve">
    <value>Idź w dół</value>
  </data>
  <data name="MoveUp" xml:space="preserve">
    <value>Idź w górę</value>
  </data>
  <data name="Never" xml:space="preserve">
    <value>Nigdy</value>
  </data>
  <data name="NewConnection" xml:space="preserve">
    <value>Nowe połączenie</value>
  </data>
  <data name="NewFolder" xml:space="preserve">
    <value>Nowy folder</value>
  </data>
  <data name="NewPanel" xml:space="preserve">
    <value>Nowy panel</value>
  </data>
  <data name="NewTitle" xml:space="preserve">
    <value>Nowy tytuł</value>
  </data>
  <data name="No" xml:space="preserve">
    <value>Nie</value>
  </data>
  <data name="NoCompression" xml:space="preserve">
    <value>Bez kompresji</value>
  </data>
  <data name="NoExtAppDefined" xml:space="preserve">
    <value>Nie wskazano zewnętrznej aplikacji.</value>
  </data>
  <data name="None" xml:space="preserve">
    <value>Żaden</value>
  </data>
  <data name="Normal" xml:space="preserve">
    <value>Normalny</value>
  </data>
  <data name="NoSmartSize" xml:space="preserve">
    <value>Wyłącz dopasowanie</value>
  </data>
  <data name="NoUpdateAvailable" xml:space="preserve">
    <value>Brak aktualizacji</value>
  </data>
  <data name="OldConffile" xml:space="preserve">
    <value>Próbujesz załadować plik połączenia, który utworzono przy użyciu bardzo wczesnej wersji mRemote - to może spowodować poważne błędy działania programu. Jeśli napotkasz na taki błąd, należy utworzyć nowy plik połączenia!</value>
  </data>
  <data name="OpenNewTabRight" xml:space="preserve">
    <value>Otwórz nową zakładkę na prawo od aktualnie zaznaczonej</value>
  </data>
  <data name="OpenPorts" xml:space="preserve">
    <value>Porty otwarte</value>
  </data>
  <data name="Theme" xml:space="preserve">
    <value>Motyw</value>
  </data>
  <data name="_Delete" xml:space="preserve">
    <value>&amp;Usuń</value>
  </data>
  <data name="_New" xml:space="preserve">
    <value>&amp;Nowy</value>
  </data>
  <data name="PanelName" xml:space="preserve">
    <value>Nazwa panelu</value>
  </data>
  <data name="PleaseFillAllFields" xml:space="preserve">
    <value>Wypełnij wszystkie pola</value>
  </data>
  <data name="PortScanCouldNotLoadPanel" xml:space="preserve">
    <value>Nie można załadować panelu skanowania portów!</value>
  </data>
  <data name="PropertyDescriptionHostnameIp" xml:space="preserve">
    <value>Wpisz nazwę hosta lub IP, do którego chcesz się połączyć.</value>
  </data>
  <data name="PropertyDescriptionAuthenticationMode" xml:space="preserve">
    <value>Wybierz sposób uwierzytelnienia serwera VNC.</value>
  </data>
  <data name="PropertyDescriptionCacheBitmaps" xml:space="preserve">
    <value>Wybierz czy bitmapy mają być przechowywane w pamięci podręcznej czy nie.</value>
  </data>
  <data name="PropertyDescriptionColors" xml:space="preserve">
    <value>Wybierz jaką jakość kolorów używać.</value>
  </data>
  <data name="PropertyDescriptionCompression" xml:space="preserve">
    <value>Wybierz jaką wartość kompresji użyć.</value>
  </data>
  <data name="PropertyDescriptionDisplayThemes" xml:space="preserve">
    <value>Wybierz "Tak" jeśli motyw ma być wyświetlany na zdalnym komputerze.</value>
  </data>
  <data name="PropertyDescriptionName" xml:space="preserve">
    <value>To jest nazwa, która będzie wyświetlana na drzewie połączeń.</value>
  </data>
  <data name="PropertyDescriptionDomain" xml:space="preserve">
    <value>Podaj domenę.</value>
  </data>
  <data name="PropertyDescriptionPassword" xml:space="preserve">
    <value>Wpisz swoje hasło.</value>
  </data>
  <data name="PropertyDescriptionRedirectDrives" xml:space="preserve">
    <value>Wybierz, czy lokalne dyski powinny być dostępne na zdalnym hoście.</value>
  </data>
  <data name="PropertyDescriptionRedirectKeys" xml:space="preserve">
    <value>Wybierz, czy kombinacje klawiszy (np. Alt-Tab) powinny być przekierowane do komputera zdalnego.</value>
  </data>
  <data name="PropertyDescriptionRedirectSmartCards" xml:space="preserve">
    <value>Wybierz, czy lokalne karty inteligentne powinny być dostępne na zdalnym hoście.</value>
  </data>
  <data name="PropertyDescriptionRedirectSounds" xml:space="preserve">
    <value>Wybierz jak dźwięk z zdalnego komputera powinien być przekierowany.</value>
  </data>
  <data name="PropertyDescriptionRenderingEngine" xml:space="preserve">
    <value>Wybierz jeden z silników renderowania, który będzie używany do wyświetlania stron HTML.</value>
  </data>
  <data name="PropertyDescriptionResolution" xml:space="preserve">
    <value>Wybierz rozdzielczość lub tryb, w którym otworzy się połączenie.</value>
  </data>
  <data name="PropertyDescriptionSmartSizeMode" xml:space="preserve">
    <value>Wybierz typ dopasowania jaki ma być użyty.</value>
  </data>
  <data name="PropertyDescriptionUseConsoleSession" xml:space="preserve">
    <value>Połącz z sesją konsoli hosta zdalnego.</value>
  </data>
  <data name="PropertyDescriptionUser1" xml:space="preserve">
    <value>Tu możesz wpisać wszelkie informacje jakich potrzebujesz.</value>
  </data>
  <data name="PropertyDescriptionUsername" xml:space="preserve">
    <value>Nazwa użytkownika.</value>
  </data>
  <data name="PropertyDescriptionViewOnly" xml:space="preserve">
    <value>Jeśli chcesz nawiązać połączenie tylko do podglądu, wybierz Tak.</value>
  </data>
  <data name="PropertyDescriptionVNCProxyAddress" xml:space="preserve">
    <value>Wprowadź jaki adres serwera proxy będzie używany.</value>
  </data>
  <data name="PropertyDescriptionVNCProxyPassword" xml:space="preserve">
    <value>Wprowadź hasło uwierzytelniania poprzez proxy.</value>
  </data>
  <data name="PropertyDescriptionVNCProxyPort" xml:space="preserve">
    <value>Wpisz numer portu na którym nasłuchuje proxy.</value>
  </data>
  <data name="PropertyDescriptionVNCProxyType" xml:space="preserve">
    <value>Jeśli do połączenia z VNC korzystasz z serwera proxy, wybierz typ typ tunerowania.</value>
  </data>
  <data name="PropertyDescriptionVNCProxyUsername" xml:space="preserve">
    <value>Wprowadź nazwę użytkownika dla uwierzytelniania poprzez proxy.</value>
  </data>
  <data name="HostnameIp" xml:space="preserve">
    <value>Nazwa hosta/IP</value>
  </data>
  <data name="All" xml:space="preserve">
    <value>Wszystkie</value>
  </data>
  <data name="AuthenticationLevel" xml:space="preserve">
    <value>Autentykacja serwera</value>
  </data>
  <data name="AuthenticationMode" xml:space="preserve">
    <value>Tryb autentykacji</value>
  </data>
  <data name="CacheBitmaps" xml:space="preserve">
    <value>Przechowuj bitmapy w pamięci podręcznej</value>
  </data>
  <data name="Colors" xml:space="preserve">
    <value>Kolory</value>
  </data>
  <data name="Compression" xml:space="preserve">
    <value>Kompresja</value>
  </data>
  <data name="Description" xml:space="preserve">
    <value>Opis</value>
  </data>
  <data name="DisplayThemes" xml:space="preserve">
    <value>Wyświetlaj motywy</value>
  </data>
  <data name="DisplayWallpaper" xml:space="preserve">
    <value>Wyświetl tapetę</value>
  </data>
  <data name="EnableDesktopComposition" xml:space="preserve">
    <value>Kompozycja pulpitu</value>
  </data>
  <data name="FontSmoothing" xml:space="preserve">
    <value>Wygładzenie czcionki</value>
  </data>
  <data name="Encoding" xml:space="preserve">
    <value>Kodowanie</value>
  </data>
  <data name="EncryptionStrength" xml:space="preserve">
    <value>Siła szyfrowania</value>
  </data>
  <data name="ExternalTool" xml:space="preserve">
    <value>Zewnętrzne narzędzie</value>
  </data>
  <data name="ExternalToolAfter" xml:space="preserve">
    <value>Zewnętrzne narzędzie po</value>
  </data>
  <data name="ExternalToolBefore" xml:space="preserve">
    <value>Zewnętrzne narzędzie przed</value>
  </data>
  <data name="MacAddress" xml:space="preserve">
    <value>Adres MAC</value>
  </data>
  <data name="Name" xml:space="preserve">
    <value>Nazwa</value>
  </data>
  <data name="Panel" xml:space="preserve">
    <value>Panel</value>
  </data>
  <data name="Password" xml:space="preserve">
    <value>Hasło</value>
  </data>
  <data name="Port" xml:space="preserve">
    <value>Port</value>
  </data>
  <data name="PuttySession" xml:space="preserve">
    <value>Sesja PuTTY</value>
  </data>
  <data name="RdpGatewayDomain" xml:space="preserve">
    <value>Domena bramy</value>
  </data>
  <data name="RdpGatewayHostname" xml:space="preserve">
    <value>Nazwa hosta bramy</value>
  </data>
  <data name="RdpGatewayPassword" xml:space="preserve">
    <value>Hasło bramy zdalnego pulpitu</value>
  </data>
  <data name="RdpGatewayUsageMethod" xml:space="preserve">
    <value>Użyj bramy</value>
  </data>
  <data name="RdpGatewayUseConnectionCredentials" xml:space="preserve">
    <value>Poświadczenia bramy</value>
  </data>
  <data name="RdpGatewayUsername" xml:space="preserve">
    <value>Użytkownik bramy</value>
  </data>
  <data name="DiskDrives" xml:space="preserve">
    <value>Dyski</value>
  </data>
  <data name="RedirectKeys" xml:space="preserve">
    <value>Kombinacja klawiszy</value>
  </data>
  <data name="Ports" xml:space="preserve">
    <value>Porty</value>
  </data>
  <data name="Printers" xml:space="preserve">
    <value>Drukarki</value>
  </data>
  <data name="SmartCards" xml:space="preserve">
    <value>Karty inteligentne</value>
  </data>
  <data name="Sounds" xml:space="preserve">
    <value>Dźwięki</value>
  </data>
  <data name="RenderingEngine" xml:space="preserve">
    <value>Silnik renderujący</value>
  </data>
  <data name="Resolution" xml:space="preserve">
    <value>Rozdzielczość</value>
  </data>
  <data name="SmartSizeMode" xml:space="preserve">
    <value>Tryb dopasowania</value>
  </data>
  <data name="UseConsoleSession" xml:space="preserve">
    <value>Użyj konsoli sesji</value>
  </data>
  <data name="UseCredSsp" xml:space="preserve">
    <value>Użyj CredSSP</value>
  </data>
  <data name="UserField" xml:space="preserve">
    <value>Pole użytkownika</value>
  </data>
  <data name="ProxyAddress" xml:space="preserve">
    <value>Adres proxy</value>
  </data>
  <data name="ProxyPassword" xml:space="preserve">
    <value>Hasło proxy</value>
  </data>
  <data name="ProxyPort" xml:space="preserve">
    <value>Port proxy</value>
  </data>
  <data name="ProxyType" xml:space="preserve">
    <value>Typ proxy</value>
  </data>
  <data name="ProxyUsername" xml:space="preserve">
    <value>Użytkownik proxy</value>
  </data>
  <data name="ProtocolToImport" xml:space="preserve">
    <value>Protokół do zaimportowania</value>
  </data>
  <data name="ProxyTestFailed" xml:space="preserve">
    <value>Test proxy nie powiódł się!</value>
  </data>
  <data name="ProxyTestSucceeded" xml:space="preserve">
    <value>Test proxy powiódł się!</value>
  </data>
  <data name="PuttyFocusFailed" xml:space="preserve">
    <value>Nie można ustawić ostrości!</value>
  </data>
  <data name="PuttyKillFailed" xml:space="preserve">
    <value>Zamknięcie procesu Putty nie powiodło się!</value>
  </data>
  <data name="PuttyResizeFailed" xml:space="preserve">
    <value>Zmiana rozmiaru Putty nie powiodła się!</value>
  </data>
  <data name="PuttySettings" xml:space="preserve">
    <value>Ustawienia PuTTY</value>
  </data>
  <data name="QuickConnect" xml:space="preserve">
    <value>Szybkie połączenie</value>
  </data>
  <data name="_CloseWarnAll" xml:space="preserve">
    <value>&amp;Ostrzegaj przed zamknięciem połączenia</value>
  </data>
  <data name="RadioCloseWarnExit" xml:space="preserve">
    <value>Ostrzegaj tylko przy zamykaniu mRemoteNG</value>
  </data>
  <data name="RadioCloseWarnMultiple" xml:space="preserve">
    <value>Otrzegaj tylko przy zamykaniu wielu połączeń</value>
  </data>
  <data name="RadioCloseWarnNever" xml:space="preserve">
    <value>Nie ostrzegaj przed zamknięciem połączeń</value>
  </data>
  <data name="Raw" xml:space="preserve">
    <value>RAW</value>
  </data>
  <data name="Rdp" xml:space="preserve">
    <value>RDP</value>
  </data>
  <data name="Rdp16777216Colors" xml:space="preserve">
    <value>16777216 Kolorów (24-bir)</value>
  </data>
  <data name="Rdp256Colors" xml:space="preserve">
    <value>256 Kolorów (8-bit)</value>
  </data>
  <data name="Rdp32768Colors" xml:space="preserve">
    <value>32768 Kolorów (15-bit)</value>
  </data>
  <data name="Rdp4294967296Colors" xml:space="preserve">
    <value>16777216 Kolorów (32-bit)</value>
  </data>
  <data name="Rdp65536Colors" xml:space="preserve">
    <value>65536 Kolorów (16-bit)</value>
  </data>
  <data name="DisableCursorBlinking" xml:space="preserve">
    <value>Wyłącz miganie kursora</value>
  </data>
  <data name="DisableCursorShadow" xml:space="preserve">
    <value>Wyłącz cień kursora</value>
  </data>
  <data name="DisableMenuAnimations" xml:space="preserve">
    <value>Wyłącz animacje menu</value>
  </data>
  <data name="RdpDisconnectFailed" xml:space="preserve">
    <value>Nie udało sie rozłączyć RDP, spróbuj zamknąć!</value>
  </data>
  <data name="RdpErrorCode1" xml:space="preserve">
    <value>Wewnętrzny kod błędu 1.</value>
  </data>
  <data name="RdpErrorCode2" xml:space="preserve">
    <value>Wewnętrzny kod błędu 2.</value>
  </data>
  <data name="RdpErrorCode3" xml:space="preserve">
    <value>Błąd wewnętrzny: kod 3. To nie tak miało być...</value>
  </data>
  <data name="RdpErrorCode4" xml:space="preserve">
    <value>Wewnętrzny kod błędu 4.</value>
  </data>
  <data name="RdpErrorGetFailure" xml:space="preserve">
    <value>Błąd pobrania kodu błędu (FatalErrors)</value>
  </data>
  <data name="RdpErrorWinsock" xml:space="preserve">
    <value>Inicjalizacja Winsock nie powiodła się.</value>
  </data>
  <data name="FitToPanel" xml:space="preserve">
    <value>Dostosuj do panelu</value>
  </data>
  <data name="RdpGatewayIsSupported" xml:space="preserve">
    <value>Brama zdalnego pulpitu jest wspierana.</value>
  </data>
  <data name="RdpGatewayNotSupported" xml:space="preserve">
    <value>Brama zdalnego pulpitu nie jest wspierana!</value>
  </data>
  <data name="RdpReconnectCount" xml:space="preserve">
    <value>Liczba ponownych połączeń RDP:</value>
  </data>
  <data name="RdpSetAuthenticationLevelFailed" xml:space="preserve">
    <value>Wykonanie RDP SetAuthenticationLevel nie powiodło się!</value>
  </data>
  <data name="RdpSetConsoleSessionFailed" xml:space="preserve">
    <value>Wykonanie RDP SetUseConsoleSession nie powiodło się!</value>
  </data>
  <data name="RdpSetCredentialsFailed" xml:space="preserve">
    <value>Wykonanie RDP SetCredentials nie powiodło się!</value>
  </data>
  <data name="RdpSetEventHandlersFailed" xml:space="preserve">
    <value>Wykonanie RDP SetEventHandlers nie powiodło się!</value>
  </data>
  <data name="RdpSetGatewayFailed" xml:space="preserve">
    <value>Wykonanie RDP SetRDGateway nie powiodło się!</value>
  </data>
  <data name="RdpSetPerformanceFlagsFailed" xml:space="preserve">
    <value>Wykonanie RDP SetPerformanceFlags nie powiodło się!</value>
  </data>
  <data name="RdpSetPortFailed" xml:space="preserve">
    <value>Wykonanie RDP SetPort nie powiodło się!</value>
  </data>
  <data name="RdpSetPropsFailed" xml:space="preserve">
    <value>Wykonanie RDP SetProps nie powiodło się!</value>
  </data>
  <data name="RdpSetResolutionFailed" xml:space="preserve">
    <value>Wykonanie RDP SetResolution nie powiodło się!</value>
  </data>
  <data name="RdpSmartSize" xml:space="preserve">
    <value>Dopasuj rozmiar</value>
  </data>
  <data name="RdpSoundBringToThisComputer" xml:space="preserve">
    <value>Przenieś na ten komputer</value>
  </data>
  <data name="DoNotPlay" xml:space="preserve">
    <value>Nie odtwarzaj</value>
  </data>
  <data name="RdpSoundLeaveAtRemoteComputer" xml:space="preserve">
    <value>Zostaw na komputerze zdalnym</value>
  </data>
  <data name="RdpToggleFullscreenFailed" xml:space="preserve">
    <value>Wykonanie RDP ToggleFullscreen nie powiodło się!</value>
  </data>
  <data name="RdpToggleSmartSizeFailed" xml:space="preserve">
    <value>Wykonanie RDP ToggleSmartSize nie powiodło się!</value>
  </data>
  <data name="ReconnectAtStartup" xml:space="preserve">
    <value>Przy otwarciu programu podłącz ostatnio otwarte połączenia</value>
  </data>
  <data name="Refresh" xml:space="preserve">
    <value>Odświerz</value>
  </data>
  <data name="RemoteFile" xml:space="preserve">
    <value>Plik zdalny</value>
  </data>
  <data name="RemoveAll" xml:space="preserve">
    <value>Usuń wszystkie</value>
  </data>
  <data name="Rename" xml:space="preserve">
    <value>Zmień nazwę</value>
  </data>
  <data name="Rlogin" xml:space="preserve">
    <value>Rlogin</value>
  </data>
  <data name="Save" xml:space="preserve">
    <value>Zapisz</value>
  </data>
  <data name="SaveAll" xml:space="preserve">
    <value>Zapisz wszystkie</value>
  </data>
  <data name="SaveConnectionsFileBeforeOpeningAnother" xml:space="preserve">
    <value>Czy chcesz zapisać bieżący plik połączeń przed załadowaniem kolejnego?</value>
  </data>
  <data name="SaveConsOnExit" xml:space="preserve">
    <value>Zapisz połączenia przy wyjściu</value>
  </data>
  <data name="SaveImageFilter" xml:space="preserve">
    <value>GIF(.gif)|*.gif|JPEG(.jpeg)|*.jpeg|JPEG(.jpg)|*.jpg|PNG(.png)|*.png</value>
  </data>
  <data name="Screen" xml:space="preserve">
    <value>Ekran</value>
  </data>
  <data name="Screenshot" xml:space="preserve">
    <value>Zrzut ekranu</value>
  </data>
  <data name="Screenshots" xml:space="preserve">
    <value>Zrzuty ekranów</value>
  </data>
  <data name="SearchPrompt" xml:space="preserve">
    <value>Szukaj</value>
  </data>
  <data name="SendTo" xml:space="preserve">
    <value>Wyślij do...</value>
  </data>
  <data name="SetHostnameLikeDisplayName" xml:space="preserve">
    <value>Ustaw nawę hosta taką samą jak wyświetlaną nazwę gdy tworzysz lub zmieniasz nazwę połączeń</value>
  </data>
  <data name="ShowDescriptionTooltips" xml:space="preserve">
    <value>Pokaż opisy podpowiedzi w drzewie połączenia</value>
  </data>
  <data name="ShowFullConsFilePath" xml:space="preserve">
    <value>Pokaż pełną ścieżkę pliku połączenia w tytule okna</value>
  </data>
  <data name="ShowLogonInfoOnTabs" xml:space="preserve">
    <value>Pokaż informacje logowania na zakładce nazwy</value>
  </data>
  <data name="ShowProtocolOnTabs" xml:space="preserve">
    <value>Pokaż nazwy protokołów na zakładkach</value>
  </data>
  <data name="SingleClickOnConnectionOpensIt" xml:space="preserve">
    <value>Pojedyncze kliknięcie na połączeniu otwiera je</value>
  </data>
  <data name="SingleClickOnOpenConnectionSwitchesToIt" xml:space="preserve">
    <value>Pojedyncze klikniknięcie na otwarym połączeniu przełącza na nie</value>
  </data>
  <data name="Socks5" xml:space="preserve">
    <value>Socks 5</value>
  </data>
  <data name="Sort" xml:space="preserve">
    <value>Sortuj</value>
  </data>
  <data name="SortAsc" xml:space="preserve">
    <value>Rosnąco (A-Z)</value>
  </data>
  <data name="SortDesc" xml:space="preserve">
    <value>Malejąco (Z-A)</value>
  </data>
  <data name="SQLInfo" xml:space="preserve">
    <value>Aby więcej się dowiedzieć sprawdź w systemie pomocy: Rozpocznij Pracę - Konfiguracja SQL.</value>
  </data>
  <data name="SQLServer" xml:space="preserve">
    <value>Serwer SQL:</value>
  </data>
  <data name="SshV1" xml:space="preserve">
    <value>SSH wersja 1</value>
  </data>
  <data name="SshV2" xml:space="preserve">
    <value>SSH wersja 2</value>
  </data>
  <data name="SshBackgroundTransferFailed" xml:space="preserve">
    <value>Transfer SSH w tle nie powiódł się!</value>
  </data>
  <data name="SshTransferFailed" xml:space="preserve">
    <value>Transfer SSH nie powiódł się.</value>
  </data>
  <data name="FirstIp" xml:space="preserve">
    <value>Początkowe IP</value>
  </data>
  <data name="FirstPort" xml:space="preserve">
    <value>Port początkowy</value>
  </data>
  <data name="StartupExit" xml:space="preserve">
    <value>Uruchomienie/Wyjście</value>
  </data>
  <data name="Status" xml:space="preserve">
    <value>Stan</value>
  </data>
  <data name="SwitchToErrorsAndInfos" xml:space="preserve">
    <value>Przełącz do okna powiadomień dla:</value>
  </data>
  <data name="Advanced" xml:space="preserve">
    <value>Zaawansowane</value>
  </data>
  <data name="Updates" xml:space="preserve">
    <value>Aktualizacje</value>
  </data>
  <data name="Telnet" xml:space="preserve">
    <value>Telnet</value>
  </data>
  <data name="TitleError" xml:space="preserve">
    <value>Błąd ({0})</value>
  </data>
  <data name="TitleInformation" xml:space="preserve">
    <value>Informacja ({0})</value>
  </data>
  <data name="TitlePassword" xml:space="preserve">
    <value>Hasło</value>
  </data>
  <data name="TitleSelectPanel" xml:space="preserve">
    <value>Wybierz panel</value>
  </data>
  <data name="TitleWarning" xml:space="preserve">
    <value>Ostrzeżenie ({0})</value>
  </data>
  <data name="Transfer" xml:space="preserve">
    <value>Transfer</value>
  </data>
  <data name="TryToIntegrate" xml:space="preserve">
    <value>Spróbuj zintegrować</value>
  </data>
  <data name="UltraVncRepeater" xml:space="preserve">
    <value>Ultra VNC Repeater</value>
  </data>
  <data name="UpdateAvailable" xml:space="preserve">
    <value>mRemoteNG wymaga aktualizacji</value>
  </data>
  <data name="UpdateCheck" xml:space="preserve">
    <value>mRemoteNG może okresowo łączyć się do strony mRemoteNG, aby sprawdzić dostępność aktualizacji i zapowiedzi produktów.</value>
  </data>
  <data name="UpdateCheckCompleteFailed" xml:space="preserve">
    <value>Sprawdzenie aktualizacji nie powiodło się!</value>
  </data>
  <data name="UpdateDownloadComplete" xml:space="preserve">
    <value>Pobranie zakończone! 
mRemoteNG zostanie teraz zamknięty i rozpocznie instalację.</value>
  </data>
  <data name="UpdateDownloadCompleteFailed" xml:space="preserve">
    <value>Pobieranie nie powiodło się!</value>
  </data>
  <data name="UpdateDownloadFailed" xml:space="preserve">
    <value>Pobieranie aktualizacji nie powiodło się!</value>
  </data>
  <data name="UpdateFrequencyCustom" xml:space="preserve">
    <value>Co {0} dni</value>
  </data>
  <data name="Daily" xml:space="preserve">
    <value>Codziennie</value>
  </data>
  <data name="Monthly" xml:space="preserve">
    <value>Miesięcznie</value>
  </data>
  <data name="Weekly" xml:space="preserve">
    <value>Tygodniowo</value>
  </data>
  <data name="UseDifferentUsernameAndPassword" xml:space="preserve">
    <value>Użyj innego loginu użytkownika i hasła</value>
  </data>
  <data name="User" xml:space="preserve">
    <value>Użytkownik</value>
  </data>
  <data name="UseSameUsernameAndPassword" xml:space="preserve">
    <value>Użyj tego samego użytkownika i hasła</value>
  </data>
  <data name="UseSmartCard" xml:space="preserve">
    <value>Użyj karty inteligentnej</value>
  </data>
  <data name="UseSQLServer" xml:space="preserve">
    <value>Użyj serwera SQL aby przechowywać konfigurację połączeń</value>
  </data>
  <data name="Version" xml:space="preserve">
    <value>Wersja</value>
  </data>
  <data name="Vnc" xml:space="preserve">
    <value>VNC</value>
  </data>
  <data name="VncConnectionDisconnectFailed" xml:space="preserve">
    <value>Odłączenie VNC nie powiodło się!</value>
  </data>
  <data name="VncRefreshFailed" xml:space="preserve">
    <value>Odświeżenie ekranu VNC nie powiodło się!</value>
  </data>
  <data name="VncSendSpecialKeysFailed" xml:space="preserve">
    <value>VNC SendSpecialKeys nie powiodło się!</value>
  </data>
  <data name="WarnIfAuthFails" xml:space="preserve">
    <value>Ostrzegaj, jeśli uwierzytelnianie nie powiedzie się</value>
  </data>
  <data name="Warnings" xml:space="preserve">
    <value>Ostrzeżenia</value>
  </data>
  <data name="Yes" xml:space="preserve">
    <value>Tak</value>
  </data>
  <data name="ShowTheseMessageTypes" xml:space="preserve">
    <value>Wyświetlaj wiadomości następujących typów</value>
  </data>
  <data name="LogFilePath" xml:space="preserve">
    <value>Ścieżka pliku logów</value>
  </data>
  <data name="LogTheseMessageTypes" xml:space="preserve">
    <value>Loguj wiadomości następujących typów</value>
  </data>
  <data name="ChoosePath" xml:space="preserve">
    <value>Wybierz katalog</value>
  </data>
  <data name="OpenFile" xml:space="preserve">
    <value>Otwórz plik</value>
  </data>
  <data name="UseDefault" xml:space="preserve">
    <value>Użyj domyślnego</value>
  </data>
  <data name="Logging" xml:space="preserve">
    <value>Logowanie</value>
  </data>
  <data name="Popups" xml:space="preserve">
    <value>Wyskakujące okienka</value>
  </data>
  <data name="LogToAppDir" xml:space="preserve">
    <value>Loguj do katalogu aplikacji</value>
  </data>
  <data name="Credentials" xml:space="preserve">
    <value>Uwierzytelnienia</value>
  </data>
  <data name="RdpOverallConnectionTimeout" xml:space="preserve">
    <value>Timeout połączeń RDP</value>
  </data>
  <data name="WorkingDirectory" xml:space="preserve">
    <value>Katalog roboczy:</value>
  </data>
  <data name="CreateEmptyPanelOnStartUp" xml:space="preserve">
    <value>Stwórz pusty panel przy uruchamianiu mRemoteNG</value>
  </data>
  <data name="WorkingDirColumnHeader" xml:space="preserve">
    <value>Katalog roboczy</value>
  </data>
</root><|MERGE_RESOLUTION|>--- conflicted
+++ resolved
@@ -246,23 +246,6 @@
   <data name="CheckSucceeded" xml:space="preserve">
     <value>Sprawdzenie powiodło się!</value>
   </data>
-<<<<<<< HEAD
-  <data name="strCcEOLFailed" xml:space="preserve">
-    <value>Funkcja sesji (RDP) wymaga, abyś miał zarejestrowaną w systemie bibliotekę eolwtscom.dll. 
-mRemoteNG dystrybuowany jest z tym komponentem, ale nie jest automatycznie rejestrowany dopóki nie uruchomisz instalatora. Aby zarejestrować ten plik ręcznie wykonaj: otwórz "Uruchom" (Start - Uruchom) i wprowadź komendę: regsvr32 "c:\Program Files\mRemoteNG\eolwtscom.dll" (gdzie c:\Program Files\mRemoteNG\ jest ścieżką instalacyjną mRemoteNG). 
-Jeśli nadal nie można sprawdzić lub użyć fukcji Sesji (RDP) skonsultuj to na Forum mRemoteNG na stronie http://forum.mremoteng.org/</value>
-  </data>
-  <data name="strCcEOLOK" xml:space="preserve">
-    <value>EOLWTSCOM został znaleziony i wydaje się być poprawnie zarejestrowany.</value>
-  </data>
-  <data name="strCcGeckoFailed" xml:space="preserve">
-    <value>Aby użyć Gecko Rendering Engine, musisz mieć XULrunner 1.8.1.x oraz podać ścieżkę instalacji w opcjach. XULrunner 1.8.1.3 możesz pobrać ze ftp: ftp://ftp.mozilla.org/pub/xulrunner/releases/1.8.1.3/contrib/win32/ Po zakończeniu pobierania wypakuj pakiet do właściwego katalogu. Następnie w mRemoteNG przejdź do menu Narzędzia - Opcje - Zaawansowane i wprowadź poprawną ścieżkę w polu Ścieżka XULrunner. Jeśli to nadal nie pomogło prosimy o kontakt na mRemoteNG Forum na stronie http://forum.mremoteng.org/</value>
-  </data>
-  <data name="strCcGeckoOK" xml:space="preserve">
-    <value>GeckoFx został znaleziony i wydaje się być zainstalowany prawidłowo.</value>
-  </data>
-  <data name="strCcNotInstalledProperly" xml:space="preserve">
-=======
   <data name="CcICAFailed" xml:space="preserve">
     <value>ICA wymaga zainstalowania wtyczki Online XenDesktop, i aby była zarejestrowana biblioteka wfica.ocx. Możesz pobrać klienta tutaj: http://www.citrix.com/download/ Jeżeli masz zainstalowany Plugin Online XenDesktop a nadal nie działa, spróbuj ręcznie zarejestrować bibliotekę wfica.ocx. Aby to zrobić wybierz polecenie Uruchom (Start - Uruchom) i wprowadź w linii komend: regsvr32 "c:\Program Files\Citrix\ICA Client\wfica.ocx" (gdzie c:\Program Files\Citrix\ICA Client\ jest ścieżką instalacji XenDesktop Online Plugin). Jeśli nadal nie można użyć ICA w mRemoteNG prosimy o kontakt mRemoteNG Forum na http://forum.mremoteng.org/</value>
   </data>
@@ -271,7 +254,6 @@
 Wersja klienta Citrix ICA {0}</value>
   </data>
   <data name="CcNotInstalledProperly" xml:space="preserve">
->>>>>>> 256ea606
     <value>nie jest zainstalowany prawidłowo</value>
   </data>
   <data name="CcPuttyFailed" xml:space="preserve">
@@ -609,9 +591,6 @@
   <data name="HttpSetPropsFailed" xml:space="preserve">
     <value>Konfiguracja ustawień HTTP nie powiodła się!</value>
   </data>
-<<<<<<< HEAD
-  <data name="strImportAD" xml:space="preserve">
-=======
   <data name="IcaConnectionFailed" xml:space="preserve">
     <value>Nie można utworzyć nowego połączenia ICA!</value>
   </data>
@@ -622,7 +601,6 @@
     <value>Wykonanie ICA SetCredentials nie powiodło się!</value>
   </data>
   <data name="ImportAD" xml:space="preserve">
->>>>>>> 256ea606
     <value>Importów z Active Directory</value>
   </data>
   <data name="ImportPortScan" xml:space="preserve">
