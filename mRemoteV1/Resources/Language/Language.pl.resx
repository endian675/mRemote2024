--- conflicted
+++ resolved
@@ -210,25 +210,16 @@
   <data name="strButtonIcon" xml:space="preserve">
     <value>Ikona</value>
   </data>
-<<<<<<< HEAD
-  <data name="strButtonImport" xml:space="preserve">
-    <value>&amp;Import</value>
-=======
 	<data name="strButtonImport" xml:space="preserve">
     <value>&amp;Importuj</value>
->>>>>>> 0343254c
   </data>
   <data name="strButtonInheritance" xml:space="preserve">
     <value>Dziedziczenie</value>
   </data>
-<<<<<<< HEAD
-  <data name="strButtonLaunchPutty" xml:space="preserve">
-=======
   <data name="strButtonLaunch" xml:space="preserve">
     <value>Uruchom</value>
   </data>
 	<data name="strButtonLaunchPutty" xml:space="preserve">
->>>>>>> 0343254c
     <value>Uruchom PuTTY</value>
   </data>
   <data name="strButtonNew" xml:space="preserve">
@@ -262,13 +253,8 @@
   <data name="strCategoryConnection" xml:space="preserve">
     <value>Połączenie</value>
   </data>
-<<<<<<< HEAD
   <data name="strCategoryCredentials" xml:space="preserve">
     <value>Dane uwierzytelniające</value>
-=======
-	<data name="strCategoryCredentials" xml:space="preserve">
-    <value>Uwierzytelnienia</value>
->>>>>>> 0343254c
   </data>
   <data name="strCategoryDisplay" xml:space="preserve">
     <value>Wyświetl</value>
@@ -424,14 +410,10 @@
   <data name="strCompatibilityLenovoAutoScrollUtilityDetected" xml:space="preserve">
     <value>{0} wykrył, że w systemie działa Lenovo Auto Scroll Utility. To narzędzie jest znane jako przyczyna problemów z {0}. Zaleca się, wyłączyć lub odinstalować ten program.</value>
   </data>
-<<<<<<< HEAD
-  <data name="strCompatibilityProblemDetected" xml:space="preserve">
-=======
   <data name="strCommandTryAgain" xml:space="preserve">
     <value>Spróbuj ponownie</value>
   </data>
 	<data name="strCompatibilityProblemDetected" xml:space="preserve">
->>>>>>> 0343254c
     <value>Wykryto problem z kompatybilnością</value>
   </data>
   <data name="strComponentsCheck" xml:space="preserve">
@@ -531,14 +513,10 @@
   <data name="strConnectionsFileCouldNotSaveAs" xml:space="preserve">
     <value>Nie można zapisać pliku połączeń jako "{0}"!</value>
   </data>
-<<<<<<< HEAD
-  <data name="strConnectToConsoleSession" xml:space="preserve">
-=======
   <data name="strConnectNoCredentials" xml:space="preserve">
     <value>Połącz się bez uwierzytelnienia</value>
   </data>
 	<data name="strConnectToConsoleSession" xml:space="preserve">
->>>>>>> 0343254c
     <value>Połącz się z sesją konsoli</value>
   </data>
   <data name="strConnectWithOptions" xml:space="preserve">
@@ -589,9 +567,6 @@
   <data name="strEnc128BitLogonOnly" xml:space="preserve">
     <value>128-bit (tylko logowanie)</value>
   </data>
-<<<<<<< HEAD
-  <data name="strEncBasic" xml:space="preserve">
-=======
   <data name="strEnc40Bit" xml:space="preserve">
     <value>40-bitowe</value>
   </data>
@@ -599,7 +574,6 @@
     <value>56-bitowe</value>
   </data>
 	<data name="strEncBasic" xml:space="preserve">
->>>>>>> 0343254c
     <value>Podstawowe</value>
   </data>
   <data name="strEncryptCompleteConnectionFile" xml:space="preserve">
@@ -629,14 +603,10 @@
   <data name="strErrorConnectionListSaveFailed" xml:space="preserve">
     <value>Nie można zapisać listy połączeń.</value>
   </data>
-<<<<<<< HEAD
-  <data name="strErrorDecryptionFailed" xml:space="preserve">
-=======
   <data name="strErrorCouldNotLaunchPutty" xml:space="preserve">
     <value>Nie udało się uruchomić PuTTY.</value>
   </data>
 	<data name="strErrorDecryptionFailed" xml:space="preserve">
->>>>>>> 0343254c
     <value>Odszyfrowywanie nie powiodło się. {0}</value>
   </data>
   <data name="strErrorEncryptionFailed" xml:space="preserve">
@@ -660,9 +630,6 @@
   <data name="strExport" xml:space="preserve">
     <value>Eksport</value>
   </data>
-<<<<<<< HEAD
-  <data name="strExportmRemoteXML" xml:space="preserve">
-=======
   <data name="strExportEverything" xml:space="preserve">
     <value>Eksportuj wszystko</value>
   </data>
@@ -670,20 +637,15 @@
     <value>Eksportuj do pliku</value>
   </data>
 	<data name="strExportmRemoteXML" xml:space="preserve">
->>>>>>> 0343254c
     <value>Eksport mRemote/mRemoteNG XML</value>
   </data>
   <data name="strExtApp" xml:space="preserve">
     <value>Aplikacja zewnętrzna</value>
   </data>
-<<<<<<< HEAD
-  <data name="strFAMFAMFAMAttribution" xml:space="preserve">
-=======
   <data name="strExternalToolDefaultName" xml:space="preserve">
     <value>Nowe narzędzie zewnętrzne</value>
   </data>
 	<data name="strFAMFAMFAMAttribution" xml:space="preserve">
->>>>>>> 0343254c
     <value>Zawiera ikony ze strony [FAMFAMFAM]</value>
   </data>
   <data name="strFilterAll" xml:space="preserve">
@@ -758,13 +720,8 @@
   <data name="strIcaSetCredentialsFailed" xml:space="preserve">
     <value>Wykonanie ICA SetCredentials nie powiodło się!</value>
   </data>
-<<<<<<< HEAD
   <data name="strImportAD" xml:space="preserve">
     <value>Importów z Active Directory</value>
-=======
-	<data name="strImportAD" xml:space="preserve">
-    <value>Importuj z Active Directory</value>
->>>>>>> 0343254c
   </data>
   <data name="strImportExport" xml:space="preserve">
     <value>Importuj/Eksportuj</value>
@@ -1042,14 +999,10 @@
   <data name="strMenuReportBug" xml:space="preserve">
     <value>Zgłoś błąd</value>
   </data>
-<<<<<<< HEAD
-  <data name="strMenuSaveConnectionFile" xml:space="preserve">
-=======
   <data name="strMenuResetLayout" xml:space="preserve">
     <value>Przywróć domyślny layout</value>
   </data>
 	<data name="strMenuSaveConnectionFile" xml:space="preserve">
->>>>>>> 0343254c
     <value>Zapisz plik połączeń</value>
   </data>
   <data name="strMenuSaveConnectionFileAs" xml:space="preserve">
@@ -1175,14 +1128,10 @@
   <data name="strPanelName" xml:space="preserve">
     <value>Nazwa panelu</value>
   </data>
-<<<<<<< HEAD
-  <data name="strPleaseFillAllFields" xml:space="preserve">
-=======
   <data name="strPasswordProtect" xml:space="preserve">
     <value>Zabezpiecz hasłem</value>
   </data>
 	<data name="strPleaseFillAllFields" xml:space="preserve">
->>>>>>> 0343254c
     <value>Wypełnij wszystkie pola</value>
   </data>
   <data name="strPortScanCouldNotLoadPanel" xml:space="preserve">
@@ -1209,14 +1158,10 @@
   <data name="strPropertyDescriptionDisplayThemes" xml:space="preserve">
     <value>Wybierz "Tak" jeśli motyw ma być wyświetlany na zdalnym komputerze.</value>
   </data>
-<<<<<<< HEAD
-  <data name="strPropertyDescriptionDomain" xml:space="preserve">
-=======
   <data name="strPropertyDescriptionName" xml:space="preserve">
     <value>To jest nazwa, która będzie wyświetlana na drzewie połączeń.</value>
   </data>
 	<data name="strPropertyDescriptionDomain" xml:space="preserve">
->>>>>>> 0343254c
     <value>Podaj domenę.</value>
   </data>
   <data name="strPropertyDescriptionPassword" xml:space="preserve">
@@ -1456,9 +1401,6 @@
   <data name="strRadioCloseWarnAll" xml:space="preserve">
     <value>&amp;Ostrzegaj przed zamknięciem połączenia</value>
   </data>
-<<<<<<< HEAD
-  <data name="strRAW" xml:space="preserve">
-=======
   <data name="strRadioCloseWarnExit" xml:space="preserve">
     <value>Ostrzegaj tylko przy zamykaniu mRemoteNG</value>
   </data>
@@ -1469,7 +1411,6 @@
     <value>Nie ostrzegaj przed zamknięciem połączeń</value>
   </data>
 	<data name="strRAW" xml:space="preserve">
->>>>>>> 0343254c
     <value>RAW</value>
   </data>
   <data name="strRDP" xml:space="preserve">
