--- conflicted
+++ resolved
@@ -2176,7 +2176,6 @@
 	<data name="strMenuReconnectAll" xml:space="preserve">
     <value>Переподключить все открытые соединения</value>
   </data>
-<<<<<<< HEAD
 	<data name="srtWorkingDirectory" xml:space="preserve">
     <value>Рабочий каталог:</value>
   </data>
@@ -2680,7 +2679,6 @@
 	<data name="strCreateEmptyPanelOnStartUp" xml:space="preserve">
 		<value>Создайте пустую панель при запуске mRemoteNG</value>
 	</data>
-=======
   <data name="strMenuDisconnectOther" xml:space="preserve">
     <value>Отключить остальные вкладки</value>
   </data>
@@ -2693,5 +2691,4 @@
   <data name="strConfirmCloseConnectionRightInstruction" xml:space="preserve">
     <value>Хотите закрыть все подключения справа от "{0}"?</value>
   </data>
->>>>>>> 2c62218f
 </root>