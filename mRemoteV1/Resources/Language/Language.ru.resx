--- conflicted
+++ resolved
@@ -243,27 +243,6 @@
   <data name="CheckSucceeded" xml:space="preserve">
     <value>Успешно проверено!</value>
   </data>
-<<<<<<< HEAD
-  <data name="strCcEOLFailed" xml:space="preserve">
-    <value>Для (RDP) сессий должна быть зарегистрирована  в системе eolwtscom.dll.
-mRemoteNG загрузится с этим компонентом, но не зарегистрирует его автоматически.
-Чтобы зарегистрировать его вручную: Откройте (Пуск - Выполнить) и введите следующую команду: regsvr32 "C:\Program Files\mRemoteNG\eolwtscom.dll" (где C:\Program Files\mRemoteNG\ это путь к установленному mRemoteNG). 
-Если у вас все же не получается зарегистрировать компонент для RDP - обратитесь на {0}.</value>
-  </data>
-  <data name="strCcEOLOK" xml:space="preserve">
-    <value>EOLWTSCOM был найден и зарегистрирован.</value>
-  </data>
-  <data name="strCcGeckoFailed" xml:space="preserve">
-    <value>Для использования движка Gecko у Вас должен быть установлен XULRunner 1.8.1.x
-Вы можете скачать XULRunner 1.8.1.3 здесь: ftp://ftp.mozilla.org/pub/xulrunner/releases/1.8.1.3/contrib/win32/
-После загрузки извлеките пакет в любую папку. Потом в mRemoteNG перейдите в меню Инструменты - Опции - Дополнительно и введите правильный путь в поле Путь XULRunner.
-Если у вас ничего не получилось обратитесь на {0}.</value>
-  </data>
-  <data name="strCcGeckoOK" xml:space="preserve">
-    <value>GeckoFx был найден и установлен правильно.</value>
-  </data>
-  <data name="strCcNotInstalledProperly" xml:space="preserve">
-=======
   <data name="CcICAFailed" xml:space="preserve">
     <value>ICA требуется установленный XenDesktop Online Plugin и зарегистрированная библиотека wfica.ocx. Вы можете скачать клиент здесь: http://www.citrix.com/download/
 Если у вас есть установленный XenDesktop Online Plugin и ничего не работает, попробуйте зарегистрировать wfica.ocx вручную.
@@ -275,7 +254,6 @@
 Citrix ICA Client Control версии {0}</value>
   </data>
   <data name="CcNotInstalledProperly" xml:space="preserve">
->>>>>>> 256ea606
     <value>установлен неправильно</value>
   </data>
   <data name="CcPuttyFailed" xml:space="preserve">
@@ -622,9 +600,6 @@
   <data name="HttpSetPropsFailed" xml:space="preserve">
     <value>Не удалось задать параметры HTTP!</value>
   </data>
-<<<<<<< HEAD
-  <data name="strIdentifyQuickConnectTabs" xml:space="preserve">
-=======
   <data name="IcaConnectionFailed" xml:space="preserve">
     <value>Не удается создать новое подключение ICA!</value>
   </data>
@@ -644,7 +619,6 @@
     <value>Ошибка установки разрешений ICA!</value>
   </data>
   <data name="IdentifyQuickConnectTabs" xml:space="preserve">
->>>>>>> 256ea606
     <value>Определить вкладки быстрых подключений, добавляя префикс «Quick:»</value>
   </data>
   <data name="ImportAD" xml:space="preserve">
@@ -1831,14 +1805,10 @@
   <data name="Https" xml:space="preserve">
     <value>HTTPS</value>
   </data>
-<<<<<<< HEAD
-  <data name="strImportFileFailedContent" xml:space="preserve">
-=======
   <data name="ICA" xml:space="preserve">
     <value>ICA</value>
   </data>
   <data name="ImportFileFailedContent" xml:space="preserve">
->>>>>>> 256ea606
     <value>Произошла ошибка при импорте файла "{0}".</value>
   </data>
   <data name="ImportFailed" xml:space="preserve">
