﻿<?xml version="1.0" encoding="utf-8"?>
<root>
  <!-- 
    Microsoft ResX Schema 
    
    Version 2.0
    
    The primary goals of this format is to allow a simple XML format 
    that is mostly human readable. The generation and parsing of the 
    various data types are done through the TypeConverter classes 
    associated with the data types.
    
    Example:
    
    ... ado.net/XML headers & schema ...
    <resheader name="resmimetype">text/microsoft-resx</resheader>
    <resheader name="version">2.0</resheader>
    <resheader name="reader">System.Resources.ResXResourceReader, System.Windows.Forms, ...</resheader>
    <resheader name="writer">System.Resources.ResXResourceWriter, System.Windows.Forms, ...</resheader>
    <data name="Name1"><value>this is my long string</value><comment>this is a comment</comment></data>
    <data name="Color1" type="System.Drawing.Color, System.Drawing">Blue</data>
    <data name="Bitmap1" mimetype="application/x-microsoft.net.object.binary.base64">
        <value>[base64 mime encoded serialized .NET Framework object]</value>
    </data>
    <data name="Icon1" type="System.Drawing.Icon, System.Drawing" mimetype="application/x-microsoft.net.object.bytearray.base64">
        <value>[base64 mime encoded string representing a byte array form of the .NET Framework object]</value>
        <comment>This is a comment</comment>
    </data>
                
    There are any number of "resheader" rows that contain simple 
    name/value pairs.
    
    Each data row contains a name, and value. The row also contains a 
    type or mimetype. Type corresponds to a .NET class that support 
    text/value conversion through the TypeConverter architecture. 
    Classes that don't support this are serialized and stored with the 
    mimetype set.
    
    The mimetype is used for serialized objects, and tells the 
    ResXResourceReader how to depersist the object. This is currently not 
    extensible. For a given mimetype the value must be set accordingly:
    
    Note - application/x-microsoft.net.object.binary.base64 is the format 
    that the ResXResourceWriter will generate, however the reader can 
    read any of the formats listed below.
    
    mimetype: application/x-microsoft.net.object.binary.base64
    value   : The object must be serialized with 
            : System.Runtime.Serialization.Formatters.Binary.BinaryFormatter
            : and then encoded with base64 encoding.
    
    mimetype: application/x-microsoft.net.object.soap.base64
    value   : The object must be serialized with 
            : System.Runtime.Serialization.Formatters.Soap.SoapFormatter
            : and then encoded with base64 encoding.

    mimetype: application/x-microsoft.net.object.bytearray.base64
    value   : The object must be serialized into a byte array 
            : using a System.ComponentModel.TypeConverter
            : and then encoded with base64 encoding.
    -->
  <xsd:schema xmlns="" xmlns:xsd="http://www.w3.org/2001/XMLSchema" xmlns:msdata="urn:schemas-microsoft-com:xml-msdata" id="root">
    <xsd:import namespace="http://www.w3.org/XML/1998/namespace" />
    <xsd:element name="root" msdata:IsDataSet="true">
      <xsd:complexType>
        <xsd:choice maxOccurs="unbounded">
          <xsd:element name="metadata">
            <xsd:complexType>
              <xsd:sequence>
                <xsd:element name="value" type="xsd:string" minOccurs="0" />
              </xsd:sequence>
              <xsd:attribute name="name" use="required" type="xsd:string" />
              <xsd:attribute name="type" type="xsd:string" />
              <xsd:attribute name="mimetype" type="xsd:string" />
              <xsd:attribute ref="xml:space" />
            </xsd:complexType>
          </xsd:element>
          <xsd:element name="assembly">
            <xsd:complexType>
              <xsd:attribute name="alias" type="xsd:string" />
              <xsd:attribute name="name" type="xsd:string" />
            </xsd:complexType>
          </xsd:element>
          <xsd:element name="data">
            <xsd:complexType>
              <xsd:sequence>
                <xsd:element name="value" type="xsd:string" minOccurs="0" msdata:Ordinal="1" />
                <xsd:element name="comment" type="xsd:string" minOccurs="0" msdata:Ordinal="2" />
              </xsd:sequence>
              <xsd:attribute name="name" type="xsd:string" use="required" msdata:Ordinal="1" />
              <xsd:attribute name="type" type="xsd:string" msdata:Ordinal="3" />
              <xsd:attribute name="mimetype" type="xsd:string" msdata:Ordinal="4" />
              <xsd:attribute ref="xml:space" />
            </xsd:complexType>
          </xsd:element>
          <xsd:element name="resheader">
            <xsd:complexType>
              <xsd:sequence>
                <xsd:element name="value" type="xsd:string" minOccurs="0" msdata:Ordinal="1" />
              </xsd:sequence>
              <xsd:attribute name="name" type="xsd:string" use="required" />
            </xsd:complexType>
          </xsd:element>
        </xsd:choice>
      </xsd:complexType>
    </xsd:element>
  </xsd:schema>
  <resheader name="reader">
    <value>System.Resources.ResXResourceReader, System.Windows.Forms, Version=2.0.0.0, Culture=neutral, PublicKeyToken=b77a5c561934e089</value>
  </resheader>
  <resheader name="resmimetype">
    <value>text/microsoft-resx</value>
  </resheader>
  <resheader name="version">
    <value>2.0</value>
  </resheader>
  <resheader name="writer">
    <value>System.Resources.ResXResourceWriter, System.Windows.Forms, Version=2.0.0.0, Culture=neutral, PublicKeyToken=b77a5c561934e089</value>
  </resheader>
  <data name="About" xml:space="preserve">
    <value>關於</value>
  </data>
  <data name="AddNodeFromXmlFailed" xml:space="preserve">
    <value>AddNodeFromXML 失敗!</value>
  </data>
  <data name="AllowOnlySingleInstance" xml:space="preserve">
    <value>只允許單一應用程式執行個體 (需要重新啟動 mRemoteNG)</value>
  </data>
  <data name="Always" xml:space="preserve">
    <value>始終</value>
  </data>
  <data name="AlwaysConnectEvenIfAuthFails" xml:space="preserve">
    <value>一律連線，即使驗證失敗</value>
  </data>
  <data name="AlwaysShowPanelSelection" xml:space="preserve">
    <value>開啟連線時一律顯示面板選取對話方塊</value>
  </data>
  <data name="AlwaysShowPanelTabs" xml:space="preserve">
    <value>一律顯示面板索引標籤</value>
  </data>
  <data name="AlwaysShowSysTrayIcon" xml:space="preserve">
    <value>始終顯示通知區域圖示</value>
  </data>
  <data name="AskUpdatesCommandAskLater" xml:space="preserve">
    <value>稍後再次詢問我</value>
  </data>
  <data name="AskUpdatesCommandCustom" xml:space="preserve">
    <value>立即自訂設定</value>
  </data>
  <data name="AskUpdatesCommandRecommended" xml:space="preserve">
    <value>使用建議的設定</value>
  </data>
  <data name="AskUpdatesContent" xml:space="preserve">
    <value>{0} 能自動檢查更新，其提供新的功能和和問題修正。建議允許 {0} 每星期檢查更新。</value>
  </data>
  <data name="AskUpdatesMainInstruction" xml:space="preserve">
    <value>自動更新設定</value>
  </data>
  <data name="Aspect" xml:space="preserve">
    <value>比例</value>
  </data>
  <data name="AutoSaveEvery" xml:space="preserve">
    <value>自動儲存間隔:</value>
  </data>
  <data name="AvailableVersion" xml:space="preserve">
    <value>目前版本</value>
  </data>
  <data name="_Browse" xml:space="preserve">
    <value>瀏覽(&amp;B)...</value>
  </data>
  <data name="_Cancel" xml:space="preserve">
    <value>取消(&amp;C)</value>
  </data>
  <data name="Change" xml:space="preserve">
    <value>變更</value>
  </data>
  <data name="_Close" xml:space="preserve">
    <value>關閉(&amp;C)</value>
  </data>
  <data name="ButtonDefaultInheritance" xml:space="preserve">
    <value>預設繼承</value>
  </data>
  <data name="ButtonDefaultProperties" xml:space="preserve">
    <value>預設內容</value>
  </data>
  <data name="Disconnect" xml:space="preserve">
    <value>停止中斷</value>
  </data>
  <data name="Icon" xml:space="preserve">
    <value>圖示</value>
  </data>
  <data name="_Import" xml:space="preserve">
    <value>匯入(&amp;I)</value>
  </data>
  <data name="Inheritance" xml:space="preserve">
    <value>繼承</value>
  </data>
  <data name="ButtonLaunchPutty" xml:space="preserve">
    <value>啟動 PuTTY</value>
  </data>
  <data name="_Ok" xml:space="preserve">
    <value>確定(&amp;O)</value>
  </data>
  <data name="Properties" xml:space="preserve">
    <value>內容</value>
  </data>
  <data name="_Scan" xml:space="preserve">
    <value>掃描(&amp;S)</value>
  </data>
  <data name="_Stop" xml:space="preserve">
    <value>停止(&amp;S)</value>
  </data>
  <data name="TestProxy" xml:space="preserve">
    <value>測試 Proxy</value>
  </data>
  <data name="CannotStartPortScan" xml:space="preserve">
    <value>無法開始 Port Scan，IP 格式不正確!</value>
  </data>
  <data name="Appearance" xml:space="preserve">
    <value>外觀</value>
  </data>
  <data name="Connection" xml:space="preserve">
    <value>連線</value>
  </data>
  <data name="Display" xml:space="preserve">
    <value>顯示</value>
  </data>
  <data name="Gateway" xml:space="preserve">
    <value>閘道</value>
  </data>
  <data name="Miscellaneous" xml:space="preserve">
    <value>雜項</value>
  </data>
  <data name="Protocol" xml:space="preserve">
    <value>協定</value>
  </data>
  <data name="Redirect" xml:space="preserve">
    <value>重新導向</value>
  </data>
  <data name="CheckFailed" xml:space="preserve">
    <value>檢查失敗!</value>
  </data>
  <data name="CheckSucceeded" xml:space="preserve">
    <value>檢查成功!</value>
  </data>
<<<<<<< HEAD
  <data name="strCcEOLOK" xml:space="preserve">
    <value>找到 EOLWTSCOM 並似乎正確註冊。</value>
  </data>
  <data name="strCcGeckoOK" xml:space="preserve">
    <value>找到 GeckoFx 並似乎正確註冊。</value>
  </data>
  <data name="strCcNotInstalledProperly" xml:space="preserve">
=======
  <data name="CcICAOK" xml:space="preserve">
    <value>找到所有 ICA 元件並似乎正確註冊。
Citrix ICA Client Control 版本 {0}</value>
  </data>
  <data name="CcNotInstalledProperly" xml:space="preserve">
>>>>>>> 256ea606
    <value>未正確安裝</value>
  </data>
  <data name="CcPuttyOK" xml:space="preserve">
    <value>找到 PuTTY 執行檔且準備好使用。</value>
  </data>
  <data name="CcRDPOK" xml:space="preserve">
    <value>找到所有 RDP 元件並似乎正確註冊。
Remote Desktop Connection Control 版本 {0}</value>
  </data>
  <data name="CcVNCOK" xml:space="preserve">
    <value>找到所有 VNC 元件並似乎正確註冊。
VncSharp Control 版本 {0}</value>
  </data>
  <data name="CheckboxAutomaticReconnect" xml:space="preserve">
    <value>從伺服器中斷連線時自動嘗試重新連線 (僅限 RDP &amp;&amp; ICA)</value>
  </data>
  <data name="CheckboxDoNotShowThisMessageAgain" xml:space="preserve">
    <value>不再顯示此訊息。</value>
  </data>
  <data name="CheckboxProxyAuthentication" xml:space="preserve">
    <value>此 Proxy 伺服器需要驗證</value>
  </data>
  <data name="CheckboxPuttyPath" xml:space="preserve">
    <value>使用自訂 PuTTY 路徑:</value>
  </data>
  <data name="CheckboxReconnectWhenReady" xml:space="preserve">
    <value>就緒時重新連線</value>
  </data>
  <data name="CheckboxUpdateUseProxy" xml:space="preserve">
    <value>使用 Proxy 伺服器連線</value>
  </data>
  <data name="Username" xml:space="preserve">
    <value>使用者名稱</value>
  </data>
  <data name="WaitForExit" xml:space="preserve">
    <value>等待結束</value>
  </data>
  <data name="CheckAgain" xml:space="preserve">
    <value>再次檢查</value>
  </data>
  <data name="CheckForUpdatesOnStartup" xml:space="preserve">
    <value>啟動時檢查更新和發佈</value>
  </data>
  <data name="CheckNow" xml:space="preserve">
    <value>立即檢查</value>
  </data>
  <data name="CheckProperInstallationOfComponentsAtStartup" xml:space="preserve">
    <value>啟動時檢查元件的正確安裝</value>
  </data>
  <data name="ChoosePanelBeforeConnecting" xml:space="preserve">
    <value>連線前選擇面板</value>
  </data>
  <data name="ClosedPorts" xml:space="preserve">
    <value>關閉的連接埠</value>
  </data>
  <data name="CollapseAllFolders" xml:space="preserve">
    <value>折疊所有資料夾</value>
  </data>
  <data name="Arguments" xml:space="preserve">
    <value>引數</value>
  </data>
  <data name="Filename" xml:space="preserve">
    <value>檔案名稱</value>
  </data>
  <data name="Message" xml:space="preserve">
    <value>訊息</value>
  </data>
  <data name="CommandLineArgsCouldNotBeParsed" xml:space="preserve">
    <value>無法分析命令列引數!</value>
  </data>
  <data name="CompatibilityLenovoAutoScrollUtilityDetected" xml:space="preserve">
    <value>{0} 偵測到 Lenovo Auto Scroll Utility 執行在此系統。 此工具程式已知會造成 {0} 問題。 建議您將其停用或解除安裝。</value>
  </data>
  <data name="CompatibilityProblemDetected" xml:space="preserve">
    <value>偵測到相容問題</value>
  </data>
  <data name="ComponentsCheck" xml:space="preserve">
    <value>元件檢查</value>
  </data>
  <data name="ConfigPropertyGridButtonIconClickFailed" xml:space="preserve">
    <value>btnIcon_Click 失敗!</value>
  </data>
  <data name="ConfigPropertyGridHideItemsFailed" xml:space="preserve">
    <value>ShowHideGridItems 失敗!</value>
  </data>
  <data name="ConfigPropertyGridMenuClickFailed" xml:space="preserve">
    <value>IconMenu_Click 失敗!</value>
  </data>
  <data name="ConfigPropertyGridObjectFailed" xml:space="preserve">
    <value>Property Grid 物件失敗!</value>
  </data>
  <data name="ConfigPropertyGridSetHostStatusFailed" xml:space="preserve">
    <value>SetHostStatus 失敗!</value>
  </data>
  <data name="ConfigPropertyGridValueFailed" xml:space="preserve">
    <value>pGrid_PopertyValueChanged 失敗!</value>
  </data>
  <data name="ConfigUiLoadFailed" xml:space="preserve">
    <value>組態 UI 載失敗!</value>
  </data>
  <data name="ConfirmCloseConnectionPanelMainInstruction" xml:space="preserve">
    <value>您確定要關閉關閉面板「{0}」嗎? 任何內含的連線也將關閉。</value>
  </data>
  <data name="ConfirmDeleteExternalTool" xml:space="preserve">
    <value>您確定要刪除外部工具「{0}」嗎?</value>
  </data>
  <data name="ConfirmDeleteExternalToolMultiple" xml:space="preserve">
    <value>您確定要刪除選取的外部工具「{0}」嗎?</value>
  </data>
  <data name="ConfirmDeleteNodeConnection" xml:space="preserve">
    <value>您確定要刪除連線「{0}」嗎?</value>
  </data>
  <data name="ConfirmDeleteNodeFolder" xml:space="preserve">
    <value>您確定要刪除空的資料夾「{0}」嗎?</value>
  </data>
  <data name="ConfirmDeleteNodeFolderNotEmpty" xml:space="preserve">
    <value>您確定要刪除資料夾「{0}」嗎? 任何內含的資料夾或連線也將刪除。</value>
  </data>
  <data name="ConfirmExitMainInstruction" xml:space="preserve">
    <value>您確定要關閉所有開啟連線嗎?</value>
  </data>
  <data name="ConfirmResetLayout" xml:space="preserve">
    <value>您確定要重設面板為其預設配置嗎?</value>
  </data>
  <data name="Connect" xml:space="preserve">
    <value>連線</value>
  </data>
  <data name="ConnectInFullscreen" xml:space="preserve">
    <value>以全螢幕模式連線</value>
  </data>
  <data name="Connecting" xml:space="preserve">
    <value>正在連線...</value>
  </data>
  <data name="ConnectionEventConnected" xml:space="preserve">
    <value>Protocol Event 已連線</value>
  </data>
  <data name="ConnectionEventConnectedDetail" xml:space="preserve">
    <value>使用者「{2}」透過「{1}」發佈連線到「{0}」 (描述: 「{3}」，使用者欄位: 「{4}」)</value>
  </data>
  <data name="ConnectionFailed" xml:space="preserve">
    <value>連線失敗!</value>
  </data>
  <data name="ConnectionEventErrorOccured" xml:space="preserve">
    <value>發生 Protocol Event 錯誤</value>
  </data>
  <data name="ConnectionOpenFailed" xml:space="preserve">
    <value>開啟連線失敗!</value>
  </data>
  <data name="ConnectionOpenFailedNoHostname" xml:space="preserve">
    <value>無法開啟連線: 未指定主機名稱!</value>
  </data>
  <data name="Connections" xml:space="preserve">
    <value>連線</value>
  </data>
  <data name="ConnectionSetDefaultPortFailed" xml:space="preserve">
    <value>無法設定預設連接埠!</value>
  </data>
  <data name="ConnectionsFileBackupFailed" xml:space="preserve">
    <value>無法建立連線檔案備份!</value>
  </data>
  <data name="ConnectionsFileCouldNotBeLoaded" xml:space="preserve">
    <value>無法載入連線檔案「{0}」!</value>
  </data>
  <data name="ConnectionsFileCouldNotBeLoadedNew" xml:space="preserve">
    <value>無法載入連線檔案「{0}」!
開始新的連線檔案。</value>
  </data>
  <data name="ConnectionsFileCouldNotSaveAs" xml:space="preserve">
    <value>無法另存連線檔案為「{0}」!</value>
  </data>
  <data name="ConnectToConsoleSession" xml:space="preserve">
    <value>連線到 Console 工作站</value>
  </data>
  <data name="ConnectWithOptions" xml:space="preserve">
    <value>連線 (含選項)</value>
  </data>
  <data name="ConnenctionClosedByUser" xml:space="preserve">
    <value>使用者「{2}」關閉透過「{1}」連線到「{0}」。</value>
  </data>
  <data name="ConnenctionCloseEvent" xml:space="preserve">
    <value>連線事件已關閉</value>
  </data>
  <data name="ConnenctionCloseEventFailed" xml:space="preserve">
    <value>連線事件關閉失敗!</value>
  </data>
  <data name="CouldNotCreateNewConnectionsFile" xml:space="preserve">
    <value>無法建立連線檔案!</value>
  </data>
  <data name="CouldNotFindToolStripInFilteredPropertyGrid" xml:space="preserve">
    <value>無法在 FilteredPropertyGrid 找到 ToolStrip 控制。</value>
  </data>
  <data name="InstalledVersion" xml:space="preserve">
    <value>安裝的版本</value>
  </data>
  <data name="Detect" xml:space="preserve">
    <value>偵測</value>
  </data>
  <data name="DontConnectWhenAuthFails" xml:space="preserve">
    <value>如果驗證失敗則不連線</value>
  </data>
  <data name="DoubleClickTabClosesIt" xml:space="preserve">
    <value>按兩下索引標籤關閉</value>
  </data>
  <data name="DownloadAndInstall" xml:space="preserve">
    <value>下載並安裝</value>
  </data>
  <data name="Duplicate" xml:space="preserve">
    <value>複製</value>
  </data>
  <data name="EmptyPasswordContinue" xml:space="preserve">
    <value>您要以無密碼繼續嗎?</value>
  </data>
  <data name="EmptyUsernamePasswordDomainFields" xml:space="preserve">
    <value>針對空的使用者名稱、密碼或網域欄位使用:</value>
  </data>
  <data name="Enc128Bit" xml:space="preserve">
    <value>128 位元</value>
  </data>
  <data name="Enc128BitLogonOnly" xml:space="preserve">
    <value>128 位元 (只有登入)</value>
  </data>
  <data name="Basic" xml:space="preserve">
    <value>基本</value>
  </data>
  <data name="EncryptCompleteConnectionFile" xml:space="preserve">
    <value>完整加密連線檔案</value>
  </data>
  <data name="LastIp" xml:space="preserve">
    <value>結束 IP</value>
  </data>
  <data name="LastPort" xml:space="preserve">
    <value>結束連接埠</value>
  </data>
  <data name="ErrorAddExternalToolsToToolBarFailed" xml:space="preserve">
    <value>AddExternalToolsToToolBar (frmMain) 失敗。 {0}</value>
  </data>
  <data name="ErrorAddFolderFailed" xml:space="preserve">
    <value>AddFolder (UI.Window.Tree) 失敗。 {0}</value>
  </data>
  <data name="ErrorBadDatabaseVersion" xml:space="preserve">
    <value>資料庫版本 {0} 與 {1} 的此版本不相容。</value>
  </data>
  <data name="ErrorConnectionListSaveFailed" xml:space="preserve">
    <value>無法儲存連線清單。</value>
  </data>
  <data name="ErrorDecryptionFailed" xml:space="preserve">
    <value>解密失敗。 {0}</value>
  </data>
  <data name="ErrorEncryptionFailed" xml:space="preserve">
    <value>加密失敗。 {0}</value>
  </data>
  <data name="Errors" xml:space="preserve">
    <value>錯誤</value>
  </data>
  <data name="ErrorStartupConnectionFileLoad" xml:space="preserve">
    <value>無法載入啟動連線檔案。 {0}{0}{2}{0}{3}{0}{0} 為了避免資料遺失，{1} 將結束。</value>
  </data>
  <data name="ErrorVerifyDatabaseVersionFailed" xml:space="preserve">
    <value>VerifyDatabaseVersion (Config.Connections.Save) 失敗 {0}</value>
  </data>
  <data name="ExpandAllFolders" xml:space="preserve">
    <value>展開所有資料夾</value>
  </data>
  <data name="Experimental" xml:space="preserve">
    <value>實驗性</value>
  </data>
  <data name="Export" xml:space="preserve">
    <value>匯出</value>
  </data>
  <data name="FilterAll" xml:space="preserve">
    <value>所有檔案 (*.*)</value>
  </data>
  <data name="FilterApplication" xml:space="preserve">
    <value>應用程式檔案 (*.exe)</value>
  </data>
  <data name="FiltermRemoteCSV" xml:space="preserve">
    <value>mRemote CSV 檔案 (*.csv)</value>
  </data>
  <data name="FiltermRemoteXML" xml:space="preserve">
    <value>mRemote XML 檔案 (*.xml)</value>
  </data>
  <data name="FilterRDP" xml:space="preserve">
    <value>RDP 檔案 (*.rdp)</value>
  </data>
  <data name="FormatInherit" xml:space="preserve">
    <value>繼承 {0}</value>
  </data>
  <data name="FormatInheritDescription" xml:space="preserve">
    <value>繼承的內容描述 {0}</value>
  </data>
  <data name="Free" xml:space="preserve">
    <value>任意</value>
  </data>
  <data name="Fullscreen" xml:space="preserve">
    <value>全螢幕</value>
  </data>
  <data name="General" xml:space="preserve">
    <value>一般</value>
  </data>
  <data name="GetConnectionInfoFromXmlFailed" xml:space="preserve">
    <value>從「{1}」載入「{0}」的連線項目時發生錯誤。 {2}</value>
  </data>
  <data name="GroupboxAutomaticReconnect" xml:space="preserve">
    <value>自動重新連線</value>
  </data>
  <data name="ExternalToolProperties" xml:space="preserve">
    <value>外部工具內容</value>
  </data>
  <data name="Files" xml:space="preserve">
    <value>檔案</value>
  </data>
  <data name="Host" xml:space="preserve">
    <value>主機</value>
  </data>
  <data name="HttpConnectFailed" xml:space="preserve">
    <value>HTTP 連線失敗!</value>
  </data>
  <data name="HttpConnectionFailed" xml:space="preserve">
    <value>無法建立新連線!</value>
  </data>
  <data name="HttpDocumentTileChangeFailed" xml:space="preserve">
    <value>變更 HTTP Document Tile 失敗!</value>
  </data>
  <data name="HttpSetPropsFailed" xml:space="preserve">
    <value>設定 HTTP Props 失敗!</value>
  </data>
<<<<<<< HEAD
  <data name="strIdentifyQuickConnectTabs" xml:space="preserve">
=======
  <data name="IcaConnectionFailed" xml:space="preserve">
    <value>無法建立新的 ICA 連線!</value>
  </data>
  <data name="IcaControlFailed" xml:space="preserve">
    <value>載入 ICA Plugin 失敗!</value>
  </data>
  <data name="IcaSetCredentialsFailed" xml:space="preserve">
    <value>ICA SetCredentials 失敗!</value>
  </data>
  <data name="IcaSetEventHandlersFailed" xml:space="preserve">
    <value>ICA Set Event Handlers 失敗!</value>
  </data>
  <data name="IcaSetPropsFailed" xml:space="preserve">
    <value>ICA Set Props 失敗!</value>
  </data>
  <data name="IcaSetResolutionFailed" xml:space="preserve">
    <value>ICA Set Resolution 失敗!</value>
  </data>
  <data name="IdentifyQuickConnectTabs" xml:space="preserve">
>>>>>>> 256ea606
    <value>加入字首「Quick:」以識別快速連線索引標籤</value>
  </data>
  <data name="ImportAD" xml:space="preserve">
    <value>從 Active Directory 匯入</value>
  </data>
  <data name="ImportPortScan" xml:space="preserve">
    <value>從 Port Scan 匯入</value>
  </data>
  <data name="Informations" xml:space="preserve">
    <value>資訊</value>
  </data>
  <data name="IntAppDisposeFailed" xml:space="preserve">
    <value>Dispose of Int App 程序失敗!</value>
  </data>
  <data name="IntAppFocusFailed" xml:space="preserve">
    <value>Int App Focus 連線失敗!</value>
  </data>
  <data name="IntAppHandle" xml:space="preserve">
    <value>Int App 處理: {0}</value>
  </data>
  <data name="IntAppKillFailed" xml:space="preserve">
    <value>Killing Int App 程序失敗!</value>
  </data>
  <data name="IntAppResizeFailed" xml:space="preserve">
    <value>Int App 調整大小失敗!</value>
  </data>
  <data name="IntAppStuff" xml:space="preserve">
    <value>--- IntApp Stuff ---</value>
  </data>
  <data name="IntAppTitle" xml:space="preserve">
    <value>Int App 標題: {0}</value>
  </data>
  <data name="Address" xml:space="preserve">
    <value>位址:</value>
  </data>
  <data name="ClosingConnections" xml:space="preserve">
    <value>關閉連線時:</value>
  </data>
  <data name="_Connect" xml:space="preserve">
    <value>連線(&amp;C):</value>
  </data>
  <data name="DisplayName" xml:space="preserve">
    <value>顯示名稱</value>
  </data>
  <data name="Domain" xml:space="preserve">
    <value>網域</value>
  </data>
  <data name="Hostname" xml:space="preserve">
    <value>主機名稱:</value>
  </data>
  <data name="PortableEdition" xml:space="preserve">
    <value>可攜版</value>
  </data>
  <data name="PuttySessionsConfig" xml:space="preserve">
    <value>若要組態 PuTTY 工作階段，按一下此按鈕:</value>
  </data>
  <data name="PuttyTimeout" xml:space="preserve">
    <value>PuTTY 和整合的外部工具的最大等待時間:</value>
  </data>
  <data name="ReleasedUnderGPL" xml:space="preserve">
    <value>根據 GNU General Public License (GPL) 發佈</value>
  </data>
  <data name="Seconds" xml:space="preserve">
    <value>秒</value>
  </data>
  <data name="SelectPanel" xml:space="preserve">
    <value>從以下清單選取面板或按一下 [新增] 以加入新的。 按一下 [確定] 繼續。</value>
  </data>
  <data name="ServerStatus" xml:space="preserve">
    <value>伺服器狀態:</value>
  </data>
  <data name="Database" xml:space="preserve">
    <value>資料庫:</value>
  </data>
  <data name="Verify" xml:space="preserve">
    <value>驗證:</value>
  </data>
  <data name="LanguageString" xml:space="preserve">
    <value>語言</value>
  </data>
  <data name="LanguageDefault" xml:space="preserve">
    <value>(自動偵測)</value>
  </data>
  <data name="LanguageRestartRequired" xml:space="preserve">
    <value>{0} 必須重新啟動使變更語言生效。</value>
  </data>
  <data name="LoadFromSqlFailed" xml:space="preserve">
    <value>從 SQL 載入連線失敗!</value>
  </data>
  <data name="LoadFromXmlFailed" xml:space="preserve">
    <value>從 XML 載入連線失敗!</value>
  </data>
  <data name="LocalFile" xml:space="preserve">
    <value>本機檔案</value>
  </data>
  <data name="LocalFileDoesNotExist" xml:space="preserve">
    <value>本機檔案不存在!</value>
  </data>
  <data name="AddConnectionPanel" xml:space="preserve">
    <value>加入連線面板</value>
  </data>
  <data name="CheckForUpdates" xml:space="preserve">
    <value>檢查更新</value>
  </data>
  <data name="Config" xml:space="preserve">
    <value>組態</value>
  </data>
  <data name="ConnectionPanels" xml:space="preserve">
    <value>連線面板</value>
  </data>
  <data name="ConnectionsAndConfig" xml:space="preserve">
    <value>連線和組態</value>
  </data>
  <data name="Copy" xml:space="preserve">
    <value>複製</value>
  </data>
  <data name="CtrlAltDel" xml:space="preserve">
    <value>Ctrl-Alt-Del</value>
  </data>
  <data name="CtrlEsc" xml:space="preserve">
    <value>Ctrl-Esc</value>
  </data>
  <data name="DeleteConnection" xml:space="preserve">
    <value>刪除連線...</value>
  </data>
  <data name="DeleteExternalTool" xml:space="preserve">
    <value>刪除外部工具...</value>
  </data>
  <data name="DeleteFolder" xml:space="preserve">
    <value>刪除資料夾...</value>
  </data>
  <data name="Donate" xml:space="preserve">
    <value>捐贈</value>
  </data>
  <data name="DuplicateConnection" xml:space="preserve">
    <value>複製連線</value>
  </data>
  <data name="DuplicateFolder" xml:space="preserve">
    <value>複製資料夾</value>
  </data>
  <data name="DuplicateTab" xml:space="preserve">
    <value>複製索引標籤</value>
  </data>
  <data name="Exit" xml:space="preserve">
    <value>結束</value>
  </data>
  <data name="ExternalToolsToolbar" xml:space="preserve">
    <value>外部工具工具列</value>
  </data>
  <data name="_File" xml:space="preserve">
    <value>檔案(&amp;F)</value>
  </data>
  <data name="_Help" xml:space="preserve">
    <value>說明(&amp;H)</value>
  </data>
  <data name="HelpContents" xml:space="preserve">
    <value>mRemoteNG 說明</value>
  </data>
  <data name="JumpTo" xml:space="preserve">
    <value>跳至</value>
  </data>
  <data name="LaunchExternalTool" xml:space="preserve">
    <value>啟動外部工具</value>
  </data>
  <data name="NewConnectionFile" xml:space="preserve">
    <value>新增連線檔案</value>
  </data>
  <data name="NewExternalTool" xml:space="preserve">
    <value>新增外部工具</value>
  </data>
  <data name="Notifications" xml:space="preserve">
    <value>通知</value>
  </data>
  <data name="CopyAll" xml:space="preserve">
    <value>全部複製</value>
  </data>
  <data name="DeleteAll" xml:space="preserve">
    <value>全部刪除</value>
  </data>
  <data name="OpenConnectionFile" xml:space="preserve">
    <value>開啟連線檔案...</value>
  </data>
  <data name="Options" xml:space="preserve">
    <value>選項</value>
  </data>
  <data name="PortScan" xml:space="preserve">
    <value>通訊埠掃描</value>
  </data>
  <data name="QuickConnectToolbar" xml:space="preserve">
    <value>快速連線工具列</value>
  </data>
  <data name="Reconnect" xml:space="preserve">
    <value>重新連線</value>
  </data>
  <data name="RefreshScreen" xml:space="preserve">
    <value>重新整理螢幕 (VNC)</value>
  </data>
  <data name="RenameConnection" xml:space="preserve">
    <value>重新命名連線</value>
  </data>
  <data name="RenameFolder" xml:space="preserve">
    <value>重新命名資料夾</value>
  </data>
  <data name="RenameTab" xml:space="preserve">
    <value>重新命名索引標籤</value>
  </data>
  <data name="ReportBug" xml:space="preserve">
    <value>報告 Bug</value>
  </data>
  <data name="ResetLayout" xml:space="preserve">
    <value>重設配置</value>
  </data>
  <data name="SaveConnectionFile" xml:space="preserve">
    <value>儲存連線檔案</value>
  </data>
  <data name="SaveConnectionFileAs" xml:space="preserve">
    <value>另儲連線檔案...</value>
  </data>
  <data name="SendSpecialKeys" xml:space="preserve">
    <value>傳送特殊鍵 (VNC)</value>
  </data>
  <data name="ShowHelpText" xml:space="preserve">
    <value>顯示說明文字(&amp;S)</value>
  </data>
  <data name="ShowText" xml:space="preserve">
    <value>顯示文字</value>
  </data>
  <data name="SmartSize" xml:space="preserve">
    <value>智慧大小 (RDP/VNC)</value>
  </data>
  <data name="SshFileTransfer" xml:space="preserve">
    <value>SSH 檔案傳輸</value>
  </data>
  <data name="StartChat" xml:space="preserve">
    <value>開始聊天 (VNC)</value>
  </data>
  <data name="SupportForum" xml:space="preserve">
    <value>支援討論區</value>
  </data>
  <data name="_Tools" xml:space="preserve">
    <value>工具(&amp;T)</value>
  </data>
  <data name="TransferFile" xml:space="preserve">
    <value>傳輸檔案 (SSH)</value>
  </data>
  <data name="_View" xml:space="preserve">
    <value>檢視(&amp;V)</value>
  </data>
  <data name="ViewOnly" xml:space="preserve">
    <value>只有檢視 (VNC)</value>
  </data>
  <data name="Website" xml:space="preserve">
    <value>網站</value>
  </data>
  <data name="MinimizeToSysTray" xml:space="preserve">
    <value>最小化到通知區域</value>
  </data>
  <data name="MoveDown" xml:space="preserve">
    <value>下移</value>
  </data>
  <data name="MoveUp" xml:space="preserve">
    <value>上移</value>
  </data>
  <data name="MyCurrentWindowsCreds" xml:space="preserve">
    <value>我的目前認證 (Windows 登入資訊)</value>
  </data>
  <data name="Never" xml:space="preserve">
    <value>永不</value>
  </data>
  <data name="NewConnection" xml:space="preserve">
    <value>新增連線</value>
  </data>
  <data name="NewFolder" xml:space="preserve">
    <value>新增資料夾</value>
  </data>
  <data name="NewPanel" xml:space="preserve">
    <value>新增面板</value>
  </data>
  <data name="NewTitle" xml:space="preserve">
    <value>新增標題</value>
  </data>
  <data name="No" xml:space="preserve">
    <value>否</value>
  </data>
  <data name="NoCompression" xml:space="preserve">
    <value>不壓縮</value>
  </data>
  <data name="NoExtAppDefined" xml:space="preserve">
    <value>不結束指定 App。</value>
  </data>
  <data name="None" xml:space="preserve">
    <value>無</value>
  </data>
  <data name="Normal" xml:space="preserve">
    <value>標準</value>
  </data>
  <data name="NoSmartSize" xml:space="preserve">
    <value>不智慧大小</value>
  </data>
  <data name="NoUpdateAvailable" xml:space="preserve">
    <value>沒有可用更新</value>
  </data>
  <data name="OldConffile" xml:space="preserve">
    <value>您嘗試載入的連線設定檔是使用非常早期的 mRemote 版本所建立，這會造成執行階段錯誤。
如有類似錯誤，請建立新的連線檔案!</value>
  </data>
  <data name="OpenNewTabRight" xml:space="preserve">
    <value>在目前選取的索引標籤右側開啟新的索引標籤</value>
  </data>
  <data name="OpenPorts" xml:space="preserve">
    <value>開啟連接埠</value>
  </data>
  <data name="Theme" xml:space="preserve">
    <value>主題</value>
  </data>
  <data name="_Delete" xml:space="preserve">
    <value>刪除(&amp;D)</value>
  </data>
  <data name="_New" xml:space="preserve">
    <value>新增(&amp;N)</value>
  </data>
  <data name="PanelName" xml:space="preserve">
    <value>面板名稱</value>
  </data>
  <data name="PasswordProtect" xml:space="preserve">
    <value>密碼保護</value>
  </data>
  <data name="PleaseFillAllFields" xml:space="preserve">
    <value>請填入所有欄位</value>
  </data>
  <data name="PortScanCouldNotLoadPanel" xml:space="preserve">
    <value>無法載入 PortScan 面板!</value>
  </data>
  <data name="PropertyDescriptionHostnameIp" xml:space="preserve">
    <value>輸入您要連線的主機名稱或 IP。</value>
  </data>
  <data name="PropertyDescriptionAll" xml:space="preserve">
    <value>切換所有的繼承選項。</value>
  </data>
  <data name="PropertyDescriptionAuthenticationLevel" xml:space="preserve">
    <value>選取此連線所用的驗證等級。</value>
  </data>
  <data name="PropertyDescriptionAuthenticationMode" xml:space="preserve">
    <value>選取針對 VNC 伺服器的驗證方式。</value>
  </data>
  <data name="PropertyDescriptionCacheBitmaps" xml:space="preserve">
    <value>選取是否使用點陣圖快取。</value>
  </data>
  <data name="PropertyDescriptionColors" xml:space="preserve">
    <value>選取使用的色彩品質。</value>
  </data>
  <data name="PropertyDescriptionCompression" xml:space="preserve">
    <value>選取使用的壓縮值。</value>
  </data>
  <data name="PropertyDescriptionDescription" xml:space="preserve">
    <value>在此輸入主機的備註或描述。</value>
  </data>
  <data name="PropertyDescriptionDisplayThemes" xml:space="preserve">
    <value>選取是否顯示遠端主機的佈景主題。</value>
  </data>
  <data name="PropertyDescriptionDisplayWallpaper" xml:space="preserve">
    <value>選取是否顯示遠端主機的底色圖案。</value>
  </data>
  <data name="PropertyDescriptionDomain" xml:space="preserve">
    <value>請輸入網域。</value>
  </data>
  <data name="PropertyDescriptionEnableDesktopComposition" xml:space="preserve">
    <value>選取是否使用桌面佈景。</value>
  </data>
  <data name="PropertyDescriptionEnableFontSmoothing" xml:space="preserve">
    <value>選取是否使用平滑字型。</value>
  </data>
  <data name="PropertyDescriptionEncoding" xml:space="preserve">
    <value>選取使用的編碼模式。</value>
  </data>
  <data name="PropertyDescriptionEncryptionStrength" xml:space="preserve">
    <value>選取遠端主機的加密長度。</value>
  </data>
  <data name="PropertyDescriptionExternalTool" xml:space="preserve">
    <value>選取啟動的外部工具。</value>
  </data>
  <data name="PropertyDescriptionExternalToolAfter" xml:space="preserve">
    <value>選取在中斷遠端主機連線後啟動的外部工具。</value>
  </data>
  <data name="PropertyDescriptionExternalToolBefore" xml:space="preserve">
    <value>選取在中斷遠端主機連線前啟動的外部工具。</value>
  </data>
  <data name="PropertyDescriptionIcon" xml:space="preserve">
    <value>選擇連線到主機時顯示的圖示。</value>
  </data>
  <data name="PropertyDescriptionMACAddress" xml:space="preserve">
    <value>輸入遠端主機的 MAC 位址，如果您希望在外部工具中使用。</value>
  </data>
  <data name="PropertyDescriptionName" xml:space="preserve">
    <value>顯示在連線樹中的名稱。</value>
  </data>
  <data name="PropertyDescriptionPanel" xml:space="preserve">
    <value>設定開啟連線的面板。</value>
  </data>
  <data name="PropertyDescriptionPassword" xml:space="preserve">
    <value>請輸入密碼。</value>
  </data>
  <data name="PropertyDescriptionPort" xml:space="preserve">
    <value>輸入選取協定的接聽連接埠。</value>
  </data>
  <data name="PropertyDescriptionProtocol" xml:space="preserve">
    <value>選擇連線到主機時 mRemoteNG 使用的協定。</value>
  </data>
  <data name="PropertyDescriptionPuttySession" xml:space="preserve">
    <value>選取連線時所用的 PuTTY 工作階段。</value>
  </data>
  <data name="PropertyDescriptionRDGatewayDomain" xml:space="preserve">
    <value>指定使用者提供連線到 RD Gateway 伺服器的網域名稱。</value>
  </data>
  <data name="PropertyDescriptionRDGatewayHostname" xml:space="preserve">
    <value>指定 Remote Desktop Gateway 伺服器的主機名稱。</value>
  </data>
  <data name="PropertyDescriptionRdpGatewayUsageMethod" xml:space="preserve">
    <value>指定何時使用 Remote Desktop Gateway (RD Gateway) 伺服器。</value>
  </data>
  <data name="PropertyDescriptionRDGatewayUseConnectionCredentials" xml:space="preserve">
    <value>指定是否使用與連線相同的使用者名稱和密碼登入到 Gateway。</value>
  </data>
  <data name="PropertyDescriptionRDGatewayUsername" xml:space="preserve">
    <value>指定使用者提供連線到 RD Gateway 伺服器的使用者名稱。</value>
  </data>
  <data name="PropertyDescriptionRedirectDrives" xml:space="preserve">
    <value>選取是否在遠端主機對應本機磁碟機。</value>
  </data>
  <data name="PropertyDescriptionRedirectKeys" xml:space="preserve">
    <value>選取是否重新導向按鍵組合 (例如 Alt-Tab) 到遠端主機。</value>
  </data>
  <data name="PropertyDescriptionRedirectPorts" xml:space="preserve">
    <value>選取是否在遠端主機顯示本機連接埠 (例如 序列埠、並列埠)。</value>
  </data>
  <data name="PropertyDescriptionRedirectPrinters" xml:space="preserve">
    <value>選取是否在遠端主機顯示本機印表機。</value>
  </data>
  <data name="PropertyDescriptionRedirectSmartCards" xml:space="preserve">
    <value>選取是否在遠端主機可以使用本機智慧卡。</value>
  </data>
  <data name="PropertyDescriptionRedirectSounds" xml:space="preserve">
    <value>選取如何重新導向音訊。</value>
  </data>
  <data name="PropertyDescriptionRenderingEngine" xml:space="preserve">
    <value>選取可用的轉譯引擎之一用來顯示 HTML。</value>
  </data>
  <data name="PropertyDescriptionResolution" xml:space="preserve">
    <value>顯示此連線將開啟的解析度或模式。</value>
  </data>
  <data name="PropertyDescriptionSmartSizeMode" xml:space="preserve">
    <value>選取使用 SmartSize 模式。</value>
  </data>
  <data name="PropertyDescriptionUseConsoleSession" xml:space="preserve">
    <value>連線到遠端主機的 Console 工作階段。</value>
  </data>
  <data name="PropertyDescriptionUseCredSsp" xml:space="preserve">
    <value>驗證使用 Credential Security Support Provider (CredSSP)，如果可用。</value>
  </data>
  <data name="PropertyDescriptionUser1" xml:space="preserve">
    <value>在此任意輸入您需要的資訊。</value>
  </data>
  <data name="PropertyDescriptionUsername" xml:space="preserve">
    <value>輸入使用者名稱。</value>
  </data>
  <data name="PropertyDescriptionViewOnly" xml:space="preserve">
    <value>如果您要建立只有檢視的連線到主機，選取是。</value>
  </data>
  <data name="PropertyDescriptionVNCProxyAddress" xml:space="preserve">
    <value>請輸入使用的 Proxy 位址。</value>
  </data>
  <data name="PropertyDescriptionVNCProxyPassword" xml:space="preserve">
    <value>輸入針對 Proxy 伺服器的驗證密碼。</value>
  </data>
  <data name="PropertyDescriptionVNCProxyPort" xml:space="preserve">
    <value>輸入 Proxy 伺服器接聽的連接埠。</value>
  </data>
  <data name="PropertyDescriptionVNCProxyType" xml:space="preserve">
    <value>如果您要使用 Proxy 開啟 VNC 連線通道，請選取其類型。</value>
  </data>
  <data name="PropertyDescriptionVNCProxyUsername" xml:space="preserve">
    <value>輸入針對 Proxy 伺服器的驗證使用者名稱。</value>
  </data>
  <data name="HostnameIp" xml:space="preserve">
    <value>主機名稱/IP</value>
  </data>
  <data name="All" xml:space="preserve">
    <value>所有</value>
  </data>
  <data name="AuthenticationLevel" xml:space="preserve">
    <value>伺服器驗證</value>
  </data>
  <data name="AuthenticationMode" xml:space="preserve">
    <value>驗證模式</value>
  </data>
  <data name="CacheBitmaps" xml:space="preserve">
    <value>快取點陣圖</value>
  </data>
  <data name="Colors" xml:space="preserve">
    <value>色彩</value>
  </data>
  <data name="Compression" xml:space="preserve">
    <value>壓縮</value>
  </data>
  <data name="Description" xml:space="preserve">
    <value>描述</value>
  </data>
  <data name="DisplayThemes" xml:space="preserve">
    <value>顯示佈景主題</value>
  </data>
  <data name="DisplayWallpaper" xml:space="preserve">
    <value>顯示底色圖案</value>
  </data>
  <data name="EnableDesktopComposition" xml:space="preserve">
    <value>桌面壓縮</value>
  </data>
  <data name="FontSmoothing" xml:space="preserve">
    <value>字型平滑</value>
  </data>
  <data name="Encoding" xml:space="preserve">
    <value>編碼</value>
  </data>
  <data name="EncryptionStrength" xml:space="preserve">
    <value>加密長度</value>
  </data>
  <data name="ExternalTool" xml:space="preserve">
    <value>外部工具</value>
  </data>
  <data name="ExternalToolAfter" xml:space="preserve">
    <value>外部工具之後</value>
  </data>
  <data name="ExternalToolBefore" xml:space="preserve">
    <value>外部工具之前</value>
  </data>
  <data name="MacAddress" xml:space="preserve">
    <value>MAC 位址</value>
  </data>
  <data name="Name" xml:space="preserve">
    <value>名稱</value>
  </data>
  <data name="Panel" xml:space="preserve">
    <value>面板</value>
  </data>
  <data name="Password" xml:space="preserve">
    <value>密碼</value>
  </data>
  <data name="Port" xml:space="preserve">
    <value>連接埠</value>
  </data>
  <data name="PuttySession" xml:space="preserve">
    <value>PuTTY 工作階段</value>
  </data>
  <data name="RdpGatewayDomain" xml:space="preserve">
    <value>閘道網域</value>
  </data>
  <data name="RdpGatewayHostname" xml:space="preserve">
    <value>閘道主機名稱</value>
  </data>
  <data name="RdpGatewayPassword" xml:space="preserve">
    <value>遠端桌面閘道密碼</value>
  </data>
  <data name="RdpGatewayUsageMethod" xml:space="preserve">
    <value>使用閘道</value>
  </data>
  <data name="RdpGatewayUseConnectionCredentials" xml:space="preserve">
    <value>閘道認證</value>
  </data>
  <data name="RdpGatewayUsername" xml:space="preserve">
    <value>閘道使用者名稱</value>
  </data>
  <data name="DiskDrives" xml:space="preserve">
    <value>磁碟機</value>
  </data>
  <data name="RedirectKeys" xml:space="preserve">
    <value>按鍵組合</value>
  </data>
  <data name="Ports" xml:space="preserve">
    <value>連接埠</value>
  </data>
  <data name="Printers" xml:space="preserve">
    <value>印表機</value>
  </data>
  <data name="SmartCards" xml:space="preserve">
    <value>智慧卡</value>
  </data>
  <data name="Sounds" xml:space="preserve">
    <value>音訊</value>
  </data>
  <data name="RenderingEngine" xml:space="preserve">
    <value>轉譯引擎</value>
  </data>
  <data name="Resolution" xml:space="preserve">
    <value>解析度</value>
  </data>
  <data name="SmartSizeMode" xml:space="preserve">
    <value>智慧大小模式</value>
  </data>
  <data name="UseConsoleSession" xml:space="preserve">
    <value>使用 Console 工作階段</value>
  </data>
  <data name="UseCredSsp" xml:space="preserve">
    <value>使用 CredSSP</value>
  </data>
  <data name="UserField" xml:space="preserve">
    <value>使用者欄位</value>
  </data>
  <data name="ProxyAddress" xml:space="preserve">
    <value>Proxy 位址</value>
  </data>
  <data name="ProxyPassword" xml:space="preserve">
    <value>Proxy 密碼</value>
  </data>
  <data name="ProxyPort" xml:space="preserve">
    <value>Proxy 連接埠</value>
  </data>
  <data name="ProxyType" xml:space="preserve">
    <value>Proxy 類型</value>
  </data>
  <data name="ProxyUsername" xml:space="preserve">
    <value>Proxy 使用者名稱</value>
  </data>
  <data name="ProtocolEventDisconnected" xml:space="preserve">
    <value>Protocol Event 已中斷連線。
訊息:
{0}</value>
  </data>
  <data name="ProtocolEventDisconnectFailed" xml:space="preserve">
    <value>Protocol Event 中斷連線失敗。
{0}</value>
  </data>
  <data name="ProtocolToImport" xml:space="preserve">
    <value>匯入協定</value>
  </data>
  <data name="ProxyTestFailed" xml:space="preserve">
    <value>Proxy 測試失敗!</value>
  </data>
  <data name="ProxyTestSucceeded" xml:space="preserve">
    <value>Proxy 測試成功!</value>
  </data>
  <data name="PuttyDisposeFailed" xml:space="preserve">
    <value>Dispose of Putty process 失敗!</value>
  </data>
  <data name="PuttyFocusFailed" xml:space="preserve">
    <value>無法設定焦點!</value>
  </data>
  <data name="PuttyHandle" xml:space="preserve">
    <value>Putty Handle: {0}</value>
  </data>
  <data name="PuttyKillFailed" xml:space="preserve">
    <value>Killing Putty Process 失敗!</value>
  </data>
  <data name="PanelHandle" xml:space="preserve">
    <value>面板處理: {0}</value>
  </data>
  <data name="PuttyResizeFailed" xml:space="preserve">
    <value>Putty Resize 失敗!</value>
  </data>
  <data name="PuttySavedSessionsRootName" xml:space="preserve">
    <value>PuTTY 儲存的工作階段</value>
  </data>
  <data name="PuttySettings" xml:space="preserve">
    <value>PuTTY 設定</value>
  </data>
  <data name="PuttyShowSettingsDialogFailed" xml:space="preserve">
    <value>顯示 PuTTY 設定對話方塊失敗!</value>
  </data>
  <data name="PuttyStuff" xml:space="preserve">
    <value>--- PuTTY Stuff ---</value>
  </data>
  <data name="PuttyTitle" xml:space="preserve">
    <value>PuTTY 標題: {0}</value>
  </data>
  <data name="Quick" xml:space="preserve">
    <value>快速: {0}</value>
  </data>
  <data name="QuickConnect" xml:space="preserve">
    <value>快速連線</value>
  </data>
  <data name="QuickConnectAddFailed" xml:space="preserve">
    <value>Quick Connect Add 失敗!</value>
  </data>
  <data name="QuickConnectFailed" xml:space="preserve">
    <value>Creating quick connect 失敗</value>
  </data>
  <data name="_CloseWarnAll" xml:space="preserve">
    <value>關閉連線時警告(&amp;W)</value>
  </data>
  <data name="RadioCloseWarnExit" xml:space="preserve">
    <value>只在結束 mRemoteNG 時警告我(&amp;X)</value>
  </data>
  <data name="RadioCloseWarnMultiple" xml:space="preserve">
    <value>只在關閉多重連線時警告我(&amp;M)</value>
  </data>
  <data name="RadioCloseWarnNever" xml:space="preserve">
    <value>關閉連線時不警告我(&amp;N)</value>
  </data>
  <data name="Raw" xml:space="preserve">
    <value>RAW</value>
  </data>
  <data name="Rdp" xml:space="preserve">
    <value>RDP</value>
  </data>
  <data name="Rdp16777216Colors" xml:space="preserve">
    <value>16777216 色 (24 位元)</value>
  </data>
  <data name="Rdp256Colors" xml:space="preserve">
    <value>256 色 (8 位元)</value>
  </data>
  <data name="Rdp32768Colors" xml:space="preserve">
    <value>32768 色 (15 位元)</value>
  </data>
  <data name="Rdp4294967296Colors" xml:space="preserve">
    <value>16777216 色 (32 位元)</value>
  </data>
  <data name="Rdp65536Colors" xml:space="preserve">
    <value>65536 色 (16 位元)</value>
  </data>
  <data name="RdpControlCreationFailed" xml:space="preserve">
    <value>無法建立 RDP 控制，請檢查 mRemoteNG 需求。</value>
  </data>
  <data name="DisableCursorBlinking" xml:space="preserve">
    <value>停用游標閃爍</value>
  </data>
  <data name="DisableCursorShadow" xml:space="preserve">
    <value>停用游標陰影</value>
  </data>
  <data name="DisableFullWindowDrag" xml:space="preserve">
    <value>停用完整視窗拖曳</value>
  </data>
  <data name="DisableMenuAnimations" xml:space="preserve">
    <value>停用功能表動畫</value>
  </data>
  <data name="RdpDisconnectFailed" xml:space="preserve">
    <value>RDP 中斷連線失敗，正在嘗試關閉!</value>
  </data>
  <data name="RdpErrorCode1" xml:space="preserve">
    <value>內部錯誤碼 1。</value>
  </data>
  <data name="RdpErrorCode2" xml:space="preserve">
    <value>內部錯誤碼 2。</value>
  </data>
  <data name="RdpErrorCode3" xml:space="preserve">
    <value>內部錯誤碼 3。 狀態無效。</value>
  </data>
  <data name="RdpErrorCode4" xml:space="preserve">
    <value>內部錯誤碼 4。</value>
  </data>
  <data name="RdpErrorConnection" xml:space="preserve">
    <value>用戶端連線期間發生無法復原錯誤。</value>
  </data>
  <data name="RdpErrorGetFailure" xml:space="preserve">
    <value>GetError 失敗 (FatalErrors)</value>
  </data>
  <data name="RdpErrorOutOfMemory" xml:space="preserve">
    <value>發生記憶體不足錯誤。</value>
  </data>
  <data name="RdpErrorUnknown" xml:space="preserve">
    <value>發生不明錯誤。</value>
  </data>
  <data name="RdpErrorWindowCreation" xml:space="preserve">
    <value>發生視窗內容錯誤。</value>
  </data>
  <data name="RdpErrorWinsock" xml:space="preserve">
    <value>Winsock 初始化錯誤。</value>
  </data>
  <data name="FitToPanel" xml:space="preserve">
    <value>符合面板</value>
  </data>
  <data name="RdpFocusFailed" xml:space="preserve">
    <value>RDP Focus 失敗!</value>
  </data>
  <data name="RdpGatewayIsSupported" xml:space="preserve">
    <value>支援 RD Gateway。</value>
  </data>
  <data name="RdpGatewayNotSupported" xml:space="preserve">
    <value>不支援 RD Gateway!</value>
  </data>
  <data name="RdpReconnectCount" xml:space="preserve">
    <value>RDP 重新連線次數:</value>
  </data>
  <data name="RdpSetAuthenticationLevelFailed" xml:space="preserve">
    <value>RDP SetAuthenticationLevel 失敗!</value>
  </data>
  <data name="RdpSetConsoleSessionFailed" xml:space="preserve">
    <value>RDP SetUseConsoleSession 失敗!</value>
  </data>
  <data name="RdpSetConsoleSwitch" xml:space="preserve">
    <value>設定 RDC {0} 的 Console 開關。</value>
  </data>
  <data name="RdpSetCredentialsFailed" xml:space="preserve">
    <value>RDP SetCredentials 失敗!</value>
  </data>
  <data name="RdpSetEventHandlersFailed" xml:space="preserve">
    <value>RDP SetEventHandlers 失敗!</value>
  </data>
  <data name="RdpSetGatewayFailed" xml:space="preserve">
    <value>RDP SetRDGateway 失敗!</value>
  </data>
  <data name="RdpSetPerformanceFlagsFailed" xml:space="preserve">
    <value>RDP SetPerformanceFlags 失敗!</value>
  </data>
  <data name="RdpSetPortFailed" xml:space="preserve">
    <value>RDP SetPort 失敗!</value>
  </data>
  <data name="RdpSetPropsFailed" xml:space="preserve">
    <value>RDP SetProps 失敗!</value>
  </data>
  <data name="RdpSetRedirectionFailed" xml:space="preserve">
    <value>RDP Set Redirection 失敗!</value>
  </data>
  <data name="RdpSetRedirectKeysFailed" xml:space="preserve">
    <value>RDP Set Redirect Keys 失敗!</value>
  </data>
  <data name="RdpSetResolutionFailed" xml:space="preserve">
    <value>RDP SetResolution 失敗!</value>
  </data>
  <data name="RdpSmartSize" xml:space="preserve">
    <value>智慧大小</value>
  </data>
  <data name="RdpSoundBringToThisComputer" xml:space="preserve">
    <value>送到此電腦</value>
  </data>
  <data name="DoNotPlay" xml:space="preserve">
    <value>不播放</value>
  </data>
  <data name="RdpSoundLeaveAtRemoteComputer" xml:space="preserve">
    <value>留在遠端電腦</value>
  </data>
  <data name="RdpToggleFullscreenFailed" xml:space="preserve">
    <value>RDP ToggleFullscreen 失敗!</value>
  </data>
  <data name="RdpToggleSmartSizeFailed" xml:space="preserve">
    <value>RDP ToggleSmartSize 失敗!</value>
  </data>
  <data name="ReconnectAtStartup" xml:space="preserve">
    <value>啟動時重新連線到先前開啟的工作階段</value>
  </data>
  <data name="Refresh" xml:space="preserve">
    <value>重新整理</value>
  </data>
  <data name="RemoteFile" xml:space="preserve">
    <value>遠端檔案</value>
  </data>
  <data name="RemoveAll" xml:space="preserve">
    <value>全部移除</value>
  </data>
  <data name="Rename" xml:space="preserve">
    <value>重新命名</value>
  </data>
  <data name="Rlogin" xml:space="preserve">
    <value>Rlogin</value>
  </data>
  <data name="Save" xml:space="preserve">
    <value>儲存</value>
  </data>
  <data name="SaveAll" xml:space="preserve">
    <value>全部儲存</value>
  </data>
  <data name="SaveConnectionsFileBeforeOpeningAnother" xml:space="preserve">
    <value>您要在載入另一個之前先儲存目前的連線檔案嗎?</value>
  </data>
  <data name="SaveConsOnExit" xml:space="preserve">
    <value>結束時儲存連線</value>
  </data>
  <data name="SaveImageFilter" xml:space="preserve">
    <value>Graphics Interchange Format 檔案 (.gif)|*.gif|Joint Photographic Experts Group 檔案 (.jpeg)|*.jpeg|Joint Photographic Experts Group 檔案 (.jpg)|*.jpg|Portable Network Graphics 檔案 (.png)|*.png</value>
  </data>
  <data name="Screen" xml:space="preserve">
    <value>螢幕</value>
  </data>
  <data name="Screenshot" xml:space="preserve">
    <value>快照</value>
  </data>
  <data name="Screenshots" xml:space="preserve">
    <value>快照</value>
  </data>
  <data name="SearchPrompt" xml:space="preserve">
    <value>搜尋</value>
  </data>
  <data name="SendTo" xml:space="preserve">
    <value>傳送到...</value>
  </data>
  <data name="SetHostnameLikeDisplayName" xml:space="preserve">
    <value>設定建立或重新命名連線時主機名稱如顯示名稱</value>
  </data>
  <data name="SettingsCouldNotBeSavedOrTrayDispose" xml:space="preserve">
    <value>無法儲存設定或部署 SysTray 圖示!</value>
  </data>
  <data name="ShowDescriptionTooltips" xml:space="preserve">
    <value>在連線樹顯示描述工具提示</value>
  </data>
  <data name="ShowFullConsFilePath" xml:space="preserve">
    <value>在視窗標題顯示完整連線檔案路徑</value>
  </data>
  <data name="ShowLogonInfoOnTabs" xml:space="preserve">
    <value>在索引標籤名稱顯示登入資訊</value>
  </data>
  <data name="ShowProtocolOnTabs" xml:space="preserve">
    <value>在索引標籤名稱顯示協定</value>
  </data>
  <data name="SingleClickOnConnectionOpensIt" xml:space="preserve">
    <value>按一下在連線開啟</value>
  </data>
  <data name="SingleClickOnOpenConnectionSwitchesToIt" xml:space="preserve">
    <value>按一下切換到開啟的連線</value>
  </data>
  <data name="Socks5" xml:space="preserve">
    <value>Socks 5</value>
  </data>
  <data name="Sort" xml:space="preserve">
    <value>排序</value>
  </data>
  <data name="SortAsc" xml:space="preserve">
    <value>遞增 (A-Z)</value>
  </data>
  <data name="SortDesc" xml:space="preserve">
    <value>遞減 (Z-A)</value>
  </data>
  <data name="SQLInfo" xml:space="preserve">
    <value>更多資訊請查看說明 - 入門 - SQL 組態!</value>
  </data>
  <data name="SQLServer" xml:space="preserve">
    <value>SQL 伺服器</value>
  </data>
  <data name="SshV1" xml:space="preserve">
    <value>SSH 版本 1</value>
  </data>
  <data name="SshV2" xml:space="preserve">
    <value>SSH 版本 2</value>
  </data>
  <data name="SshBackgroundTransferFailed" xml:space="preserve">
    <value>SSH 背景傳輸失敗!</value>
  </data>
  <data name="SshTransferFailed" xml:space="preserve">
    <value>SSH 傳輸失敗。</value>
  </data>
  <data name="FirstIp" xml:space="preserve">
    <value>開始 IP</value>
  </data>
  <data name="FirstPort" xml:space="preserve">
    <value>開始連接埠</value>
  </data>
  <data name="StartupExit" xml:space="preserve">
    <value>啟動/結束</value>
  </data>
  <data name="Status" xml:space="preserve">
    <value>狀態</value>
  </data>
  <data name="SwitchToErrorsAndInfos" xml:space="preserve">
    <value>切換到通知面板:</value>
  </data>
  <data name="Advanced" xml:space="preserve">
    <value>進階</value>
  </data>
  <data name="TabsAndPanels" xml:space="preserve">
    <value>索引標籤 &amp;&amp; 面板</value>
  </data>
  <data name="Updates" xml:space="preserve">
    <value>更新</value>
  </data>
  <data name="Telnet" xml:space="preserve">
    <value>Telnet</value>
  </data>
  <data name="TheFollowing" xml:space="preserve">
    <value>以下:</value>
  </data>
  <data name="TitleError" xml:space="preserve">
    <value>錯誤 ({0})</value>
  </data>
  <data name="TitleInformation" xml:space="preserve">
    <value>資訊 ({0})</value>
  </data>
  <data name="TitlePassword" xml:space="preserve">
    <value>密碼</value>
  </data>
  <data name="TitleSelectPanel" xml:space="preserve">
    <value>選取面板</value>
  </data>
  <data name="TitleWarning" xml:space="preserve">
    <value>警告 ({0})</value>
  </data>
  <data name="Transfer" xml:space="preserve">
    <value>傳輸</value>
  </data>
  <data name="TryToIntegrate" xml:space="preserve">
    <value>嘗試整合</value>
  </data>
  <data name="UltraVncRepeater" xml:space="preserve">
    <value>Ultra VNC Repeater</value>
  </data>
  <data name="UltraVNCSCListeningPort" xml:space="preserve">
    <value>UltraVNC SingleClick 連接埠:</value>
  </data>
  <data name="UncheckProperties" xml:space="preserve">
    <value>取消勾選您不要儲存的內容!</value>
  </data>
  <data name="UpdateAvailable" xml:space="preserve">
    <value>mRemoteNG 需要更新</value>
  </data>
  <data name="UpdateCheck" xml:space="preserve">
    <value>mRemoteNG 能定期連線到 mRemoteNG 網站檢查更新和產品發佈。</value>
  </data>
  <data name="UpdateCheckCompleteFailed" xml:space="preserve">
    <value>檢查更新完整性失敗!</value>
  </data>
  <data name="UpdateDownloadComplete" xml:space="preserve">
    <value>下載完成!
mRemoteNG 將立即結束並開始安裝。</value>
  </data>
  <data name="UpdateDownloadCompleteFailed" xml:space="preserve">
    <value>下載完成失敗!</value>
  </data>
  <data name="UpdateDownloadFailed" xml:space="preserve">
    <value>下載更新失敗!</value>
  </data>
  <data name="UpdateFrequencyCustom" xml:space="preserve">
    <value>每隔 {0} 天</value>
  </data>
  <data name="Daily" xml:space="preserve">
    <value>每天</value>
  </data>
  <data name="Monthly" xml:space="preserve">
    <value>每月</value>
  </data>
  <data name="Weekly" xml:space="preserve">
    <value>每星期</value>
  </data>
  <data name="UseDifferentUsernameAndPassword" xml:space="preserve">
    <value>使用不同的使用者名稱和密碼</value>
  </data>
  <data name="User" xml:space="preserve">
    <value>使用者</value>
  </data>
  <data name="UseSameUsernameAndPassword" xml:space="preserve">
    <value>使用相同的使用者名稱和密碼</value>
  </data>
  <data name="UseSmartCard" xml:space="preserve">
    <value>使用智慧卡</value>
  </data>
  <data name="UseSQLServer" xml:space="preserve">
    <value>使用 SQL Server 載入 &amp;&amp; 儲存連線</value>
  </data>
  <data name="Version" xml:space="preserve">
    <value>版本</value>
  </data>
  <data name="Vnc" xml:space="preserve">
    <value>VNC</value>
  </data>
  <data name="VncConnectionDisconnectFailed" xml:space="preserve">
    <value>VNC 中斷連線失敗!</value>
  </data>
  <data name="VncRefreshFailed" xml:space="preserve">
    <value>VNC 重新整理畫面失敗!</value>
  </data>
  <data name="VncSendSpecialKeysFailed" xml:space="preserve">
    <value>VNC SendSpecialKeys 失敗!</value>
  </data>
  <data name="VncSetEventHandlersFailed" xml:space="preserve">
    <value>VNC Set Event Handlers 失敗!</value>
  </data>
  <data name="VncSetPropsFailed" xml:space="preserve">
    <value>VNC Set Props 失敗!</value>
  </data>
  <data name="VncToggleSmartSizeFailed" xml:space="preserve">
    <value>VNC Toggle SmartSize 失敗!</value>
  </data>
  <data name="VncToggleViewOnlyFailed" xml:space="preserve">
    <value>VNC Toggle ViewOnly 失敗!</value>
  </data>
  <data name="WarnIfAuthFails" xml:space="preserve">
    <value>如果驗證失敗警告我</value>
  </data>
  <data name="Warnings" xml:space="preserve">
    <value>警告</value>
  </data>
  <data name="Yes" xml:space="preserve">
    <value>是</value>
  </data>
</root><|MERGE_RESOLUTION|>--- conflicted
+++ resolved
@@ -243,21 +243,11 @@
   <data name="CheckSucceeded" xml:space="preserve">
     <value>檢查成功!</value>
   </data>
-<<<<<<< HEAD
-  <data name="strCcEOLOK" xml:space="preserve">
-    <value>找到 EOLWTSCOM 並似乎正確註冊。</value>
-  </data>
-  <data name="strCcGeckoOK" xml:space="preserve">
-    <value>找到 GeckoFx 並似乎正確註冊。</value>
-  </data>
-  <data name="strCcNotInstalledProperly" xml:space="preserve">
-=======
   <data name="CcICAOK" xml:space="preserve">
     <value>找到所有 ICA 元件並似乎正確註冊。
 Citrix ICA Client Control 版本 {0}</value>
   </data>
   <data name="CcNotInstalledProperly" xml:space="preserve">
->>>>>>> 256ea606
     <value>未正確安裝</value>
   </data>
   <data name="CcPuttyOK" xml:space="preserve">
@@ -584,9 +574,6 @@
   <data name="HttpSetPropsFailed" xml:space="preserve">
     <value>設定 HTTP Props 失敗!</value>
   </data>
-<<<<<<< HEAD
-  <data name="strIdentifyQuickConnectTabs" xml:space="preserve">
-=======
   <data name="IcaConnectionFailed" xml:space="preserve">
     <value>無法建立新的 ICA 連線!</value>
   </data>
@@ -606,7 +593,6 @@
     <value>ICA Set Resolution 失敗!</value>
   </data>
   <data name="IdentifyQuickConnectTabs" xml:space="preserve">
->>>>>>> 256ea606
     <value>加入字首「Quick:」以識別快速連線索引標籤</value>
   </data>
   <data name="ImportAD" xml:space="preserve">
