﻿<?xml version="1.0" encoding="utf-8"?>
<root>
  <!-- 
    Microsoft ResX Schema 
    
    Version 2.0
    
    The primary goals of this format is to allow a simple XML format 
    that is mostly human readable. The generation and parsing of the 
    various data types are done through the TypeConverter classes 
    associated with the data types.
    
    Example:
    
    ... ado.net/XML headers & schema ...
    <resheader name="resmimetype">text/microsoft-resx</resheader>
    <resheader name="version">2.0</resheader>
    <resheader name="reader">System.Resources.ResXResourceReader, System.Windows.Forms, ...</resheader>
    <resheader name="writer">System.Resources.ResXResourceWriter, System.Windows.Forms, ...</resheader>
    <data name="Name1"><value>this is my long string</value><comment>this is a comment</comment></data>
    <data name="Color1" type="System.Drawing.Color, System.Drawing">Blue</data>
    <data name="Bitmap1" mimetype="application/x-microsoft.net.object.binary.base64">
        <value>[base64 mime encoded serialized .NET Framework object]</value>
    </data>
    <data name="Icon1" type="System.Drawing.Icon, System.Drawing" mimetype="application/x-microsoft.net.object.bytearray.base64">
        <value>[base64 mime encoded string representing a byte array form of the .NET Framework object]</value>
        <comment>This is a comment</comment>
    </data>
                
    There are any number of "resheader" rows that contain simple 
    name/value pairs.
    
    Each data row contains a name, and value. The row also contains a 
    type or mimetype. Type corresponds to a .NET class that support 
    text/value conversion through the TypeConverter architecture. 
    Classes that don't support this are serialized and stored with the 
    mimetype set.
    
    The mimetype is used for serialized objects, and tells the 
    ResXResourceReader how to depersist the object. This is currently not 
    extensible. For a given mimetype the value must be set accordingly:
    
    Note - application/x-microsoft.net.object.binary.base64 is the format 
    that the ResXResourceWriter will generate, however the reader can 
    read any of the formats listed below.
    
    mimetype: application/x-microsoft.net.object.binary.base64
    value   : The object must be serialized with 
            : System.Runtime.Serialization.Formatters.Binary.BinaryFormatter
            : and then encoded with base64 encoding.
    
    mimetype: application/x-microsoft.net.object.soap.base64
    value   : The object must be serialized with 
            : System.Runtime.Serialization.Formatters.Soap.SoapFormatter
            : and then encoded with base64 encoding.

    mimetype: application/x-microsoft.net.object.bytearray.base64
    value   : The object must be serialized into a byte array 
            : using a System.ComponentModel.TypeConverter
            : and then encoded with base64 encoding.
    -->
  <xsd:schema id="root" xmlns="" xmlns:xsd="http://www.w3.org/2001/XMLSchema" xmlns:msdata="urn:schemas-microsoft-com:xml-msdata">
    <xsd:import namespace="http://www.w3.org/XML/1998/namespace" />
    <xsd:element name="root" msdata:IsDataSet="true">
      <xsd:complexType>
        <xsd:choice maxOccurs="unbounded">
          <xsd:element name="metadata">
            <xsd:complexType>
              <xsd:sequence>
                <xsd:element name="value" type="xsd:string" minOccurs="0" />
              </xsd:sequence>
              <xsd:attribute name="name" use="required" type="xsd:string" />
              <xsd:attribute name="type" type="xsd:string" />
              <xsd:attribute name="mimetype" type="xsd:string" />
              <xsd:attribute ref="xml:space" />
            </xsd:complexType>
          </xsd:element>
          <xsd:element name="assembly">
            <xsd:complexType>
              <xsd:attribute name="alias" type="xsd:string" />
              <xsd:attribute name="name" type="xsd:string" />
            </xsd:complexType>
          </xsd:element>
          <xsd:element name="data">
            <xsd:complexType>
              <xsd:sequence>
                <xsd:element name="value" type="xsd:string" minOccurs="0" msdata:Ordinal="1" />
                <xsd:element name="comment" type="xsd:string" minOccurs="0" msdata:Ordinal="2" />
              </xsd:sequence>
              <xsd:attribute name="name" type="xsd:string" use="required" msdata:Ordinal="1" />
              <xsd:attribute name="type" type="xsd:string" msdata:Ordinal="3" />
              <xsd:attribute name="mimetype" type="xsd:string" msdata:Ordinal="4" />
              <xsd:attribute ref="xml:space" />
            </xsd:complexType>
          </xsd:element>
          <xsd:element name="resheader">
            <xsd:complexType>
              <xsd:sequence>
                <xsd:element name="value" type="xsd:string" minOccurs="0" msdata:Ordinal="1" />
              </xsd:sequence>
              <xsd:attribute name="name" type="xsd:string" use="required" />
            </xsd:complexType>
          </xsd:element>
        </xsd:choice>
      </xsd:complexType>
    </xsd:element>
  </xsd:schema>
  <resheader name="resmimetype">
    <value>text/microsoft-resx</value>
  </resheader>
  <resheader name="version">
    <value>2.0</value>
  </resheader>
  <resheader name="reader">
    <value>System.Resources.ResXResourceReader, System.Windows.Forms, Version=4.0.0.0, Culture=neutral, PublicKeyToken=b77a5c561934e089</value>
  </resheader>
  <resheader name="writer">
    <value>System.Resources.ResXResourceWriter, System.Windows.Forms, Version=4.0.0.0, Culture=neutral, PublicKeyToken=b77a5c561934e089</value>
  </resheader>
  <data name="About" xml:space="preserve">
    <value>Acerca de</value>
  </data>
  <data name="AddNodeFromXmlFailed" xml:space="preserve">
    <value>¡Adición de Nodo desde XML fallida!</value>
  </data>
  <data name="AllowOnlySingleInstance" xml:space="preserve">
    <value>Permitir una sola instancia de la aplicación (reinicio de mRemoteNG necesario)</value>
  </data>
  <data name="Always" xml:space="preserve">
    <value>Siempre</value>
  </data>
  <data name="AlwaysConnectEvenIfAuthFails" xml:space="preserve">
    <value>Conectar siempre, aunque falle la autentificación</value>
  </data>
  <data name="AlwaysShowPanelSelection" xml:space="preserve">
    <value>Mostrar siempre el diálogo de selección de panel cuando se abran conexiones</value>
  </data>
  <data name="AlwaysShowPanelTabs" xml:space="preserve">
    <value>Mostrar las pestañas del panel siempre</value>
  </data>
  <data name="AlwaysShowSysTrayIcon" xml:space="preserve">
    <value>Mostrar siempre el Icono de la Bandeja del Sistema</value>
  </data>
  <data name="AskUpdatesCommandAskLater" xml:space="preserve">
    <value>Pregúnteme más adelante</value>
  </data>
  <data name="AskUpdatesCommandCustom" xml:space="preserve">
    <value>Personalice las opciones ahora</value>
  </data>
  <data name="AskUpdatesCommandRecommended" xml:space="preserve">
    <value>Emplear la opciones recomendadas</value>
  </data>
  <data name="AskUpdatesContent" xml:space="preserve">
    <value>{0} puede comprobar automáticamente actualizaciones que  aportarán nuevas funcionalidades y correción de errores. Es recomendable que permita a {0} comprobar actualizaciones semanalmente.</value>
  </data>
  <data name="AskUpdatesMainInstruction" xml:space="preserve">
    <value>Opciones de actualización automática</value>
  </data>
  <data name="Aspect" xml:space="preserve">
    <value>Aspecto</value>
  </data>
  <data name="AutoSaveEvery" xml:space="preserve">
    <value>Autoguardar cada:</value>
  </data>
  <data name="AvailableVersion" xml:space="preserve">
    <value>Versión Disponible</value>
  </data>
  <data name="_Browse" xml:space="preserve">
    <value>&amp;Ver...</value>
  </data>
  <data name="_Cancel" xml:space="preserve">
    <value>&amp;Cancelar</value>
  </data>
  <data name="Change" xml:space="preserve">
    <value>Cambiar</value>
  </data>
  <data name="_Close" xml:space="preserve">
    <value>&amp;Cerra</value>
  </data>
  <data name="ButtonDefaultInheritance" xml:space="preserve">
    <value>Herencia por Defecto</value>
  </data>
  <data name="ButtonDefaultProperties" xml:space="preserve">
    <value>Propiedades por Defecto</value>
  </data>
  <data name="Disconnect" xml:space="preserve">
    <value>Desconectar</value>
  </data>
  <data name="Icon" xml:space="preserve">
    <value>Icono</value>
  </data>
  <data name="_Import" xml:space="preserve">
    <value>&amp;Importar</value>
  </data>
  <data name="Inheritance" xml:space="preserve">
    <value>Herencia</value>
  </data>
  <data name="ButtonLaunchPutty" xml:space="preserve">
    <value>Lanzar PuTTY</value>
  </data>
  <data name="_Ok" xml:space="preserve">
    <value>&amp;OK</value>
  </data>
  <data name="Properties" xml:space="preserve">
    <value>Propiedades</value>
  </data>
  <data name="_Scan" xml:space="preserve">
    <value>&amp;Escanear</value>
  </data>
  <data name="_Stop" xml:space="preserve">
    <value>&amp;Parar</value>
  </data>
  <data name="TestProxy" xml:space="preserve">
    <value>Probar Proxy</value>
  </data>
  <data name="CannotStartPortScan" xml:space="preserve">
    <value>¡No puede iniciarse el Escáner de Puertos, incorrecto formato IP!</value>
  </data>
  <data name="Appearance" xml:space="preserve">
    <value>Apariencia</value>
  </data>
  <data name="Connection" xml:space="preserve">
    <value>Conexión</value>
  </data>
  <data name="Display" xml:space="preserve">
    <value>Pantalla</value>
  </data>
  <data name="Gateway" xml:space="preserve">
    <value>Puerta de Enlace</value>
  </data>
  <data name="Miscellaneous" xml:space="preserve">
    <value>Varios</value>
  </data>
  <data name="Protocol" xml:space="preserve">
    <value>Protocolo</value>
  </data>
  <data name="Redirect" xml:space="preserve">
    <value>Redirección</value>
  </data>
  <data name="CheckFailed" xml:space="preserve">
    <value>Comprobación fallida!</value>
  </data>
  <data name="CheckSucceeded" xml:space="preserve">
    <value>Comprobación realizada!</value>
  </data>
<<<<<<< HEAD
  <data name="strCcEOLFailed" xml:space="preserve">
    <value>La característica de Sesiones (RDP) necesita que se haya registrado la librería eolwtscom.dll en su sistema.
mRemoteNG viene con este componente pero no lo registra automáticamente a menos que ejecute el paquete de instalación.
Para registrarlo manualmente haga ésto: Abra el diálogo de ejecutar (Inicio - Ejecutar) e introduzca lo siguiente: regsvr32 "c:\Archivos de Programa\mRemoteNG\eolwtscom.dll" (donde c:\Archivos de Programa\mRemoteNG\ es la ruta a la instalación de mRemoteNG).
Si continúa sin funcionar la comprobación ó no puede utilizar Sesiones (RDP) en mRemoteNG, consulte el Foro de mRemoteNG en http://forum.mremoteng.org/</value>
  </data>
  <data name="strCcEOLOK" xml:space="preserve">
    <value>EOLWTSCOM ha sido localizado y parece estar registrado correctamente.</value>
  </data>
  <data name="strCcGeckoFailed" xml:space="preserve">
    <value>Para emplear el Motor de Renderizado Gecko necesita tener XULrunner 1.8.1.x y configurada en sus opciones la ruta de instalación.
Puede descargar XULrunner 1.8.1.3 aquí: ftp://ftp.mozilla.org/pub/xulrunner/releases/1.8.1.3/contrib/win32/
Cuando haya concluido la descarga, extraiga el paquete en un directorio de su elección. Entonces, en mRemoteNG vaya a Herramientas - Opciones - Avanzado e introduzca dicha ruta en el campo que indica la instalación de XULrunner.
Si continúa sin funcionar la comprobación ó no puede utilizar el motor Gecko en mRemoteNG, consulte el Foro de mRemoteNG en http://forum.mremoteng.org/</value>
  </data>
  <data name="strCcGeckoOK" xml:space="preserve">
    <value>GeckoFx ha sido localizado y parece estar instalado correctamente.</value>
  </data>
  <data name="strCcNotInstalledProperly" xml:space="preserve">
=======
  <data name="CcICAFailed" xml:space="preserve">
    <value>ICA necesita que esté instalado XenDesktop Online Plugin y que la librería wfica.ocx esté registrada. Puede descargar el cliente aquí: http://www.citrix.com/download/
Si tiene instalado XenDesktop Online Plugin y la comprobación continúa fallando, pruebe a registrar wfica.ocx manualmente.
Para hacer ésto, abra el diálogo ejecutar (Inicio - Ejecutar) e introduzca lo siguiente: regsvr32 "c:\Archivos de Programa\Citrix\ICA Client\wfica.ocx" (Donde c:\Archivos de Programa\Citrix\ICA Client\ es la ruta a su instalación de XenDesktop Online Plugin).
Si continúa sin funcionar la comprobación ó no puede utilizar ICA en mRemoteNG, consulte el Foro de mRemoteNG en http://forum.mremoteng.org/</value>
  </data>
  <data name="CcICAOK" xml:space="preserve">
    <value>Todos los componentes de ICA han sido localizados y parecen estar registrados correctamente.
Versión {0} de Citrix ICA Client Control</value>
  </data>
  <data name="CcNotInstalledProperly" xml:space="preserve">
>>>>>>> 256ea606
    <value>no instalado adecuadamente</value>
  </data>
  <data name="CcPuttyFailed" xml:space="preserve">
    <value>Los protocolos SSH, Telnet, Rlogin y RAW necesitan PuTTY para funcionar. PuTTY viene con cada paquete de mRemoteNG y se encuentra en la ruta de instalación.
Por favor, asegúrese de que tiene Putty.exe en el directorio de mRemoteNG (por defecto: c:\Archivos de Programa\mRemoteNG) ó que ha especificado una ruta correcta a su ejecutable de PuTTY en las Opciones (Herramientas-Opciones-Avanzado-Ruta personalizada a PuTTY)</value>
  </data>
  <data name="CcPuttyOK" xml:space="preserve">
    <value>El ejecutable de PuTTY ha sido localizado y está listo para usarse.</value>
  </data>
  <data name="CcRDPFailed" xml:space="preserve">
    <value>Para que RDP funcione adecuadamente necesita tener instalada al menos la versión 8.0 de Remote Desktop Connection (Cliente de Servicios de Terminal). Puede descargarlo de la dirección: https://support.microsoft.com/kb/2592687. Si tiene instalado RDP 8.0 y la comprobación sigue fallando, intente registrar la librería mstscax.dll manualmente. Para hacerlo, abra el diálogo de ejecutar (Inicio-Ejecutar) e introduzca lo siguiente: regsvr32 "c:\windows\system32\mstscax.dll" (donde c:\ es su unidad de sistema).
Si continúa teniendo problemas para hacer funcionar RDP, consulte el Foro de mRemoteNG en http://forum.mremoteng.org/</value>
  </data>
  <data name="CcRDPOK" xml:space="preserve">
    <value>Todos los componentes RDP han sido localizados y parecen registrados adecuadamente.
Versión de Control {0} de la Conexión de Escritorio Remoto</value>
  </data>
  <data name="CcVNCFailed" xml:space="preserve">
    <value>VNC necesita que VncSharp.dll esté situada en la carpeta donde está instalado mRemoteNG.
Por favor, compruebe que tiene el archivo VncSharp.dll en la carpeta de instalación de mRemoteNG (normalmente C:\Archivos de Programa\mRemoteNG\).
Si continúa sin funcionar la comprobación ó no puede utilizar VNC en mRemoteNG, consulte el Foro de mRemoteNG en http://forum.mremoteng.org/</value>
  </data>
  <data name="CcVNCOK" xml:space="preserve">
    <value>Todos los componentes VNC han sido localizados y parecen registrados adecuadamente.
Versión de Control {0} de VncSharp</value>
  </data>
  <data name="CheckboxAutomaticReconnect" xml:space="preserve">
    <value>Tratar de reconectar automáticamente al ser desconectado del servidor (solo RDP &amp;&amp; ICA)</value>
  </data>
  <data name="CheckboxDoNotShowThisMessageAgain" xml:space="preserve">
    <value>No mostar este mensaje de nuevo.</value>
  </data>
  <data name="CheckboxProxyAuthentication" xml:space="preserve">
    <value>Este servidor procy requiere autentificación</value>
  </data>
  <data name="CheckboxPuttyPath" xml:space="preserve">
    <value>Usar ruta a PuTTY personalizada:</value>
  </data>
  <data name="CheckboxReconnectWhenReady" xml:space="preserve">
    <value>Reconectar cuando esté listo</value>
  </data>
  <data name="CheckboxUpdateUseProxy" xml:space="preserve">
    <value>Usar servidor proxy para conectar</value>
  </data>
  <data name="Username" xml:space="preserve">
    <value>Nombre de Usuario</value>
  </data>
  <data name="WaitForExit" xml:space="preserve">
    <value>Esperar a Salir</value>
  </data>
  <data name="CheckAgain" xml:space="preserve">
    <value>Comprobar de nuevo</value>
  </data>
  <data name="CheckForUpdatesOnStartup" xml:space="preserve">
    <value>Comprobar actualizaciones y novedades en el arranque</value>
  </data>
  <data name="CheckNow" xml:space="preserve">
    <value>Comprobar ahora</value>
  </data>
  <data name="CheckProperInstallationOfComponentsAtStartup" xml:space="preserve">
    <value>Comprobar la adecuada instalación de componentes en el arranque</value>
  </data>
  <data name="ChoosePanelBeforeConnecting" xml:space="preserve">
    <value>Seleccionar Panel antes de conectar</value>
  </data>
  <data name="ClosedPorts" xml:space="preserve">
    <value>Puertos Cerrados</value>
  </data>
  <data name="CollapseAllFolders" xml:space="preserve">
    <value>Contraer todas las carpetas</value>
  </data>
  <data name="Arguments" xml:space="preserve">
    <value>Argumentos</value>
  </data>
  <data name="Filename" xml:space="preserve">
    <value>Nombre de Archivo</value>
  </data>
  <data name="Message" xml:space="preserve">
    <value>Mensaje</value>
  </data>
  <data name="CommandLineArgsCouldNotBeParsed" xml:space="preserve">
    <value>¡No se pudieron procesar los argumentos de línea de comandos!</value>
  </data>
  <data name="CompatibilityProblemDetected" xml:space="preserve">
    <value>Detectado problema de compatibilidad</value>
  </data>
  <data name="ComponentsCheck" xml:space="preserve">
    <value>Comprobación de Componentes</value>
  </data>
  <data name="ConfigPropertyGridButtonIconClickFailed" xml:space="preserve">
    <value>¡Error en btnIcon_Click!</value>
  </data>
  <data name="ConfigPropertyGridHideItemsFailed" xml:space="preserve">
    <value>¡Fallo en ShowHideGridItems!</value>
  </data>
  <data name="ConfigPropertyGridMenuClickFailed" xml:space="preserve">
    <value>¡Fallo en IconMenu_Click!</value>
  </data>
  <data name="ConfigPropertyGridObjectFailed" xml:space="preserve">
    <value>¡Fallo en el objeto de propiedad de red!</value>
  </data>
  <data name="ConfigPropertyGridSetHostStatusFailed" xml:space="preserve">
    <value>No se pudo definir el estado del host!</value>
  </data>
  <data name="ConfigPropertyGridValueFailed" xml:space="preserve">
    <value>¡Fallo en pGrid_PopertyValueChanged!</value>
  </data>
  <data name="ConfigUiLoadFailed" xml:space="preserve">
    <value>Error al Cargar la Interfaz de Configuración de Usuario</value>
  </data>
  <data name="ConfirmCloseConnectionPanelMainInstruction" xml:space="preserve">
    <value>¿Está seguro de querer cerrar el panel, "{0}"? Cualquier conexión que contenga el panel también será cerrada.</value>
  </data>
  <data name="ConfirmDeleteExternalTool" xml:space="preserve">
    <value>¿Está seguro de querer borrar la herramienta externa, "{0}"?</value>
  </data>
  <data name="ConfirmDeleteExternalToolMultiple" xml:space="preserve">
    <value>¿Está seguro de querer borrar las {0} herramientas externas seleccionadas?</value>
  </data>
  <data name="ConfirmDeleteNodeConnection" xml:space="preserve">
    <value>¿Está seguro de querer eliminar la conexión, "{0}"?</value>
  </data>
  <data name="ConfirmDeleteNodeFolder" xml:space="preserve">
    <value>¿Está seguro de querer eliminar la carpeta vacía, "{0}"?</value>
  </data>
  <data name="ConfirmDeleteNodeFolderNotEmpty" xml:space="preserve">
    <value>¿Está seguro de querer eliminar la carpeta, "{0}"? Cualquier carpeta o conexión que contenga será también eliminada.</value>
  </data>
  <data name="ConfirmExitMainInstruction" xml:space="preserve">
    <value>¿Quiere cerrar todas las conexiones abiertas?</value>
  </data>
  <data name="ConfirmResetLayout" xml:space="preserve">
    <value>¿Está seguro de querer resetear los paneles a su configuración inicial?</value>
  </data>
  <data name="Connect" xml:space="preserve">
    <value>Conectar</value>
  </data>
  <data name="ConnectInFullscreen" xml:space="preserve">
    <value>Conectar en modo de pantalla completa</value>
  </data>
  <data name="Connecting" xml:space="preserve">
    <value>Conectando...</value>
  </data>
  <data name="ConnectionEventConnected" xml:space="preserve">
    <value>Se lanzó el evento Connected en Protocol</value>
  </data>
  <data name="ConnectionEventConnectedDetail" xml:space="preserve">
    <value>Connexión a "{0}" via "{1}" establecida por el usuario "{2}" (Descripción: "{3}"; Campo de Usuario: "{4}")</value>
  </data>
  <data name="ConnectionFailed" xml:space="preserve">
    <value>¡Conexión fallida!</value>
  </data>
  <data name="ConnectionEventErrorOccured" xml:space="preserve">
    <value>Ha ocurrido un error en evento de protocolo</value>
  </data>
  <data name="ConnectionOpenFailed" xml:space="preserve">
    <value>¡Conexión fallida!</value>
  </data>
  <data name="ConnectionOpenFailedNoHostname" xml:space="preserve">
    <value>¡No se pudo establecerse la conexión: No se ha especificado el nombre del host!</value>
  </data>
  <data name="Connections" xml:space="preserve">
    <value>Conexiones</value>
  </data>
  <data name="ConnectionSetDefaultPortFailed" xml:space="preserve">
    <value>¡No se pudo definir el puerto por defecto!</value>
  </data>
  <data name="ConnectionsFileBackupFailed" xml:space="preserve">
    <value>¡No pudo crearse copia de seguridad del archivo de conexiones!</value>
  </data>
  <data name="ConnectionsFileCouldNotBeLoaded" xml:space="preserve">
    <value>¡El archivo de conexiones "{0}" no pudo ser cargado!</value>
  </data>
  <data name="ConnectionsFileCouldNotBeLoadedNew" xml:space="preserve">
    <value>¡El archivo de conexiones "{0}" no pudo ser cargado!
Arrancando con un nuevo archivo de conexiones.</value>
  </data>
  <data name="ConnectionsFileCouldNotSaveAs" xml:space="preserve">
    <value>¡No pudo guardarse el archivo de conexiones como "{0}"!</value>
  </data>
  <data name="ConnectToConsoleSession" xml:space="preserve">
    <value>Conectar a sesión de consola</value>
  </data>
  <data name="ConnectWithOptions" xml:space="preserve">
    <value>Conectar (con Opciones)</value>
  </data>
  <data name="ConnenctionClosedByUser" xml:space="preserve">
    <value>Connexión a {0} via {1} cerrada por el usuario {2}.</value>
  </data>
  <data name="ConnenctionCloseEvent" xml:space="preserve">
    <value>Evento de conexión cerrado</value>
  </data>
  <data name="ConnenctionCloseEventFailed" xml:space="preserve">
    <value>¡Ha fallado el evento Closed en Connection!</value>
  </data>
  <data name="CouldNotCreateNewConnectionsFile" xml:space="preserve">
    <value>¡No se pudo crear un nuevo archivo de conexiones!</value>
  </data>
  <data name="InstalledVersion" xml:space="preserve">
    <value>Versión Instalada</value>
  </data>
  <data name="Detect" xml:space="preserve">
    <value>Detectar</value>
  </data>
  <data name="DontConnectWhenAuthFails" xml:space="preserve">
    <value>No conectar si la autentificación falla</value>
  </data>
  <data name="DoubleClickTabClosesIt" xml:space="preserve">
    <value>Doble clic en una pestaña la cierra</value>
  </data>
  <data name="DownloadAndInstall" xml:space="preserve">
    <value>Descargar e Instalar</value>
  </data>
  <data name="Duplicate" xml:space="preserve">
    <value>Duplicar</value>
  </data>
  <data name="EmptyPasswordContinue" xml:space="preserve">
    <value>¿Quiere continuar sin contraseña?</value>
  </data>
  <data name="EmptyUsernamePasswordDomainFields" xml:space="preserve">
    <value>Para campos de Nombre de Usuario, Contraseña y Dominio vacíos usar:</value>
  </data>
  <data name="Enc128Bit" xml:space="preserve">
    <value>128-bit</value>
  </data>
  <data name="Enc128BitLogonOnly" xml:space="preserve">
    <value>128-bit (sólo inicio de sesión)</value>
  </data>
  <data name="Basic" xml:space="preserve">
    <value>Básico</value>
  </data>
  <data name="EncryptCompleteConnectionFile" xml:space="preserve">
    <value>Cifrar por completo el archivo de conexión</value>
  </data>
  <data name="LastIp" xml:space="preserve">
    <value>IP Final</value>
  </data>
  <data name="LastPort" xml:space="preserve">
    <value>Puerto Final</value>
  </data>
  <data name="ErrorAddExternalToolsToToolBarFailed" xml:space="preserve">
    <value>Fallo al AddExternalToolsToToolBar (frmMain). {0}</value>
  </data>
  <data name="ErrorAddFolderFailed" xml:space="preserve">
    <value>Añadir Carpeta (UI.Window.Tree) fallida. {0}</value>
  </data>
  <data name="ErrorBadDatabaseVersion" xml:space="preserve">
    <value>La versión de Base de Datos {0} No es compatible con esta versión de {1}.</value>
  </data>
  <data name="ErrorConnectionListSaveFailed" xml:space="preserve">
    <value>La lista de conexiones no ha podido ser grabada.</value>
  </data>
  <data name="ErrorDecryptionFailed" xml:space="preserve">
    <value>Descifrado fallido. {0}</value>
  </data>
  <data name="ErrorEncryptionFailed" xml:space="preserve">
    <value>Cifrado fallido. {0}</value>
  </data>
  <data name="Errors" xml:space="preserve">
    <value>Errores</value>
  </data>
  <data name="ErrorStartupConnectionFileLoad" xml:space="preserve">
    <value>No ha podido cargarse el archivo de conexión inicial.{0}{0}{2}{0}{3}{0}{0}Para evitar la pérdida de datos, {1} se cerrará ahora.</value>
  </data>
  <data name="ErrorVerifyDatabaseVersionFailed" xml:space="preserve">
    <value>Error.{0} en Proceso VerifyDatabaseVersion (Config.Connections.Save)</value>
  </data>
  <data name="ExpandAllFolders" xml:space="preserve">
    <value>Expandir todas las carpetas</value>
  </data>
  <data name="Experimental" xml:space="preserve">
    <value>Experimental</value>
  </data>
  <data name="Export" xml:space="preserve">
    <value>Exportar</value>
  </data>
  <data name="FilterAll" xml:space="preserve">
    <value>Todos los archivos (*.*)</value>
  </data>
  <data name="FilterApplication" xml:space="preserve">
    <value>Archivos de Aplicación (*.exe)</value>
  </data>
  <data name="FiltermRemoteCSV" xml:space="preserve">
    <value>Archivos CSV de mRemote (*.csv)</value>
  </data>
  <data name="FiltermRemoteXML" xml:space="preserve">
    <value>Archivos XML de mRemote (*.xml)</value>
  </data>
  <data name="FilterRDP" xml:space="preserve">
    <value>Archivos RDP (*.rdp)</value>
  </data>
  <data name="FormatInherit" xml:space="preserve">
    <value>Herencia {0}</value>
  </data>
  <data name="FormatInheritDescription" xml:space="preserve">
    <value>Descripción de la propiedad heredada: {0}</value>
  </data>
  <data name="Free" xml:space="preserve">
    <value>Gratis</value>
  </data>
  <data name="Fullscreen" xml:space="preserve">
    <value>Pantalla Completa</value>
  </data>
  <data name="General" xml:space="preserve">
    <value>General</value>
  </data>
  <data name="GetConnectionInfoFromXmlFailed" xml:space="preserve">
    <value>Ha ocurrido un error mientras se cargaba la conexión de "{0}" desde "{1}". {2}</value>
  </data>
  <data name="GroupboxAutomaticReconnect" xml:space="preserve">
    <value>Reconexión Automática</value>
  </data>
  <data name="ExternalToolProperties" xml:space="preserve">
    <value>Propiedades de la Herramienta Externa</value>
  </data>
  <data name="Files" xml:space="preserve">
    <value>Archivos</value>
  </data>
  <data name="Host" xml:space="preserve">
    <value>Servidor</value>
  </data>
  <data name="HttpConnectFailed" xml:space="preserve">
    <value>¡Conexión HTTP Fallida!</value>
  </data>
  <data name="HttpConnectionFailed" xml:space="preserve">
    <value>¡No se pudo crear una nueva conexión HTTP!</value>
  </data>
  <data name="HttpDocumentTileChangeFailed" xml:space="preserve">
    <value>¡Fallo al cambiar el azulejo del documento HTTP!</value>
  </data>
  <data name="HttpSetPropsFailed" xml:space="preserve">
    <value>¡Asignación de Propiedades HTTP fallida!</value>
  </data>
<<<<<<< HEAD
  <data name="strImportAD" xml:space="preserve">
=======
  <data name="IcaConnectionFailed" xml:space="preserve">
    <value>¡No se pudo crear una nueva conexión ICA!</value>
  </data>
  <data name="IcaControlFailed" xml:space="preserve">
    <value>¡Fallo en la carga del Plugin ICA!</value>
  </data>
  <data name="IcaSetCredentialsFailed" xml:space="preserve">
    <value>¡Asignación de Credenciales ICA fallida!</value>
  </data>
  <data name="IcaSetEventHandlersFailed" xml:space="preserve">
    <value>¡Asignación de Manejadores de Eventos ICA fallida!</value>
  </data>
  <data name="IcaSetPropsFailed" xml:space="preserve">
    <value>¡Asignación de Propiedades ICA fallida!</value>
  </data>
  <data name="IcaSetResolutionFailed" xml:space="preserve">
    <value>¡Asignación de Resolución ICA fallida!</value>
  </data>
  <data name="ImportAD" xml:space="preserve">
>>>>>>> 256ea606
    <value>Importar desde Directorio Activo</value>
  </data>
  <data name="ImportPortScan" xml:space="preserve">
    <value>Importar desde el Escáner de Puertos</value>
  </data>
  <data name="Informations" xml:space="preserve">
    <value>Informaciones</value>
  </data>
  <data name="IntAppDisposeFailed" xml:space="preserve">
    <value>¡La liberación del proceso Int App ha fallado!</value>
  </data>
  <data name="IntAppFocusFailed" xml:space="preserve">
    <value>¡No se pudo centrar el foco en Int App!</value>
  </data>
  <data name="IntAppHandle" xml:space="preserve">
    <value>Manejar aplicación interna: {0}</value>
  </data>
  <data name="IntAppKillFailed" xml:space="preserve">
    <value>¡Fallo en el proceso de detención de la aplicación interna!</value>
  </data>
  <data name="IntAppResizeFailed" xml:space="preserve">
    <value>¡Fallo al redimensionar la aplicación interna!</value>
  </data>
  <data name="IntAppStuff" xml:space="preserve">
    <value>--- Cosas de la aplicación interna ---</value>
  </data>
  <data name="IntAppTitle" xml:space="preserve">
    <value>Título Int App: {0}</value>
  </data>
  <data name="Address" xml:space="preserve">
    <value>Dirección:</value>
  </data>
  <data name="ClosingConnections" xml:space="preserve">
    <value>Al cerrar las conexiones:</value>
  </data>
  <data name="_Connect" xml:space="preserve">
    <value>&amp;Conectar:</value>
  </data>
  <data name="DisplayName" xml:space="preserve">
    <value>Nombre Mostrado</value>
  </data>
  <data name="Domain" xml:space="preserve">
    <value>Dominio</value>
  </data>
  <data name="Hostname" xml:space="preserve">
    <value>Nombre del Host:</value>
  </data>
  <data name="PortableEdition" xml:space="preserve">
    <value>Edición Portable</value>
  </data>
  <data name="PuttySessionsConfig" xml:space="preserve">
    <value>Para configurar las conexiones PuTTY hacer clic en este botón:</value>
  </data>
  <data name="PuttyTimeout" xml:space="preserve">
    <value>Tiempo de espera Max. para PuTTY &amp;&amp; Applicaciones Ext. Integradas:</value>
  </data>
  <data name="ReleasedUnderGPL" xml:space="preserve">
    <value>Publicado bajo la GNU General Public License (GPL)</value>
  </data>
  <data name="Seconds" xml:space="preserve">
    <value>segundos</value>
  </data>
  <data name="SelectPanel" xml:space="preserve">
    <value>Seleccione un panel de la lista o haga clic en Nuevo para añadir uno. Haga clic en OK para continuar.</value>
  </data>
  <data name="ServerStatus" xml:space="preserve">
    <value>Estado de Servidor:</value>
  </data>
  <data name="Database" xml:space="preserve">
    <value>Base de Datos:</value>
  </data>
  <data name="Verify" xml:space="preserve">
    <value>Verificar:</value>
  </data>
  <data name="LanguageString" xml:space="preserve">
    <value>Idioma</value>
  </data>
  <data name="LanguageDefault" xml:space="preserve">
    <value>(Detección Automática)</value>
  </data>
  <data name="LanguageRestartRequired" xml:space="preserve">
    <value>{0} debe ser reiniciado antes de que los cambios en el idioma tengan efecto.</value>
  </data>
  <data name="LoadFromSqlFailed" xml:space="preserve">
    <value>¡Carga desde SQL fallida!</value>
  </data>
  <data name="LoadFromXmlFailed" xml:space="preserve">
    <value>¡Carga de XML fallida!</value>
  </data>
  <data name="LocalFile" xml:space="preserve">
    <value>Archivo local</value>
  </data>
  <data name="LocalFileDoesNotExist" xml:space="preserve">
    <value>¡El archivo local no existe!</value>
  </data>
  <data name="AddConnectionPanel" xml:space="preserve">
    <value>Agregar Panel de Conexión</value>
  </data>
  <data name="CheckForUpdates" xml:space="preserve">
    <value>Comprobar Actualizaciones</value>
  </data>
  <data name="Config" xml:space="preserve">
    <value>Configuración</value>
  </data>
  <data name="ConnectionPanels" xml:space="preserve">
    <value>Paneles de Conexión</value>
  </data>
  <data name="ConnectionsAndConfig" xml:space="preserve">
    <value>Conexiones y Configuración</value>
  </data>
  <data name="Copy" xml:space="preserve">
    <value>Copiar</value>
  </data>
  <data name="CtrlAltDel" xml:space="preserve">
    <value>Ctrl-Alt-Del</value>
  </data>
  <data name="CtrlEsc" xml:space="preserve">
    <value>Ctrl-Esc</value>
  </data>
  <data name="DeleteConnection" xml:space="preserve">
    <value>Borrar Conexión...</value>
  </data>
  <data name="DeleteExternalTool" xml:space="preserve">
    <value>Borrar Herramienta Externa...</value>
  </data>
  <data name="DeleteFolder" xml:space="preserve">
    <value>Borrar Carpeta...</value>
  </data>
  <data name="Donate" xml:space="preserve">
    <value>Donar</value>
  </data>
  <data name="DuplicateConnection" xml:space="preserve">
    <value>Duplicar Conexión</value>
  </data>
  <data name="DuplicateFolder" xml:space="preserve">
    <value>Duplicar Carpeta</value>
  </data>
  <data name="DuplicateTab" xml:space="preserve">
    <value>Duplicar Pestaña</value>
  </data>
  <data name="Exit" xml:space="preserve">
    <value>Salir</value>
  </data>
  <data name="ExternalToolsToolbar" xml:space="preserve">
    <value>Barra de Herramientas Externas</value>
  </data>
  <data name="_File" xml:space="preserve">
    <value>&amp;Archivo</value>
  </data>
  <data name="_Help" xml:space="preserve">
    <value>&amp;Ayuda</value>
  </data>
  <data name="HelpContents" xml:space="preserve">
    <value>Ayuda de mRemoteNG</value>
  </data>
  <data name="JumpTo" xml:space="preserve">
    <value>Saltar a </value>
  </data>
  <data name="LaunchExternalTool" xml:space="preserve">
    <value>Lanzar Aplicación Externa</value>
  </data>
  <data name="NewConnectionFile" xml:space="preserve">
    <value>Nuevo Archivo de Conexión</value>
  </data>
  <data name="NewExternalTool" xml:space="preserve">
    <value>Nueva Herramienta Externa</value>
  </data>
  <data name="Notifications" xml:space="preserve">
    <value>Notificaciones</value>
  </data>
  <data name="CopyAll" xml:space="preserve">
    <value>Copiar todo</value>
  </data>
  <data name="DeleteAll" xml:space="preserve">
    <value>Borrar todo</value>
  </data>
  <data name="OpenConnectionFile" xml:space="preserve">
    <value>Abrir Archivo de Conexión...</value>
  </data>
  <data name="Options" xml:space="preserve">
    <value>Opciones</value>
  </data>
  <data name="PortScan" xml:space="preserve">
    <value>Escanear Puertos</value>
  </data>
  <data name="QuickConnectToolbar" xml:space="preserve">
    <value>Barra de Conexión Rápida</value>
  </data>
  <data name="Reconnect" xml:space="preserve">
    <value>Reconectar</value>
  </data>
  <data name="RefreshScreen" xml:space="preserve">
    <value>Refrescar Pantalla (VNC)</value>
  </data>
  <data name="RenameConnection" xml:space="preserve">
    <value>Renombrar Conexión</value>
  </data>
  <data name="RenameFolder" xml:space="preserve">
    <value>Renombrar Carpeta</value>
  </data>
  <data name="RenameTab" xml:space="preserve">
    <value>Renombrar Pestaña</value>
  </data>
  <data name="ReportBug" xml:space="preserve">
    <value>Informar de un Bug</value>
  </data>
  <data name="ResetLayout" xml:space="preserve">
    <value>Resetear distribución de pantalla</value>
  </data>
  <data name="SaveConnectionFile" xml:space="preserve">
    <value>Guardar Archivo de Conexión</value>
  </data>
  <data name="SaveConnectionFileAs" xml:space="preserve">
    <value>Guardar Archivo de Conexión como...</value>
  </data>
  <data name="SendSpecialKeys" xml:space="preserve">
    <value>Enviar Teclas Especiales (VNC)</value>
  </data>
  <data name="ShowHelpText" xml:space="preserve">
    <value>&amp;Mostrar texto de ayuda</value>
  </data>
  <data name="ShowText" xml:space="preserve">
    <value>Mostar Texto</value>
  </data>
  <data name="SmartSize" xml:space="preserve">
    <value>SmartSize (RDP/VNC)</value>
  </data>
  <data name="SshFileTransfer" xml:space="preserve">
    <value>Tranferencia de Archivos por SSH</value>
  </data>
  <data name="StartChat" xml:space="preserve">
    <value>Comenzar Chat (VNC)</value>
  </data>
  <data name="SupportForum" xml:space="preserve">
    <value>Foro de Soporte</value>
  </data>
  <data name="_Tools" xml:space="preserve">
    <value>&amp;Herramientas</value>
  </data>
  <data name="TransferFile" xml:space="preserve">
    <value>Transferir Archivo (SSH)</value>
  </data>
  <data name="_View" xml:space="preserve">
    <value>&amp;Ver</value>
  </data>
  <data name="ViewOnly" xml:space="preserve">
    <value>Solo Ver (VNC)</value>
  </data>
  <data name="Website" xml:space="preserve">
    <value>Sitio Web</value>
  </data>
  <data name="MinimizeToSysTray" xml:space="preserve">
    <value>Minimizar en la bandeja del sistema</value>
  </data>
  <data name="MoveDown" xml:space="preserve">
    <value>Mover abajo</value>
  </data>
  <data name="MoveUp" xml:space="preserve">
    <value>Mover arriba</value>
  </data>
  <data name="MyCurrentWindowsCreds" xml:space="preserve">
    <value>Mis credenciales actuales (información de inicio de sesión en Windows)</value>
  </data>
  <data name="Never" xml:space="preserve">
    <value>Nunca</value>
  </data>
  <data name="NewConnection" xml:space="preserve">
    <value>Nueva Conexión</value>
  </data>
  <data name="NewFolder" xml:space="preserve">
    <value>Nueva Carpeta</value>
  </data>
  <data name="NewPanel" xml:space="preserve">
    <value>Nuevo Panel</value>
  </data>
  <data name="NewTitle" xml:space="preserve">
    <value>Nuevo Título</value>
  </data>
  <data name="No" xml:space="preserve">
    <value>No</value>
  </data>
  <data name="NoCompression" xml:space="preserve">
    <value>Sin Compresión</value>
  </data>
  <data name="NoExtAppDefined" xml:space="preserve">
    <value>App Externa no especificada.</value>
  </data>
  <data name="None" xml:space="preserve">
    <value>Ninguno</value>
  </data>
  <data name="Normal" xml:space="preserve">
    <value>Normal</value>
  </data>
  <data name="NoSmartSize" xml:space="preserve">
    <value>Sin SmartSize</value>
  </data>
  <data name="NoUpdateAvailable" xml:space="preserve">
    <value>Sin actualizaciones disponibles</value>
  </data>
  <data name="OldConffile" xml:space="preserve">
    <value>Está intentando cargar un archivo de conexión que ha sido creado con una versión muy antigua de mRemote, ésto puede causar un error en tiempo de ejecución.
¡Si este error se produce, cree un nuevo archivo de conexión!</value>
  </data>
  <data name="OpenNewTabRight" xml:space="preserve">
    <value>Abrir nueva pestaña a la derecha de la actualmente seleccionada</value>
  </data>
  <data name="OpenPorts" xml:space="preserve">
    <value>Puertos Abiertos</value>
  </data>
  <data name="Theme" xml:space="preserve">
    <value>Tema</value>
  </data>
  <data name="_Delete" xml:space="preserve">
    <value>&amp;Eliminar</value>
  </data>
  <data name="_New" xml:space="preserve">
    <value>&amp;Nuevo</value>
  </data>
  <data name="PanelName" xml:space="preserve">
    <value>Nombre del Panel</value>
  </data>
  <data name="PasswordProtect" xml:space="preserve">
    <value>Protegido por Contraseña</value>
  </data>
  <data name="PleaseFillAllFields" xml:space="preserve">
    <value>Pro favor, complete todos los campos</value>
  </data>
  <data name="PortScanCouldNotLoadPanel" xml:space="preserve">
    <value>¡No se pudo cargar el Panel de Escaneo de Puertos!</value>
  </data>
  <data name="PropertyDescriptionHostnameIp" xml:space="preserve">
    <value>Introduzca el nombre del host o IP con la que quiere conectar.</value>
  </data>
  <data name="PropertyDescriptionAll" xml:space="preserve">
    <value>Cambiar todas las opciones heredadas.</value>
  </data>
  <data name="PropertyDescriptionAuthenticationLevel" xml:space="preserve">
    <value>Seleccione el nivel de autentificación que esta conexión debe emplear.</value>
  </data>
  <data name="PropertyDescriptionAuthenticationMode" xml:space="preserve">
    <value>Seleccione cómo quiere autentificar contra el servidor VNC.</value>
  </data>
  <data name="PropertyDescriptionCacheBitmaps" xml:space="preserve">
    <value>Seleccione si quiere cachear bitmap o no.</value>
  </data>
  <data name="PropertyDescriptionColors" xml:space="preserve">
    <value>Seleccione la calidad de color a emplear.</value>
  </data>
  <data name="PropertyDescriptionCompression" xml:space="preserve">
    <value>Seleccione el nivel de compresión a emplear.</value>
  </data>
  <data name="PropertyDescriptionDescription" xml:space="preserve">
    <value>Introduzca aquí sus notas ó una descripción del host.</value>
  </data>
  <data name="PropertyDescriptionDisplayThemes" xml:space="preserve">
    <value>Seleccione sí si el tema del host remoto debe ser mostrado.</value>
  </data>
  <data name="PropertyDescriptionDisplayWallpaper" xml:space="preserve">
    <value>Seleccione sí si el fondo de escritorio del host remoto debe ser mostrado.</value>
  </data>
  <data name="PropertyDescriptionDomain" xml:space="preserve">
    <value>Introduzca su dominio.</value>
  </data>
  <data name="PropertyDescriptionEnableDesktopComposition" xml:space="preserve">
    <value>Seleccione si emplear composición de escritorio o no.</value>
  </data>
  <data name="PropertyDescriptionEnableFontSmoothing" xml:space="preserve">
    <value>Seleccione si emplear suavizado de fuentes o no.</value>
  </data>
  <data name="PropertyDescriptionEncoding" xml:space="preserve">
    <value>Seleccione el modo de codificación a emplear.</value>
  </data>
  <data name="PropertyDescriptionEncryptionStrength" xml:space="preserve">
    <value>Seleccione la fortaleza de cifrado del host remoto.</value>
  </data>
  <data name="PropertyDescriptionExternalTool" xml:space="preserve">
    <value>Seleccione la herramienta externa a iniciar.</value>
  </data>
  <data name="PropertyDescriptionExternalToolAfter" xml:space="preserve">
    <value>Seleccione la herramienta externa a iniciar tras la desconexión del host remoto.</value>
  </data>
  <data name="PropertyDescriptionExternalToolBefore" xml:space="preserve">
    <value>Seleccione la herramienta externa a iniciar antes de establecer la conexión con el host remoto.</value>
  </data>
  <data name="PropertyDescriptionIcon" xml:space="preserve">
    <value>Seleccione el icono que se mostrará cuando conecte con el host.</value>
  </data>
  <data name="PropertyDescriptionMACAddress" xml:space="preserve">
    <value>Introduzca la dirección MAC del host remoto si desea usarlo en una herramienta externa.</value>
  </data>
  <data name="PropertyDescriptionName" xml:space="preserve">
    <value>Este es el nombre que se mostrará en el árbol de conexiones.</value>
  </data>
  <data name="PropertyDescriptionPanel" xml:space="preserve">
    <value>Determina el panel en el que la conexión se abrirá.</value>
  </data>
  <data name="PropertyDescriptionPassword" xml:space="preserve">
    <value>Introduzca su contraseña.</value>
  </data>
  <data name="PropertyDescriptionPort" xml:space="preserve">
    <value>Introduzca el puerto por el que escucha el protocolo seleccionado.</value>
  </data>
  <data name="PropertyDescriptionProtocol" xml:space="preserve">
    <value>Seleccione el protocolo que mRemoteNG debe emplear para conectar con el host.</value>
  </data>
  <data name="PropertyDescriptionPuttySession" xml:space="preserve">
    <value>Seleccione una sesión PuTTY para emplear cuando conecte.</value>
  </data>
  <data name="PropertyDescriptionRDGatewayDomain" xml:space="preserve">
    <value>Indica el nombre del dominio que el usuario indica para conectar con el servidor RD Gateway.</value>
  </data>
  <data name="PropertyDescriptionRDGatewayHostname" xml:space="preserve">
    <value>Indica el nombre del servidor Gateway de Escritorio Remoto</value>
  </data>
  <data name="PropertyDescriptionRdpGatewayUsageMethod" xml:space="preserve">
    <value>Indica cuándo usar un servidor Gateway para Escritorio Remoto (RD Gateway).</value>
  </data>
  <data name="PropertyDescriptionRDGatewayUseConnectionCredentials" xml:space="preserve">
    <value>Indica si iniciar o no sesión en el gateway empleando el mismo usuario y contraseña que en la conexión.</value>
  </data>
  <data name="PropertyDescriptionRDGatewayUsername" xml:space="preserve">
    <value>Indica el nombre de usuario empleado para conectar con el servidor de Gateway de Escritorio Remoto.</value>
  </data>
  <data name="PropertyDescriptionRedirectDrives" xml:space="preserve">
    <value>Seleccione si los discos locales deben ser mostrados en el host remoto.</value>
  </data>
  <data name="PropertyDescriptionRedirectKeys" xml:space="preserve">
    <value>Seleccione si las combinaciones de teclas (ej. Alt-Tab) deben ser redireccionadas al host remoto.</value>
  </data>
  <data name="PropertyDescriptionRedirectPorts" xml:space="preserve">
    <value>Seleccione si los puertos locales (ej. com, paralelo) deben ser mostrados en el host remoto.</value>
  </data>
  <data name="PropertyDescriptionRedirectPrinters" xml:space="preserve">
    <value>Seleccione si las impresoras locales deben ser mostradas en el host remoto.</value>
  </data>
  <data name="PropertyDescriptionRedirectClipboard" xml:space="preserve">
    <value>Seleccione si el portapapeles debe compartirse con el host remoto.</value>
  </data>
  <data name="PropertyDescriptionRedirectSmartCards" xml:space="preserve">
    <value>Seleccione si las tarjetas inteligentes deben presentarse a la máquina remota.</value>
  </data>
  <data name="PropertyDescriptionRedirectSounds" xml:space="preserve">
    <value>Seleccione cómo deberá ser redireccionado el sonido remoto.</value>
  </data>
  <data name="PropertyDescriptionRenderingEngine" xml:space="preserve">
    <value>Seleccione uno de los motores de renderizado disponibles para  mostrar HTML.</value>
  </data>
  <data name="PropertyDescriptionResolution" xml:space="preserve">
    <value>Seleccione la resolución o modo en que esta conexión será abierta.</value>
  </data>
  <data name="PropertyDescriptionSmartSizeMode" xml:space="preserve">
    <value>Seleccione el modo SmartSize a emplear.</value>
  </data>
  <data name="PropertyDescriptionUseConsoleSession" xml:space="preserve">
    <value>Conectar a la sesión de consola del host remoto.</value>
  </data>
  <data name="PropertyDescriptionUser1" xml:space="preserve">
    <value>Introduzca aquí cualquier información que necesite.</value>
  </data>
  <data name="PropertyDescriptionUsername" xml:space="preserve">
    <value>Introduzca su nombre de usuario.</value>
  </data>
  <data name="PropertyDescriptionViewOnly" xml:space="preserve">
    <value>Seleccione "si" si desea establecer una conexión de sólo observación.</value>
  </data>
  <data name="PropertyDescriptionVNCProxyAddress" xml:space="preserve">
    <value>Introduzca la dirección del proxy a emplear.</value>
  </data>
  <data name="PropertyDescriptionVNCProxyPassword" xml:space="preserve">
    <value>Introduzca su contraseña de autentificación en el proxy.</value>
  </data>
  <data name="PropertyDescriptionVNCProxyPort" xml:space="preserve">
    <value>Introduzca el puerto de escucha del proxy.</value>
  </data>
  <data name="PropertyDescriptionVNCProxyType" xml:space="preserve">
    <value>Si utiliza un proxy para conexiones VNC, seleccione de qué tipo es.</value>
  </data>
  <data name="PropertyDescriptionVNCProxyUsername" xml:space="preserve">
    <value>Introduzca su nombre de usuario de autentificación en el proxy.</value>
  </data>
  <data name="HostnameIp" xml:space="preserve">
    <value>Nombre del host/IP</value>
  </data>
  <data name="All" xml:space="preserve">
    <value>Todo</value>
  </data>
  <data name="AuthenticationLevel" xml:space="preserve">
    <value>Autentificación de servidor</value>
  </data>
  <data name="AuthenticationMode" xml:space="preserve">
    <value>Modo de autentificación</value>
  </data>
  <data name="CacheBitmaps" xml:space="preserve">
    <value>Cache de Bitmaps</value>
  </data>
  <data name="Colors" xml:space="preserve">
    <value>Colores</value>
  </data>
  <data name="Compression" xml:space="preserve">
    <value>Compresión</value>
  </data>
  <data name="Description" xml:space="preserve">
    <value>Descripción</value>
  </data>
  <data name="DisplayThemes" xml:space="preserve">
    <value>Mostrar Temas</value>
  </data>
  <data name="DisplayWallpaper" xml:space="preserve">
    <value>Mostrar Fondo de Pantalla</value>
  </data>
  <data name="EnableDesktopComposition" xml:space="preserve">
    <value>Composición de Escritorio</value>
  </data>
  <data name="FontSmoothing" xml:space="preserve">
    <value>Suavizado de Fuentes</value>
  </data>
  <data name="Encoding" xml:space="preserve">
    <value>Codificación</value>
  </data>
  <data name="EncryptionStrength" xml:space="preserve">
    <value>Fortaleza del Cifrado</value>
  </data>
  <data name="ExternalTool" xml:space="preserve">
    <value>Herramienta Externa</value>
  </data>
  <data name="ExternalToolAfter" xml:space="preserve">
    <value>Tras la Herramienta Externa</value>
  </data>
  <data name="ExternalToolBefore" xml:space="preserve">
    <value>Antes de la Herramienta Externa</value>
  </data>
  <data name="MacAddress" xml:space="preserve">
    <value>Dirección MAC</value>
  </data>
  <data name="Name" xml:space="preserve">
    <value>Nombre</value>
  </data>
  <data name="Panel" xml:space="preserve">
    <value>Panel</value>
  </data>
  <data name="Password" xml:space="preserve">
    <value>Contraseña</value>
  </data>
  <data name="Port" xml:space="preserve">
    <value>Puerto</value>
  </data>
  <data name="PuttySession" xml:space="preserve">
    <value>Sesión PuTTY</value>
  </data>
  <data name="RdpGatewayDomain" xml:space="preserve">
    <value>Dominio del Gateway</value>
  </data>
  <data name="RdpGatewayHostname" xml:space="preserve">
    <value>Nombre del Gateway</value>
  </data>
  <data name="RdpGatewayPassword" xml:space="preserve">
    <value>Contraseña del Gateway para Escritorio Remoto</value>
  </data>
  <data name="RdpGatewayUsageMethod" xml:space="preserve">
    <value>Usar Gateway</value>
  </data>
  <data name="RdpGatewayUseConnectionCredentials" xml:space="preserve">
    <value>Credenciales del  Gateway</value>
  </data>
  <data name="RdpGatewayUsername" xml:space="preserve">
    <value>Nombre de Usuario para el Gateway</value>
  </data>
  <data name="DiskDrives" xml:space="preserve">
    <value>Unidades de Disco</value>
  </data>
  <data name="RedirectKeys" xml:space="preserve">
    <value>Combinaciones de Teclas</value>
  </data>
  <data name="Ports" xml:space="preserve">
    <value>Puertos</value>
  </data>
  <data name="Printers" xml:space="preserve">
    <value>Impresoras</value>
  </data>
  <data name="Clipboard" xml:space="preserve">
    <value>Portapapeles</value>
  </data>
  <data name="SmartCards" xml:space="preserve">
    <value>Tarjetas Inteligentes</value>
  </data>
  <data name="Sounds" xml:space="preserve">
    <value>Sonidos</value>
  </data>
  <data name="RenderingEngine" xml:space="preserve">
    <value>Motor de Renderizado</value>
  </data>
  <data name="Resolution" xml:space="preserve">
    <value>Resolución</value>
  </data>
  <data name="SmartSizeMode" xml:space="preserve">
    <value>Modo SmartSize</value>
  </data>
  <data name="UseConsoleSession" xml:space="preserve">
    <value>Usar Sesión de Consola</value>
  </data>
  <data name="UseCredSsp" xml:space="preserve">
    <value>Usar CredSSP</value>
  </data>
  <data name="UserField" xml:space="preserve">
    <value>Campo de Usuario</value>
  </data>
  <data name="ProxyAddress" xml:space="preserve">
    <value>Dirección del Proxy</value>
  </data>
  <data name="ProxyPassword" xml:space="preserve">
    <value>Contraseña del Proxy</value>
  </data>
  <data name="ProxyPort" xml:space="preserve">
    <value>Puerto del Proxy</value>
  </data>
  <data name="ProxyType" xml:space="preserve">
    <value>Tipo de Proxy</value>
  </data>
  <data name="ProxyUsername" xml:space="preserve">
    <value>Nombre de Usuario del Proxy</value>
  </data>
  <data name="ProtocolEventDisconnected" xml:space="preserve">
    <value>Protocol Event Disconnected.
Mensaje:
{0}</value>
  </data>
  <data name="ProtocolToImport" xml:space="preserve">
    <value>Protocolo a importar</value>
  </data>
  <data name="ProxyTestFailed" xml:space="preserve">
    <value>¡Test de Proxy fallido!</value>
  </data>
  <data name="ProxyTestSucceeded" xml:space="preserve">
    <value>¡Test de Proxy correcto!</value>
  </data>
  <data name="PuttyFocusFailed" xml:space="preserve">
    <value>¡No se pudo fikar el foco!</value>
  </data>
  <data name="PuttyHandle" xml:space="preserve">
    <value>Manejar Putty: {0}</value>
  </data>
  <data name="PuttyKillFailed" xml:space="preserve">
    <value>¡Kill del Proceso Putty fallido!</value>
  </data>
  <data name="PanelHandle" xml:space="preserve">
    <value>Manejar el panel: {0}</value>
  </data>
  <data name="PuttyResizeFailed" xml:space="preserve">
    <value>¡Redimensionamiento de Putty fallido!</value>
  </data>
  <data name="PuttySavedSessionsRootName" xml:space="preserve">
    <value>Sesiones guardadas de PuTTY</value>
  </data>
  <data name="PuttySettings" xml:space="preserve">
    <value>Opciones de PuTTY</value>
  </data>
  <data name="PuttyShowSettingsDialogFailed" xml:space="preserve">
    <value>¡Fallo al mostrar el Diálogo de Preferencias de Putty!</value>
  </data>
  <data name="PuttyStuff" xml:space="preserve">
    <value>--- Cosas de PuTTY ---</value>
  </data>
  <data name="PuttyTitle" xml:space="preserve">
    <value>Titulo PuTTy: {0}</value>
  </data>
  <data name="QuickConnect" xml:space="preserve">
    <value>Conexión Rápida</value>
  </data>
  <data name="QuickConnectAddFailed" xml:space="preserve">
    <value>¡Fallo agregando Conexión Rápida!</value>
  </data>
  <data name="QuickConnectFailed" xml:space="preserve">
    <value>Creación de conexión rápida fallida</value>
  </data>
  <data name="_CloseWarnAll" xml:space="preserve">
    <value>&amp;Avisarme al cerrar conexiones</value>
  </data>
  <data name="Raw" xml:space="preserve">
    <value>RAW</value>
  </data>
  <data name="Rdp" xml:space="preserve">
    <value>RDP</value>
  </data>
  <data name="Rdp16777216Colors" xml:space="preserve">
    <value>16777216 Colores (24-bit)</value>
  </data>
  <data name="Rdp256Colors" xml:space="preserve">
    <value>256 Colores (8-bit)</value>
  </data>
  <data name="Rdp32768Colors" xml:space="preserve">
    <value>32768 Colores (15-bit)</value>
  </data>
  <data name="Rdp4294967296Colors" xml:space="preserve">
    <value>16777216 Colores (32-bit)</value>
  </data>
  <data name="Rdp65536Colors" xml:space="preserve">
    <value>65536 Colores (16-bit)</value>
  </data>
  <data name="RdpControlCreationFailed" xml:space="preserve">
    <value>No se pudo crear el control RDP, por favor verifique los requerimientos de mRemoteNG.</value>
  </data>
  <data name="DisableCursorBlinking" xml:space="preserve">
    <value>Desactivar Parpadeo del Cursor</value>
  </data>
  <data name="DisableCursorShadow" xml:space="preserve">
    <value>Desactivar Sombra del Cursor</value>
  </data>
  <data name="DisableFullWindowDrag" xml:space="preserve">
    <value>Desactivar Mostar Ventana al arrastrar</value>
  </data>
  <data name="DisableMenuAnimations" xml:space="preserve">
    <value>Desactivar Animaciones de Menús</value>
  </data>
  <data name="RdpDisconnectFailed" xml:space="preserve">
    <value>¡Fallo en la desconexión RDP, intentando cerrar!</value>
  </data>
  <data name="RdpErrorCode1" xml:space="preserve">
    <value>Código de error interno 1.</value>
  </data>
  <data name="RdpErrorCode2" xml:space="preserve">
    <value>Código de error interno 2.</value>
  </data>
  <data name="RdpErrorCode3" xml:space="preserve">
    <value>Código de error interno 3. No es un estado válido.</value>
  </data>
  <data name="RdpErrorCode4" xml:space="preserve">
    <value>Código de error interno 4.</value>
  </data>
  <data name="RdpErrorConnection" xml:space="preserve">
    <value>Ha ocurrido un error irrecuperable durante la conexión del cliente.</value>
  </data>
  <data name="RdpErrorOutOfMemory" xml:space="preserve">
    <value>Ha ocurrido un error de desbordamiento de memoria.</value>
  </data>
  <data name="RdpErrorUnknown" xml:space="preserve">
    <value>Ha ocurrido un error desconocido.</value>
  </data>
  <data name="RdpErrorWindowCreation" xml:space="preserve">
    <value>Ha ocurrido un error en la creación de la ventana.</value>
  </data>
  <data name="RdpErrorWinsock" xml:space="preserve">
    <value>Error de inicialización del Winsock.</value>
  </data>
  <data name="FitToPanel" xml:space="preserve">
    <value>Ajustar al panel</value>
  </data>
  <data name="RdpFocusFailed" xml:space="preserve">
    <value>¡RDP Focus fallido!</value>
  </data>
  <data name="RdpGatewayIsSupported" xml:space="preserve">
    <value>RD Gateway soportado.</value>
  </data>
  <data name="RdpGatewayNotSupported" xml:space="preserve">
    <value>¡No está soportada la Gateway RD!</value>
  </data>
  <data name="RdpReconnectCount" xml:space="preserve">
    <value>Contador de Reconexiones RDP:</value>
  </data>
  <data name="RdpSetAuthenticationLevelFailed" xml:space="preserve">
    <value>¡RDP Asignación de Nivel de Autenticación fallida!</value>
  </data>
  <data name="RdpSetConsoleSessionFailed" xml:space="preserve">
    <value>¡RDP Uso de Sesión de Consola fallida!</value>
  </data>
  <data name="RdpSetConsoleSwitch" xml:space="preserve">
    <value>Configurando switch de Consola para RDC {0}.</value>
  </data>
  <data name="RdpSetCredentialsFailed" xml:space="preserve">
    <value>¡RDP Asignación de Credenciales fallida!</value>
  </data>
  <data name="RdpSetEventHandlersFailed" xml:space="preserve">
    <value>¡RDP Asignación de Manejadores de Eventos fallida!</value>
  </data>
  <data name="RdpSetGatewayFailed" xml:space="preserve">
    <value>¡RDP asignar RDGateway fallida!</value>
  </data>
  <data name="RdpSetPerformanceFlagsFailed" xml:space="preserve">
    <value>¡RDP Asignación de Valores de Rendimiento fallida!</value>
  </data>
  <data name="RdpSetPortFailed" xml:space="preserve">
    <value>¡RDP Asignación de Puerto fallida!</value>
  </data>
  <data name="RdpSetPropsFailed" xml:space="preserve">
    <value>¡RDP Asignación de Propiedades fallida!</value>
  </data>
  <data name="RdpSetRedirectionFailed" xml:space="preserve">
    <value>¡RDP Asignación de Redirección fallida!</value>
  </data>
  <data name="RdpSetRedirectKeysFailed" xml:space="preserve">
    <value>¡RDP Asignación de Claves de Redirección fallida!</value>
  </data>
  <data name="RdpSetResolutionFailed" xml:space="preserve">
    <value>¡RDP Asignación de Resolución fallida!</value>
  </data>
  <data name="RdpSmartSize" xml:space="preserve">
    <value>Tamaño inteligente</value>
  </data>
  <data name="RdpSoundBringToThisComputer" xml:space="preserve">
    <value>Traer a este equipo</value>
  </data>
  <data name="DoNotPlay" xml:space="preserve">
    <value>Sin sonido</value>
  </data>
  <data name="RdpSoundLeaveAtRemoteComputer" xml:space="preserve">
    <value>Mantener en el equipo remoto</value>
  </data>
  <data name="RdpToggleFullscreenFailed" xml:space="preserve">
    <value>¡RDP fallo en el cambio a Pantalla Completa!</value>
  </data>
  <data name="RdpToggleSmartSizeFailed" xml:space="preserve">
    <value>¡RDP fallo en el cambio a Tamaño Automático!</value>
  </data>
  <data name="ReconnectAtStartup" xml:space="preserve">
    <value>Reconectar en el arranque sesiones previamente abiertas</value>
  </data>
  <data name="Refresh" xml:space="preserve">
    <value>Actualziar</value>
  </data>
  <data name="RemoteFile" xml:space="preserve">
    <value>Archivo remoto</value>
  </data>
  <data name="RemoveAll" xml:space="preserve">
    <value>Eliminar Todo</value>
  </data>
  <data name="Rename" xml:space="preserve">
    <value>Renombrar</value>
  </data>
  <data name="Rlogin" xml:space="preserve">
    <value>Rlogin</value>
  </data>
  <data name="Save" xml:space="preserve">
    <value>Guardar</value>
  </data>
  <data name="SaveAll" xml:space="preserve">
    <value>Guardar Todo</value>
  </data>
  <data name="SaveConnectionsFileBeforeOpeningAnother" xml:space="preserve">
    <value>¿Quiere guardar el actual archivo de conexiones antes de cargar otro?</value>
  </data>
  <data name="SaveConsOnExit" xml:space="preserve">
    <value>Guardar conexiones al salir</value>
  </data>
  <data name="Screen" xml:space="preserve">
    <value>Pantalla</value>
  </data>
  <data name="Screenshot" xml:space="preserve">
    <value>Volcado de pantalla</value>
  </data>
  <data name="Screenshots" xml:space="preserve">
    <value>Volcados de Pantalla</value>
  </data>
  <data name="SearchPrompt" xml:space="preserve">
    <value>Buscar</value>
  </data>
  <data name="SendTo" xml:space="preserve">
    <value>Enviar a...</value>
  </data>
  <data name="SetHostnameLikeDisplayName" xml:space="preserve">
    <value>Usar el nombre del host como nombre a mostrar cuando se creen nuevas conexiones</value>
  </data>
  <data name="SettingsCouldNotBeSavedOrTrayDispose" xml:space="preserve">
    <value>¡No se pudieron guardar las preferencias o disponer el Icono de la Bandeja del Sistema!</value>
  </data>
  <data name="ShowDescriptionTooltips" xml:space="preserve">
    <value>Mostrar la descripción de las tooltips en el arbol de conexiones</value>
  </data>
  <data name="ShowFullConsFilePath" xml:space="preserve">
    <value>Mostrar la ruta completa al archivo de conexión en el título de la ventana</value>
  </data>
  <data name="ShowLogonInfoOnTabs" xml:space="preserve">
    <value>Mostrar información de sesión en los nombres de las pestañas</value>
  </data>
  <data name="ShowProtocolOnTabs" xml:space="preserve">
    <value>Mostrar el protocolo en los nombres de las pestañas</value>
  </data>
  <data name="SingleClickOnConnectionOpensIt" xml:space="preserve">
    <value>Un solo clic en una conexión la abre</value>
  </data>
  <data name="SingleClickOnOpenConnectionSwitchesToIt" xml:space="preserve">
    <value>Un solo clic en una conexión abierta cambia a ella</value>
  </data>
  <data name="Socks5" xml:space="preserve">
    <value>Socks 5</value>
  </data>
  <data name="Sort" xml:space="preserve">
    <value>Ordenar</value>
  </data>
  <data name="SortAsc" xml:space="preserve">
    <value>Ascendente (A-Z)</value>
  </data>
  <data name="SortDesc" xml:space="preserve">
    <value>Descendente (Z-A)</value>
  </data>
  <data name="SQLInfo" xml:space="preserve">
    <value>¡Por favor, mire en Ayuda - Comenzando - Configuración SQL para más información!</value>
  </data>
  <data name="SQLServer" xml:space="preserve">
    <value>SQL Server:</value>
  </data>
  <data name="SshV1" xml:space="preserve">
    <value>SSH versión 1</value>
  </data>
  <data name="SshV2" xml:space="preserve">
    <value>SSH versión 2</value>
  </data>
  <data name="SshBackgroundTransferFailed" xml:space="preserve">
    <value>¡Tranferencia SSH en segundo plano fallida!</value>
  </data>
  <data name="FirstIp" xml:space="preserve">
    <value>IP Inicial</value>
  </data>
  <data name="FirstPort" xml:space="preserve">
    <value>Puerto Inicial</value>
  </data>
  <data name="StartupExit" xml:space="preserve">
    <value>Inicio/Salir</value>
  </data>
  <data name="Status" xml:space="preserve">
    <value>Estado</value>
  </data>
  <data name="SwitchToErrorsAndInfos" xml:space="preserve">
    <value>Cambiar al Panel de Notificaciones:</value>
  </data>
  <data name="Advanced" xml:space="preserve">
    <value>Avanzado</value>
  </data>
  <data name="TabsAndPanels" xml:space="preserve">
    <value>Pestañas &amp;&amp; Paneles</value>
  </data>
  <data name="Updates" xml:space="preserve">
    <value>Actualizaciones</value>
  </data>
  <data name="Telnet" xml:space="preserve">
    <value>Telnet</value>
  </data>
  <data name="TheFollowing" xml:space="preserve">
    <value>El siguiente:</value>
  </data>
  <data name="TitleError" xml:space="preserve">
    <value>Error ({0})</value>
  </data>
  <data name="TitleInformation" xml:space="preserve">
    <value>Información ({0})</value>
  </data>
  <data name="TitlePassword" xml:space="preserve">
    <value>Contraseña</value>
  </data>
  <data name="TitleSelectPanel" xml:space="preserve">
    <value>Seleccionar Panel</value>
  </data>
  <data name="TitleWarning" xml:space="preserve">
    <value>Alerta ({0})</value>
  </data>
  <data name="Transfer" xml:space="preserve">
    <value>Transferir</value>
  </data>
  <data name="TryToIntegrate" xml:space="preserve">
    <value>Intentar integrar</value>
  </data>
  <data name="UltraVncRepeater" xml:space="preserve">
    <value>Repetidor de Ultra VNC</value>
  </data>
  <data name="UltraVNCSCListeningPort" xml:space="preserve">
    <value>Puerto SingleClick de UltraVNC:</value>
  </data>
  <data name="UncheckProperties" xml:space="preserve">
    <value>¡Desmarque las propiedades que no quiera que sean guardadas!</value>
  </data>
  <data name="UpdateAvailable" xml:space="preserve">
    <value>Actualización de mRemoteNG disponible</value>
  </data>
  <data name="UpdateCheck" xml:space="preserve">
    <value>mRemoteNG puede conectar periódicamente con el sitio web de mRemoteNG para comprobar actualizaciones y novedades.</value>
  </data>
  <data name="UpdateCheckCompleteFailed" xml:space="preserve">
    <value>¡Comprobación de finalización de la actualización fallida!</value>
  </data>
  <data name="UpdateDownloadComplete" xml:space="preserve">
    <value>¡Descarga completada!
mRemoteNG ahora se cerrará y comenzará la instalación.</value>
  </data>
  <data name="UpdateDownloadCompleteFailed" xml:space="preserve">
    <value>¡Finalización de la descarga fallida!</value>
  </data>
  <data name="UpdateDownloadFailed" xml:space="preserve">
    <value>¡Descarga de actualización fallida!</value>
  </data>
  <data name="UpdateFrequencyCustom" xml:space="preserve">
    <value>Cada {0} días</value>
  </data>
  <data name="Daily" xml:space="preserve">
    <value>Diariamente</value>
  </data>
  <data name="Monthly" xml:space="preserve">
    <value>Mensualmente</value>
  </data>
  <data name="Weekly" xml:space="preserve">
    <value>Semanalmente</value>
  </data>
  <data name="UseDifferentUsernameAndPassword" xml:space="preserve">
    <value>Usar otro nombre de usuario y contraseña</value>
  </data>
  <data name="User" xml:space="preserve">
    <value>Usuario</value>
  </data>
  <data name="UseSameUsernameAndPassword" xml:space="preserve">
    <value>Usar el mismo nombre de usuario y contraseña</value>
  </data>
  <data name="UseSmartCard" xml:space="preserve">
    <value>Usar una tarjeta inteligente</value>
  </data>
  <data name="UseSQLServer" xml:space="preserve">
    <value>Emplear SQL Server para cargar &amp;&amp; guardar las conexiones</value>
  </data>
  <data name="Version" xml:space="preserve">
    <value>Versión</value>
  </data>
  <data name="Vnc" xml:space="preserve">
    <value>VNC</value>
  </data>
  <data name="VncConnectionDisconnectFailed" xml:space="preserve">
    <value>¡Desconexión VNC fallida!</value>
  </data>
  <data name="VncRefreshFailed" xml:space="preserve">
    <value>¡Fallo en el refresco de pantalla de VNC!</value>
  </data>
  <data name="VncSendSpecialKeysFailed" xml:space="preserve">
    <value>¡Fallo en el envío de teclas especiales VNC!</value>
  </data>
  <data name="VncSetEventHandlersFailed" xml:space="preserve">
    <value>¡Asignación de Manejadores de Eventos VNC fallida!</value>
  </data>
  <data name="VncSetPropsFailed" xml:space="preserve">
    <value>¡VNC asignación de Propedades fallida!!</value>
  </data>
  <data name="VncToggleSmartSizeFailed" xml:space="preserve">
    <value>¡VNC fallo en el cambio a Tamaño Automático!</value>
  </data>
  <data name="VncToggleViewOnlyFailed" xml:space="preserve">
    <value>¡VNC fallo en el cambio a modo ViewOnly!</value>
  </data>
  <data name="WarnIfAuthFails" xml:space="preserve">
    <value>Alertarme si la autentificación falla</value>
  </data>
  <data name="Warnings" xml:space="preserve">
    <value>Alertas</value>
  </data>
  <data name="Yes" xml:space="preserve">
    <value>Sí</value>
  </data>
</root><|MERGE_RESOLUTION|>--- conflicted
+++ resolved
@@ -243,27 +243,6 @@
   <data name="CheckSucceeded" xml:space="preserve">
     <value>Comprobación realizada!</value>
   </data>
-<<<<<<< HEAD
-  <data name="strCcEOLFailed" xml:space="preserve">
-    <value>La característica de Sesiones (RDP) necesita que se haya registrado la librería eolwtscom.dll en su sistema.
-mRemoteNG viene con este componente pero no lo registra automáticamente a menos que ejecute el paquete de instalación.
-Para registrarlo manualmente haga ésto: Abra el diálogo de ejecutar (Inicio - Ejecutar) e introduzca lo siguiente: regsvr32 "c:\Archivos de Programa\mRemoteNG\eolwtscom.dll" (donde c:\Archivos de Programa\mRemoteNG\ es la ruta a la instalación de mRemoteNG).
-Si continúa sin funcionar la comprobación ó no puede utilizar Sesiones (RDP) en mRemoteNG, consulte el Foro de mRemoteNG en http://forum.mremoteng.org/</value>
-  </data>
-  <data name="strCcEOLOK" xml:space="preserve">
-    <value>EOLWTSCOM ha sido localizado y parece estar registrado correctamente.</value>
-  </data>
-  <data name="strCcGeckoFailed" xml:space="preserve">
-    <value>Para emplear el Motor de Renderizado Gecko necesita tener XULrunner 1.8.1.x y configurada en sus opciones la ruta de instalación.
-Puede descargar XULrunner 1.8.1.3 aquí: ftp://ftp.mozilla.org/pub/xulrunner/releases/1.8.1.3/contrib/win32/
-Cuando haya concluido la descarga, extraiga el paquete en un directorio de su elección. Entonces, en mRemoteNG vaya a Herramientas - Opciones - Avanzado e introduzca dicha ruta en el campo que indica la instalación de XULrunner.
-Si continúa sin funcionar la comprobación ó no puede utilizar el motor Gecko en mRemoteNG, consulte el Foro de mRemoteNG en http://forum.mremoteng.org/</value>
-  </data>
-  <data name="strCcGeckoOK" xml:space="preserve">
-    <value>GeckoFx ha sido localizado y parece estar instalado correctamente.</value>
-  </data>
-  <data name="strCcNotInstalledProperly" xml:space="preserve">
-=======
   <data name="CcICAFailed" xml:space="preserve">
     <value>ICA necesita que esté instalado XenDesktop Online Plugin y que la librería wfica.ocx esté registrada. Puede descargar el cliente aquí: http://www.citrix.com/download/
 Si tiene instalado XenDesktop Online Plugin y la comprobación continúa fallando, pruebe a registrar wfica.ocx manualmente.
@@ -275,7 +254,6 @@
 Versión {0} de Citrix ICA Client Control</value>
   </data>
   <data name="CcNotInstalledProperly" xml:space="preserve">
->>>>>>> 256ea606
     <value>no instalado adecuadamente</value>
   </data>
   <data name="CcPuttyFailed" xml:space="preserve">
@@ -609,9 +587,6 @@
   <data name="HttpSetPropsFailed" xml:space="preserve">
     <value>¡Asignación de Propiedades HTTP fallida!</value>
   </data>
-<<<<<<< HEAD
-  <data name="strImportAD" xml:space="preserve">
-=======
   <data name="IcaConnectionFailed" xml:space="preserve">
     <value>¡No se pudo crear una nueva conexión ICA!</value>
   </data>
@@ -631,7 +606,6 @@
     <value>¡Asignación de Resolución ICA fallida!</value>
   </data>
   <data name="ImportAD" xml:space="preserve">
->>>>>>> 256ea606
     <value>Importar desde Directorio Activo</value>
   </data>
   <data name="ImportPortScan" xml:space="preserve">
