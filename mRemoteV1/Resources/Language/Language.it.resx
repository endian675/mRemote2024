--- conflicted
+++ resolved
@@ -243,25 +243,6 @@
   <data name="CheckSucceeded" xml:space="preserve">
     <value>Controllo riuscito!</value>
   </data>
-<<<<<<< HEAD
-  <data name="strCcEOLFailed" xml:space="preserve">
-    <value>Per utilizzare le sessioni RDP è necessario avere una copia di eolwtscom.dll registrata nel proprio sistema. mRemoteNG viene distribuito con questo componente ma è in grado di registrarlo automaticamente soltanto eseguendo un setup completo.
-Per effettuare una registrazione manuale, aprire la finestra "Esegui" (WIN+R) ed inserire il testo: regsvr32 "C:\Programmi\mRemoteNG\eolwtscom.dll" (dove C:\Programmi\mRemoteNG\ è il percorso di installazione di mRemoteNG).
-Se il controllo fallisce o risulta impossibile utilizzare le sessioni RDP con mRemoteNG per favore consultare il forum di mRemoteNG all'indirizzo http://forum.mremoteng.org/</value>
-  </data>
-  <data name="strCcEOLOK" xml:space="preserve">
-    <value>EOLWTSCOM è stato rilevato e sembra essere registrato correttamente.</value>
-  </data>
-  <data name="strCcGeckoFailed" xml:space="preserve">
-    <value>Per utilizzare il motore di rendering Gecko è necessario possedere XULrunner 1.8.1.x ed il percorso di installazione configurato nelle impostazioni. XULrunner 1.8.1.3 può essere scaricato al seguente indirizzo: ftp://ftp.mozilla.org/pub/xulrunner/releases/1.8.1.3/contrib/win32/
-Quando il download è terminato, è sufficiente estrarre il pacchetto in una cartella a piacere ed  impostare tale percorso sotto Strumenti - Opzioni - Avanzate - Percorso XULrunner.
-Se il controllo fallisce o risulta impossibile utilizzare il motore di rendering Gecko con mRemoteNG, per favore consultare il forum di mRemoteNG all'indirizzo http://forum.mremoteng.org/</value>
-  </data>
-  <data name="strCcGeckoOK" xml:space="preserve">
-    <value>GeckoFx è stato rilevato e sembra installato correttamente.</value>
-  </data>
-  <data name="strCcNotInstalledProperly" xml:space="preserve">
-=======
   <data name="CcICAFailed" xml:space="preserve">
     <value>ICA richiede che il plugin XenDesktop Online sia installato e che la libreria wfica.ocx sia registrata. Il client è scaricabile all'indirizzo http://www.citrix.com/download/
 Se il plugin XenDesktop Online è installato ma il controllo fallisce, provare a registrare wfica.ocx manualmente. Aprire la finestra "Esegui" (WIN+R) ed inserire il testo: regsvr32 "C:\Programmi\Citrix\ICA Client\wfica.ocx" (dove C:\Programmi\Citrix\ICA Client\ è il percorso di installazione del plugin XenDesktop Online).
@@ -272,7 +253,6 @@
 Citrix ICA Client Control versione {0}</value>
   </data>
   <data name="CcNotInstalledProperly" xml:space="preserve">
->>>>>>> 256ea606
     <value>non installato correttamente</value>
   </data>
   <data name="CcPuttyFailed" xml:space="preserve">
@@ -601,9 +581,6 @@
   <data name="HttpSetPropsFailed" xml:space="preserve">
     <value>Impostazione delle proprietà HTTP fallita!</value>
   </data>
-<<<<<<< HEAD
-  <data name="strIdentifyQuickConnectTabs" xml:space="preserve">
-=======
   <data name="IcaConnectionFailed" xml:space="preserve">
     <value>Impossibile creare una nuova connessione ICA!</value>
   </data>
@@ -623,7 +600,6 @@
     <value>ICA Set Resolution fallito!</value>
   </data>
   <data name="IdentifyQuickConnectTabs" xml:space="preserve">
->>>>>>> 256ea606
     <value>Aggiungi il prefisso "Quick:" alle schede di connessioni rapide</value>
   </data>
   <data name="ImportAD" xml:space="preserve">
