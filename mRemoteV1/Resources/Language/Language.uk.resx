--- conflicted
+++ resolved
@@ -1,1984 +1,3 @@
-<<<<<<< HEAD
-﻿<?xml version="1.0" encoding="utf-8"?>
-<root>
-  <!-- 
-    Microsoft ResX Schema 
-    
-    Version 2.0
-    
-    The primary goals of this format is to allow a simple XML format 
-    that is mostly human readable. The generation and parsing of the 
-    various data types are done through the TypeConverter classes 
-    associated with the data types.
-    
-    Example:
-    
-    ... ado.net/XML headers & schema ...
-    <resheader name="resmimetype">text/microsoft-resx</resheader>
-    <resheader name="version">2.0</resheader>
-    <resheader name="reader">System.Resources.ResXResourceReader, System.Windows.Forms, ...</resheader>
-    <resheader name="writer">System.Resources.ResXResourceWriter, System.Windows.Forms, ...</resheader>
-    <data name="Name1"><value>this is my long string</value><comment>this is a comment</comment></data>
-    <data name="Color1" type="System.Drawing.Color, System.Drawing">Blue</data>
-    <data name="Bitmap1" mimetype="application/x-microsoft.net.object.binary.base64">
-        <value>[base64 mime encoded serialized .NET Framework object]</value>
-    </data>
-    <data name="Icon1" type="System.Drawing.Icon, System.Drawing" mimetype="application/x-microsoft.net.object.bytearray.base64">
-        <value>[base64 mime encoded string representing a byte array form of the .NET Framework object]</value>
-        <comment>This is a comment</comment>
-    </data>
-                
-    There are any number of "resheader" rows that contain simple 
-    name/value pairs.
-    
-    Each data row contains a name, and value. The row also contains a 
-    type or mimetype. Type corresponds to a .NET class that support 
-    text/value conversion through the TypeConverter architecture. 
-    Classes that don't support this are serialized and stored with the 
-    mimetype set.
-    
-    The mimetype is used for serialized objects, and tells the 
-    ResXResourceReader how to depersist the object. This is currently not 
-    extensible. For a given mimetype the value must be set accordingly:
-    
-    Note - application/x-microsoft.net.object.binary.base64 is the format 
-    that the ResXResourceWriter will generate, however the reader can 
-    read any of the formats listed below.
-    
-    mimetype: application/x-microsoft.net.object.binary.base64
-    value   : The object must be serialized with 
-            : System.Runtime.Serialization.Formatters.Binary.BinaryFormatter
-            : and then encoded with base64 encoding.
-    
-    mimetype: application/x-microsoft.net.object.soap.base64
-    value   : The object must be serialized with 
-            : System.Runtime.Serialization.Formatters.Soap.SoapFormatter
-            : and then encoded with base64 encoding.
-
-    mimetype: application/x-microsoft.net.object.bytearray.base64
-    value   : The object must be serialized into a byte array 
-            : using a System.ComponentModel.TypeConverter
-            : and then encoded with base64 encoding.
-    -->
-  <xsd:schema xmlns="" xmlns:xsd="http://www.w3.org/2001/XMLSchema" xmlns:msdata="urn:schemas-microsoft-com:xml-msdata" id="root">
-    <xsd:import namespace="http://www.w3.org/XML/1998/namespace" />
-    <xsd:element name="root" msdata:IsDataSet="true">
-      <xsd:complexType>
-        <xsd:choice maxOccurs="unbounded">
-          <xsd:element name="metadata">
-            <xsd:complexType>
-              <xsd:sequence>
-                <xsd:element name="value" type="xsd:string" minOccurs="0" />
-              </xsd:sequence>
-              <xsd:attribute name="name" use="required" type="xsd:string" />
-              <xsd:attribute name="type" type="xsd:string" />
-              <xsd:attribute name="mimetype" type="xsd:string" />
-              <xsd:attribute ref="xml:space" />
-            </xsd:complexType>
-          </xsd:element>
-          <xsd:element name="assembly">
-            <xsd:complexType>
-              <xsd:attribute name="alias" type="xsd:string" />
-              <xsd:attribute name="name" type="xsd:string" />
-            </xsd:complexType>
-          </xsd:element>
-          <xsd:element name="data">
-            <xsd:complexType>
-              <xsd:sequence>
-                <xsd:element name="value" type="xsd:string" minOccurs="0" msdata:Ordinal="1" />
-                <xsd:element name="comment" type="xsd:string" minOccurs="0" msdata:Ordinal="2" />
-              </xsd:sequence>
-              <xsd:attribute name="name" type="xsd:string" use="required" msdata:Ordinal="1" />
-              <xsd:attribute name="type" type="xsd:string" msdata:Ordinal="3" />
-              <xsd:attribute name="mimetype" type="xsd:string" msdata:Ordinal="4" />
-              <xsd:attribute ref="xml:space" />
-            </xsd:complexType>
-          </xsd:element>
-          <xsd:element name="resheader">
-            <xsd:complexType>
-              <xsd:sequence>
-                <xsd:element name="value" type="xsd:string" minOccurs="0" msdata:Ordinal="1" />
-              </xsd:sequence>
-              <xsd:attribute name="name" type="xsd:string" use="required" />
-            </xsd:complexType>
-          </xsd:element>
-        </xsd:choice>
-      </xsd:complexType>
-    </xsd:element>
-  </xsd:schema>
-  <resheader name="reader">
-    <value>System.Resources.ResXResourceReader, System.Windows.Forms, Version=2.0.0.0, Culture=neutral, PublicKeyToken=b77a5c561934e089</value>
-  </resheader>
-  <resheader name="resmimetype">
-    <value>text/microsoft-resx</value>
-  </resheader>
-  <resheader name="version">
-    <value>2.0</value>
-  </resheader>
-  <resheader name="writer">
-    <value>System.Resources.ResXResourceWriter, System.Windows.Forms, Version=2.0.0.0, Culture=neutral, PublicKeyToken=b77a5c561934e089</value>
-  </resheader>
-  <data name="strAbout" xml:space="preserve">
-    <value>Про програму</value>
-  </data>
-  <data name="strActive" xml:space="preserve">
-    <value>Активно</value>
-  </data>
-  <data name="strActivity" xml:space="preserve">
-    <value>Активність</value>
-  </data>
-  <data name="strAddConnection" xml:space="preserve">
-    <value>Нове з'єднання</value>
-  </data>
-  <data name="strAddFolder" xml:space="preserve">
-    <value>Нова папка</value>
-  </data>
-  <data name="strAddNodeFromXmlFailed" xml:space="preserve">
-    <value>AddNodeFromXML не вдалося!</value>
-  </data>
-  <data name="strAddNodesFromSqlFailed" xml:space="preserve">
-    <value>AddNodesFromSQL не вдалося!</value>
-  </data>
-  <data name="strAllowOnlySingleInstance" xml:space="preserve">
-    <value>Дозволити лише один екземпляр програми (необхіден перезапуск)</value>
-  </data>
-  <data name="strAlways" xml:space="preserve">
-    <value>Завжди</value>
-  </data>
-  <data name="strAlwaysConnectEvenIfAuthFails" xml:space="preserve">
-    <value>Підключатися, навіть якщо не пройшов перевірку</value>
-  </data>
-  <data name="strAlwaysShowPanelSelection" xml:space="preserve">
-    <value>Завжди показувати діалог вибору панелі при відкритті з'єднання</value>
-  </data>
-  <data name="strAlwaysShowSysTrayIcon" xml:space="preserve">
-    <value>Завжди показувати значок в системному треї</value>
-  </data>
-  <data name="strAskUpdatesCommandAskLater" xml:space="preserve">
-    <value>Запитати пізніше</value>
-  </data>
-  <data name="strAskUpdatesCommandCustom" xml:space="preserve">
-    <value>Налаштувати параметри зараз</value>
-  </data>
-  <data name="strAskUpdatesCommandRecommended" xml:space="preserve">
-    <value>Використовувати рекомендовані параметри</value>
-  </data>
-  <data name="strAskUpdatesContent" xml:space="preserve">
-    <value>{0} автоматично перевіряє наявність оновлень з новими можливостями і виправленнями помилок. Рекомендується дозволити {0} щотижневу перевірку оновлень.</value>
-  </data>
-  <data name="strAskUpdatesMainInstruction" xml:space="preserve">
-    <value>Параметри автоматичного оновлення</value>
-  </data>
-  <data name="strAspect" xml:space="preserve">
-    <value>Вигляд</value>
-  </data>
-  <data name="strAutomaticallyGetSessionInfo" xml:space="preserve">
-    <value>Автоматично отримувати інформацію про сесію</value>
-  </data>
-  <data name="strAutoSaveEvery" xml:space="preserve">
-    <value>Автозбереження кожні:</value>
-  </data>
-  <data name="strAutoSaveMins" xml:space="preserve">
-    <value>хвилин (0 означає вимкнено)</value>
-  </data>
-  <data name="strAvailableVersion" xml:space="preserve">
-    <value>Поточна версія</value>
-  </data>
-  <data name="strButtonBrowse" xml:space="preserve">
-    <value>&amp;Огляд ...</value>
-  </data>
-  <data name="strButtonCancel" xml:space="preserve">
-    <value>&amp;Відмова</value>
-  </data>
-  <data name="strButtonChange" xml:space="preserve">
-    <value>Змінити</value>
-  </data>
-  <data name="strButtonClose" xml:space="preserve">
-    <value>&amp;Закрити</value>
-  </data>
-  <data name="strButtonDefaultInheritance" xml:space="preserve">
-    <value>Успадковувати по замовчуванню</value>
-  </data>
-  <data name="strButtonDefaultProperties" xml:space="preserve">
-    <value>Властивості по замовчуванню</value>
-  </data>
-  <data name="strButtonDisconnect" xml:space="preserve">
-    <value>Від'єднатися</value>
-  </data>
-  <data name="strButtonIcon" xml:space="preserve">
-    <value>Значок</value>
-  </data>
-  <data name="strButtonImport" xml:space="preserve">
-    <value>&amp;Імпорт</value>
-  </data>
-  <data name="strButtonInheritance" xml:space="preserve">
-    <value>Успадковування</value>
-  </data>
-  <data name="strButtonLaunchPutty" xml:space="preserve">
-    <value>Запуск PuTTY</value>
-  </data>
-  <data name="strButtonNew" xml:space="preserve">
-    <value>&amp;Нова</value>
-  </data>
-  <data name="strButtonOK" xml:space="preserve">
-    <value>&amp;ОК</value>
-  </data>
-  <data name="strButtonProperties" xml:space="preserve">
-    <value>Властивості</value>
-  </data>
-  <data name="strButtonScan" xml:space="preserve">
-    <value>&amp;Сканувати</value>
-  </data>
-  <data name="strButtonStop" xml:space="preserve">
-    <value>&amp;Стоп</value>
-  </data>
-  <data name="strButtonTestProxy" xml:space="preserve">
-    <value>Перевірка проксі</value>
-  </data>
-  <data name="strCannotImportNormalSessionFile" xml:space="preserve">
-    <value>Ви не можете імпортувати звичайний файл з'єднання.
-Для звичайних файлів з'єднань використовуйте Файл - Відкрити з'єднання!</value>
-  </data>
-  <data name="strCannotStartPortScan" xml:space="preserve">
-    <value>Не вдається запустити сканування портів, невірний формат IP!</value>
-  </data>
-  <data name="strCategoryAppearance" xml:space="preserve">
-    <value>Зовнішній вигляд</value>
-  </data>
-  <data name="strCategoryConnection" xml:space="preserve">
-    <value>З'єднання</value>
-  </data>
-  <data name="strCategoryCredentials" xml:space="preserve">
-    <value>Облікові дані</value>
-  </data>
-  <data name="strCategoryDisplay" xml:space="preserve">
-    <value>Вигляд</value>
-  </data>
-  <data name="strCategoryGateway" xml:space="preserve">
-    <value>Шлюз</value>
-  </data>
-  <data name="strCategoryGeneral" xml:space="preserve">
-    <value>Основна</value>
-  </data>
-  <data name="strCategoryMiscellaneous" xml:space="preserve">
-    <value>Різне</value>
-  </data>
-  <data name="strCategoryProtocol" xml:space="preserve">
-    <value>Протокол</value>
-  </data>
-  <data name="strCategoryRedirect" xml:space="preserve">
-    <value>Локальні ресурси</value>
-  </data>
-  <data name="strCcAlwaysShowScreen" xml:space="preserve">
-    <value>Завжди показувати це вікно при запуску</value>
-  </data>
-  <data name="strCcCheckAgain" xml:space="preserve">
-    <value>Оновлення</value>
-  </data>
-  <data name="strCcCheckFailed" xml:space="preserve">
-    <value>Помилка перевірки!</value>
-  </data>
-  <data name="strCcCheckSucceeded" xml:space="preserve">
-    <value>Успішно перевірено!</value>
-  </data>
-  <data name="strCcEOLFailed" xml:space="preserve">
-    <value>Для (RDP) сесій повинна бути зареєстрована в системі eolwtscom.dll.
-mRemoteNG завантажиться з цим компонентом, але не зареєструє його автоматично.
-Щоб зареєструвати його вручну: Відкрийте (Пуск - Виконати) і введіть наступну команду: regsvr32 "C:\Program Files\mRemoteNG\eolwtscom.dll" (де C:\Program Files\mRemoteNG \ це шлях до встановленого mRemoteNG).
-Якщо у вас все ж не виходить зареєструвати компонент для RDP - зверніться на форум mRemoteNG http://forum.mremoteng.org/</value>
-  </data>
-  <data name="strCcEOLOK" xml:space="preserve">
-    <value>EOLWTSCOM знайдено і зареєстровано.</value>
-  </data>
-  <data name="strCcGeckoFailed" xml:space="preserve">
-    <value>Для використання Gecko у Вас має бути встановлений XULRunner 1.8.1.x
-Ви можете завантажити XULRunner 1.8.1.3 тут: ftp://ftp.mozilla.org/pub/xulrunner/releases/1.8.1.3/contrib/win32/
-Після завантаження вийміть пакет у будь-яку папку. Потім у mRemoteNG перейдіть в меню Інструменти - Опції - Додатково і введіть правильний шлях у полі Шлях XULRunner.
-Якщо у вас нічого не вийшло зверніться на форум mRemoteNG http://forum.mremoteng.org/</value>
-  </data>
-  <data name="strCcGeckoOK" xml:space="preserve">
-    <value>GeckoFx було знайдено і встановлено правильно.</value>
-  </data>
-  <data name="strCcICAFailed" xml:space="preserve">
-    <value>ICA потрібний встановлений XenDesktop Online Plugin і зареєстрована бібліотека wfica.ocx. Ви можете завантажити клієнт тут: http://www.citrix.com/download/
-Якщо у вас є встановлений XenDesktop Online Plugin і нічого не працює, спробуйте зареєструвати wfica.ocx вручну.
-Для цього відкрийте (Пуск - Виконати) і введіть наступну команду: regsvr32 "C:\Program Files\Citrix\ICA Client\wfica.ocx" (де C:\Program Files\Citrix ICA Client\ це шлях до XenDesktop Online Plugin).
-Якщо у вас все таки не працює ICA в mRemoteNG зверніться на форум mRemoteNG http://forum.mremoteng.org/ "</value>
-  </data>
-  <data name="strCcICAOK" xml:space="preserve">
-    <value>Всі компоненти ICA були знайдені і зареєстровані.
-Citrix ICA Client Control версії {0}</value>
-  </data>
-  <data name="strCcNotInstalledProperly" xml:space="preserve">
-    <value>встановлений неправильно</value>
-  </data>
-  <data name="strCcPuttyFailed" xml:space="preserve">
-    <value>SSH, Telnet, Rlogin і RAW протоколам потрібен для роботи PuTTY. PuTTY поставляється з кожним mRemoteNG і знаходиться в папці з програмою.
-Переконайтеся, що putty.exe є в папці з mRemoteNG (за замовчунням: C:\Program Files mRemoteNG\), або що ви вказали правильний шлях до виконуваного файлу PuTTY в Інструменти - Опції - Додатково - Шлях до PuTTY)</value>
-  </data>
-  <data name="strCcPuttyOK" xml:space="preserve">
-    <value>Виконуваний файл PuTTY знайдений і готовий до використання.</value>
-  </data>
-  <data name="strCcRDPFailed" xml:space="preserve">
-    <value>Для правильної роботи RDP необхідно мати встановлений Remote Desktop Connection (Terminal Services Client) 8.0. Ви можете отримати його тут: https://support.microsoft.com/kb/2592687
-Якщо у вас є встановлений RDP 8.0 і підключитися не вдається, спробуйте зареєструватися mstscax.dll вручну. Для цього відкрийте (Пуск - Виконати) і введіть наступну команду: regsvr32 "C:\Windows\system32\mstscax.dll" (де C: \ - ваш системний диск).
-Якщо у вас виникли проблеми при роботі з RDP зверніться на форум mRemoteNGhttp: / / forum.mremoteng.org /</value>
-  </data>
-  <data name="strCcRDPOK" xml:space="preserve">
-    <value>Всі RDP компоненти були знайдені і зареєстровані.
-Remote Desktop Connection, Control Version {0}</value>
-  </data>
-  <data name="strCcVNCFailed" xml:space="preserve">
-    <value>VNC требуется VncSharp.dll который находится в папке с mRemoteNG.
- Убедитесь, что у вас есть VncSharp.dll в папке mRemoteNG (обычно C:\Program Files\mRemoteNG\).
- Если  у вас все же не работает VNC в mRemoteNG обратитесь на форум mRemoteNGhttp://forum.mremoteng.org/</value>
-  </data>
-  <data name="strCcVNCOK" xml:space="preserve">
-    <value>Всі VNC компоненти були знайдені і зареєстровані.
-VncSharp Control Version {0}</value>
-  </data>
-  <data name="strCheckboxAutomaticReconnect" xml:space="preserve">
-    <value>Автоматично намагатися відновити зв'язок при відключенні від сервера (тільки RDP і ICA)</value>
-  </data>
-  <data name="strCheckboxDomain" xml:space="preserve">
-    <value>Домен</value>
-  </data>
-  <data name="strCheckboxDoNotShowThisMessageAgain" xml:space="preserve">
-    <value>Більше не показувати це повідомлення.</value>
-  </data>
-  <data name="strCheckboxInheritance" xml:space="preserve">
-    <value>Успадковування</value>
-  </data>
-  <data name="strCheckboxPassword" xml:space="preserve">
-    <value>Пароль</value>
-  </data>
-  <data name="strCheckboxProxyAuthentication" xml:space="preserve">
-    <value>Потрібна авторизація</value>
-  </data>
-  <data name="strCheckboxPuttyPath" xml:space="preserve">
-    <value>Використовувати власний шлях до PuTTY:</value>
-  </data>
-  <data name="strCheckboxReconnectWhenReady" xml:space="preserve">
-    <value>Перепідключитися, коли буде готово</value>
-  </data>
-  <data name="strCheckboxUpdateUseProxy" xml:space="preserve">
-    <value>Використовувати проксі-сервер</value>
-  </data>
-  <data name="strCheckboxUsername" xml:space="preserve">
-    <value>Користувач</value>
-  </data>
-  <data name="strCheckboxWaitForExit" xml:space="preserve">
-    <value>Чекати виходу</value>
-  </data>
-  <data name="strCheckForUpdate" xml:space="preserve">
-    <value>Перевірити</value>
-  </data>
-  <data name="strCheckForUpdatesOnStartup" xml:space="preserve">
-    <value>Перевіряти наявність оновлень при запуску</value>
-  </data>
-  <data name="strCheckNow" xml:space="preserve">
-    <value>Перевірити</value>
-  </data>
-  <data name="strCheckProperInstallationOfComponentsAtStartup" xml:space="preserve">
-    <value>При запуску перевіряти правильність встановлення компонентів</value>
-  </data>
-  <data name="strChoosePanelBeforeConnecting" xml:space="preserve">
-    <value>Вибрати панель перед з'єднанням</value>
-  </data>
-  <data name="strClosedPorts" xml:space="preserve">
-    <value>Закриті порти</value>
-  </data>
-  <data name="strCollapseAllFolders" xml:space="preserve">
-    <value>Згорнути всі папки</value>
-  </data>
-  <data name="strColumnArguments" xml:space="preserve">
-    <value>Аргументи</value>
-  </data>
-  <data name="strColumnDisplayName" xml:space="preserve">
-    <value>Коротке ім'я</value>
-  </data>
-  <data name="strColumnFilename" xml:space="preserve">
-    <value>Файл</value>
-  </data>
-  <data name="strColumnHostnameIP" xml:space="preserve">
-    <value>Ім'я хосту/IP</value>
-  </data>
-  <data name="strColumnMessage" xml:space="preserve">
-    <value>Повідомлення</value>
-  </data>
-  <data name="strColumnUsername" xml:space="preserve">
-    <value>Користувач</value>
-  </data>
-  <data name="strColumnWaitForExit" xml:space="preserve">
-    <value>Чекати виходу</value>
-  </data>
-  <data name="strCommandLineArgsCouldNotBeParsed" xml:space="preserve">
-    <value>Неможливо розібрати аргументи командного рядка!</value>
-  </data>
-  <data name="strComponentsCheck" xml:space="preserve">
-    <value>Перевірка компонентів</value>
-  </data>
-  <data name="strConfigPropertyGridButtonIconClickFailed" xml:space="preserve">
-    <value>Помилка btnIcon_Click!</value>
-  </data>
-  <data name="strConfigPropertyGridHideItemsFailed" xml:space="preserve">
-    <value>Помилка ShowHideGridItems!</value>
-  </data>
-  <data name="strConfigPropertyGridMenuClickFailed" xml:space="preserve">
-    <value>Помилка IconMenu_Click!</value>
-  </data>
-  <data name="strConfigPropertyGridObjectFailed" xml:space="preserve">
-    <value>Помилка властивостей Grid object!</value>
-  </data>
-  <data name="strConfigPropertyGridSetHostStatusFailed" xml:space="preserve">
-    <value>Помилка отримання статусу Хоста!</value>
-  </data>
-  <data name="strConfigPropertyGridValueFailed" xml:space="preserve">
-    <value>Помилка pGrid_PopertyValueChanged!</value>
-  </data>
-  <data name="strConfigUiLoadFailed" xml:space="preserve">
-    <value>Помилка завантаження Config UI!</value>
-  </data>
-  <data name="strConfirmCloseConnectionMainInstruction" xml:space="preserve">
-    <value>Хочете закрити з'єднання:
-"{0}"?</value>
-  </data>
-  <data name="strConfirmCloseConnectionPanelMainInstruction" xml:space="preserve">
-    <value>Хочете закрити панель "{0}"? Всі її з'єднання також будуть закриті.</value>
-  </data>
-  <data name="strConfirmDeleteExternalTool" xml:space="preserve">
-    <value>Хочете видалити зовнішній інструмент, "{0}"?</value>
-  </data>
-  <data name="strConfirmDeleteExternalToolMultiple" xml:space="preserve">
-    <value>Хочете видалити {0} вибрані зовнішні інструменти?</value>
-  </data>
-  <data name="strConfirmDeleteNodeConnection" xml:space="preserve">
-    <value>Хочете видалити з'єднання, "{0}"?</value>
-  </data>
-  <data name="strConfirmDeleteNodeFolder" xml:space="preserve">
-    <value>Хочете видалити порожню папку, "{0}"?</value>
-  </data>
-  <data name="strConfirmDeleteNodeFolderNotEmpty" xml:space="preserve">
-    <value>Хочете видалити папку "{0}"? Будь-які папки або з'єднання, які вона містить також будуть видалені.</value>
-  </data>
-  <data name="strConfirmExitMainInstruction" xml:space="preserve">
-    <value>Хочете закрити всі відкриті з'єднання?</value>
-  </data>
-  <data name="strConfirmResetLayout" xml:space="preserve">
-    <value>Ви дійсно хочете скинути панелі в налаштування по замовчуванню?</value>
-  </data>
-  <data name="strConnect" xml:space="preserve">
-    <value>З'єднатися</value>
-  </data>
-  <data name="strConnectInFullscreen" xml:space="preserve">
-    <value>З'єднання в повноекранному режимі</value>
-  </data>
-  <data name="strConnecting" xml:space="preserve">
-    <value>З'єднання...</value>
-  </data>
-  <data name="strConnectionEventConnected" xml:space="preserve">
-    <value>Журнал з'єднань</value>
-  </data>
-  <data name="strConnectionEventConnectedDetail" xml:space="preserve">
-    <value>Підключення до системи "{0}" через "{1}" створеного користувача "{2}" (Опис: "{3}"; Користувач: "{4}")</value>
-  </data>
-  <data name="ConnectionFailed" xml:space="preserve">
-    <value>З'єднатися не вдалося!</value>
-  </data>
-  <data name="strConnectionEventErrorOccured" xml:space="preserve">
-    <value>Журнал подій ErrorOccured</value>
-  </data>
-  <data name="strConnectionOpenFailed" xml:space="preserve">
-    <value>Відкрити з'єднання не вдалася!</value>
-  </data>
-  <data name="strConnectionOpenFailedNoHostname" xml:space="preserve">
-    <value>Неможливо відкрити з'єднання: ім'я хоста не вказано!</value>
-  </data>
-  <data name="strConnectionRdpErrorDetail" xml:space="preserve">
-    <value>Помилка RDP!
-Код помилки: {0}
-Опис помилки: {1}</value>
-  </data>
-  <data name="strConnections" xml:space="preserve">
-    <value>З'єднання</value>
-  </data>
-  <data name="strConnectionSetDefaultPortFailed" xml:space="preserve">
-    <value>Не вдається встановити порт по замовчуванню!</value>
-  </data>
-  <data name="strConnectionsFileBackupFailed" xml:space="preserve">
-    <value>Не вдалося створити резервну копію файлу з'єднань!</value>
-  </data>
-  <data name="strConnectionsFileCouldNotBeImported" xml:space="preserve">
-    <value>Не вдалося імпортувати з'єднання в файл!</value>
-  </data>
-  <data name="strConnectionsFileCouldNotBeLoaded" xml:space="preserve">
-    <value>Файл з'єднань "{0}" неможливо завантажити!</value>
-  </data>
-  <data name="strConnectionsFileCouldNotBeLoadedNew" xml:space="preserve">
-    <value>Файл з'єднань "{0}" неможливо завантажити!
-Створіть новий файл з'єднань.</value>
-  </data>
-  <data name="strConnectionsFileCouldNotBeSaved" xml:space="preserve">
-    <value>Неможливо зберегти файл з'єднань!</value>
-  </data>
-  <data name="strConnectionsFileCouldNotSaveAs" xml:space="preserve">
-    <value>Неможливо зберегти файл як з'єднання "{0}"!</value>
-  </data>
-  <data name="strConnectToConsoleSession" xml:space="preserve">
-    <value>З'єднання з сеансом користувача (Сеанс консолі)</value>
-  </data>
-  <data name="strConnectWithOptions" xml:space="preserve">
-    <value>З'єднання(з параметрами)</value>
-  </data>
-  <data name="strConnenctionClosedByUser" xml:space="preserve">
-    <value>З'єднання до {0} по {1} закрито користувачем {2}.</value>
-  </data>
-  <data name="strConnenctionClosedByUserDetail" xml:space="preserve">
-    <value>З'єднання до {0} по {1} закрито користувачем {2}. (Опис: "{3}"; Користувач: "{4}")</value>
-  </data>
-  <data name="strConnenctionCloseEvent" xml:space="preserve">
-    <value>З'єднання закрито</value>
-  </data>
-  <data name="strConnenctionCloseEventFailed" xml:space="preserve">
-    <value>З'єднання закрити не вдалося!</value>
-  </data>
-  <data name="strCouldNotCreateNewConnectionsFile" xml:space="preserve">
-    <value>Не вдається створити новий файл з'єднань!</value>
-  </data>
-  <data name="strCurrentVersion" xml:space="preserve">
-    <value>Встановлена версія</value>
-  </data>
-  <data name="strDetect" xml:space="preserve">
-    <value>Виявлення</value>
-  </data>
-  <data name="strDontConnectWhenAuthFails" xml:space="preserve">
-    <value>Не з'єднувати без перевірки</value>
-  </data>
-  <data name="strDoubleClickTabClosesIt" xml:space="preserve">
-    <value>Подвійний клік для закриття вкладки</value>
-  </data>
-  <data name="strDownloadAndInstall" xml:space="preserve">
-    <value>Завантаження і встановлення</value>
-  </data>
-  <data name="strDuplicate" xml:space="preserve">
-    <value>Дублювати</value>
-  </data>
-  <data name="strEmptyPasswordContinue" xml:space="preserve">
-    <value>Бажаєте продовжити без пароля?</value>
-  </data>
-  <data name="strEmptyUsernamePasswordDomainFields" xml:space="preserve">
-    <value>Використовувати пусте ім'я користувача, пароль або домен:</value>
-  </data>
-  <data name="strEnc128Bit" xml:space="preserve">
-    <value>128-біт</value>
-  </data>
-  <data name="strEnc128BitLogonOnly" xml:space="preserve">
-    <value>128-біт (тільки при вході)</value>
-  </data>
-  <data name="strEnc40Bit" xml:space="preserve">
-    <value>40-біт</value>
-  </data>
-  <data name="strEnc56Bit" xml:space="preserve">
-    <value>56-біт</value>
-  </data>
-  <data name="strEncBasic" xml:space="preserve">
-    <value>Основне</value>
-  </data>
-  <data name="strEncryptCompleteConnectionFile" xml:space="preserve">
-    <value>Шифрувати файл з'єднання</value>
-  </data>
-  <data name="strEndIP" xml:space="preserve">
-    <value>Кінцевий IP</value>
-  </data>
-  <data name="strEndPort" xml:space="preserve">
-    <value>Кінц. порт</value>
-  </data>
-  <data name="strErrorAddExternalToolsToToolBarFailed" xml:space="preserve">
-    <value>Помилка додавання на Панель зовнішнього інструменту (frmMain). {0}</value>
-  </data>
-  <data name="strErrorAddFolderFailed" xml:space="preserve">
-    <value>Помилка AddFolder (UI.Window.Tree). {0}</value>
-  </data>
-  <data name="strErrorBadDatabaseVersion" xml:space="preserve">
-    <value>Версія бази даних {0} не сумісна з цією версією {1}.</value>
-  </data>
-  <data name="strErrorCloneNodeFailed" xml:space="preserve">
-    <value>CloneNode (Tree.Node) failed. {0}</value>
-  </data>
-  <data name="strErrorCode" xml:space="preserve">
-    <value>Код помилки {0}.</value>
-  </data>
-  <data name="strErrorConnectionListSaveFailed" xml:space="preserve">
-    <value>Неможливо зберегти список з'єднань.</value>
-  </data>
-  <data name="strErrorDecryptionFailed" xml:space="preserve">
-    <value>Не вдалося розшифрувати. {0}</value>
-  </data>
-  <data name="strErrorEncryptionFailed" xml:space="preserve">
-    <value>Не вдалося зашифрувати. {0}</value>
-  </data>
-  <data name="strErrors" xml:space="preserve">
-    <value>Помилки</value>
-  </data>
-  <data name="strErrorStartupConnectionFileLoad" xml:space="preserve">
-    <value>Файл з'єднання не може бути завантажений. {0}{0}{2}{0}{3}{0}{0} Для того, щоб запобігти втраті даних, {1} буде здійснено вихід.</value>
-  </data>
-  <data name="strErrorVerifyDatabaseVersionFailed" xml:space="preserve">
-    <value>Помилка VerifyDatabaseVersion (Config.Connections.Save). {0}</value>
-  </data>
-  <data name="strExpandAllFolders" xml:space="preserve">
-    <value>Розкрити всі папки</value>
-  </data>
-  <data name="strExperimental" xml:space="preserve">
-    <value>Експериментально</value>
-  </data>
-  <data name="strExport" xml:space="preserve">
-    <value>Експорт</value>
-  </data>
-  <data name="strExportmRemoteXML" xml:space="preserve">
-    <value>Експорт mRemote / mRemoteNG XML</value>
-  </data>
-  <data name="strExtApp" xml:space="preserve">
-    <value>Зовн. Інструмент</value>
-  </data>
-  <data name="strFAMFAMFAMAttribution" xml:space="preserve">
-    <value>Використано значки [FAMFAMFAM]</value>
-  </data>
-  <data name="strFilterAll" xml:space="preserve">
-    <value>Всі файли (*.*)</value>
-  </data>
-  <data name="strFilterApplication" xml:space="preserve">
-    <value>Файли додатків (*. EXE)</value>
-  </data>
-  <data name="strFiltermRemoteCSV" xml:space="preserve">
-    <value>mRemote CSV-файли (*. CSV)</value>
-  </data>
-  <data name="strFiltermRemoteXML" xml:space="preserve">
-    <value>mRemote XML-файли (*. XML)</value>
-  </data>
-  <data name="strFilterRDP" xml:space="preserve">
-    <value>RDP-файли (*. RDP)</value>
-  </data>
-  <data name="strFiltervRD2008CSV" xml:space="preserve">
-    <value>visionapp Remote Desktop 2008 CSV-файли (*. CSV)</value>
-  </data>
-  <data name="strFormatInherit" xml:space="preserve">
-    <value>Успадковувати {0}</value>
-  </data>
-  <data name="strFormatInheritDescription" xml:space="preserve">
-    <value>Опис успадкованої властивості: {0}</value>
-  </data>
-  <data name="strFree" xml:space="preserve">
-    <value>Free</value>
-  </data>
-  <data name="strFullscreen" xml:space="preserve">
-    <value>На весь екран</value>
-  </data>
-  <data name="strGeneral" xml:space="preserve">
-    <value>Головна</value>
-  </data>
-  <data name="strGetConnectionInfoFromSqlFailed" xml:space="preserve">
-    <value>Отримати інформацію про з'єднання з SQL не вдалося</value>
-  </data>
-  <data name="strGetConnectionInfoFromXmlFailed" xml:space="preserve">
-    <value>Помилка при завантаженні з'єднання "{0}" на "{1}". {2}</value>
-  </data>
-  <data name="strGroupboxAutomaticReconnect" xml:space="preserve">
-    <value>Автоперепідключення</value>
-  </data>
-  <data name="strGroupboxConnection" xml:space="preserve">
-    <value>З'єднання</value>
-  </data>
-  <data name="strGroupboxExternalToolProperties" xml:space="preserve">
-    <value>Властивості зовнішніх інструментів</value>
-  </data>
-  <data name="strGroupboxFiles" xml:space="preserve">
-    <value>Файли</value>
-  </data>
-  <data name="strHost" xml:space="preserve">
-    <value>Хост</value>
-  </data>
-  <data name="strHttpConnectFailed" xml:space="preserve">
-    <value>Помилка HTTP з'єднання!</value>
-  </data>
-  <data name="strHttpConnectionFailed" xml:space="preserve">
-    <value>Не вдається створити нове з'єднання HTTP!</value>
-  </data>
-  <data name="strHttpSetPropsFailed" xml:space="preserve">
-    <value>Не вдалося задати параметри HTTP!</value>
-  </data>
-  <data name="strIcaConnectionFailed" xml:space="preserve">
-    <value>Не вдається створити нове з'єднання ICA!</value>
-  </data>
-  <data name="strIcaControlFailed" xml:space="preserve">
-    <value>Не вдалося завантажити ICA-плагін!</value>
-  </data>
-  <data name="strIcaSetCredentialsFailed" xml:space="preserve">
-    <value>Помилка встановлення облікових даних ICA!</value>
-  </data>
-  <data name="strIcaSetEventHandlersFailed" xml:space="preserve">
-    <value>Не вдалося встановити оброблювач подій ICA!</value>
-  </data>
-  <data name="strIcaSetPropsFailed" xml:space="preserve">
-    <value>Не вдалося задати параметри ICA!</value>
-  </data>
-  <data name="strIcaSetResolutionFailed" xml:space="preserve">
-    <value>Помилка встановлення дозволів ICA!</value>
-  </data>
-  <data name="strImportAD" xml:space="preserve">
-    <value>Імпорт з Active Directory</value>
-  </data>
-  <data name="strImportExport" xml:space="preserve">
-    <value>Імпорт / Експорт</value>
-  </data>
-  <data name="strImportmRemoteXML" xml:space="preserve">
-    <value>Імпорт mRemote / mRemoteNG XML</value>
-  </data>
-  <data name="strImportPortScan" xml:space="preserve">
-    <value>Імпорт з просканованих портів</value>
-  </data>
-  <data name="strImportRDPFiles" xml:space="preserve">
-    <value>Імпорт з. RDP-файл (ів)</value>
-  </data>
-  <data name="strInactive" xml:space="preserve">
-    <value>Неактивний</value>
-  </data>
-  <data name="strInformations" xml:space="preserve">
-    <value>Інформація</value>
-  </data>
-  <data name="strInheritNewConnection" xml:space="preserve">
-    <value>mRemoteNG в актуальному стані</value>
-  </data>
-  <data name="strIntAppFocusFailed" xml:space="preserve">
-    <value>Зовнішній інструмент: Помилка отримання фокусу!</value>
-  </data>
-  <data name="strIntAppHandle" xml:space="preserve">
-    <value>Оброблювач подій Зовн. інструментів: {0}</value>
-  </data>
-  <data name="strIntAppKillFailed" xml:space="preserve">
-    <value>Не вдалося завершити процес зовнішнього інструменту!</value>
-  </data>
-  <data name="strIntAppParentHandle" xml:space="preserve">
-    <value>Панель Оброблювача: {0}</value>
-  </data>
-  <data name="strIntAppResizeFailed" xml:space="preserve">
-    <value>Зовнішній інструмент: Помилка зміни розміру!</value>
-  </data>
-  <data name="strIntAppTitle" xml:space="preserve">
-    <value>Заголовок зовнішнього інструменту: {0}</value>
-  </data>
-  <data name="strKeysCtrlAltDel" xml:space="preserve">
-    <value>CTRL + ALT + DEL</value>
-  </data>
-  <data name="strKeysCtrlEsc" xml:space="preserve">
-    <value>CTRL-ESC</value>
-  </data>
-  <data name="strLabelAddress" xml:space="preserve">
-    <value>Адреса:</value>
-  </data>
-  <data name="strLabelArguments" xml:space="preserve">
-    <value>Аргументи:</value>
-  </data>
-  <data name="strLabelChangeLog" xml:space="preserve">
-    <value>Історія версій:</value>
-  </data>
-  <data name="strLabelConnect" xml:space="preserve">
-    <value>&amp;З'єднання:</value>
-  </data>
-  <data name="strLabelDisplayName" xml:space="preserve">
-    <value>Коротке ім'я</value>
-  </data>
-  <data name="strLabelDomain" xml:space="preserve">
-    <value>Домен:</value>
-  </data>
-  <data name="strLabelFilename" xml:space="preserve">
-    <value>Файл:</value>
-  </data>
-  <data name="strLabelHostname" xml:space="preserve">
-    <value>Ім'я хосту:</value>
-  </data>
-  <data name="strLabelOptions" xml:space="preserve">
-    <value>Опції:</value>
-  </data>
-  <data name="strLabelPassword" xml:space="preserve">
-    <value>Пароль:</value>
-  </data>
-  <data name="strLabelPort" xml:space="preserve">
-    <value>Порт:</value>
-  </data>
-  <data name="strLabelPortableEdition" xml:space="preserve">
-    <value>Портативна версія</value>
-  </data>
-  <data name="strLabelProtocol" xml:space="preserve">
-    <value>Протокол:</value>
-  </data>
-  <data name="strLabelPuttySessionsConfig" xml:space="preserve">
-    <value>Натисніть на цю кнопку для налаштування сесій PuTTY:</value>
-  </data>
-  <data name="strLabelPuttyTimeout" xml:space="preserve">
-    <value>Max. PuTTY &amp; &amp; Integrated Ext. Apps wait time:</value>
-  </data>
-  <data name="strLabelReleasedUnderGPL" xml:space="preserve">
-    <value>Випущено під ліцензією GNU General Public License (GPL)</value>
-  </data>
-  <data name="strLabelSeconds" xml:space="preserve">
-    <value>сек</value>
-  </data>
-  <data name="strLabelSelectPanel" xml:space="preserve">
-    <value>Виберіть панель зі списку або натисніть кнопку Нова, щоб створити нову.</value>
-  </data>
-  <data name="strLabelServerStatus" xml:space="preserve">
-    <value>Стан сервера:</value>
-  </data>
-  <data name="strLabelSQLDatabaseName" xml:space="preserve">
-    <value>База даних:</value>
-  </data>
-  <data name="strLabelSQLServerDatabaseName" xml:space="preserve">
-    <value>База даних:</value>
-  </data>
-  <data name="strLabelUsername" xml:space="preserve">
-    <value>Користувач:</value>
-  </data>
-  <data name="strLabelVerify" xml:space="preserve">
-    <value>Перевірка:</value>
-  </data>
-  <data name="strLanguage" xml:space="preserve">
-    <value>Мова</value>
-  </data>
-  <data name="strLanguageDefault" xml:space="preserve">
-    <value>(Автовизначення)</value>
-  </data>
-  <data name="strLanguageRestartRequired" xml:space="preserve">
-    <value>{0} необхідно перезапустити, щоб налаштування мови вступили в силу.</value>
-  </data>
-  <data name="strLoadFromSqlFailed" xml:space="preserve">
-    <value>Завантажити з SQL не вдалося!</value>
-  </data>
-  <data name="strLoadFromXmlFailed" xml:space="preserve">
-    <value>Завантажити з XML не вдалося!</value>
-  </data>
-  <data name="strLocalFile" xml:space="preserve">
-    <value>Локал. файл</value>
-  </data>
-  <data name="strLocalFileDoesNotExist" xml:space="preserve">
-    <value>Локальний файл не існує!</value>
-  </data>
-  <data name="strLogOff" xml:space="preserve">
-    <value>Вихід</value>
-  </data>
-  <data name="strLogWriteToFileFailed" xml:space="preserve">
-    <value>Записати у файл звіту не вдалося!</value>
-  </data>
-  <data name="strLogWriteToFileFinalLocationFailed" xml:space="preserve">
-    <value>Неможливо зберегти звіт в папці призначення.</value>
-  </data>
-  <data name="strMagicLibraryAttribution" xml:space="preserve">
-    <value>Використано Magic library від [Crownwood Software]</value>
-  </data>
-  <data name="strMenuAbout" xml:space="preserve">
-    <value>Про програму</value>
-  </data>
-  <data name="strMenuAddConnectionPanel" xml:space="preserve">
-    <value>Додати Панель з'єднання</value>
-  </data>
-  <data name="strMenuCheckForUpdates" xml:space="preserve">
-    <value>Перевірка наявності оновлень</value>
-  </data>
-  <data name="strMenuConfig" xml:space="preserve">
-    <value>Конфігурація</value>
-  </data>
-  <data name="strMenuConnect" xml:space="preserve">
-    <value>З'єдуватися</value>
-  </data>
-  <data name="strMenuConnectionPanels" xml:space="preserve">
-    <value>Панель з'єднань</value>
-  </data>
-  <data name="strMenuConnections" xml:space="preserve">
-    <value>З'єднання</value>
-  </data>
-  <data name="strMenuConnectionsAndConfig" xml:space="preserve">
-    <value>З'єднання та конфігурація</value>
-  </data>
-  <data name="strMenuCopy" xml:space="preserve">
-    <value>Копіювати</value>
-  </data>
-  <data name="strMenuCtrlAltDel" xml:space="preserve">
-    <value>Ctrl-Alt-Del</value>
-  </data>
-  <data name="strMenuCtrlEsc" xml:space="preserve">
-    <value>Ctrl-Esc</value>
-  </data>
-  <data name="strMenuDelete" xml:space="preserve">
-    <value>Видалити...</value>
-  </data>
-  <data name="strMenuDeleteConnection" xml:space="preserve">
-    <value>Удалить подключение ...</value>
-  </data>
-  <data name="strMenuDeleteExternalTool" xml:space="preserve">
-    <value>Видалити Зовнішній інструмент...</value>
-  </data>
-  <data name="strMenuDeleteFolder" xml:space="preserve">
-    <value>Видалити папку...</value>
-  </data>
-  <data name="strMenuDisconnect" xml:space="preserve">
-    <value>Вимкнути</value>
-  </data>
-  <data name="strMenuDonate" xml:space="preserve">
-    <value>Допомогти проекту</value>
-  </data>
-  <data name="strMenuDuplicate" xml:space="preserve">
-    <value>Дублювати</value>
-  </data>
-  <data name="strMenuDuplicateConnection" xml:space="preserve">
-    <value>Дублікат з'єднання</value>
-  </data>
-  <data name="strMenuDuplicateFolder" xml:space="preserve">
-    <value>Дублювати папку</value>
-  </data>
-  <data name="strMenuDuplicateTab" xml:space="preserve">
-    <value>Дублювати вкладку</value>
-  </data>
-  <data name="strMenuExit" xml:space="preserve">
-    <value>Вихід</value>
-  </data>
-  <data name="strMenuExternalTools" xml:space="preserve">
-    <value>Зовнішні інструменти</value>
-  </data>
-  <data name="strMenuExternalToolsToolbar" xml:space="preserve">
-    <value>Зовнішні інструменти</value>
-  </data>
-  <data name="strMenuFile" xml:space="preserve">
-    <value>&amp;Файл</value>
-  </data>
-  <data name="strMenuFullScreen" xml:space="preserve">
-    <value>На весь екран</value>
-  </data>
-  <data name="strMenuFullScreenRDP" xml:space="preserve">
-    <value>На весь екран (RDP)</value>
-  </data>
-  <data name="strMenuHelp" xml:space="preserve">
-    <value>&amp;Довідка</value>
-  </data>
-  <data name="strMenuHelpContents" xml:space="preserve">
-    <value>Довідка mRemoteNG</value>
-  </data>
-  <data name="strMenuJumpTo" xml:space="preserve">
-    <value>Перейти до ..</value>
-  </data>
-  <data name="strMenuLaunchExternalTool" xml:space="preserve">
-    <value>Запуск зовнішніх інструментів</value>
-  </data>
-  <data name="strMenuNewConnectionFile" xml:space="preserve">
-    <value>Новий файл з'єднання</value>
-  </data>
-  <data name="strMenuNewExternalTool" xml:space="preserve">
-    <value>Новий зовнішній інструмент</value>
-  </data>
-  <data name="strMenuNotifications" xml:space="preserve">
-    <value>Повідомлення</value>
-  </data>
-  <data name="strMenuOpenConnectionFile" xml:space="preserve">
-    <value>Відкрити файл з'єднання...</value>
-  </data>
-  <data name="strMenuOptions" xml:space="preserve">
-    <value>Опції</value>
-  </data>
-  <data name="strMenuPaste" xml:space="preserve">
-    <value>Вставити</value>
-  </data>
-  <data name="strMenuPortScan" xml:space="preserve">
-    <value>Сканер портів</value>
-  </data>
-  <data name="strMenuQuickConnectToolbar" xml:space="preserve">
-    <value>Панель Швидке з'єднання</value>
-  </data>
-  <data name="strMenuReconnect" xml:space="preserve">
-    <value>Повторне з'эднання</value>
-  </data>
-  <data name="strMenuRefreshScreen" xml:space="preserve">
-    <value>Оновити екран (VNC)</value>
-  </data>
-  <data name="strMenuRename" xml:space="preserve">
-    <value>Перейменувати</value>
-  </data>
-  <data name="strMenuRenameConnection" xml:space="preserve">
-    <value>Перейменувати з'єднання</value>
-  </data>
-  <data name="strMenuRenameFolder" xml:space="preserve">
-    <value>Перейменувати папку</value>
-  </data>
-  <data name="strMenuRenameTab" xml:space="preserve">
-    <value>Перейменувати закладку</value>
-  </data>
-  <data name="strMenuReportBug" xml:space="preserve">
-    <value>Повідомити про помилку</value>
-  </data>
-  <data name="strMenuResetLayout" xml:space="preserve">
-    <value>Скинути налаштування</value>
-  </data>
-  <data name="strMenuSaveConnectionFile" xml:space="preserve">
-    <value>Зберегти з'єднання</value>
-  </data>
-  <data name="strMenuSaveConnectionFileAs" xml:space="preserve">
-    <value>Сохранить подключение как...</value>
-  </data>
-  <data name="strMenuScreenshot" xml:space="preserve">
-    <value>Скріншот</value>
-  </data>
-  <data name="strMenuScreenshotManager" xml:space="preserve">
-    <value>Менеджер скріншотів</value>
-  </data>
-  <data name="strMenuSendSpecialKeys" xml:space="preserve">
-    <value>Надіслати спец. клавіші (VNC)</value>
-  </data>
-  <data name="strMenuSessions" xml:space="preserve">
-    <value>Сесії</value>
-  </data>
-  <data name="strMenuSessionsAndScreenshots" xml:space="preserve">
-    <value>Сесії та скріншоти</value>
-  </data>
-  <data name="strMenuShowText" xml:space="preserve">
-    <value>Показати текст</value>
-  </data>
-  <data name="strMenuSmartSize" xml:space="preserve">
-    <value>SmartSize (RDP / VNC)</value>
-  </data>
-  <data name="strMenuSSHFileTransfer" xml:space="preserve">
-    <value>Передача файлів по SSH</value>
-  </data>
-  <data name="strMenuStartChat" xml:space="preserve">
-    <value>Почати чат (VNC)</value>
-  </data>
-  <data name="strMenuSupportForum" xml:space="preserve">
-    <value>Форум підтримки</value>
-  </data>
-  <data name="strMenuTools" xml:space="preserve">
-    <value>&amp;Інструменти</value>
-  </data>
-  <data name="strMenuTransferFile" xml:space="preserve">
-    <value>Передача файлів (SSH)</value>
-  </data>
-  <data name="strMenuView" xml:space="preserve">
-    <value>&amp;Вигляд</value>
-  </data>
-  <data name="strMenuViewOnly" xml:space="preserve">
-    <value>Перегляд (VNC)</value>
-  </data>
-  <data name="strMenuWebsite" xml:space="preserve">
-    <value>Веб-сайт</value>
-  </data>
-  <data name="strMinimizeToSysTray" xml:space="preserve">
-    <value>Мінімізувати в системний трей</value>
-  </data>
-  <data name="strMoveDown" xml:space="preserve">
-    <value>Вниз</value>
-  </data>
-  <data name="strMoveUp" xml:space="preserve">
-    <value>Вгору</value>
-  </data>
-  <data name="strMyCurrentWindowsCreds" xml:space="preserve">
-    <value>Мої поточні облікові дані (Windows облікові дані)</value>
-  </data>
-  <data name="strNever" xml:space="preserve">
-    <value>Ніколи</value>
-  </data>
-  <data name="strNewConnection" xml:space="preserve">
-    <value>Нове з'єднання</value>
-  </data>
-  <data name="strNewFolder" xml:space="preserve">
-    <value>Нова папка</value>
-  </data>
-  <data name="strNewPanel" xml:space="preserve">
-    <value>Нова панель</value>
-  </data>
-  <data name="strNewRoot" xml:space="preserve">
-    <value>новий кореневої</value>
-  </data>
-  <data name="strNewTitle" xml:space="preserve">
-    <value>Нова назва</value>
-  </data>
-  <data name="strNo" xml:space="preserve">
-    <value>Ні</value>
-  </data>
-  <data name="strNoCompression" xml:space="preserve">
-    <value>Без стискання</value>
-  </data>
-  <data name="strNoExtAppDefined" xml:space="preserve">
-    <value>Не вказано зовнішній інструмент</value>
-  </data>
-  <data name="strNoInformation" xml:space="preserve">
-    <value>Ні</value>
-  </data>
-  <data name="strNone" xml:space="preserve">
-    <value>Ні</value>
-  </data>
-  <data name="strNormal" xml:space="preserve">
-    <value>Нормальний</value>
-  </data>
-  <data name="strNoUpdateAvailable" xml:space="preserve">
-    <value>Немає доступних оновлень</value>
-  </data>
-  <data name="strOldConffile" xml:space="preserve">
-    <value>Ви намагаєтеся завантажити файл з'єднання, що створено за допомогою дуже ранніх версій mRemote, це може призвести до помилки виконання.
-Будь ласка, створіть новий файл з'єднання!</value>
-  </data>
-  <data name="strOpenNewTabRight" xml:space="preserve">
-    <value>Відкриття нової вкладки праворуч від вибраної вкладки</value>
-  </data>
-  <data name="strOpenPorts" xml:space="preserve">
-    <value>Відкриті порти</value>
-  </data>
-  <data name="strOptionsTabTheme" xml:space="preserve">
-    <value>Тема</value>
-  </data>
-  <data name="strPanelName" xml:space="preserve">
-    <value>Назва групи</value>
-  </data>
-  <data name="strPropertyNamePasswordProtect" xml:space="preserve">
-    <value>Захист паролем</value>
-  </data>
-  <data name="strPleaseFillAllFields" xml:space="preserve">
-    <value>Будь ласка, заповніть всі поля</value>
-  </data>
-  <data name="strPortScanCouldNotLoadPanel" xml:space="preserve">
-    <value>Не удалось загрузить панель Сканера портов!</value>
-  </data>
-  <data name="strPropertiesWillOnlyBeSavedMRemoteXML" xml:space="preserve">
-    <value>(Ці властивості будуть збережені тільки якщо ви виберете mRemote / mRemoteNG XML як вихідний формат файлів!)</value>
-  </data>
-  <data name="strPropertyDescriptionAddress" xml:space="preserve">
-    <value>Введіть ім'я хосту або IP до якого ви хочете підключитися.</value>
-  </data>
-  <data name="strPropertyDescriptionAll" xml:space="preserve">
-    <value>Переключить все наследуемые параметры.</value>
-  </data>
-  <data name="strPropertyDescriptionAuthenticationLevel" xml:space="preserve">
-    <value>Оберіть рівень авторизації.</value>
-  </data>
-  <data name="strPropertyDescriptionAuthenticationMode" xml:space="preserve">
-    <value>Виберіть спосіб авторизації на сервері VNC.</value>
-  </data>
-  <data name="strPropertyDescriptionCacheBitmaps" xml:space="preserve">
-    <value>Виберіть використовувати чи ні, кешування графіки.</value>
-  </data>
-  <data name="strPropertyDescriptionColors" xml:space="preserve">
-    <value>Виберіть якість кольору, яка буде використовуватися.</value>
-  </data>
-  <data name="strPropertyDescriptionCompression" xml:space="preserve">
-    <value>Виберіть значення стискання, яке буде використовуватися.</value>
-  </data>
-  <data name="strPropertyDescriptionDescription" xml:space="preserve">
-    <value>Введіть тут примітки чи опис для з'єднання.</value>
-  </data>
-  <data name="strPropertyDescriptionDisplayThemes" xml:space="preserve">
-    <value>Виберіть Так, якщо хочете використовувати тему Робочого столу на віддаленому хості.</value>
-  </data>
-  <data name="strPropertyDescriptionDisplayWallpaper" xml:space="preserve">
-    <value>Виберіть Так, якщо хочете використовувати шпалери Робочого столу на віддаленому хості.</value>
-  </data>
-  <data name="strPropertyDescriptionDomain" xml:space="preserve">
-    <value>Введіть ім'я домену.</value>
-  </data>
-  <data name="strPropertyDescriptionEnableDesktopComposition" xml:space="preserve">
-    <value>Використання композиції Робочого столу на віддаленому хості.</value>
-  </data>
-  <data name="strPropertyDescriptionEnableFontSmoothing" xml:space="preserve">
-    <value>Використання згладжування шрифтів.</value>
-  </data>
-  <data name="strPropertyDescriptionEncoding" xml:space="preserve">
-    <value>Режим кодування.</value>
-  </data>
-  <data name="strPropertyDescriptionEncryptionStrength" xml:space="preserve">
-    <value>Шифрування на віддаленому хості.</value>
-  </data>
-  <data name="strPropertyDescriptionExternalTool" xml:space="preserve">
-    <value>Зовнішній інструмент, який потрібно запустити.</value>
-  </data>
-  <data name="strPropertyDescriptionExternalToolAfter" xml:space="preserve">
-    <value>Внешний инструмент, который нужно запустить на удаленном компьютере после отключения.</value>
-  </data>
-  <data name="strPropertyDescriptionExternalToolBefore" xml:space="preserve">
-    <value>Зовнішній інструмент, який потрібно запустити на віддаленому комп'ютері до з'єднання.</value>
-  </data>
-  <data name="strPropertyDescriptionIcon" xml:space="preserve">
-    <value>Значок, який буде відображатися при з'єднанні до хосту.</value>
-  </data>
-  <data name="strPropertyDescriptionMACAddress" xml:space="preserve">
-    <value>Введіть МАС-адресу віддаленого хосту, якщо ви хочете використовувати його в зовнішньому інструменті.</value>
-  </data>
-  <data name="strPropertyDescriptionName" xml:space="preserve">
-    <value>Це ім'я, яке буде відображатися в дереві з'єднань.</value>
-  </data>
-  <data name="strPropertyDescriptionPanel" xml:space="preserve">
-    <value>Встанавити панель, в якій буде відкрито з'єднання.</value>
-  </data>
-  <data name="strPropertyDescriptionPassword" xml:space="preserve">
-    <value>Введіть пароль.</value>
-  </data>
-  <data name="strPropertyDescriptionPort" xml:space="preserve">
-    <value>Введіть порт обраного протоколу.</value>
-  </data>
-  <data name="strPropertyDescriptionProtocol" xml:space="preserve">
-    <value>Виберіть протокол, який повинен використовуватися для з'єднання.</value>
-  </data>
-  <data name="strPropertyDescriptionPuttySession" xml:space="preserve">
-    <value>Виберіть сесію PuTTY, яка буде використовуватися при з'єднанні.</value>
-  </data>
-  <data name="strPropertyDescriptionRDGatewayDomain" xml:space="preserve">
-    <value>Визначте доменне ім'я, для з'єднання до шлюзу Служб терміналів</value>
-  </data>
-  <data name="strPropertyDescriptionRDGatewayHostname" xml:space="preserve">
-    <value>Визначте ім'я хосту шлюзу Служб терміналів.</value>
-  </data>
-  <data name="strPropertyDescriptionRDGatewayUsageMethod" xml:space="preserve">
-    <value>Вкажіть, коли використовувати шлюз Служб терміналів.</value>
-  </data>
-  <data name="strPropertyDescriptionRDGatewayUseConnectionCredentials" xml:space="preserve">
-    <value>Вкажіть, чи слід увійти на шлюз, який використовує те ж саме ім'я користувача та пароль з'єднання.</value>
-  </data>
-  <data name="strPropertyDescriptionRDGatewayUsername" xml:space="preserve">
-    <value>Вкажіть ім'я користувача, якому дозволено підключатися до шлюзу Служб терміналів.</value>
-  </data>
-  <data name="strPropertyDescriptionRedirectDrives" xml:space="preserve">
-    <value>Вкажіть, чи будуть доступні локальні диски на віддаленому хості.</value>
-  </data>
-  <data name="strPropertyDescriptionRedirectKeys" xml:space="preserve">
-    <value>Вкажіть, чи будуть перенаправлені локальні комбінації клавіш (наприклад, Alt-Tab) на віддалений хост.</value>
-  </data>
-  <data name="strPropertyDescriptionRedirectPorts" xml:space="preserve">
-    <value>Вкажіть, чи будуть доступні локальні порти (тобто COM, LPT) на віддаленому хості.</value>
-  </data>
-  <data name="strPropertyDescriptionRedirectPrinters" xml:space="preserve">
-    <value>Вкажіть, чи будуть локальні принтери доступні на віддаленому хості.</value>
-  </data>
-  <data name="strPropertyDescriptionRedirectSmartCards" xml:space="preserve">
-    <value>Вкажіть, чи будуть локальні смарт-карти доступні на віддаленому хості.</value>
-  </data>
-  <data name="strPropertyDescriptionRedirectSounds" xml:space="preserve">
-    <value>Укажите, будет ли перенаправлен удаленный звук на локальный компьютер.</value>
-  </data>
-  <data name="strPropertyDescriptionRenderingEngine" xml:space="preserve">
-    <value>Выберите один из доступных движков рендеринга, который будет использоваться для отображения HTML.</value>
-  </data>
-  <data name="strPropertyDescriptionResolution" xml:space="preserve">
-    <value>Виберіть роздільність екрану в дюймах або режим відображення для цього з'єднання</value>
-  </data>
-  <data name="strPropertyDescriptionSmartSizeMode" xml:space="preserve">
-    <value>Виберіть SmartSize.</value>
-  </data>
-  <data name="strPropertyDescriptionUseConsoleSession" xml:space="preserve">
-    <value>З'єднання до поточного сеансу віддаленого користувача.</value>
-  </data>
-  <data name="strPropertyDescriptionUser1" xml:space="preserve">
-    <value>Введіть будь-яку інформацію.</value>
-  </data>
-  <data name="strPropertyDescriptionUsername" xml:space="preserve">
-    <value>Введіть ім'я користувача.</value>
-  </data>
-  <data name="strPropertyDescriptionViewOnly" xml:space="preserve">
-    <value>Якщо ви хочете встановити режим Перегляду - виберіть Так.</value>
-  </data>
-  <data name="strPropertyDescriptionVNCProxyAddress" xml:space="preserve">
-    <value>Введіть адресу проксі-сервера.</value>
-  </data>
-  <data name="strPropertyDescriptionVNCProxyPassword" xml:space="preserve">
-    <value>Введіть пароль для авторизації на проксі-сервері.</value>
-  </data>
-  <data name="strPropertyDescriptionVNCProxyPort" xml:space="preserve">
-    <value>Введіть порт проксі-сервера.</value>
-  </data>
-  <data name="strPropertyDescriptionVNCProxyType" xml:space="preserve">
-    <value>Якщо ви використовуєте проксі для тунелювання VNC з'єднань, виберіть тип тунелювання.</value>
-  </data>
-  <data name="strPropertyDescriptionVNCProxyUsername" xml:space="preserve">
-    <value>Введіть ім'я користувача для авторизації на проксі-сервері.</value>
-  </data>
-  <data name="strPropertyNameAddress" xml:space="preserve">
-    <value>Ім'я хосту / IP</value>
-  </data>
-  <data name="strPropertyNameAll" xml:space="preserve">
-    <value>Все</value>
-  </data>
-  <data name="strPropertyNameAuthenticationLevel" xml:space="preserve">
-    <value>Авторизація</value>
-  </data>
-  <data name="strPropertyNameAuthenticationMode" xml:space="preserve">
-    <value>Режим авторизації</value>
-  </data>
-  <data name="strPropertyNameCacheBitmaps" xml:space="preserve">
-    <value>Кеш графіки</value>
-  </data>
-  <data name="strPropertyNameColors" xml:space="preserve">
-    <value>Кольори</value>
-  </data>
-  <data name="strPropertyNameCompression" xml:space="preserve">
-    <value>Стискання</value>
-  </data>
-  <data name="strPropertyNameDescription" xml:space="preserve">
-    <value>Опис</value>
-  </data>
-  <data name="strPropertyNameDisplayThemes" xml:space="preserve">
-    <value>Показати теми</value>
-  </data>
-  <data name="strPropertyNameDisplayWallpaper" xml:space="preserve">
-    <value>Показати шпалери</value>
-  </data>
-  <data name="strPropertyNameDomain" xml:space="preserve">
-    <value>Домен</value>
-  </data>
-  <data name="strPropertyNameEnableDesktopComposition" xml:space="preserve">
-    <value>Композиція робочого столу</value>
-  </data>
-  <data name="strPropertyNameEnableFontSmoothing" xml:space="preserve">
-    <value>Шрифти</value>
-  </data>
-  <data name="strPropertyNameEncoding" xml:space="preserve">
-    <value>Кодування</value>
-  </data>
-  <data name="strPropertyNameEncryptionStrength" xml:space="preserve">
-    <value>Шифрування</value>
-  </data>
-  <data name="strPropertyNameExternalTool" xml:space="preserve">
-    <value>Зовнішній інструмент</value>
-  </data>
-  <data name="strPropertyNameExternalToolAfter" xml:space="preserve">
-    <value>Зовн. Інстр. Після</value>
-  </data>
-  <data name="strPropertyNameExternalToolBefore" xml:space="preserve">
-    <value>Зовн. Інстр. До</value>
-  </data>
-  <data name="strPropertyNameIcon" xml:space="preserve">
-    <value>Значок</value>
-  </data>
-  <data name="strPropertyNameMACAddress" xml:space="preserve">
-    <value>MAC-адреса</value>
-  </data>
-  <data name="strPropertyNameName" xml:space="preserve">
-    <value>Ім'я</value>
-  </data>
-  <data name="strPropertyNamePanel" xml:space="preserve">
-    <value>Ім'я вкладки</value>
-  </data>
-  <data name="strPropertyNamePassword" xml:space="preserve">
-    <value>Пароль</value>
-  </data>
-  <data name="strPropertyNamePort" xml:space="preserve">
-    <value>Порт</value>
-  </data>
-  <data name="strPropertyNameProtocol" xml:space="preserve">
-    <value>Протокол</value>
-  </data>
-  <data name="strPropertyNamePuttySession" xml:space="preserve">
-    <value>Сесії PuTTY</value>
-  </data>
-  <data name="strPropertyNameRDGatewayDomain" xml:space="preserve">
-    <value>Шлюз Домена</value>
-  </data>
-  <data name="strPropertyNameRDGatewayHostname" xml:space="preserve">
-    <value>Хост шлюзу</value>
-  </data>
-  <data name="strPropertyNameRDGatewayPassword" xml:space="preserve">
-    <value>Пароль шлюзу Служб терміналів</value>
-  </data>
-  <data name="strPropertyNameRDGatewayUsageMethod" xml:space="preserve">
-    <value>Шлюз</value>
-  </data>
-  <data name="strPropertyNameRDGatewayUseConnectionCredentials" xml:space="preserve">
-    <value>Облікові дані шлюзу</value>
-  </data>
-  <data name="strPropertyNameRDGatewayUsername" xml:space="preserve">
-    <value>Ім'я користувача шлюзу</value>
-  </data>
-  <data name="strPropertyNameRedirectDrives" xml:space="preserve">
-    <value>Диски</value>
-  </data>
-  <data name="strPropertyNameRedirectKeys" xml:space="preserve">
-    <value>Комбінації клавіш</value>
-  </data>
-  <data name="strPropertyNameRedirectPorts" xml:space="preserve">
-    <value>Порти</value>
-  </data>
-  <data name="strPropertyNameRedirectPrinters" xml:space="preserve">
-    <value>Принтери</value>
-  </data>
-  <data name="strPropertyNameRedirectSmartCards" xml:space="preserve">
-    <value>Смарт-карти</value>
-  </data>
-  <data name="strPropertyNameRedirectSounds" xml:space="preserve">
-    <value>Звуки</value>
-  </data>
-  <data name="strPropertyNameRenderingEngine" xml:space="preserve">
-    <value>Рендеринг</value>
-  </data>
-  <data name="strPropertyNameResolution" xml:space="preserve">
-    <value>Розмір екрану</value>
-  </data>
-  <data name="strPropertyNameSmartSizeMode" xml:space="preserve">
-    <value>SmartSize режим</value>
-  </data>
-  <data name="strPropertyNameUseConsoleSession" xml:space="preserve">
-    <value>Сеанс консолі</value>
-  </data>
-  <data name="strPropertyNameUser1" xml:space="preserve">
-    <value>Додатково</value>
-  </data>
-  <data name="strPropertyNameUsername" xml:space="preserve">
-    <value>Користувач</value>
-  </data>
-  <data name="strPropertyNameViewOnly" xml:space="preserve">
-    <value>Тільки Перегляд</value>
-  </data>
-  <data name="strPropertyNameVNCProxyAddress" xml:space="preserve">
-    <value>Адреса Проксі</value>
-  </data>
-  <data name="strPropertyNameVNCProxyPassword" xml:space="preserve">
-    <value>Пароль Проксі</value>
-  </data>
-  <data name="strPropertyNameVNCProxyPort" xml:space="preserve">
-    <value>Порт Проксі</value>
-  </data>
-  <data name="strPropertyNameVNCProxyType" xml:space="preserve">
-    <value>Тип Проксі</value>
-  </data>
-  <data name="strPropertyNameVNCProxyUsername" xml:space="preserve">
-    <value>Користувач Проксі</value>
-  </data>
-  <data name="strProtocolEventDisconnected" xml:space="preserve">
-    <value>Протокол событий Отключен.
-Сообщение:
-{0}</value>
-  </data>
-  <data name="strProtocolEventDisconnectFailed" xml:space="preserve">
-    <value>Протокол событий Отключение не удалось.
-{0}</value>
-  </data>
-  <data name="strProtocolToImport" xml:space="preserve">
-    <value>Протокол імпорту</value>
-  </data>
-  <data name="strProxyTestFailed" xml:space="preserve">
-    <value>Перевірка проксі - невдала!</value>
-  </data>
-  <data name="strProxyTestSucceeded" xml:space="preserve">
-    <value>Перевірка Проксі - вдала!</value>
-  </data>
-  <data name="strPuttyDisposeFailed" xml:space="preserve">
-    <value>Завершити роботу Putty - не вдалося!</value>
-  </data>
-  <data name="strPuttyFocusFailed" xml:space="preserve">
-    <value>Не вдається встановити фокус!</value>
-  </data>
-  <data name="strPuttyGetSessionsFailed" xml:space="preserve">
-    <value>Отримати сесію Putty не вдалося!</value>
-  </data>
-  <data name="strPuttyHandle" xml:space="preserve">
-    <value>Оброблювач подій Putty: {0}</value>
-  </data>
-  <data name="strPuttyKillFailed" xml:space="preserve">
-    <value>Вбити процес Putty не вдалося!</value>
-  </data>
-  <data name="strPuttyParentHandle" xml:space="preserve">
-    <value>Панель оброблювача подій: {0}</value>
-  </data>
-  <data name="strPuttyResizeFailed" xml:space="preserve">
-    <value>Помилка зміни розміру вікна Putty!</value>
-  </data>
-  <data name="strPuttySettings" xml:space="preserve">
-    <value>Налаштування PuTTY</value>
-  </data>
-  <data name="strPuttyShowSettingsDialogFailed" xml:space="preserve">
-    <value>Показати налаштування PuTTY не вдалося!</value>
-  </data>
-  <data name="strPuttyStartFailed" xml:space="preserve">
-    <value>Не вдалося запустити Putty!</value>
-  </data>
-  <data name="strPuttyTitle" xml:space="preserve">
-    <value>Заголовок PuTTY: {0}</value>
-  </data>
-  <data name="strQuick" xml:space="preserve">
-    <value>Швидке: {0}</value>
-  </data>
-  <data name="strQuickConnect" xml:space="preserve">
-    <value>Швидке з'єднання</value>
-  </data>
-  <data name="strQuickConnectAddFailed" xml:space="preserve">
-    <value>Помилка додавання Швидкого з'єднання!</value>
-  </data>
-  <data name="strQuickConnectFailed" xml:space="preserve">
-    <value>Створити швидке з'єднання не вдалося</value>
-  </data>
-  <data name="strRAW" xml:space="preserve">
-    <value>RAW</value>
-  </data>
-  <data name="strRDP" xml:space="preserve">
-    <value>RDP</value>
-  </data>
-  <data name="strRDP16777216Colors" xml:space="preserve">
-    <value>16777216 кол. (24-біт)</value>
-  </data>
-  <data name="strRDP256Colors" xml:space="preserve">
-    <value>256 кол. (8-біт)</value>
-  </data>
-  <data name="strRDP32768Colors" xml:space="preserve">
-    <value>32768 кол. (15-біт)</value>
-  </data>
-  <data name="strRDP4294967296Colors" xml:space="preserve">
-    <value>16777216 кол. (32-біт)</value>
-  </data>
-  <data name="strRDP65536Colors" xml:space="preserve">
-    <value>65536 кол. (16-біт)</value>
-  </data>
-  <data name="strRdpAddResolutionFailed" xml:space="preserve">
-    <value>RDP Додати дозвіл не вдалося!</value>
-  </data>
-  <data name="strRdpAddResolutionsFailed" xml:space="preserve">
-    <value>RDP Додати дозвіл не вдалося!</value>
-  </data>
-  <data name="strRdpAddSessionFailed" xml:space="preserve">
-    <value>Додати сесію не вдалося</value>
-  </data>
-  <data name="strRdpCloseConnectionFailed" xml:space="preserve">
-    <value>Закрити з'єднання RDP не вдалося!</value>
-  </data>
-  <data name="strRdpControlCreationFailed" xml:space="preserve">
-    <value>Не вдається створити RDP з'єднання, будь ласка, перевірте налаштування mRemoteNG.</value>
-  </data>
-  <data name="strRDPDisableCursorblinking" xml:space="preserve">
-    <value>Вимкнути блимання курсору</value>
-  </data>
-  <data name="strRDPDisableCursorShadow" xml:space="preserve">
-    <value>Вимкнути тінь курсора</value>
-  </data>
-  <data name="strRDPDisableFullWindowdrag" xml:space="preserve">
-    <value>Вимкнути відображення вікна при перетягуванні</value>
-  </data>
-  <data name="strRDPDisableMenuAnimations" xml:space="preserve">
-    <value>Вимкнути Анімацію</value>
-  </data>
-  <data name="strRDPDisableThemes" xml:space="preserve">
-    <value>Вимкнути Теми</value>
-  </data>
-  <data name="strRDPDisableWallpaper" xml:space="preserve">
-    <value>Вимкнути шпалери Робочого столу</value>
-  </data>
-  <data name="strRdpDisconnected" xml:space="preserve">
-    <value>RDP відключено!</value>
-  </data>
-  <data name="strRdpDisconnectFailed" xml:space="preserve">
-    <value>RDP не вдалося відключити, спробуйте закрити його!</value>
-  </data>
-  <data name="strRdpErrorCode1" xml:space="preserve">
-    <value>Внутрішня помилка: код 1.</value>
-  </data>
-  <data name="strRdpErrorCode2" xml:space="preserve">
-    <value>Внутрішня помилка: код 2.</value>
-  </data>
-  <data name="strRdpErrorCode3" xml:space="preserve">
-    <value>Внутрішня помилка: код 3. Це неприпустимий режим.</value>
-  </data>
-  <data name="strRdpErrorCode4" xml:space="preserve">
-    <value>Внутрішня помилка: код 4.</value>
-  </data>
-  <data name="strRdpErrorConnection" xml:space="preserve">
-    <value>Сталася непоправна помилка під час з'єднання клієнта.</value>
-  </data>
-  <data name="strRdpErrorGetUnknown" xml:space="preserve">
-    <value>Виникла невідома критична помилка RDP. Код помилки {0}.</value>
-  </data>
-  <data name="strRdpErrorOutOfMemory" xml:space="preserve">
-    <value>Сталася помилка через нестачу пам'яті.</value>
-  </data>
-  <data name="strRdpErrorUnknown" xml:space="preserve">
-    <value>Невідома помилка.</value>
-  </data>
-  <data name="strRdpErrorWindowCreation" xml:space="preserve">
-    <value>При створенні вікна сталася помилка.</value>
-  </data>
-  <data name="strRdpErrorWinsock" xml:space="preserve">
-    <value>Помилка ініціалізації Winsock.</value>
-  </data>
-  <data name="strRdpFileCouldNotBeImported" xml:space="preserve">
-    <value>Не вдалося імпортувати RDP файл!</value>
-  </data>
-  <data name="strRDPFitToPanel" xml:space="preserve">
-    <value>У вікні</value>
-  </data>
-  <data name="strRdpFocusFailed" xml:space="preserve">
-    <value>RDP: помилка отримання фокусу!</value>
-  </data>
-  <data name="strRdpGatewayIsSupported" xml:space="preserve">
-    <value>Шлюз Служб терміналів підтримується.</value>
-  </data>
-  <data name="strRdpGatewayNotSupported" xml:space="preserve">
-    <value>Шлюз Служб терміналів не підтримується!</value>
-  </data>
-  <data name="strRdpGetSessionsFailed" xml:space="preserve">
-    <value>Помилка сесії!</value>
-  </data>
-  <data name="strRdpReconnectCount" xml:space="preserve">
-    <value>К-сть перепідключень RDP:</value>
-  </data>
-  <data name="strRdpSetAuthenticationLevelFailed" xml:space="preserve">
-    <value>RDP: не вдалося встановити рівень перевірки автентичності!</value>
-  </data>
-  <data name="strRdpSetConsoleSessionFailed" xml:space="preserve">
-    <value>RDP: Не вдалося використати консольну сесію!</value>
-  </data>
-  <data name="strRdpSetConsoleSwitch" xml:space="preserve">
-    <value>Налаштування перемикання консолей для RDC {0}.</value>
-  </data>
-  <data name="strRdpSetCredentialsFailed" xml:space="preserve">
-    <value>Помилка встановлення облікових даних RDP!</value>
-  </data>
-  <data name="strRdpSetEventHandlersFailed" xml:space="preserve">
-    <value>Не вдалося встановити оброблювач подій RDP!</value>
-  </data>
-  <data name="strRdpSetGatewayFailed" xml:space="preserve">
-    <value>Помилка встановлення шлюзу RDP!</value>
-  </data>
-  <data name="strRdpSetPerformanceFlagsFailed" xml:space="preserve">
-    <value>Помилка RDP SetPerformanceFlags!</value>
-  </data>
-  <data name="strRdpSetPortFailed" xml:space="preserve">
-    <value>Не вдалося встановити порт RDP!</value>
-  </data>
-  <data name="strRdpSetPropsFailed" xml:space="preserve">
-    <value>Не вдалося встановити параметри RDP!</value>
-  </data>
-  <data name="strRdpSetRedirectionFailed" xml:space="preserve">
-    <value>Не вдалося встановити перенаправлення в RDP!</value>
-  </data>
-  <data name="strRdpSetRedirectKeysFailed" xml:space="preserve">
-    <value>Не вдалося встановити перенаправлення клавіш в RDP!</value>
-  </data>
-  <data name="strRdpSetResolutionFailed" xml:space="preserve">
-    <value>Помилка встановлення дозволів  RDP!</value>
-  </data>
-  <data name="strRDPSmartSize" xml:space="preserve">
-    <value>розумний розмір</value>
-  </data>
-  <data name="strRDPSoundBringToThisComputer" xml:space="preserve">
-    <value>Передати на цей комп'ютер</value>
-  </data>
-  <data name="strRDPSoundDoNotPlay" xml:space="preserve">
-    <value>Не відтворювати</value>
-  </data>
-  <data name="strRDPSoundLeaveAtRemoteComputer" xml:space="preserve">
-    <value>Залишити на віддаленому комп'ютері</value>
-  </data>
-  <data name="strRdpToggleFullscreenFailed" xml:space="preserve">
-    <value>Не вдалося переключити RDP в режим Fullscreen!</value>
-  </data>
-  <data name="strRdpToggleSmartSizeFailed" xml:space="preserve">
-    <value>Не вдалося переключити RDP в режим SmartSize!</value>
-  </data>
-  <data name="strReconnectAtStartup" xml:space="preserve">
-    <value>При запуску підключатися до попередніх сесій</value>
-  </data>
-  <data name="strRefresh" xml:space="preserve">
-    <value>Оновлення</value>
-  </data>
-  <data name="strRemoteFile" xml:space="preserve">
-    <value>Віддал. файл</value>
-  </data>
-  <data name="strRemoveAll" xml:space="preserve">
-    <value>Видалити все</value>
-  </data>
-  <data name="strRename" xml:space="preserve">
-    <value>Перейменувати</value>
-  </data>
-  <data name="strRlogin" xml:space="preserve">
-    <value>Rlogin</value>
-  </data>
-  <data name="strSave" xml:space="preserve">
-    <value>Зберегти</value>
-  </data>
-  <data name="strSaveAll" xml:space="preserve">
-    <value>Зберегти все</value>
-  </data>
-  <data name="strSaveConnectionsFileBeforeOpeningAnother" xml:space="preserve">
-    <value>Перед завантаженням нового з'єднання, хочете зберегти поточний файл з'єднання?</value>
-  </data>
-  <data name="strSaveConsOnExit" xml:space="preserve">
-    <value>Зберігати з'єднання при виході</value>
-  </data>
-  <data name="strSaveImageFilter" xml:space="preserve">
-    <value>Файл Graphics Interchange Format (GIF.) | *. GIF | Файл Joint Photographic Experts Group (JPEG.) | *. JPEG | Файл Joint Photographic Experts Group (JPG.) | *. JPG | Файл Portable Network Graphics (PNG). | *. PNG</value>
-  </data>
-  <data name="strScreen" xml:space="preserve">
-    <value>Екран</value>
-  </data>
-  <data name="strScreenshot" xml:space="preserve">
-    <value>Скріншот</value>
-  </data>
-  <data name="strScreenshots" xml:space="preserve">
-    <value>Скріншоти</value>
-  </data>
-  <data name="strSendTo" xml:space="preserve">
-    <value>Надіслати...</value>
-  </data>
-  <data name="strSessionGetFailed" xml:space="preserve">
-    <value>Отримати фонову сесію не вдалося</value>
-  </data>
-  <data name="strSessionKillFailed" xml:space="preserve">
-    <value>Завершення фонової сесії не вдалося</value>
-  </data>
-  <data name="strSetHostnameLikeDisplayName" xml:space="preserve">
-    <value>Встановити ім'я хосту, як псевдонім при створенні нових з'єднань</value>
-  </data>
-  <data name="strSettingMainFormTextFailed" xml:space="preserve">
-    <value>Налаштування основної текстової форми не вдалося</value>
-  </data>
-  <data name="strSettingsCouldNotBeSavedOrTrayDispose" xml:space="preserve">
-    <value>Не вдалося зберегти налаштування, або розмістити значок у системному треї!</value>
-  </data>
-  <data name="strShowDescriptionTooltips" xml:space="preserve">
-    <value>Показувати підказки в дереві з'єднань</value>
-  </data>
-  <data name="strShowFullConsFilePath" xml:space="preserve">
-    <value>Показувати в заголовку вікна повний шлях до файлу з'єднань</value>
-  </data>
-  <data name="strShowLogonInfoOnTabs" xml:space="preserve">
-    <value>Показати відомості про вхід у назві вкладок</value>
-  </data>
-  <data name="strShowProtocolOnTabs" xml:space="preserve">
-    <value>Показувати протокол у назві вкладок</value>
-  </data>
-  <data name="strSingleClickOnConnectionOpensIt" xml:space="preserve">
-    <value>Один клік по з'єднанню для його відкриття</value>
-  </data>
-  <data name="strSingleClickOnOpenConnectionSwitchesToIt" xml:space="preserve">
-    <value>Один клік по відкритому з'єднанню переключається на нього</value>
-  </data>
-  <data name="strSmartSizeModeAspect" xml:space="preserve">
-    <value>Вигляд</value>
-  </data>
-  <data name="strSmartSizeModeFree" xml:space="preserve">
-    <value>Free</value>
-  </data>
-  <data name="strSocks5" xml:space="preserve">
-    <value>Socks 5</value>
-  </data>
-  <data name="strSort" xml:space="preserve">
-    <value>Сортувати</value>
-  </data>
-  <data name="strSortAsc" xml:space="preserve">
-    <value>За зростанням (A-Z)</value>
-  </data>
-  <data name="strSortDesc" xml:space="preserve">
-    <value>За спаданням (Z-A)</value>
-  </data>
-  <data name="strSpecialKeys" xml:space="preserve">
-    <value>Спеціальні клавіші</value>
-  </data>
-  <data name="strSQLInfo" xml:space="preserve">
-    <value>Для додаткової інформації див. довідку - Початок роботи - конфігурація SQL!</value>
-  </data>
-  <data name="strSQLServer" xml:space="preserve">
-    <value>SQL Server:</value>
-  </data>
-  <data name="strSqlUpdateCheckUpdateAvailable" xml:space="preserve">
-    <value>Доступно оновлення для SQL! Оновлення з'єднання.</value>
-  </data>
-  <data name="strSsh1" xml:space="preserve">
-    <value>SSH version 1</value>
-  </data>
-  <data name="strSsh2" xml:space="preserve">
-    <value>SSH version 2</value>
-  </data>
-  <data name="strSSHStartTransferBG" xml:space="preserve">
-    <value>Фонова передача по SSH - не вдалося!</value>
-  </data>
-  <data name="strSSHTranferSuccessful" xml:space="preserve">
-    <value>Передано успішно!</value>
-  </data>
-  <data name="strSSHTransferEndFailed" xml:space="preserve">
-    <value>Передача по SSH завершена с ошибкой (UI.Window.SSHTransfer)!</value>
-  </data>
-  <data name="strSSHTransferFailed" xml:space="preserve">
-    <value>Помилка передавання SSH.</value>
-  </data>
-  <data name="strStartIP" xml:space="preserve">
-    <value>Початковий IP</value>
-  </data>
-  <data name="strStartPort" xml:space="preserve">
-    <value>Початк. порт</value>
-  </data>
-  <data name="strStartupExit" xml:space="preserve">
-    <value>Запуск / Вихід</value>
-  </data>
-  <data name="strStatus" xml:space="preserve">
-    <value>Статус</value>
-  </data>
-  <data name="strSwitchToErrorsAndInfos" xml:space="preserve">
-    <value>Переключиться на панель повідомлень:</value>
-  </data>
-  <data name="strTabAdvanced" xml:space="preserve">
-    <value>Додатково</value>
-  </data>
-  <data name="strTabAppearance" xml:space="preserve">
-    <value>Зовнішній вигляд</value>
-  </data>
-  <data name="strTabsAndPanels" xml:space="preserve">
-    <value>Вкладки і панелі</value>
-  </data>
-  <data name="strTabUpdates" xml:space="preserve">
-    <value>Оновлення</value>
-  </data>
-  <data name="strTelnet" xml:space="preserve">
-    <value>Telnet</value>
-  </data>
-  <data name="strTheFollowing" xml:space="preserve">
-    <value>Встановити вручну:</value>
-  </data>
-  <data name="strTitleError" xml:space="preserve">
-    <value>Помилка ({0})</value>
-  </data>
-  <data name="strTitleInformation" xml:space="preserve">
-    <value>Інформація ({0})</value>
-  </data>
-  <data name="strTitlePassword" xml:space="preserve">
-    <value>Пароль</value>
-  </data>
-  <data name="strTitleSelectPanel" xml:space="preserve">
-    <value>Вибір Панелі</value>
-  </data>
-  <data name="strTitleWarning" xml:space="preserve">
-    <value>Попередження ({0})</value>
-  </data>
-  <data name="strTransfer" xml:space="preserve">
-    <value>Передача</value>
-  </data>
-  <data name="strTransferFailed" xml:space="preserve">
-    <value>Передача не вдалася!</value>
-  </data>
-  <data name="strTryIntegrate" xml:space="preserve">
-    <value>Інтеграція</value>
-  </data>
-  <data name="strType" xml:space="preserve">
-    <value>Тип</value>
-  </data>
-  <data name="strUltraVncRepeater" xml:space="preserve">
-    <value>Ultra VNC Repeater</value>
-  </data>
-  <data name="strUltraVNCSCListeningPort" xml:space="preserve">
-    <value>Порт UltraVNC SingleClick:</value>
-  </data>
-  <data name="strUncheckProperties" xml:space="preserve">
-    <value>Зніміть властивості, які не хочете зберігати!</value>
-  </data>
-  <data name="strUpdateAvailable" xml:space="preserve">
-    <value>Потрібне оновлення mRemoteNG</value>
-  </data>
-  <data name="strUpdateCheck" xml:space="preserve">
-    <value>mRemoteNG може періодично підключатися до сайту mRemoteNG для перевірки наявності оновлень.</value>
-  </data>
-  <data name="strUpdateCheckCompleteFailed" xml:space="preserve">
-    <value>Не вдалося завершити перевірку оновлень!</value>
-  </data>
-  <data name="strUpdateCheckFailed" xml:space="preserve">
-    <value>Не вдалося перевірити наявність оновлень!</value>
-  </data>
-  <data name="strUpdateCheckPortableEdition" xml:space="preserve">
-    <value>Портативна версія mRemoteNG не підтримує автоматичне оновлення.</value>
-  </data>
-  <data name="strUpdateDeleteFailed" xml:space="preserve">
-    <value>Помилка при видаленні файлу оновлення!</value>
-  </data>
-  <data name="strUpdateDownloadComplete" xml:space="preserve">
-    <value>Завантаження завершено!
-mRemoteNG зараз припинить роботу і почне процес встановлення оновлення.</value>
-  </data>
-  <data name="strUpdateDownloadCompleteFailed" xml:space="preserve">
-    <value>Не вдалося завершити завантаження!</value>
-  </data>
-  <data name="strUpdateDownloadFailed" xml:space="preserve">
-    <value>Не вдалося завантажити оновлення!</value>
-  </data>
-  <data name="strUpdateFrequencyCustom" xml:space="preserve">
-    <value>Кожні {0} дн.</value>
-  </data>
-  <data name="strUpdateFrequencyDaily" xml:space="preserve">
-    <value>Щодня</value>
-  </data>
-  <data name="strUpdateFrequencyMonthly" xml:space="preserve">
-    <value>Щомісяця</value>
-  </data>
-  <data name="strUpdateFrequencyWeekly" xml:space="preserve">
-    <value>Щотижня</value>
-  </data>
-  <data name="strUpdateStartFailed" xml:space="preserve">
-    <value>Помилка при запуску оновлення!</value>
-  </data>
-  <data name="strUseDifferentUsernameAndPassword" xml:space="preserve">
-    <value>Використовувати інше ім'я користувача і пароль</value>
-  </data>
-  <data name="strUseOnlyErrorsAndInfosPanel" xml:space="preserve">
-    <value>Використовувати тільки панель повідомлень (без спливаючих підказок)</value>
-  </data>
-  <data name="strUser" xml:space="preserve">
-    <value>Користувач</value>
-  </data>
-  <data name="strUseSameUsernameAndPassword" xml:space="preserve">
-    <value>Використовувати ті ж ім'я користувача і пароль</value>
-  </data>
-  <data name="strUseSmartCard" xml:space="preserve">
-    <value>Використовувати смарт-карти</value>
-  </data>
-  <data name="strUseSQLServer" xml:space="preserve">
-    <value>Використовувати SQL Server для завантаження і збереження з'єднань</value>
-  </data>
-  <data name="strVersion" xml:space="preserve">
-    <value>Версія</value>
-  </data>
-  <data name="strVnc" xml:space="preserve">
-    <value>VNC</value>
-  </data>
-  <data name="strVncConnectionDisconnectFailed" xml:space="preserve">
-    <value>Не вдалося вимкнути VNC!</value>
-  </data>
-  <data name="strVncRefreshFailed" xml:space="preserve">
-    <value>Не вдалося оновити екран VNC!</value>
-  </data>
-  <data name="strVncSendSpecialKeysFailed" xml:space="preserve">
-    <value>Не вдалося послати VNC спец. клавіші!</value>
-  </data>
-  <data name="strVncSetEventHandlersFailed" xml:space="preserve">
-    <value>Не вдалося встановити оброблювач подій VNC!</value>
-  </data>
-  <data name="strVncSetPropsFailed" xml:space="preserve">
-    <value>Не вдалося задати параметри VNC!</value>
-  </data>
-  <data name="strVncStartChatFailed" xml:space="preserve">
-    <value>Не вдалося почати VNC-чат!</value>
-  </data>
-  <data name="strVncToggleSmartSizeFailed" xml:space="preserve">
-    <value>Не вдалося переключити VNC в SmartSize!</value>
-  </data>
-  <data name="strVncToggleViewOnlyFailed" xml:space="preserve">
-    <value>Не вдалося переключити VNC в режим Перегляду!</value>
-  </data>
-  <data name="strWarnIfAuthFails" xml:space="preserve">
-    <value>Попереджати, якщо не пройшов перевірку</value>
-  </data>
-  <data name="strWarnings" xml:space="preserve">
-    <value>Попередження</value>
-  </data>
-  <data name="strWeifenLuoAttribution" xml:space="preserve">
-    <value>Використано DockPanel Suite від [Weifen Luo]</value>
-  </data>
-  <data name="strWeifenLuoAttributionURL" xml:space="preserve">
-    <value>http://sourceforge.net/projects/dockpanelsuite/</value>
-  </data>
-  <data name="strWriteLogFile" xml:space="preserve">
-    <value>Запис в лог-файл (mRemoteNG.log)</value>
-  </data>
-  <data name="strXULrunnerPath" xml:space="preserve">
-    <value>Шлях XULRunner:</value>
-  </data>
-  <data name="strYes" xml:space="preserve">
-    <value>Так</value>
-  </data>
-=======
 ﻿<?xml version="1.0" encoding="utf-8"?>
 <root>
 	<!-- 
@@ -2458,7 +477,7 @@
 	<data name="strConnectionEventConnectedDetail" xml:space="preserve">
     <value>Підключення до системи «{0}» через «{1}» створеного користувача «{2}» (Опис: «{3}»; Користувач: «{4}»)</value>
   </data>
-	<data name="strConnectionEventConnectionFailed" xml:space="preserve">
+  <data name="ConnectionFailed" xml:space="preserve">
     <value>З'єднатися не вдалося!</value>
   </data>
 	<data name="strConnectionEventErrorOccured" xml:space="preserve">
@@ -2722,10 +741,7 @@
 	<data name="strInheritNewConnection" xml:space="preserve">
     <value>mRemoteNG не потребує оновлення</value>
   </data>
-	<data name="strIntAppConnectionFailed" xml:space="preserve">
-    <value>З'єднання не вдалося!</value>
-  </data>
-	<data name="strIntAppFocusFailed" xml:space="preserve">
+  <data name="strIntAppFocusFailed" xml:space="preserve">
     <value>Зовнішній інструмент: Помилка отримання фокусу!</value>
   </data>
 	<data name="strIntAppHandle" xml:space="preserve">
@@ -3432,11 +1448,8 @@
 	<data name="strProxyTestSucceeded" xml:space="preserve">
     <value>Перевірка уроксі успішна!</value>
   </data>
-	<data name="strPuttyConnectionFailed" xml:space="preserve">
-    <value>З'єднання не вдалося!</value>
-  </data>
-	<data name="strPuttyDisposeFailed" xml:space="preserve">
-    <value>Завершити роботу Putty не вдалося!</value>
+  <data name="strPuttyDisposeFailed" xml:space="preserve">
+    <value>Завершити роботу Putty - не вдалося!</value>
   </data>
 	<data name="strPuttyFocusFailed" xml:space="preserve">
     <value>Не вдається встановити фокус!</value>
@@ -4722,5 +2735,4 @@
 	<data name="strCloseToSysTray" xml:space="preserve">
 		<value>Закривати в область сповіщень</value>
 	</data>
->>>>>>> d5100660
 </root>