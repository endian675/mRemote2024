--- conflicted
+++ resolved
@@ -295,19 +295,6 @@
   <data name="strCcGeckoOK" xml:space="preserve">
     <value>GeckoFx було знайдено і встановлено правильно.</value>
   </data>
-<<<<<<< HEAD
-=======
-  <data name="strCcICAFailed" xml:space="preserve">
-    <value>ICA вимагає встановити XenDesktop Online Plugin та зареєструвати бібліотеку wfica.ocx. Ви можете завантажити клієнт тут: http://www.citrix.com/download/
-Якщо у вас є встановлений XenDesktop Online Plugin і нічого не працює, спробуйте зареєструвати wfica.ocx вручну.
-Для цього відкрийте (Пуск - Виконати) і введіть наступну команду: regsvr32 "C:\Program Files\Citrix\ICA Client\wfica.ocx" (де C:\Program Files\Citrix ICA Client\ це шлях до XenDesktop Online Plugin).
-Якщо у вас все таки не працює ICA в mRemoteNG зверніться за адресою: {0}.</value>
-  </data>
-  <data name="strCcICAOK" xml:space="preserve">
-    <value>Всі компоненти ICA були знайдені і зареєстровані.
-Citrix ICA Client Control версії {0}</value>
-  </data>
->>>>>>> c9239e2d
   <data name="strCcNotInstalledProperly" xml:space="preserve">
     <value>встановлений неправильно</value>
   </data>
@@ -702,27 +689,6 @@
   <data name="strHttpSetPropsFailed" xml:space="preserve">
     <value>Не вдалося задати параметри HTTP!</value>
   </data>
-<<<<<<< HEAD
-=======
-  <data name="strIcaConnectionFailed" xml:space="preserve">
-    <value>Не вдається створити нове з'єднання ICA!</value>
-  </data>
-  <data name="strIcaControlFailed" xml:space="preserve">
-    <value>Не вдалося завантажити ICA-плагін!</value>
-  </data>
-  <data name="strIcaSetCredentialsFailed" xml:space="preserve">
-    <value>Помилка встановлення облікових даних ICA!</value>
-  </data>
-  <data name="strIcaSetEventHandlersFailed" xml:space="preserve">
-    <value>Не вдалося встановити оброблювач подій ICA!</value>
-  </data>
-  <data name="strIcaSetPropsFailed" xml:space="preserve">
-    <value>Не вдалося задати параметри ICA!</value>
-  </data>
-  <data name="strIcaSetResolutionFailed" xml:space="preserve">
-    <value>Помилка встановлення дозволів ICA!</value>
-  </data>
->>>>>>> c9239e2d
   <data name="strImportAD" xml:space="preserve">
     <value>Імпорт з Active Directory</value>
   </data>
@@ -1529,18 +1495,6 @@
   <data name="strRdpControlCreationFailed" xml:space="preserve">
     <value>Неможливо створити управління RDP, перевірте вимоги mRemoteNG.</value>
   </data>
-<<<<<<< HEAD
-  <data name="strRDPDisableCursorblinking" xml:space="preserve">
-    <value>Вимкнути моргання курсору</value>
-  </data>
-  <data name="strRDPDisableCursorShadow" xml:space="preserve">
-    <value>Вимкнути тінь курсора</value>
-  </data>
-  <data name="strRDPDisableFullWindowdrag" xml:space="preserve">
-    <value>Вимкнути відображення вікна при перетягуванні</value>
-  </data>
-  <data name="strRDPDisableMenuAnimations" xml:space="preserve">
-=======
   <data name="strPropertyNameDisableCursorBlinking" xml:space="preserve">
     <value>Вимкнути моргання курсору</value>
   </data>
@@ -1551,7 +1505,6 @@
     <value>Вимкнути відображення вікна при перетягуванні</value>
   </data>
   <data name="strPropertyNameDisableMenuAnimations" xml:space="preserve">
->>>>>>> c9239e2d
     <value>Вимкнути анімації меню</value>
   </data>
   <data name="strRDPDisableThemes" xml:space="preserve">
