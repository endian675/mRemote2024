--- conflicted
+++ resolved
@@ -249,27 +249,6 @@
   <data name="CheckSucceeded" xml:space="preserve">
     <value>检查成功！</value>
   </data>
-<<<<<<< HEAD
-  <data name="strCcEOLFailed" xml:space="preserve">
-    <value>RDP会话功能需要您已提前在系统上注册eolwtscom.dll文件。
-mRemoteNG提供此组件，但是如果没有使用 mRemoteNG 安装程序，不会自动进行注册。
-要手动注册它，请从提升的命令提示符运行以下命令：regsvr32 "C:\Program Files\mRemoteNG\eolwtscom.dll" （其中 C:\Program Files\mRemoteNG\ 是 mRemoteNG  安装的路径）。
-如果此检查仍然失败或无法使用（RDP）会话功能，请咨询 {0}。</value>
-  </data>
-  <data name="strCcEOLOK" xml:space="preserve">
-    <value>发现 EOLWTSCOM 组件，组件已注册。</value>
-  </data>
-  <data name="strCcGeckoFailed" xml:space="preserve">
-    <value>使用Gecko渲染引擎，必须事先安装XULrunner 1.8.1.x版本，并且在选项中设置路径。
-您可以在此下载XULrunner 1.8.1.3：ftp://ftp.mozilla.org/pub/xulrunner/releases/1.8.1.3/contrib/win32/
-下载完成后请解压此压缩包。然后请在mRemoteNG中的工具/选项/高级的XULrunner字段中填写解压路径。
-如果仍然无法通过此检查或在 mRemoteNG 中使用 Gecko 引擎，请咨询 {0}。</value>
-  </data>
-  <data name="strCcGeckoOK" xml:space="preserve">
-    <value>发现 GeckoFx 组件。</value>
-  </data>
-  <data name="strCcNotInstalledProperly" xml:space="preserve">
-=======
   <data name="CcICAFailed" xml:space="preserve">
     <value>启用 ICA 需要提前安装 XenDesktop Online 插件，并正确注册 wfica.ocx 库文件。您可以在此下载此插件：http://www.citrix.com/download/
 如果您已安装 XenDesktop Online 插件，但仍旧检测失败，请手动注册 wfica.ocx。
@@ -281,7 +260,6 @@
 Citrix ICA 客户端空间版本：{0}</value>
   </data>
   <data name="CcNotInstalledProperly" xml:space="preserve">
->>>>>>> 256ea606
     <value>安装不正确</value>
   </data>
   <data name="CcPuttyFailed" xml:space="preserve">
@@ -696,9 +674,6 @@
   <data name="HttpSetPropsFailed" xml:space="preserve">
     <value>设置 HTTP 属性失败！</value>
   </data>
-<<<<<<< HEAD
-  <data name="strIdentifyQuickConnectTabs" xml:space="preserve">
-=======
   <data name="ICA" xml:space="preserve">
     <value>ICA</value>
   </data>
@@ -721,7 +696,6 @@
     <value>ICA 分辨率设置失败！</value>
   </data>
   <data name="IdentifyQuickConnectTabs" xml:space="preserve">
->>>>>>> 256ea606
     <value>通过添加前缀“快速：”来识别快速连接选项卡</value>
   </data>
   <data name="ImportAD" xml:space="preserve">
