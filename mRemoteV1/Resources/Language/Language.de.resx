--- conflicted
+++ resolved
@@ -2684,7 +2684,6 @@
   <data name="strPropertyDescriptionRdpVersion" xml:space="preserve">
     <value>Legt die Version des RDP fest, die beim Öffnen von Verbindungen verwendet wird.</value>
   </data>
-<<<<<<< HEAD
   <data name="strPropertyDescriptionSSHTunnelConnection" xml:space="preserve">
     <value>Zum Verbinden mittels eines SSH Tunnels (Jump Host) geben Sie hier den Namen der SSH Verbindung an, welche benutzt werden soll um den SSH Tunnel einzurichten.</value>
   </data>
@@ -2708,12 +2707,11 @@
   </data>
   <data name="strSSHTunnelPortNotReadyInTime" xml:space="preserve">
     <value>Zeitüberschreitung des SSH Tunnel. Verbindung zu: "{0}" via SSH Tunnel: "{1}" nicht möglich. Lokaler Tunnel Port nicht vor Ablauf der Zeitüberschreitung verfügbar. Überprüfen Sie die als SSH Tunnel konfigurierte Verbindung auf etwaige Probleme.</value>
-=======
+  </data>
   <data name="strStartMinimized" xml:space="preserve">
     <value>Minimiert starten</value>
   </data>
   <data name="strPropertyDescriptionPasswordProtect" xml:space="preserve">
     <value>Legen Sie ein Kennwort fest, mit dem die Verbindungsdatei verschlüsselt werden soll. Sie werden aufgefordert Ihr Passwort einzugeben, bevor Sie mRemoteNG starten.</value>
->>>>>>> 0343254c
   </data>
 </root>