--- conflicted
+++ resolved
@@ -2660,27 +2660,25 @@
   <data name="Favorites" xml:space="preserve">
     <value>Favoriten</value>
   </data>
-<<<<<<< HEAD
+  <data name="ClearSearchString" xml:space="preserve">
+    <value>Suchbegriff löschen</value>
+  </data>
+  <data name="ConnectInViewOnlyMode" xml:space="preserve">
+    <value>Im View-Only-Modus verbinden</value>
+  </data>
+  <data name="DoNotTrimUsername" xml:space="preserve">
+    <value>Leerzeichen nicht aus Benutzernamen entfernen</value>
+  </data>
+  <data name="strPropertyNameUseVmId" xml:space="preserve">
+    <value>Benutze VM ID</value>
+  </data>
+  <data name="strPropertyDescriptionUseVmId" xml:space="preserve">
+    <value>Verwenden Sie die VM ID, um eine Verbindung zu einer VM herzustellen die auf Hyper-V ausgeführt wird.</value>
+  </data>
+  <data name="strPropertyDescriptionVmId" xml:space="preserve">
+    <value>Die ID der virtuellen Hyper-V-Maschine, zu der eine Verbindung hergestellt werden soll.</value>
+  </data>
   <data name="ShowHideMenu" xml:space="preserve">
     <value>Verstecke/Zeige Menü</value>
-=======
-  <data name="ClearSearchString" xml:space="preserve">
-    <value>Suchbegriff löschen</value>
-  </data>
-  <data name="ConnectInViewOnlyMode" xml:space="preserve">
-    <value>Im View-Only-Modus verbinden</value>
-  </data>
-  <data name="DoNotTrimUsername" xml:space="preserve">
-    <value>Leerzeichen nicht aus Benutzernamen entfernen</value>
-  </data>
-  <data name="strPropertyNameUseVmId" xml:space="preserve">
-    <value>Benutze VM ID</value>
-  </data>
-  <data name="strPropertyDescriptionUseVmId" xml:space="preserve">
-    <value>Verwenden Sie die VM ID, um eine Verbindung zu einer VM herzustellen die auf Hyper-V ausgeführt wird.</value>
-  </data>
-  <data name="strPropertyDescriptionVmId" xml:space="preserve">
-    <value>Die ID der virtuellen Hyper-V-Maschine, zu der eine Verbindung hergestellt werden soll.</value>
->>>>>>> f7700b92
   </data>
 </root>