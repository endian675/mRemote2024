--- conflicted
+++ resolved
@@ -1011,10 +1011,7 @@
                 conL.Load()
 
                 If My.Settings.UseSQLServer = True Then
-<<<<<<< HEAD
                     LastSqlUpdate = Now
-=======
-                    LastSQLUpdate = Now
                 Else
                     If conL.ConnectionFileName = App.Info.Connections.DefaultConnectionsPath & "\" & App.Info.Connections.DefaultConnectionsFile Then
                         My.Settings.LoadConsFromCustomLocation = False
@@ -1022,17 +1019,13 @@
                         My.Settings.LoadConsFromCustomLocation = True
                         My.Settings.CustomConsPath = conL.ConnectionFileName
                     End If
->>>>>>> 68cee498
                 End If
 
                 If tmrWasEnabled And TimerSqlWatcher IsNot Nothing Then
                     TimerSqlWatcher.Start()
                 End If
             Catch ex As Exception
-<<<<<<< HEAD
                 MessageCollector.AddMessage(Messages.MessageClass.ErrorMsg, My.Language.strConnectionsFileCouldNotBeLoaded & vbNewLine & ex.Message)
-=======
-                mC.AddMessage(Messages.MessageClass.ErrorMsg, My.Resources.strConnectionsFileCouldNotBeLoaded & vbNewLine & ex.Message)
                 If My.Settings.UseSQLServer = False Then
                     If Not conL.ConnectionFileName = GetStartupConnectionFileName() Then
                         LoadConnections()
@@ -1042,7 +1035,6 @@
                         Application.Exit()
                     End If
                 End If
->>>>>>> 68cee498
             End Try
         End Sub
 
