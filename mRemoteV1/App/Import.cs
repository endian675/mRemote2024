using System;
using System.Collections.Generic;
using System.IO;
using System.Windows.Forms;
using mRemoteNG.Config.Import;
using mRemoteNG.Connection;
using mRemoteNG.Connection.Protocol;
using mRemoteNG.Container;
using mRemoteNG.Tools;

namespace mRemoteNG.App
{
	public static class Import
    {
        public static void ImportFromFile(ContainerInfo importDestinationContainer)
        {
            try
            {
                using (var openFileDialog = new OpenFileDialog())
                {
                    openFileDialog.CheckFileExists = true;
                    openFileDialog.InitialDirectory = Environment.GetFolderPath(Environment.SpecialFolder.Personal);
                    openFileDialog.Multiselect = true;

                    var fileTypes = new List<string>();
                    fileTypes.AddRange(new[] {Language.strFilterAllImportable, "*.xml;*.rdp;*.rdg;*.dat;*.csv"});
                    fileTypes.AddRange(new[] {Language.strFiltermRemoteXML, "*.xml"});
                    fileTypes.AddRange(new[] {Language.strFiltermRemoteCSV, "*.csv"});
                    fileTypes.AddRange(new[] {Language.strFilterRDP, "*.rdp"});
                    fileTypes.AddRange(new[] {Language.strFilterRdgFiles, "*.rdg"});
                    fileTypes.AddRange(new[] {Language.strFilterPuttyConnectionManager, "*.dat"});
                    fileTypes.AddRange(new[] {Language.strFilterAll, "*.*"});

                    openFileDialog.Filter = string.Join("|", fileTypes.ToArray());

                    if (openFileDialog.ShowDialog() != DialogResult.OK)
                        return;

<<<<<<< HEAD
                    foreach (var fileName in openFileDialog.FileNames)
                    {
                        try
                        {
                            var importer = BuildConnectionImporterFromFileExtension(fileName);
                            importer.Import(fileName, importDestinationContainer);
                        }
                        catch (Exception ex)
                        {
                            MessageBox.Show(string.Format(Language.strImportFileFailedContent, fileName),
                                            Language.strImportFileFailedMainInstruction,
                                            MessageBoxButtons.OK, MessageBoxIcon.Exclamation,
                                            MessageBoxDefaultButton.Button1);
                            Runtime.MessageCollector.AddExceptionMessage("Unable to import file.", ex);
                        }
                    }

                    Runtime.ConnectionsService.SaveConnectionsAsync();
=======
					HeadlessFileImport(
						openFileDialog.FileNames, 
						importDestinationContainer, 
						Runtime.ConnectionsService,
						fileName => MessageBox.Show(string.Format(Language.strImportFileFailedContent, fileName), Language.strImportFileFailedMainInstruction,
							MessageBoxButtons.OK, MessageBoxIcon.Exclamation, MessageBoxDefaultButton.Button1));
>>>>>>> ed810309
                }
            }
            catch (Exception ex)
            {
                Runtime.MessageCollector.AddExceptionMessage("Unable to import file.", ex);
            }
        }

<<<<<<< HEAD
        public static void ImportFromActiveDirectory(string ldapPath,
                                                     ContainerInfo importDestinationContainer,
                                                     bool importSubOu)
=======
        public static void HeadlessFileImport(
	        IEnumerable<string> filePaths, 
	        ContainerInfo importDestinationContainer, 
	        ConnectionsService connectionsService,
	        Action<string> exceptionAction = null)
        {
	        using (connectionsService.BatchedSavingContext())
	        {
		        foreach (var fileName in filePaths)
		        {
			        try
			        {
				        var importer = BuildConnectionImporterFromFileExtension(fileName);
				        importer.Import(fileName, importDestinationContainer);
			        }
			        catch (Exception ex)
			        {
				        exceptionAction?.Invoke(fileName);
				        Runtime.MessageCollector.AddExceptionMessage($"Error occurred while importing file '{fileName}'.", ex);
			        }
		        }
	        }
		}

        public static void ImportFromActiveDirectory(string ldapPath, ContainerInfo importDestinationContainer, bool importSubOu)
>>>>>>> ed810309
        {
            try
            {
	            using (Runtime.ConnectionsService.BatchedSavingContext())
	            {
					ActiveDirectoryImporter.Import(ldapPath, importDestinationContainer, importSubOu);
	            }
            }
            catch (Exception ex)
            {
                Runtime.MessageCollector.AddExceptionMessage("App.Import.ImportFromActiveDirectory() failed.", ex);
            }
        }

        public static void ImportFromPortScan(IEnumerable<ScanHost> hosts,
                                              ProtocolType protocol,
                                              ContainerInfo importDestinationContainer)
        {
            try
            {
	            using (Runtime.ConnectionsService.BatchedSavingContext())
	            {
					var importer = new PortScanImporter(protocol);
					importer.Import(hosts, importDestinationContainer);
	            }
            }
            catch (Exception ex)
            {
                Runtime.MessageCollector.AddExceptionMessage("App.Import.ImportFromPortScan() failed.", ex);
            }
        }

        private static IConnectionImporter<string> BuildConnectionImporterFromFileExtension(string fileName)
        {
            // TODO: Use the file contents to determine the file type instead of trusting the extension
            var extension = Path.GetExtension(fileName) ?? "";
            switch (extension.ToLowerInvariant())
            {
                case ".xml":
                    return new MRemoteNGXmlImporter();
                case ".csv":
                    return new MRemoteNGCsvImporter();
                case ".rdp":
                    return new RemoteDesktopConnectionImporter();
                case ".rdg":
                    return new RemoteDesktopConnectionManagerImporter();
                case ".dat":
                    return new PuttyConnectionManagerImporter();
                default:
                    throw new FileFormatException("Unrecognized file format.");
            }
        }
    }
}<|MERGE_RESOLUTION|>--- conflicted
+++ resolved
@@ -36,33 +36,12 @@
                     if (openFileDialog.ShowDialog() != DialogResult.OK)
                         return;
 
-<<<<<<< HEAD
-                    foreach (var fileName in openFileDialog.FileNames)
-                    {
-                        try
-                        {
-                            var importer = BuildConnectionImporterFromFileExtension(fileName);
-                            importer.Import(fileName, importDestinationContainer);
-                        }
-                        catch (Exception ex)
-                        {
-                            MessageBox.Show(string.Format(Language.strImportFileFailedContent, fileName),
-                                            Language.strImportFileFailedMainInstruction,
-                                            MessageBoxButtons.OK, MessageBoxIcon.Exclamation,
-                                            MessageBoxDefaultButton.Button1);
-                            Runtime.MessageCollector.AddExceptionMessage("Unable to import file.", ex);
-                        }
-                    }
-
-                    Runtime.ConnectionsService.SaveConnectionsAsync();
-=======
 					HeadlessFileImport(
 						openFileDialog.FileNames, 
 						importDestinationContainer, 
 						Runtime.ConnectionsService,
 						fileName => MessageBox.Show(string.Format(Language.strImportFileFailedContent, fileName), Language.strImportFileFailedMainInstruction,
 							MessageBoxButtons.OK, MessageBoxIcon.Exclamation, MessageBoxDefaultButton.Button1));
->>>>>>> ed810309
                 }
             }
             catch (Exception ex)
@@ -71,11 +50,6 @@
             }
         }
 
-<<<<<<< HEAD
-        public static void ImportFromActiveDirectory(string ldapPath,
-                                                     ContainerInfo importDestinationContainer,
-                                                     bool importSubOu)
-=======
         public static void HeadlessFileImport(
 	        IEnumerable<string> filePaths, 
 	        ContainerInfo importDestinationContainer, 
@@ -100,8 +74,9 @@
 	        }
 		}
 
-        public static void ImportFromActiveDirectory(string ldapPath, ContainerInfo importDestinationContainer, bool importSubOu)
->>>>>>> ed810309
+        public static void ImportFromActiveDirectory(string ldapPath,
+                                                     ContainerInfo importDestinationContainer,
+                                                     bool importSubOu)
         {
             try
             {
