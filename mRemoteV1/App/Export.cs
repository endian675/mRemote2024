using System;
using System.Linq;
using System.Security;
using System.Windows.Forms;
using mRemoteNG.Config.Connections;
using mRemoteNG.Config.DataProviders;
using mRemoteNG.Config.Serializers;
using mRemoteNG.Connection;
using mRemoteNG.Container;
using mRemoteNG.Security;
using mRemoteNG.Tree;
using mRemoteNG.Tree.Root;
using mRemoteNG.UI.Forms;


namespace mRemoteNG.App
{
	public static class Export
	{
		public static void ExportToFile(ConnectionInfo selectedNode, ConnectionTreeModel connectionTreeModel)
		{
			try
			{
			    var saveSecurity = new SaveFilter();
					
				using (var exportForm = new ExportForm())
				{
					if (selectedNode?.GetTreeNodeType() == TreeNodeType.Container)
						exportForm.SelectedFolder = selectedNode as ContainerInfo;
					else if (selectedNode?.GetTreeNodeType() == TreeNodeType.Connection)
					{
						if (selectedNode.Parent.GetTreeNodeType() == TreeNodeType.Container)
							exportForm.SelectedFolder = selectedNode.Parent;
						exportForm.SelectedConnection = selectedNode;
					}
						
					if (exportForm.ShowDialog(FrmMain.Default) != DialogResult.OK)
						return;

				    ConnectionInfo exportTarget;
				    switch (exportForm.Scope)
					{
						case ExportForm.ExportScope.SelectedFolder:
							exportTarget = exportForm.SelectedFolder;
							break;
                        case ExportForm.ExportScope.SelectedConnection:
							exportTarget = exportForm.SelectedConnection;
							break;
						default:
							exportTarget = connectionTreeModel.RootNodes.First(node => node is RootNodeInfo);
							break;
					}
						
					saveSecurity.SaveUsername = exportForm.IncludeUsername;
					saveSecurity.SavePassword = exportForm.IncludePassword;
					saveSecurity.SaveDomain = exportForm.IncludeDomain;
					saveSecurity.SaveInheritance = exportForm.IncludeInheritance;
						
					SaveExportFile(exportForm.FileName, exportForm.SaveFormat, saveSecurity, exportTarget);
				}
					
			}
			catch (Exception ex)
			{
                Runtime.MessageCollector.AddExceptionMessage("App.Export.ExportToFile() failed.", ex, logOnly: true);
			}
		}
			
		private static void SaveExportFile(string fileName, ConnectionsSaver.Format saveFormat, SaveFilter saveFilter, ConnectionInfo exportTarget)
		{
			try
			{
			    ISerializer<string> serializer;
			    switch (saveFormat)
			    {
			        case ConnectionsSaver.Format.mRXML:
                        var factory = new CryptographyProviderFactory();
                        var cryptographyProvider = factory.CreateAeadCryptographyProvider(Settings.Default.EncryptionEngine, Settings.Default.EncryptionBlockCipherMode);
                        cryptographyProvider.KeyDerivationIterations = Settings.Default.EncryptionKeyDerivationIterations;
<<<<<<< HEAD
			            var rootNode = exportTarget.GetRootParent() as RootNodeInfo;
                        var connectionNodeSerializer = new XmlConnectionNodeSerializer27(cryptographyProvider, rootNode?.PasswordString.ConvertToSecureString() ?? new RootNodeInfo(RootNodeType.Connection).PasswordString.ConvertToSecureString());
                        serializer = new XmlConnectionsSerializer(cryptographyProvider, connectionNodeSerializer);
			            ((XmlConnectionsSerializer) serializer).SaveFilter = saveFilter;
=======
                        serializer = new XmlConnectionsSerializer(cryptographyProvider)
                        {
                            Export = true,
                            SaveFilter = saveFilter
                        };
>>>>>>> f419bff5
			            break;
			        case ConnectionsSaver.Format.mRCSV:
                        serializer = new CsvConnectionsSerializerMremotengFormat
                        {
                            SaveFilter = saveFilter
                        };
                        break;
			        default:
			            throw new ArgumentOutOfRangeException(nameof(saveFormat), saveFormat, null);
			    }
			    var serializedData = serializer.Serialize(exportTarget);
			    var fileDataProvider = new FileDataProvider(fileName);
                fileDataProvider.Save(serializedData);
			}
			catch (Exception ex)
			{
			    Runtime.MessageCollector.AddExceptionStackTrace($"Export.SaveExportFile(\"{fileName}\") failed.", ex);
			}
			finally
			{
			    Runtime.RemoteConnectionsSyncronizer?.Enable();
			}
		}
	}
}<|MERGE_RESOLUTION|>--- conflicted
+++ resolved
@@ -77,18 +77,13 @@
                         var factory = new CryptographyProviderFactory();
                         var cryptographyProvider = factory.CreateAeadCryptographyProvider(Settings.Default.EncryptionEngine, Settings.Default.EncryptionBlockCipherMode);
                         cryptographyProvider.KeyDerivationIterations = Settings.Default.EncryptionKeyDerivationIterations;
-<<<<<<< HEAD
 			            var rootNode = exportTarget.GetRootParent() as RootNodeInfo;
                         var connectionNodeSerializer = new XmlConnectionNodeSerializer27(cryptographyProvider, rootNode?.PasswordString.ConvertToSecureString() ?? new RootNodeInfo(RootNodeType.Connection).PasswordString.ConvertToSecureString());
-                        serializer = new XmlConnectionsSerializer(cryptographyProvider, connectionNodeSerializer);
-			            ((XmlConnectionsSerializer) serializer).SaveFilter = saveFilter;
-=======
-                        serializer = new XmlConnectionsSerializer(cryptographyProvider)
+                        serializer = new XmlConnectionsSerializer(cryptographyProvider, connectionNodeSerializer)
                         {
                             Export = true,
                             SaveFilter = saveFilter
                         };
->>>>>>> f419bff5
 			            break;
 			        case ConnectionsSaver.Format.mRCSV:
                         serializer = new CsvConnectionsSerializerMremotengFormat
