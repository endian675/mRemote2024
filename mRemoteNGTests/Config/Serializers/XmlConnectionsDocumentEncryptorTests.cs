﻿using System.Linq;
using System.Xml.Linq;
using mRemoteNG.Config.Serializers;
using mRemoteNG.Connection;
using mRemoteNG.Container;
using mRemoteNG.Security;
using mRemoteNG.Tree;
using mRemoteNG.Tree.Root;
using NUnit.Framework;


namespace mRemoteNGTests.Config.Serializers
{
    public class XmlConnectionsDocumentEncryptorTests
    {
        private XmlConnectionsDocumentEncryptor _documentEncryptor;
        private XDocument _originalDocument;

        [SetUp]
        public void Setup()
        {
            var connectionTreeModel = SetupConnectionTreeModel();
            var cryptoProvider = new CryptographyProviderFactory().CreateAeadCryptographyProvider(BlockCipherEngines.AES, BlockCipherModes.GCM);
<<<<<<< HEAD
            var connectionNodeSerializer = new XmlConnectionNodeSerializer27(cryptoProvider, connectionTreeModel.RootNodes.OfType<RootNodeInfo>().First().PasswordString.ConvertToSecureString());
            _originalDocument = new XmlConnectionsDocumentCompiler(cryptoProvider, connectionNodeSerializer).CompileDocument(connectionTreeModel, false);
=======
            var saveFilter = new SaveFilter();
            _originalDocument = new XmlConnectionsDocumentCompiler(cryptoProvider, saveFilter).CompileDocument(connectionTreeModel, false, false);
>>>>>>> be5c66bd
            _documentEncryptor = new XmlConnectionsDocumentEncryptor(cryptoProvider);
        }

        [Test]
        public void RootNodeValueIsEncrypted()
        {
            var encryptedDocument = _documentEncryptor.EncryptDocument(_originalDocument, "mR3m".ConvertToSecureString());
            var encryptedContent = encryptedDocument.Root?.Value;
            Assert.That(encryptedContent, Is.Not.EqualTo(string.Empty));
        }

        private ConnectionTreeModel SetupConnectionTreeModel()
        {
            /*
             * Root
             * |--- con0
             * |--- folder1
             * |    L--- con1
             * L--- folder2
             *      |--- con2
             *      L--- folder3
             *           |--- con3
             *           L--- con4
             */
            var connectionTreeModel = new ConnectionTreeModel();
            var rootNode = new RootNodeInfo(RootNodeType.Connection);
            var folder1 = new ContainerInfo { Name = "folder1" };
            var folder2 = new ContainerInfo { Name = "folder2" };
            var folder3 = new ContainerInfo { Name = "folder3" };
            var con0 = new ConnectionInfo { Name = "con0" };
            var con1 = new ConnectionInfo { Name = "con1" };
            var con2 = new ConnectionInfo { Name = "con2" };
            var con3 = new ConnectionInfo { Name = "con3" };
            var con4 = new ConnectionInfo { Name = "con4" };
            rootNode.AddChild(folder1);
            rootNode.AddChild(folder2);
            rootNode.AddChild(con0);
            folder1.AddChild(con1);
            folder2.AddChild(con2);
            folder2.AddChild(folder3);
            folder3.AddChild(con3);
            folder3.AddChild(con4);
            connectionTreeModel.AddRootNode(rootNode);
            return connectionTreeModel;
        }
    }
}<|MERGE_RESOLUTION|>--- conflicted
+++ resolved
@@ -21,13 +21,11 @@
         {
             var connectionTreeModel = SetupConnectionTreeModel();
             var cryptoProvider = new CryptographyProviderFactory().CreateAeadCryptographyProvider(BlockCipherEngines.AES, BlockCipherModes.GCM);
-<<<<<<< HEAD
-            var connectionNodeSerializer = new XmlConnectionNodeSerializer27(cryptoProvider, connectionTreeModel.RootNodes.OfType<RootNodeInfo>().First().PasswordString.ConvertToSecureString());
+            var connectionNodeSerializer = new XmlConnectionNodeSerializer27(
+                cryptoProvider, 
+                connectionTreeModel.RootNodes.OfType<RootNodeInfo>().First().PasswordString.ConvertToSecureString(),
+                new SaveFilter());
             _originalDocument = new XmlConnectionsDocumentCompiler(cryptoProvider, connectionNodeSerializer).CompileDocument(connectionTreeModel, false);
-=======
-            var saveFilter = new SaveFilter();
-            _originalDocument = new XmlConnectionsDocumentCompiler(cryptoProvider, saveFilter).CompileDocument(connectionTreeModel, false, false);
->>>>>>> be5c66bd
             _documentEncryptor = new XmlConnectionsDocumentEncryptor(cryptoProvider);
         }
 
