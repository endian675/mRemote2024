﻿using System.Collections;
using System.Collections.Generic;
using System.Linq;
using mRemoteNG.Config.Serializers.ConnectionSerializers.Csv;
using mRemoteNG.Connection;
using mRemoteNG.Connection.Protocol;
using mRemoteNG.Connection.Protocol.Http;
using mRemoteNG.Connection.Protocol.RDP;
using mRemoteNG.Connection.Protocol.VNC;
using mRemoteNG.Credential;
using mRemoteNG.Security;
using mRemoteNGTests.TestHelpers;
using NSubstitute;
using NUnit.Framework;

namespace mRemoteNGTests.Config.Serializers.ConnectionSerializers.Csv;

public class CsvConnectionsDeserializerMremotengFormatTests
{
    private CsvConnectionsDeserializerMremotengFormat _deserializer;
    private CsvConnectionsSerializerMremotengFormat _serializer;

    [SetUp]
    public void Setup()
    {
        _deserializer = new CsvConnectionsDeserializerMremotengFormat();
        var credentialRepositoryList = Substitute.For<ICredentialRepositoryList>();
        _serializer = new CsvConnectionsSerializerMremotengFormat(new SaveFilter(), credentialRepositoryList);
    }

    [TestCaseSource(typeof(DeserializationTestSource), nameof(DeserializationTestSource.ConnectionPropertyTestCases))]
    public object ConnectionPropertiesDeserializedCorrectly(string propertyToCheck)
    {
        var csv = _serializer.Serialize(GetTestConnection());
        var deserializedConnections = _deserializer.Deserialize(csv);
        var connection = deserializedConnections.GetRecursiveChildList().FirstOrDefault();
        var propertyValue = typeof(ConnectionInfo).GetProperty(propertyToCheck)?.GetValue(connection);
        return propertyValue;
    }

    [TestCaseSource(typeof(DeserializationTestSource), nameof(DeserializationTestSource.InheritanceTestCases))]
    public object InheritancePropertiesDeserializedCorrectly(string propertyToCheck)
    {
        var csv = _serializer.Serialize(GetTestConnectionWithAllInherited());
        var deserializedConnections = _deserializer.Deserialize(csv);
        var connection = deserializedConnections.GetRecursiveChildList().FirstOrDefault();
        connection?.RemoveParent();
        var propertyValue = typeof(ConnectionInfoInheritance).GetProperty(propertyToCheck)
            ?.GetValue(connection?.Inheritance);
        return propertyValue;
    }

    [Test]
    public void TreeStructureDeserializedCorrectly()
    {
        //Root
        // |- folder1
        // |   |- Con1
        // |- Con2
        var treeModel = new ConnectionTreeModelBuilder().Build();
        var csv = _serializer.Serialize(treeModel);
        var deserializedConnections = _deserializer.Deserialize(csv);
        var con1 = deserializedConnections.GetRecursiveChildList().First(info => info.Name == "Con1");
        var folder1 = deserializedConnections.GetRecursiveChildList().First(info => info.Name == "folder1");
        Assert.That(con1.Parent, Is.EqualTo(folder1));
    }

<<<<<<< HEAD
    internal static ConnectionInfo GetTestConnection()
    {
        return new ConnectionInfo
        {
            Name = "SomeName",
            Description = "SomeDescription",
            Icon = "SomeIcon",
            Panel = "SomePanel",
            Username = "SomeUsername",
            Password = "SomePassword",
            Domain = "SomeDomain",
            Hostname = "SomeHostname",
            PuttySession = "SomePuttySession",
            LoadBalanceInfo = "SomeLoadBalanceInfo",
            OpeningCommand = "SomeOpeningCommand",
            PreExtApp = "SomePreExtApp",
            PostExtApp = "SomePostExtApp",
            MacAddress = "SomeMacAddress",
            UserField = "SomeUserField",
            VmId = "SomeVmId",
            ExtApp = "SomeExtApp",
            VNCProxyUsername = "SomeVNCProxyUsername",
            VNCProxyPassword = "SomeVNCProxyPassword",
            RDGatewayUsername = "SomeRDGatewayUsername",
            RDGatewayPassword = "SomeRDGatewayPassword",
            RDGatewayDomain = "SomeRDGatewayDomain",
            VNCProxyIP = "SomeVNCProxyIP",
            RDGatewayHostname = "SomeRDGatewayHostname",
            RDGatewayExternalCredentialProvider = ExternalCredentialProvider.None,
            RDGatewayUserViaAPI = "123",
            Protocol = ProtocolType.RDP,
            Port = 999,
            Favorite = true,
            UseConsoleSession = true,
            UseCredSsp = true,
            UseRestrictedAdmin = true,
            UseRCG = true,
            UseVmId = false,
            UseEnhancedMode = false,
            RenderingEngine = HTTPBase.RenderingEngine.EdgeChromium,
            RDPAuthenticationLevel = AuthenticationLevel.WarnOnFailedAuth,
            Colors = RDPColors.Colors16Bit,
            Resolution = RDPResolutions.Res1366x768,
            AutomaticResize = true,
            DisplayWallpaper = true,
            DisplayThemes = true,
            EnableFontSmoothing = true,
            EnableDesktopComposition = true,
            DisableFullWindowDrag = false,
            DisableMenuAnimations = false,
            DisableCursorShadow = false,
            DisableCursorBlinking = false,
            CacheBitmaps = true,
            RedirectDiskDrives = true,
            RedirectPorts = true,
            RedirectPrinters = true,
            RedirectSmartCards = true,
            RedirectSound = RDPSounds.LeaveAtRemoteComputer,
            RedirectAudioCapture = true,
            RedirectKeys = true,
            VNCCompression = ProtocolVNC.Compression.Comp4,
            VNCEncoding = ProtocolVNC.Encoding.EncRRE,
            VNCAuthMode = ProtocolVNC.AuthMode.AuthVNC,
            VNCProxyType = ProtocolVNC.ProxyType.ProxySocks5,
            VNCProxyPort = 123,
            VNCColors = ProtocolVNC.Colors.Col8Bit,
            VNCSmartSizeMode = ProtocolVNC.SmartSizeMode.SmartSAspect,
            VNCViewOnly = true,
            RDGatewayUsageMethod = RDGatewayUsageMethod.Detect,
            RDGatewayUseConnectionCredentials = RDGatewayUseConnectionCredentials.SmartCard,
            UserViaAPI = "",
            EC2InstanceId = "",
            EC2Region = "eu-central-1",
            ExternalAddressProvider = ExternalAddressProvider.None,
            ExternalCredentialProvider = ExternalCredentialProvider.None
        };
    }

    internal static ConnectionInfo GetTestConnectionWithAllInherited()
    {
        var connectionInfo = new ConnectionInfo();
        connectionInfo.Inheritance.TurnOnInheritanceCompletely();
        return connectionInfo;
    }
=======
        private static ConnectionInfo GetTestConnection()
        {
            return new ConnectionInfo
            {
                Name = "SomeName",
                Description = "SomeDescription",
                Icon = "SomeIcon",
                Panel = "SomePanel",
                Username = "SomeUsername",
                Password = "SomePassword",
                Domain = "SomeDomain",
                Hostname = "SomeHostname",
                PuttySession = "SomePuttySession",
                LoadBalanceInfo = "SomeLoadBalanceInfo",
                OpeningCommand = "SomeOpeningCommand",
                PreExtApp = "SomePreExtApp",
                PostExtApp = "SomePostExtApp",
                MacAddress = "SomeMacAddress",
                UserField = "SomeUserField",
                VmId = "SomeVmId",
                ExtApp = "SomeExtApp",
                VNCProxyUsername = "SomeVNCProxyUsername",
                VNCProxyPassword = "SomeVNCProxyPassword",
                RDGatewayUsername = "SomeRDGatewayUsername",
                RDGatewayPassword = "SomeRDGatewayPassword",
                RDGatewayDomain = "SomeRDGatewayDomain",
                VNCProxyIP = "SomeVNCProxyIP",
                RDGatewayHostname = "SomeRDGatewayHostname",
                RDGatewayExternalCredentialProvider = ExternalCredentialProvider.None,
                RDGatewayUserViaAPI = "123",
                Protocol = ProtocolType.RDP,
                Port = 999,
                Favorite = true,
                UseConsoleSession = true,
                UseCredSsp = true,
                UseRestrictedAdmin = true,
                UseRCG = true,
                UseVmId = false,
                UseEnhancedMode = false,
                RenderingEngine = HTTPBase.RenderingEngine.EdgeChromium,
                RDPAuthenticationLevel = AuthenticationLevel.WarnOnFailedAuth,
                Colors = RDPColors.Colors16Bit,
                Resolution = RDPResolutions.Res1366x768,
                AutomaticResize = true,
                DisplayWallpaper = true,
                DisplayThemes = true,
                EnableFontSmoothing = true,
                EnableDesktopComposition = true,
                DisableFullWindowDrag = false,
                DisableMenuAnimations = false,
                DisableCursorShadow = false,
                DisableCursorBlinking = false,
                CacheBitmaps = true,
                RedirectDiskDrives = RDPDiskDrives.None,
                RedirectDiskDrivesCustom = "",
                RedirectPorts = true,
                RedirectPrinters = true,
                RedirectSmartCards = true,
                RedirectSound = RDPSounds.LeaveAtRemoteComputer,
                RedirectAudioCapture = true,
                RedirectKeys = true,
                VNCCompression = ProtocolVNC.Compression.Comp4,
                VNCEncoding = ProtocolVNC.Encoding.EncRRE,
                VNCAuthMode = ProtocolVNC.AuthMode.AuthVNC,
                VNCProxyType = ProtocolVNC.ProxyType.ProxySocks5,
                VNCProxyPort = 123,
                VNCColors = ProtocolVNC.Colors.Col8Bit,
                VNCSmartSizeMode = ProtocolVNC.SmartSizeMode.SmartSAspect,
                VNCViewOnly = true,
                RDGatewayUsageMethod = RDGatewayUsageMethod.Detect,
                RDGatewayUseConnectionCredentials = RDGatewayUseConnectionCredentials.SmartCard,
                UserViaAPI = "",
                EC2InstanceId = "",
                EC2Region = "eu-central-1",
                ExternalAddressProvider = ExternalAddressProvider.None,
                ExternalCredentialProvider = ExternalCredentialProvider.None
            };
        }

        private static ConnectionInfo GetTestConnectionWithAllInherited()
        {
            var connectionInfo = new ConnectionInfo();
            connectionInfo.Inheritance.TurnOnInheritanceCompletely();
            return connectionInfo;
        }
>>>>>>> f10fec61

    private class DeserializationTestSource
    {
        public static IEnumerable ConnectionPropertyTestCases()
        {
            var ignoreProperties = new[]
            {
                nameof(ConnectionInfo.Inheritance),
                nameof(ConnectionInfo.ConstantID),
                nameof(ConnectionInfo.Parent)
            };
            var properties = typeof(ConnectionInfo)
                .GetProperties()
                .Where(property => !ignoreProperties.Contains(property.Name));
            var testCases = new List<TestCaseData>();
            var testConnectionInfo = GetTestConnection();

            foreach (var property in properties)
                testCases.Add(
                    new TestCaseData(property.Name)
                        .Returns(property.GetValue(testConnectionInfo)));

            return testCases;
        }

        public static IEnumerable InheritanceTestCases()
        {
            var ignoreProperties = new[]
            {
                nameof(ConnectionInfoInheritance.EverythingInherited),
                nameof(ConnectionInfoInheritance.Parent),
                nameof(ConnectionInfoInheritance.EverythingInherited)
            };
            var properties = typeof(ConnectionInfoInheritance)
                .GetProperties()
                .Where(property => !ignoreProperties.Contains(property.Name));
            var testCases = new List<TestCaseData>();
            var testInheritance = GetTestConnectionWithAllInherited().Inheritance;

            return properties
                .Select(property =>
                    new TestCaseData(property.Name)
                        .Returns(property.GetValue(testInheritance)))
                .ToList();
        }
    }
}<|MERGE_RESOLUTION|>--- conflicted
+++ resolved
@@ -65,7 +65,6 @@
         Assert.That(con1.Parent, Is.EqualTo(folder1));
     }
 
-<<<<<<< HEAD
     internal static ConnectionInfo GetTestConnection()
     {
         return new ConnectionInfo
@@ -150,11 +149,17 @@
         connectionInfo.Inheritance.TurnOnInheritanceCompletely();
         return connectionInfo;
     }
-=======
+
+    private class DeserializationTestSource
+    {
+        public static IEnumerable ConnectionPropertyTestCases()
         private static ConnectionInfo GetTestConnection()
         {
-            return new ConnectionInfo
+            var ignoreProperties = new[]
             {
+                nameof(ConnectionInfo.Inheritance),
+                nameof(ConnectionInfo.ConstantID),
+                nameof(ConnectionInfo.Parent)
                 Name = "SomeName",
                 Description = "SomeDescription",
                 Icon = "SomeIcon",
@@ -228,59 +233,68 @@
                 ExternalAddressProvider = ExternalAddressProvider.None,
                 ExternalCredentialProvider = ExternalCredentialProvider.None
             };
-        }
-
+            var properties = typeof(ConnectionInfo)
+                .GetProperties()
+                .Where(property => !ignoreProperties.Contains(property.Name));
+            var testCases = new List<TestCaseData>();
+            var testConnectionInfo = GetTestConnection();
+
+            foreach (var property in properties)
+                testCases.Add(
+                    new TestCaseData(property.Name)
         private static ConnectionInfo GetTestConnectionWithAllInherited()
         {
             var connectionInfo = new ConnectionInfo();
             connectionInfo.Inheritance.TurnOnInheritanceCompletely();
             return connectionInfo;
         }
->>>>>>> f10fec61
-
-    private class DeserializationTestSource
-    {
-        public static IEnumerable ConnectionPropertyTestCases()
+
+        private class DeserializationTestSource
         {
-            var ignoreProperties = new[]
+            public static IEnumerable ConnectionPropertyTestCases()
             {
-                nameof(ConnectionInfo.Inheritance),
-                nameof(ConnectionInfo.ConstantID),
-                nameof(ConnectionInfo.Parent)
-            };
-            var properties = typeof(ConnectionInfo)
-                .GetProperties()
-                .Where(property => !ignoreProperties.Contains(property.Name));
-            var testCases = new List<TestCaseData>();
-            var testConnectionInfo = GetTestConnection();
-
-            foreach (var property in properties)
-                testCases.Add(
-                    new TestCaseData(property.Name)
+                var ignoreProperties = new[]
+                {
+                    nameof(ConnectionInfo.Inheritance),
+                    nameof(ConnectionInfo.ConstantID),
+                    nameof(ConnectionInfo.Parent)
+                };
+                var properties = typeof(ConnectionInfo)
+                    .GetProperties()
+                    .Where(property => !ignoreProperties.Contains(property.Name));
+                var testCases = new List<TestCaseData>();
+                var testConnectionInfo = GetTestConnection();
+
+                foreach (var property in properties)
+                {
+                    testCases.Add(
+                        new TestCaseData(property.Name)
                         .Returns(property.GetValue(testConnectionInfo)));
-
-            return testCases;
+                }
+
+                return testCases;
+            }
+
+            public static IEnumerable InheritanceTestCases()
+            {
+                var ignoreProperties = new[]
+                {
+                    nameof(ConnectionInfoInheritance.EverythingInherited),
+                    nameof(ConnectionInfoInheritance.Parent),
+					nameof(ConnectionInfoInheritance.EverythingInherited)
+                };
+                var properties = typeof(ConnectionInfoInheritance)
+                    .GetProperties()
+                    .Where(property => !ignoreProperties.Contains(property.Name));
+                var testCases = new List<TestCaseData>();
+                var testInheritance = GetTestConnectionWithAllInherited().Inheritance;
+
+                return properties
+	                .Select(property => 
+		                new TestCaseData(property.Name)
+			                .Returns(property.GetValue(testInheritance)))
+	                .ToList();
+            }
         }
-
-        public static IEnumerable InheritanceTestCases()
-        {
-            var ignoreProperties = new[]
-            {
-                nameof(ConnectionInfoInheritance.EverythingInherited),
-                nameof(ConnectionInfoInheritance.Parent),
-                nameof(ConnectionInfoInheritance.EverythingInherited)
-            };
-            var properties = typeof(ConnectionInfoInheritance)
-                .GetProperties()
-                .Where(property => !ignoreProperties.Contains(property.Name));
-            var testCases = new List<TestCaseData>();
-            var testInheritance = GetTestConnectionWithAllInherited().Inheritance;
-
-            return properties
-                .Select(property =>
-                    new TestCaseData(property.Name)
-                        .Returns(property.GetValue(testInheritance)))
-                .ToList();
-        }
     }
 }