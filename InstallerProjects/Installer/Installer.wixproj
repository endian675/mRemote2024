--- conflicted
+++ resolved
@@ -127,22 +127,6 @@
 call "$(ProjectDir)Resources\Pandoc\pandoc.exe" -s -t rtf -o "$(ProjectDir)\Resources\License.rtf" "$(SolutionDir)COPYING.TXT"</PreBuildEvent>
   </PropertyGroup>
   <PropertyGroup>
-<<<<<<< HEAD
-    <PostBuildEvent>set /p buildenv=&lt;buildenv.tmp
-
-REM Sign MSI
-IF EXIST C:\mRemoteNG_code_signing_cert.pfx (
-    IF %25buildenv: Portable=%25==Release (
-        powershell -File "$(SolutionDir)Tools\signfiles.ps1" -PathToSignableFiles %25cd%25
-    )
-)
-
-REM Rename MSI to include version number
-powershell -ExecutionPolicy Bypass -File "$(SolutionDir)Tools\rename_installer_with_version.ps1" $(SolutionDir)
-
-REM Copy MSI to Release folder
-IF %25buildenv: Portable=%25==Release (powershell -ExecutionPolicy Bypass -File  "$(SolutionDir)Tools\copy_release_installer.ps1" $(TargetDir) $(SolutionDir)Release)</PostBuildEvent>
-=======
     <PostBuildEvent>:: When passing paths to powershell scripts, check if the path ends with a backslash "\"
 :: If it does, then the backslash may be interpreted as an escape character. Add another backslash to cancel the first one.
 
@@ -156,6 +140,5 @@
 
 :: Call the post build powershell script
 powershell.exe -ExecutionPolicy Bypass -File "%25psScriptsDir%25\postbuild_installer.ps1" -SolutionDir "%25solutionDir%25" -TargetDir "%25targetDir%25" -TargetFileName "mRemoteNG.exe" -ConfigurationName "%25buildenv%25" -CertificatePath "%25certPath%25" -CertificatePassword "%25certPassword%25"</PostBuildEvent>
->>>>>>> 68600507
   </PropertyGroup>
 </Project>